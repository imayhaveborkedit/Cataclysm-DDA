--- conflicted
+++ resolved
@@ -479,16 +479,11 @@
 
  setvector(
    mapitems[mi_mechanics],
-<<<<<<< HEAD
         itm_wrench, itm_frame, itm_wheel, itm_motor,
         itm_1cyl_combustion, itm_v2_combustion, itm_i4_combustion, itm_v6_combustion, 
+        itm_vehicle_controls, 
         itm_v8_combustion, itm_hacksaw, itm_welder, itm_motor, itm_motor_large,
         itm_storage_battery, itm_solar_panel, itm_jerrycan, NULL);
-=======
-        itm_wrench, itm_frame, itm_wheel, itm_motor, itm_combustion_small,
-        itm_hacksaw, itm_welder, itm_motor, itm_motor_large,
-        itm_storage_battery, itm_solar_panel, itm_combustion_tiny, itm_jerrycan, itm_vehicle_controls, itm_combustion, NULL);
->>>>>>> a2b900f0
 
  setvector(
    mapitems[mi_chemistry],
