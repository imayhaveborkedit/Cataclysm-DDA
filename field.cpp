#include "rng.h"
#include "map.h"
#include "field.h"
#include "game.h"

#define INBOUNDS(x, y) \
 (x >= 0 && x < SEEX * my_MAPSIZE && y >= 0 && y < SEEY * my_MAPSIZE)

bool vector_has(std::vector <item> vec, itype_id type);

field_t fieldlist[num_fields];

void game::init_fields()
{
    field_t tmp_fields[num_fields] =
    {
        {
            {"", "", ""}, '%',
            {c_white, c_white, c_white}, {true, true, true}, {false, false, false}, 0,
            {0,0,0}
        },

        {
            {_("blood splatter"), _("blood stain"), _("puddle of blood")}, '%',
            {c_red, c_red, c_red}, {true, true, true}, {false, false, false}, 2500,
            {0,0,0}
        },
        {
            {_("bile splatter"), _("bile stain"), _("puddle of bile")},	'%',
            {c_pink, c_pink, c_pink},	{true, true, true}, {false, false, false},2500,
            {0,0,0}
        },

        {
            {_("scraps of flesh"),	_("bloody meat chunks"),	_("heap of gore")},			'~',
            {c_brown, c_ltred, c_red},	{true, true, true}, {false, false, false},	   2500,
            {0,0,0}
        },

        {
            {_("shredded leaves and twigs"),	_("shattered branches and leaves"),	_("broken vegetation tangle")},			'~',
            {c_ltgreen, c_ltgreen, c_green},	{true, true, true}, {false, false, false},	   2500,
            {0,0,0}
        },

        {
            {_("cobwebs"),_("webs"), _("thick webs")},			'}',
            {c_white, c_white, c_white},	{true, true, false},{false, false, false},   0,
            {0,0,0}
        },

        {
            {_("slime trail"), _("slime stain"), _("puddle of slime")},	'%',
            {c_ltgreen, c_ltgreen, c_green},{true, true, true},{false, false, false},2500,
            {0,0,0}
        },

        {
            {_("acid splatter"), _("acid streak"), _("pool of acid")},	'5',
            {c_ltgreen, c_green, c_green},	{true, true, true}, {true, true, true},	    10,
            {0,0,0}
        },

        {
            {_("sap splatter"), _("glob of sap"), _("pool of sap")},	'5',
            {c_yellow, c_brown, c_brown},	{true, true, true}, {true, true, true},     20,
            {0,0,0}
        },

        {
            {_("thin sludge trail"), _("sludge trail"), _("thick sludge trail")},	'5',
            {c_ltgray, c_dkgray, c_black},	{true, true, true}, {false, false, false}, 900,
            {0,0,0}
        },

        {
            {_("small fire"),	_("fire"),	_("raging fire")},			'4',
            {c_yellow, c_ltred, c_red},	{true, true, true}, {true, true, true},	   800,
            {0,0,0}
        },

        {
            {_("rubble heap"),	_("rubble pile"), _("mountain of rubble")},		'#',
            {c_dkgray, c_dkgray, c_dkgray},	{true, true, false},{false, false, false},  0,
            {0,0,0}
        },

        {
            {_("thin smoke"),	_("smoke"), _("thick smoke")},		'8',
            {c_white, c_ltgray, c_dkgray},	{true, false, false},{false, true, true},  300,
            {0,0,0}
        },

        {
            {_("hazy cloud"),_("toxic gas"),_("thick toxic gas")},		'8',
            {c_white, c_ltgreen, c_green}, {true, false, false},{false, true, true},  900,
            {0,0,0}
        },

        {
            {_("hazy cloud"),_("tear gas"),_("thick tear gas")},		'8',
            {c_white, c_yellow, c_brown},	{true, false, false},{true, true, true},   600,
            {0,0,0}
        },

        {
            {_("hazy cloud"),_("radioactive gas"), _("thick radioactive gas")}, '8',
            {c_white, c_ltgreen, c_green},	{true, true, false}, {true, true, true},  1000,
            {0,0,0}
        },

        {
            {_("gas vent"), _("gas vent"), _("gas vent")}, '%',
            {c_white, c_white, c_white}, {true, true, true}, {false, false, false}, 0,
            {0,0,0}
        },

        { // Fire Vents
            {"", "", ""}, '&',
            {c_white, c_white, c_white}, {true, true, true}, {false, false, false}, 0,
            {0,0,0}
        },

        {
            {_("fire"), _("fire"), _("fire")}, '5',
            {c_red, c_red, c_red}, {true, true, true}, {true, true, true}, 0,
            {0,0,0}
        },

        {
            {_("sparks"), _("electric crackle"), _("electric cloud")},	'9',
            {c_white, c_cyan, c_blue},	{true, true, true}, {true, true, true},	     2,
            {0,0,0}
        },

        {
            {_("odd ripple"), _("swirling air"), _("tear in reality")},	'*',
            {c_ltgray, c_dkgray, c_magenta},{true, true, false},{false, false, false},  0,
            {0,0,0}
        },

        { //Push Items
            {"", "", ""}, '&',
            {c_white, c_white, c_white}, {true, true, true}, {false, false, false}, 0,
            {0,0,0}
        },

        { // shock vents
            {"", "", ""}, '&',
            {c_white, c_white, c_white}, {true, true, true}, {false, false, false}, 0,
            {0,0,0}
        },

        { // acid vents
            {"", "", ""}, '&',
            {c_white, c_white, c_white}, {true, true, true}, {false, false, false}, 0,
            {0,0,0}
        }
    };
    for(int i=0; i<num_fields; i++) {
        fieldlist[i] = tmp_fields[i];
    }
}


/*
Function: spread_gas
Helper function that encapsulates the logic involved in gas spread.
*/
static void spread_gas( map *m, field_entry *cur, int x, int y, field_id curtype,
                        int percent_spread, int outdoor_age_speedup )
{
				// Reset nearby scents to zero
				for (int i = -1; i <= 1; i++) {
        for (int j = -1; j <= 1; j++) {
            g->scent( x + i, y + j ) = 0;
        }
    }
    // Dissapate faster outdoors.
    if (m->is_outside(x, y)) {	cur->setFieldAge( cur->getFieldAge() + outdoor_age_speedup ); }

    // Bail out if we don't meet the spread chance.
    if( rng(1, 100) > percent_spread ) { return; }

    std::vector <point> spread;
    // Pick all eligible points to spread to.
    for( int a = -1; a <= 1; a++ ) {
        for( int b = -1; b <= 1; b++ ) {
            // Current field not a candidate.
            if( !(a || b) ) { continue; }
            field_entry* tmpfld = m->field_at( x + a, y + b ).findField( curtype );
            // Candidates are existing non-max-strength fields or navigable tiles with no field.
            if( ( tmpfld && tmpfld->getFieldDensity() < 3 ) ||
                ( !tmpfld && m->move_cost( x + a, y + b ) > 0 ) ) {
                spread.push_back( point( x + a, y + b ) );
            }
        }
    }
    // Then, spread to a nearby point.
    int current_density = cur->getFieldDensity();
    if (current_density > 1 && cur->getFieldAge() > 0 && spread.size() > 0) {
        point p = spread[ rng( 0, spread.size() - 1 ) ];
        field_entry *candidate_field = m->field_at(p.x, p.y).findField( curtype );
        int candidate_density = candidate_field ? candidate_field->getFieldDensity() : 0;
        // Nearby gas grows thicker.
        if ( candidate_field ) {
            candidate_field->setFieldDensity(candidate_density + 1);
            cur->setFieldDensity(current_density - 1);
        // Or, just create a new field.
        } else if ( m->add_field( g, p.x, p.y, curtype, 1 ) ) {
            cur->setFieldDensity( current_density - 1 );
        }
    }
}


bool map::process_fields(game *g)
{
 bool found_field = false;
 for (int x = 0; x < my_MAPSIZE; x++) {
  for (int y = 0; y < my_MAPSIZE; y++) {
   if (grid[x + y * my_MAPSIZE]->field_count > 0)
    found_field |= process_fields_in_submap(g, x + y * my_MAPSIZE);
  }
 }
 return found_field;
}

/*
Function: process_fields_in_submap
Iterates over every field on every tile of the given submap indicated by NONANT parameter gridn.
This is the general update function for field effects. This should only be called once per game turn.
If you need to insert a new field behavior per unit time add a case statement in the switch below.
*/
bool map::process_fields_in_submap(game *g, int gridn)
{
 // Realistically this is always true, this function only gets called if fields exist.
	bool found_field = false;
 // Used to hold a copy of the current field.
 // Do not addField or removeField with this variable (it's just a copy afterall).
	field curfield;
 // A pointer to the current field effect.
 // Used to modify or otherwise get information on the field effect to update.
	field_entry* cur;
 //Holds m.field_at(x,y).findField(fd_some_field) type returns.
 // Just to avoid typing that long string for a temp value.
	field_entry* tmpfld = NULL;
	field_id curtype; //Holds cur->getFieldType() as thats what the old system used before rewrite.

	//Loop through all tiles in this submap indicated by gridn
	for (int locx = 0; locx < SEEX; locx++) {
		for (int locy = 0; locy < SEEY; locy++) {
   // This is a translation from local coordinates to submap coords.
   // All submaps are in one long 1d array.
   int x = locx + SEEX * (gridn % my_MAPSIZE);
   int y = locy + SEEY * int(gridn / my_MAPSIZE);
   // get a copy of the field variable from the submap;
   // contains all the pointers to the real field effects.
   curfield = grid[gridn]->fld[locx][locy];
   for(std::map<field_id, field_entry*>::iterator it = curfield.getFieldStart();
       it != curfield.getFieldEnd(); ++it ) {
    //Iterating through all field effects in the submap's field.
       cur = it->second;
    if(cur == NULL) continue; //This shouldn't happen ever, but pointer safety is number one.

    curtype = cur->getFieldType();
    //Setting our return value. fd_null really doesn't exist anymore, its there for legacy support.
    if (!found_field && curtype != fd_null)
        found_field = true;
    // Again, legacy support in the event someone Mods setFieldDensity to allow more values.
    if (cur->getFieldDensity() > 3 || cur->getFieldDensity() < 1)
        debugmsg("Whoooooa density of %d", cur->getFieldDensity());

    // Don't process "newborn" fields. This gives the player time to run if they need to.
    if (cur->getFieldAge() == 0)
        curtype = fd_null;

				int part;
				vehicle *veh;
				switch (curtype) {

				case fd_null:
					break;	// Do nothing, obviously.  OBVIOUSLY.

				case fd_blood:
				case fd_bile:
				case fd_gibs_flesh:
				case fd_gibs_veggy:
					if (has_flag(swimmable, x, y))	// Dissipate faster in water
						cur->setFieldAge(cur->getFieldAge() + 250);
					break;

				case fd_acid:
					if (has_flag(swimmable, x, y))	// Dissipate faster in water
						cur->setFieldAge(cur->getFieldAge() + 20);
					for (int i = 0; i < i_at(x, y).size(); i++) {
						item *melting = &(i_at(x, y)[i]); //For each item on the tile...

						// see DEVELOPER_FAQ.txt for how acid resistance is calculated

						int chance = melting->acid_resist();
						if (chance == 0)
						{
							melting->damage++;
						}
						else if (chance > 0 && chance < 9)
						{
							if (one_in(chance))
							{
								melting->damage++;
							}
						}
						if (melting->damage >= 5)
						{
							//Destroy the object, age the field.
							cur->setFieldAge(cur->getFieldAge() + melting->volume());
							for (int m = 0; m < i_at(x, y)[i].contents.size(); m++)
								i_at(x, y).push_back( i_at(x, y)[i].contents[m] );
							i_at(x, y).erase(i_at(x, y).begin() + i);
							i--;
						}
					}
					break;

    case fd_sap:
        break;

    case fd_sludge:
        break;

					// TODO-MATERIALS: use fire resistance
				case fd_fire: {
					// Consume items as fuel to help us grow/last longer.
					bool destroyed = false; //Is the item destroyed?
     // Volume, Smoke generation probability, consumed items count
					int vol = 0, smoke = 0, consumed = 0;
					for (int i = 0; i < i_at(x, y).size() && consumed < cur->getFieldDensity() * 2; i++) {
						//Stop when we hit the end of the item buffer OR we consumed enough items given our fire size.
						destroyed = false;
						item *it = &(i_at(x, y)[i]); //Pointer to the item we are dealing with.
      vol = it->volume(); //Used to feed the fire based on volume of item burnt.
						it_ammo *ammo_type = NULL; //Special case if its ammo.

						if (it->is_ammo())
						{
							ammo_type = dynamic_cast<it_ammo*>(it->type);
						}
						//Flame type ammo removed so gasoline isn't explosive, it just burns.
						if(ammo_type != NULL &&
         (ammo_type->ammo_effects.count("INCENDIARY") ||
          ammo_type->ammo_effects.count("EXPLOSIVE") ||
          ammo_type->ammo_effects.count("FRAG") ||
          ammo_type->ammo_effects.count("NAPALM") ||
          ammo_type->ammo_effects.count("EXPLOSIVE_BIG") ||
          ammo_type->ammo_effects.count("TEARGAS") ||
          ammo_type->ammo_effects.count("SMOKE") ||
          ammo_type->ammo_effects.count("FLASHBANG") ||
          ammo_type->ammo_effects.count("COOKOFF")))
						{
							//Any kind of explosive ammo (IE: not arrows and pebbles and such)
							const int rounds_exploded = rng(1, it->charges);
							// TODO: Vary the effect based on the ammo flag instead of just exploding them all.
							// cook off ammo instead of just burning it.
							for(int j = 0; j < (rounds_exploded / 10) + 1; j++)
							{
        //Blow up with half the ammos damage in force, for each bullet.
        g->explosion(x, y, ammo_type->damage / 2, true, false);
							}
							it->charges -= rounds_exploded; //Get rid of the spent ammo.
							if(it->charges == 0) destroyed = true; //No more ammo, item should be removed.
						} else if (it->made_of("paper")) {
							//paper items feed the fire moderatly.
							destroyed = it->burn(cur->getFieldDensity() * 3);
							consumed++;
							if (cur->getFieldDensity() == 1)
								cur->setFieldAge(cur->getFieldAge() - vol * 10); //lower age is a longer lasting fire
							if (vol >= 4)
								smoke++; //Large paper items give chance to smoke.

						} else if ((it->made_of("wood") || it->made_of("veggy"))) {
							//Wood or vegy items burn slowly.
							if (vol <= cur->getFieldDensity() * 10 || cur->getFieldDensity() == 3) {
								cur->setFieldAge(cur->getFieldAge() - 50);
								destroyed = it->burn(cur->getFieldDensity());
								smoke++;
								consumed++;
							} else if (it->burnt < cur->getFieldDensity()) {
								destroyed = it->burn(1);
								smoke++;
							}

						} else if ((it->made_of("cotton") || it->made_of("wool"))) {
							//Cotton and Wool burn slowly but don't feed the fire much.
							if (vol <= cur->getFieldDensity() * 5 || cur->getFieldDensity() == 3) {
								cur->setFieldAge(cur->getFieldAge() - 1);
								destroyed = it->burn(cur->getFieldDensity());
								smoke++;
								consumed++;
							} else if (it->burnt < cur->getFieldDensity()) {
								destroyed = it->burn(1);
								smoke++;
							}

						} else if ((it->made_of("flesh"))||(it->made_of("hflesh"))) {
							//Same as cotton/wool really but more smokey.
							if (vol <= cur->getFieldDensity() * 5 || (cur->getFieldDensity() == 3 && one_in(vol / 20))) {
								cur->setFieldAge(cur->getFieldAge() - 1);
								destroyed = it->burn(cur->getFieldDensity());
								smoke += 3;
								consumed++;
							} else if (it->burnt < cur->getFieldDensity() * 5 || cur->getFieldDensity() >= 2) {
								destroyed = it->burn(1);
								smoke++;
							}

						} else if (it->made_of(LIQUID)) {
							//Lots of smoke if alcohol, and LOTS of fire fueling power, kills a fire otherwise.
							if(it->type->id == "tequila" || it->type->id == "whiskey" ||
								it->type->id == "vodka" || it->type->id == "rum" || it->type->id == "gasoline") {
									cur->setFieldAge(cur->getFieldAge() - 300);
									smoke += 6;
							} else {
								cur->setFieldAge(cur->getFieldAge() + rng(80 * vol, 300 * vol));
								smoke++;
							}
							it->charges -= cur->getFieldDensity();
							if(it->charges <= 0){
								destroyed = true;
							}
								consumed++;
						} else if (it->made_of("powder")) {
							//Any powder will fuel the fire as much as its volume but be immediately destroyed.
							cur->setFieldAge(cur->getFieldAge() - vol);
							destroyed = true;
							smoke += 2;

						} else if (it->made_of("plastic")) {
							//Smokey material, doesn't fuel well.
							smoke += 3;
							if (it->burnt <= cur->getFieldDensity() * 2 || (cur->getFieldDensity() == 3 && one_in(vol))) {
								destroyed = it->burn(cur->getFieldDensity());
								if (one_in(vol + it->burnt))
									cur->setFieldAge(cur->getFieldAge() - 1);
							}
						}

						if (destroyed) {
							//If we decided the item was destroyed by fire, remove it.
							for (int m = 0; m < i_at(x, y)[i].contents.size(); m++)
								i_at(x, y).push_back( i_at(x, y)[i].contents[m] );
							i_at(x, y).erase(i_at(x, y).begin() + i);
							i--;
						}
					}

					veh = veh_at(x, y, part); //Get the part of the vehicle in the fire.
					if (veh)
						veh->damage (part, cur->getFieldDensity() * 10, false); //Damage the vehicle in the fire.
					// If the flames are in a brazier, they're fully contained, so skip consuming terrain
					if((tr_brazier != tr_at(x, y))&&(has_flag(fire_container, x, y) != true )) {
						// Consume the terrain we're on
						if (has_flag(explodes, x, y)) {
							//This is what destroys houses so fast.
							ter_set(x, y, ter_id(int(ter(x, y)) + 1));
							cur->setFieldAge(0); //Fresh level 3 fire.
							cur->setFieldDensity(3);
							g->explosion(x, y, 40, 0, true); //Boom.

						} else if (has_flag(flammable, x, y) && one_in(32 - cur->getFieldDensity() * 10)) {
							//The fire feeds on the ground itself until max density.
							cur->setFieldAge(cur->getFieldAge() - cur->getFieldDensity() * cur->getFieldDensity() * 40);
							smoke += 15;
							if (cur->getFieldDensity() == 3)
								g->m.destroy(g, x, y, false);

						} else if (has_flag(flammable2, x, y) && one_in(32 - cur->getFieldDensity() * 10)) {
							//The fire feeds on the ground itself until max density.
							cur->setFieldAge(cur->getFieldAge() - cur->getFieldDensity() * cur->getFieldDensity() * 40);
							smoke += 15;
							if (cur->getFieldDensity() == 3){
								ter_set(x, y, t_ash);
								if(has_furn(x,y))
									furn_set(x,y,f_null);
							}

						} else if (has_flag(l_flammable, x, y) && one_in(62 - cur->getFieldDensity() * 10)) {
							//The fire feeds on the ground itself until max density.
							cur->setFieldAge(cur->getFieldAge() - cur->getFieldDensity() * cur->getFieldDensity() * 30);
							smoke += 10;
							if (cur->getFieldDensity() == 3)
								g->m.destroy(g, x, y, false);

						} else if (terlist[ter(x, y)].flags & mfb(swimmable))
							cur->setFieldAge(cur->getFieldAge() + 800);	// Flames die quickly on water
					}

					// If we consumed a lot, the flames grow higher
					while (cur->getFieldDensity() < 3 && cur->getFieldAge() < 0) {
						//Fires under 0 age grow in size. Level 3 fires under 0 spread later on.
						cur->setFieldAge(cur->getFieldAge() + 300);
						cur->setFieldDensity(cur->getFieldDensity() + 1);
					}

					// If the flames are in a pit, it can't spread to non-pit
					bool in_pit = (ter(x, y) == t_pit);
					// If the flames are REALLY big, they contribute to adjacent flames
					if (cur->getFieldDensity() == 3 && cur->getFieldAge() < 0 && tr_brazier != tr_at(x, y)
						&& (has_flag(fire_container, x, y) != true  ) ){
							// Randomly offset our x/y shifts by 0-2, to randomly pick a square to spread to
							int starti = rng(0, 2);
							int startj = rng(0, 2);
							tmpfld = NULL;
							// Basically: Scan around for a spot,
       // if there is more fire there, make it bigger and both flames renew in power
							// This is how level 3 fires spend their excess age: making other fires bigger. Flashpoint.
							for (int i = 0; i < 3 && cur->getFieldAge() < 0; i++) {
								for (int j = 0; j < 3 && cur->getFieldAge() < 0; j++) {
									int fx = x + ((i + starti) % 3) - 1, fy = y + ((j + startj) % 3) - 1;
									tmpfld = field_at(fx,fy).findField(fd_fire);
									if (tmpfld && tmpfld != cur && cur->getFieldAge() < 0 && tmpfld->getFieldDensity() < 3 &&
										(in_pit == (ter(fx, fy) == t_pit))) {
											tmpfld->setFieldDensity(tmpfld->getFieldDensity() + 1);
											cur->setFieldAge(cur->getFieldAge() + 150);
									}
								}
							}
					}
					// Consume adjacent fuel / terrain / webs to spread.
					// Randomly offset our x/y shifts by 0-2, to randomly pick a square to spread to
					//Fires can only spread under 30 age. This is arbitrary but seems to work well.
					//The reason is to differentiate a fire that spawned vs one created really.
					//Fires spawned by fire in a new square START at 30 age, so if its a square with no fuel on it
					//the fire won't keep crawling endlessly across the map.
					int starti = rng(0, 2);
					int startj = rng(0, 2);
					for (int i = 0; i < 3; i++) {
						for (int j = 0; j < 3; j++) {
							int fx = x + ((i + starti) % 3) - 1, fy = y + ((j + startj) % 3) - 1;
							if (INBOUNDS(fx, fy)) {
        field &nearby_field = g->m.field_at(fx, fy);
        field_entry *nearwebfld = nearby_field.findField(fd_web);
								int spread_chance = 25 * (cur->getFieldDensity() - 1);
								if (nearwebfld)
									spread_chance = 50 + spread_chance / 2;
								if (has_flag(explodes, fx, fy) && one_in(8 - cur->getFieldDensity()) &&
									tr_brazier != tr_at(x, y) && (has_flag(fire_container, x, y) != true ) ) {
										ter_set(fx, fy, ter_id(int(ter(fx, fy)) + 1));
										g->explosion(fx, fy, 40, 0, true); //Nearby explodables? blow em up.
								} else if ((i != 0 || j != 0) && rng(1, 100) < spread_chance && cur->getFieldAge() < 200 &&
									tr_brazier != tr_at(x, y) &&
									(has_flag(fire_container, x, y) != true )&&
									(in_pit == (ter(fx, fy) == t_pit)) &&
									(
									(cur->getFieldDensity() >= 2 &&
									(has_flag(flammable, fx, fy) && one_in(20))) ||
									(cur->getFieldDensity() >= 2  &&
									(has_flag(flammable2, fx, fy) && one_in(10))) ||
									(cur->getFieldDensity() == 3  &&
									(has_flag(l_flammable, fx, fy) && one_in(10))) ||
									flammable_items_at(fx, fy) ||
									nearwebfld )) {
										add_field(g, fx, fy, fd_fire, 1); //Nearby open flammable ground? Set it on fire.
										tmpfld = nearby_field.findField(fd_fire);
										if(tmpfld){
											tmpfld->setFieldAge(100);
											cur->setFieldAge(cur->getFieldAge() + 50);
										}
										if(nearwebfld)
											g->m.remove_field(fx,fy,fd_web);
								} else {
									bool nosmoke = true;
									for (int ii = -1; ii <= 1; ii++) {
										for (int jj = -1; jj <= 1; jj++) {
           field &spreading_field = g->m.field_at(x+ii, y+jj);

           tmpfld = spreading_field.findField(fd_fire);
           int tmpflddens = ( tmpfld ? tmpfld->getFieldDensity() : 0 );
           if ( ( tmpflddens == 3 ) || ( tmpflddens == 2 && one_in(4) ) ) {
               smoke++; //The higher this gets, the more likely for smoke.
           } else if (spreading_field.findField(fd_smoke)) {
               nosmoke = false; //slightly, slightly, less likely to make smoke if there is already smoke
           }
										}
									}
									// If we're not spreading, maybe we'll stick out some smoke, huh?
									if(!(is_outside(fx, fy))){
										//Lets make more smoke indoors since it doesn't dissipate
										smoke += 5; //10 is just a magic number. To much smoke indoors? Lower it. To little, raise it.
									}
									if (move_cost(fx, fy) > 0 &&
										(!one_in(smoke) || (nosmoke && one_in(40))) &&
										rng(3, 35) < cur->getFieldDensity() * 5 && cur->getFieldAge() < 1000 &&
										(has_flag(suppress_smoke, x, y) != true )) {
											smoke--;
											add_field(g, fx, fy, fd_smoke, rng(1, cur->getFieldDensity())); //Add smoke!
									}
								}
							}
						}
					}
				} break;

				case fd_smoke:
<<<<<<< HEAD
        spread_gas( this, cur, x, y, curtype, 80, 50 );
        break;

				case fd_tear_gas:
        spread_gas( this, cur, x, y, curtype, 33, 30 );
        break;

				case fd_toxic_gas:
        spread_gas( this, cur, x, y, curtype, 50, 30 );
        break;


				case fd_nuke_gas:
        radiation(x, y) += rng(0, cur->getFieldDensity());
        spread_gas( this, cur, x, y, curtype, 50, 10 );
        break;
=======
					//Smoke likes to spread out, and lingers indoors.
					for (int i = -1; i <= 1; i++) {
						for (int j = -1; j <= 1; j++)
							g->scent(x+i, y+j) = 0; //Smoke removes scent from any adjacent square.
					}
					if (is_outside(x, y))
						cur->setFieldAge(cur->getFieldAge() + 50); //Dissipiate faster outdoors.
					if (!one_in(5)) { //80% chance to spread around.
						std::vector <point> spread;
						for (int a = -1; a <= 1; a++) {
							for (int b = -1; b <= 1; b++) {
        field &wandering_field = g->m.field_at(x + a, y + b);
                                tmpfld = wandering_field.findField(fd_smoke);
								if ((tmpfld && tmpfld->getFieldDensity() < 3) ||
            (move_cost(x+a, y+b) > 0)) // todo: expensive, cache
            spread.push_back(point(x+a, y+b)); //Locating all available spots.
							}
						}
      // Spread if available and large.
						while(spread.size() > 0 && cur->isAlive()){
							if (cur->getFieldAge() >= 0 && spread.size() > 0) {
								int random_point = rng(0, spread.size() - 1);
								point p = spread[random_point];
								field_entry *candidate_field = field_at(p.x, p.y).findField(fd_smoke);
								if (candidate_field && candidate_field->getFieldDensity() < 3) {
									candidate_field->setFieldDensity(candidate_field->getFieldDensity() + 1);
									cur->setFieldDensity(cur->getFieldDensity() - 1);
								} else if (move_cost(p.x, p.y) > 0 &&	add_field(g, p.x, p.y, fd_smoke, 1)) {
										cur->setFieldDensity(cur->getFieldDensity() - 1);

          // Note: We just potentially modified candidate_field itself, so update
          //       our pointer.
          candidate_field = field_at(p.x, p.y).findField(fd_smoke);
										if(candidate_field) {
              candidate_field->setFieldAge(cur->getFieldAge());
          }
								}
								spread.erase(spread.begin() + random_point);
							}
						}
					}
					break;

				case fd_tear_gas:
					// Reset nearby scents to zero
					for (int i = -1; i <= 1; i++) {
						for (int j = -1; j <= 1; j++)
							g->scent(x+i, y+j) = 0;
					}
					if (is_outside(x, y))
						cur->setFieldAge(cur->getFieldAge() + 30);
					// One in three chance that it spreads (less than smoke!)
					if (one_in(3)) {
						std::vector <point> spread;
						// Pick all eligible points to spread to
						for (int a = -1; a <= 1; a++) {
							for (int b = -1; b <= 1; b++) {
        field &wandering_field = g->m.field_at(x + a, y + b);
        tmpfld = NULL;
        tmpfld = wandering_field.findField(fd_tear_gas);
        if (( tmpfld &&
             tmpfld->getFieldDensity() < 3) ||
            (move_cost(x+a, y+b) > 0)) //obviously can never be false, this is just to avoid stupid errors deleting code.
									spread.push_back(point(x+a, y+b));
							}
						}
						// Then, spread to a nearby point
						if (cur->getFieldDensity() > 1 && cur->getFieldAge() > 0 && spread.size() > 0) {
							point p = spread[rng(0, spread.size() - 1)];
							// Nearby teargas grows thicker
       field_entry *candidate_field = field_at(p.x, p.y).findField(fd_tear_gas);
							if ( candidate_field && candidate_field->getFieldDensity() < 3) {
									candidate_field->setFieldDensity(candidate_field->getFieldDensity() + 1);
									cur->setFieldDensity(cur->getFieldDensity() - 1);
									// Nearby smoke is converted into teargas
									// Or, just create a new field.
							} else if (cur->getFieldDensity() > 1 && move_cost(p.x, p.y) > 0 &&
								add_field(g, p.x, p.y, fd_tear_gas, 1)) {
									cur->setFieldDensity(cur->getFieldDensity() - 1);
									if(candidate_field) { candidate_field->setFieldAge(cur->getFieldAge()); }
							}
						}
					}
					break;

				case fd_toxic_gas:
					// Reset nearby scents to zero
					for (int i = -1; i <= 1; i++) {
						for (int j = -1; j <= 1; j++)
							g->scent(x+i, y+j) = 0;
					}
					if (is_outside(x, y))
						cur->setFieldAge(cur->getFieldAge() + 40);
					if (one_in(2)) {
						std::vector <point> spread;
						// Pick all eligible points to spread to
						for (int a = -1; a <= 1; a++) {
							for (int b = -1; b <= 1; b++) {
           field &wandering_field = g->m.field_at(x + a, y + b);
           if ((wandering_field.findField(fd_toxic_gas) &&
                wandering_field.findField(fd_toxic_gas)->getFieldDensity() < 3) ||
               (move_cost(x+a, y+b) > 0))
               spread.push_back(point(x+a, y+b));
							}
						}
						// Then, spread to a nearby point
						if (cur->getFieldDensity() > 1 && cur->getFieldAge() > 0 && spread.size() > 0) {
							point p = spread[rng(0, spread.size() - 1)];
							// Nearby toxic gas grows thicker
       field &spreading_field = g->m.field_at(p.x, p.y);
                            tmpfld = NULL;
                            tmpfld = spreading_field.findField(fd_toxic_gas);
							if (tmpfld &&
           tmpfld->getFieldDensity() < 3) {
           tmpfld->setFieldDensity(tmpfld->getFieldDensity() + 1);
									cur->setFieldDensity(cur->getFieldDensity() - 1);
							// Or, just create a new field.
							} else if (cur->getFieldDensity() > 1 && move_cost(p.x, p.y) > 0 &&
								add_field(g, p.x, p.y, fd_toxic_gas, 1)) {
									cur->setFieldDensity(cur->getFieldDensity() - 1);
									if(tmpfld) tmpfld->setFieldAge(cur->getFieldAge());
							}
						}
					}
					break;


				case fd_nuke_gas:
					// Reset nearby scents to zero
					for (int i = -1; i <= 1; i++) {
						for (int j = -1; j <= 1; j++)
							g->scent(x+i, y+j) = 0;
					}
					if (is_outside(x, y))
						cur->setFieldAge(cur->getFieldAge() + 10);
					// Increase long-term radiation in the land underneath
					radiation(x, y) += rng(0, cur->getFieldDensity());
					if (one_in(2)) {
						std::vector <point> spread;
						// Pick all eligible points to spread to
						for (int a = -1; a <= 1; a++) {
							for (int b = -1; b <= 1; b++) {
        field &wandering_field = g->m.field_at(x + a, y + b);
                                tmpfld = NULL;
                                tmpfld = wandering_field.findField(fd_nuke_gas);
								if ((tmpfld &&
             tmpfld->getFieldDensity() < 3 ) ||
            (move_cost(x+a, y+b) > 0))
									spread.push_back(point(x+a, y+b));
							}
						}
						// Then, spread to a nearby point
						if (cur->getFieldDensity() > 1 && cur->getFieldAge() > 0 && spread.size() > 0) {
							point p = spread[rng(0, spread.size() - 1)];
							// Nearby nukegas grows thicker
       field &enhanced_field = field_at(p.x, p.y);
                                tmpfld = NULL;

                                tmpfld = enhanced_field.findField(fd_nuke_gas);
							if (tmpfld &&
								tmpfld->getFieldDensity() < 3) {
									tmpfld->setFieldDensity(tmpfld->getFieldDensity() + 1);
									if(cur->getFieldDensity() > 1){
										cur->setFieldDensity(cur->getFieldDensity() - 1);
									} else {
										remove_field(p.x, p.y, fd_nuke_gas);
									}
							// Or, just create a new field.
							} else if (cur->getFieldDensity() > 1 && move_cost(p.x, p.y) > 0 &&
								add_field(g, p.x, p.y, fd_nuke_gas, 1)) {
									if(cur->getFieldDensity() > 1){
										cur->setFieldDensity(cur->getFieldDensity() - 1);
									} else {
										remove_field(p.x, p.y, fd_nuke_gas);
									}
									if(tmpfld) tmpfld->setFieldAge(cur->getFieldAge());
							}
						}
					}
					break;
>>>>>>> 7c500105

				case fd_gas_vent:
					for (int i = x - 1; i <= x + 1; i++) {
						for (int j = y - 1; j <= y + 1; j++) {
          field &wandering_field = field_at(i, j);
                            tmpfld = NULL;
                            tmpfld = wandering_field.findField(fd_toxic_gas);
							if (tmpfld && tmpfld->getFieldDensity() < 3)
								tmpfld->setFieldDensity(tmpfld->getFieldDensity() + 1);
							else
								add_field(g, i, j, fd_toxic_gas, 3);
						}
					}
					break;

				case fd_fire_vent:
					if (cur->getFieldDensity() > 1) {
						if (one_in(3))
							cur->setFieldDensity(cur->getFieldDensity() - 1);
					} else {
						cur->setFieldType(fd_flame_burst);
						cur->setFieldDensity(3);
					}
					break;

				case fd_flame_burst:
					if (cur->getFieldDensity() > 1)
						cur->setFieldDensity(cur->getFieldDensity() - 1);
					else {
						cur->setFieldType(fd_fire_vent);
						cur->setFieldDensity(3);
					}
					break;

				case fd_electricity:

					if (!one_in(5)) {	// 4 in 5 chance to spread
						std::vector<point> valid;
						if (move_cost(x, y) == 0 && cur->getFieldDensity() > 1) { // We're grounded
							int tries = 0;
							while (tries < 10 && cur->getFieldAge() < 50 && cur->getFieldDensity() > 1) {
								int cx = x + rng(-1, 1), cy = y + rng(-1, 1);
								if (move_cost(cx, cy) != 0) {
									add_field(g, cx, cy, fd_electricity, 1);
									tmpfld = field_at(cx, cy).findField(fd_electricity);
									if(tmpfld) tmpfld->setFieldAge(cur->getFieldAge() + 1);
									cur->setFieldDensity(cur->getFieldDensity() - 1);
									tries = 0;
								} else
									tries++;
							}
						} else {	// We're not grounded; attempt to ground
							for (int a = -1; a <= 1; a++) {
								for (int b = -1; b <= 1; b++) {
									if (move_cost(x + a, y + b) == 0) // Grounded tiles first

										valid.push_back(point(x + a, y + b));
								}
							}
							if (valid.size() == 0) {	// Spread to adjacent space, then
								int px = x + rng(-1, 1), py = y + rng(-1, 1);
								if (move_cost(px, py) > 0 && field_at(px, py).findField(fd_electricity) &&
									field_at(px, py).findField(fd_electricity)->getFieldDensity() < 3){
										field_at(px, py).findField(fd_electricity)->setFieldDensity(field_at(px,py).findField(fd_electricity)->getFieldDensity() + 1);
										cur->setFieldDensity(cur->getFieldDensity() - 1);
								}
								else if (move_cost(px, py) > 0){
									add_field(g, px, py, fd_electricity, 1);
									tmpfld = field_at(px, py).findField(fd_electricity);
									if(tmpfld) tmpfld->setFieldAge(cur->getFieldAge() + 1);
								}
								cur->setFieldDensity(cur->getFieldDensity() - 1);
							}
							while (valid.size() > 0 && cur->getFieldDensity() > 1) {
								int index = rng(0, valid.size() - 1);
								add_field(g, valid[index].x, valid[index].y, fd_electricity, 1);
								tmpfld = field_at(valid[index].x, valid[index].y).findField(fd_electricity);
								if(tmpfld) tmpfld->setFieldAge(cur->getFieldAge() + 1);
								cur->setFieldDensity(cur->getFieldDensity() - 1);
								valid.erase(valid.begin() + index);
							}
						}
					}
					break;

				case fd_fatigue:
					if (cur->getFieldDensity() < 3 && int(g->turn) % 3600 == 0 && one_in(10))
						cur->setFieldDensity(cur->getFieldDensity() + 1);
					else if (cur->getFieldDensity() == 3 && one_in(600)) { // Spawn nether creature!
						mon_id type = mon_id(rng(mon_flying_polyp, mon_blank));
						monster creature(g->mtypes[type]);
						creature.spawn(x + rng(-3, 3), y + rng(-3, 3));
						g->z.push_back(creature);
					}
					break;

				case fd_push_items: {
					std::vector<item> *it = &(i_at(x, y));
					for (int i = 0; i < it->size(); i++) {
						if ((*it)[i].type->id != "rock" || (*it)[i].bday >= int(g->turn) - 1)
							i++;
						else {
							item tmp = (*it)[i];
							tmp.bday = int(g->turn);
							it->erase(it->begin() + i);
							i--;
							std::vector<point> valid;
							for (int xx = x - 1; xx <= x + 1; xx++) {
								for (int yy = y - 1; yy <= y + 1; yy++) {
									if (field_at(xx, yy).findField(fd_push_items))
										valid.push_back( point(xx, yy) );
								}
							}
							if (!valid.empty()) {
								point newp = valid[rng(0, valid.size() - 1)];
								add_item(newp.x, newp.y, tmp);
								if (g->u.posx == newp.x && g->u.posy == newp.y) {
									g->add_msg(_("A %s hits you!"), tmp.tname().c_str());
									g->u.hit(g, random_body_part(), rng(0, 1), 6, 0);
								}
								int npcdex = g->npc_at(newp.x, newp.y),
									mondex = g->mon_at(newp.x, newp.y);

								if (npcdex != -1) {
									npc *p = g->active_npc[npcdex];
									p->hit(g, random_body_part(), rng(0, 1), 6, 0);
									if (g->u_see(newp.x, newp.y))
										g->add_msg(_("A %s hits %s!"), tmp.tname().c_str(), p->name.c_str());
								}

								if (mondex != -1) {
									monster *mon = &(g->z[mondex]);
									mon->hurt(6 - mon->armor_bash());
									if (g->u_see(newp.x, newp.y))
										g->add_msg(_("A %s hits the %s!"), tmp.tname().c_str(),
										mon->name().c_str());
								}
							}
						}
					}
    } break;

				case fd_shock_vent:
					if (cur->getFieldDensity() > 1) {
						if (one_in(5))
							cur->setFieldDensity(cur->getFieldDensity() - 1);
					} else {
						cur->setFieldDensity(3);
						int num_bolts = rng(3, 6);
						for (int i = 0; i < num_bolts; i++) {
							int xdir = 0, ydir = 0;
							while (xdir == 0 && ydir == 0) {
								xdir = rng(-1, 1);
								ydir = rng(-1, 1);
							}
							int dist = rng(4, 12);
							int boltx = x, bolty = y;
							for (int n = 0; n < dist; n++) {
								boltx += xdir;
								bolty += ydir;
								add_field(g, boltx, bolty, fd_electricity, rng(2, 3));
								if (one_in(4)) {
									if (xdir == 0)
										xdir = rng(0, 1) * 2 - 1;
									else
										xdir = 0;
								}
								if (one_in(4)) {
									if (ydir == 0)
										ydir = rng(0, 1) * 2 - 1;
									else
										ydir = 0;
								}
							}
						}
					}
					break;

    case fd_acid_vent:
     if (cur->getFieldDensity() > 1) {
      if (cur->getFieldAge() >= 10) {
          cur->setFieldDensity(cur->getFieldDensity() - 1);
          cur->setFieldAge(0);
      }
     } else {
         cur->setFieldDensity(3);
         for (int i = x - 5; i <= x + 5; i++) {
             for (int j = y - 5; j <= y + 5; j++) {
                 field &wandering_field = g->m.field_at(i, j);
                 if (wandering_field.findField(fd_acid)){
                     if (wandering_field.findField(fd_acid)->getFieldDensity() == 0){
                         int newdens = 3 - (rl_dist(x, y, i, j) / 2) + (one_in(3) ? 1 : 0);
                         if (newdens > 3)
                             newdens = 3;
                         if (newdens > 0)
                             add_field(g, i, j, fd_acid, newdens);
                     }
                 }
             }
         }
     }
     break;

				} // switch (curtype)

				bool should_dissipate = false;
				cur->setFieldAge(cur->getFieldAge() + 1);
				if (fieldlist[cur->getFieldType()].halflife > 0) {
					if (cur->getFieldAge() > 0 &&
						dice(2, cur->getFieldAge()) > fieldlist[cur->getFieldType()].halflife) {
							cur->setFieldAge(0);
							if(cur->getFieldDensity() == 1 || !cur->isAlive()){
								should_dissipate = true;
							}
							cur->setFieldDensity(cur->getFieldDensity() - 1);
					}
					if (should_dissipate == true || !cur->isAlive()) { // Totally dissapated.
						grid[gridn]->field_count--;
						grid[gridn]->fld[locx][locy].removeField(cur->getFieldType());
					}
				}
			}
		}
	}
	return found_field;
}

//This entire function makes very little sense. Why are the rules the way they are? Why does walking into some things destroy them but not others?

/*
Function: step_in_field
Triggers any active abilities a field effect would have. Fire burns you, acid melts you, etc.
If you add a field effect that interacts with the player place a case statement in the switch here.
If you wish for a field effect to do something over time (propagate, interact with terrain, etc) place it in process_subfields
*/
void map::step_in_field(int x, int y, game *g)
{
	field &curfield = field_at(x, y); //A copy of the current field for reference. Do not add fields to it, use map::add_field
 field_entry *cur = NULL; //The current field effect.
 int veh_part; //vehicle part existing on this tile.
 vehicle *veh = NULL; //Vehicle reference if there is one.
 bool inside = false; //Are we inside?
 bool no_rubble = true; //For use in determining if we are in a rubble square or not, for the disease effect
 int adjusted_intensity; //to modify power of a field based on... whatever is relevant for the effect.

 //If we are in a vehicle figure out if we are inside (reduces effects usually) and what part of the vehicle we need to deal with.
 if (g->u.in_vehicle) {
  veh = g->m.veh_at(x, y, veh_part);
  inside = (veh && veh->is_inside(veh_part));
 }

 //Iterate through all field effects on this tile.
 for(std::map<field_id, field_entry*>::iterator field_list_it = curfield.getFieldStart(); field_list_it != curfield.getFieldEnd(); ++field_list_it){
	 cur = field_list_it->second;
	 if(cur == NULL) continue; //shouldn't happen unless you free memory of field entries manually (hint: don't do that)... Pointer safety.

 if (cur->getFieldType() == fd_rubble){
	 no_rubble = false; //We found rubble, don't remove the players rubble disease at the end of function.
 }

 //Do things based on what field effect we are currently in.
 switch (cur->getFieldType()) {
  case fd_null:
  case fd_blood:	// It doesn't actually do anything
  case fd_bile:		// Ditto
   break; //break instead of return in the event of post-processing in the future; also we're in a loop now!

  case fd_web: {
	  //If we are in a web, can't walk in webs or are in a vehicle, get webbed maybe.
	  //Moving through multiple webs stacks the effect.
   if (!g->u.has_trait(PF_WEB_WALKER) && !g->u.in_vehicle) {
    int web = cur->getFieldDensity() * 5 - g->u.disease_level("webbed"); //between 5 and 15 minus your current web level.
    if (web > 0)
     g->u.add_disease("webbed", web);
    remove_field(x, y, fd_web); //Its spent.
   } else if (g->u.in_vehicle){ //If you are in a vehicle destroy the web. It should of been destroyed when you ran over it anyway.
	   remove_field(x, y, fd_web);
	}
  } break;

  case fd_acid:
	  //Acid deals damage at all levels now; the inside refers to inside a vehicle.
	  //TODO: Add resistance to this with rubber shoes or something?
   if (cur->getFieldDensity() == 3 && !inside) {
    g->add_msg(_("The acid burns your legs and feet!"));
    g->u.hit(g, bp_feet, 0, 0, rng(4, 10));
    g->u.hit(g, bp_feet, 1, 0, rng(4, 10));
    g->u.hit(g, bp_legs, 0, 0, rng(2,  8));
    g->u.hit(g, bp_legs, 1, 0, rng(2,  8));
   } else if (cur->getFieldDensity() == 2 && !inside) {
	g->u.hit(g, bp_feet, 0, 0, rng(2, 5));
    g->u.hit(g, bp_feet, 1, 0, rng(2, 5));
    g->u.hit(g, bp_legs, 0, 0, rng(1,  4));
    g->u.hit(g, bp_legs, 1, 0, rng(1,  4));
   } else if (!inside) {
	g->u.hit(g, bp_feet, 0, 0, rng(1, 3));
    g->u.hit(g, bp_feet, 1, 0, rng(1, 3));
    g->u.hit(g, bp_legs, 0, 0, rng(0,  2));
    g->u.hit(g, bp_legs, 1, 0, rng(0,  2));
   }
   break;

 case fd_sap:
	 //Sap causes the player to get sap disease, slowing them down.
  if( g->u.in_vehicle ) break; //sap does nothing to cars.
  g->add_msg(_("The sap sticks to you!"));
  g->u.add_disease("sap", cur->getFieldDensity() * 2);
  if (cur->getFieldDensity() == 1)
   remove_field(x, y, fd_sap);
  else
	  cur->setFieldDensity(cur->getFieldDensity() - 1); //Use up sap.
  break;

  case fd_sludge:
      g->add_msg(_("The sludge is thick and sticky."));
      break;

  case fd_fire:
	  //Burn the player. Less so if you are in a car or ON a car.
   adjusted_intensity = cur->getFieldDensity();
   if( g->u.in_vehicle )
   {
       if( inside )
       {
           adjusted_intensity -= 2;
       }
       else
       {
           adjusted_intensity -= 1;
       }
   }
   if (!g->u.has_active_bionic("bio_heatsink")) { //heatsink prevents ALL fire damage.
    if (adjusted_intensity == 1) {
     g->add_msg(_("You burn your legs and feet!"));
     g->u.hit(g, bp_feet, 0, 0, rng(2, 6));
     g->u.hit(g, bp_feet, 1, 0, rng(2, 6));
     g->u.hit(g, bp_legs, 0, 0, rng(1, 4));
     g->u.hit(g, bp_legs, 1, 0, rng(1, 4));
    } else if (adjusted_intensity == 2) {
     g->add_msg(_("You're burning up!"));
     g->u.hit(g, bp_legs, 0, 0,  rng(2, 6));
     g->u.hit(g, bp_legs, 1, 0,  rng(2, 6));
     g->u.hit(g, bp_torso, 0, 4, rng(4, 9));
    } else if (adjusted_intensity == 3) {
     g->add_msg(_("You're set ablaze!"));
     g->u.hit(g, bp_legs, 0, 0, rng(2, 6));
     g->u.hit(g, bp_legs, 1, 0, rng(2, 6));
     g->u.hit(g, bp_torso, 0, 4, rng(4, 9));
     g->u.add_disease("onfire", 5); //lasting fire damage only from the strongest fires.
    }
   }
   break;

  case fd_rubble:
	  //You are walking on rubble. Slow down.
   g->u.add_disease("bouldering", 0, cur->getFieldDensity(), 3);
   break;

  case fd_smoke:
	  //Get smoke disease from standing in smoke.
      if (cur->getFieldDensity() == 3 && !inside)
      {
          g->u.infect("smoke", bp_mouth, 4, 15, g);
      } else if (cur->getFieldDensity() == 2 && !inside){
		  g->u.infect("smoke", bp_mouth, 2, 7, g);
	  } else if (cur->getFieldDensity() == 1 && !inside){
		  g->u.infect("smoke", bp_mouth, 1, 3, g);
	  }
      break;

  case fd_tear_gas:
	  //Tear gas will both give you teargas disease and/or blind you.
      if ((cur->getFieldDensity() > 1 || !one_in(3)) && (!inside || (inside && one_in(3))))
      {
          g->u.infect("teargas", bp_mouth, 5, 20, g);
      }
      if (cur->getFieldDensity() > 1 && (!inside || (inside && one_in(3))))
      {
          g->u.infect("blind", bp_eyes, cur->getFieldDensity() * 2, 10, g);
      }
      break;

  case fd_toxic_gas:
	  //Toxic gas at low levels poisons you, toxic gas at high levels will cause very nasty poison.
      if (cur->getFieldDensity() == 2 && (!inside || (cur->getFieldDensity() == 3 && inside)))
      {
          g->u.infect("poison", bp_mouth, 5, 30, g);
      }
      else if (cur->getFieldDensity() == 3 && !inside)
      {
          g->u.infect("badpoison", bp_mouth, 5, 30, g);
      } else if (cur->getFieldDensity() == 1 && (!inside))
      {
          g->u.infect("poison", bp_mouth, 2, 10, g);
      }
      break;

  case fd_nuke_gas:
	  //Get irradiated by the nuclear fallout.
   g->u.radiation += rng(cur->getFieldDensity(), cur->getFieldDensity() * (cur->getFieldDensity() + 1)); //changed to min of density, not 0.
   if (cur->getFieldDensity() == 3) {
    g->add_msg(_("This radioactive gas burns!"));
    g->u.hurtall(rng(1, 3));
   }
   break;

  case fd_flame_burst:
	  //A burst of flame? Only hits the legs and torso.
   if (inside) break; //fireballs can't touch you inside a car.
   if (!g->u.has_active_bionic("bio_heatsink")) { //heatsink stops fire.
    g->add_msg(_("You're torched by flames!"));
    g->u.hit(g, bp_legs, 0, 0,  rng(2, 6));
    g->u.hit(g, bp_legs, 1, 0,  rng(2, 6));
    g->u.hit(g, bp_torso, 0, 4, rng(4, 9));
   } else
    g->add_msg(_("These flames do not burn you."));
   break;

  case fd_electricity:
   if (g->u.has_artifact_with(AEP_RESIST_ELECTRICITY)) //Artifact stops electricity.
    g->add_msg(_("The electricity flows around you."));
   else {
    g->add_msg(_("You're electrocuted!"));
    g->u.hurtall(rng(1, cur->getFieldDensity())); //small universal damage based on density.
    if (one_in(8 - cur->getFieldDensity()) && !one_in(30 - g->u.str_cur)) { //str of 30 stops this from happening.
     g->add_msg(_("You're paralyzed!"));
     g->u.moves -= rng(cur->getFieldDensity() * 150, cur->getFieldDensity() * 200); //roughly doubled duration.
    }
   }
   break;

  case fd_fatigue:
	  //Teleports you... somewhere.
   if (rng(0, 2) < cur->getFieldDensity()) {
    g->add_msg(_("You're violently teleported!"));
    g->u.hurtall(cur->getFieldDensity());
    g->teleport();
   }
   break;

   //Why do these get removed???
  case fd_shock_vent:
	  //Stepping on a shock vent shuts it down.
	  remove_field(x, y, fd_shock_vent);
	  break;

  case fd_acid_vent:
	  //Stepping on an acid vent shuts it down.
   remove_field(x, y, fd_acid_vent);
   break;
 }

 }

 if(no_rubble){
	 //After iterating through all fields, if we found no rubble, remove the rubble disease.
	 g->u.rem_disease("bouldering");
 }
}

void map::mon_in_field(int x, int y, game *g, monster *z)
{
 if (z->has_flag(MF_DIGS))
  return;	// Digging monsters are immune to fields
	field &curfield = field_at(x, y);
	field_entry *cur = NULL;

for(std::map<field_id, field_entry*>::iterator field_list_it = curfield.getFieldStart(); field_list_it != curfield.getFieldEnd(); ++field_list_it){
	 cur = field_list_it->second;
	 if(cur == NULL) continue; //shouldn't happen unless you free memory of field entries manually (hint: don't do that)

 int dam = 0;
 switch (cur->getFieldType()) {
  case fd_null:
  case fd_blood:	// It doesn't actually do anything
  case fd_bile:		// Ditto
   break;

  case fd_web:
   if (!z->has_flag(MF_WEBWALK)) {
    z->moves *= .8;
    remove_field(x, y,fd_web);
   }
   break;

// TODO: Use acid resistance
  case fd_acid:
   if (!z->has_flag(MF_DIGS) && !z->has_flag(MF_FLIES) &&
       !z->has_flag(MF_ACIDPROOF)) {
    if (cur->getFieldDensity() == 3)
     dam = rng(4, 10) + rng(2, 8);
    else
     dam = rng(cur->getFieldDensity(), cur->getFieldDensity() * 4);
   }
   break;

  case fd_sap:
   z->moves -= cur->getFieldDensity() * 5;
   if (cur->getFieldDensity() == 1)
    remove_field(x, y, fd_sap);
   else
    cur->setFieldDensity(cur->getFieldDensity() - 1);
   break;

  case fd_sludge:
      break;


// MATERIALS-TODO: Use fire resistance
  case fd_fire:
   if ( z->made_of("flesh") || z->made_of("hflesh") )
    dam = 3;
   if (z->made_of("veggy"))
    dam = 12;
   if (z->made_of("paper") || z->made_of(LIQUID) || z->made_of("powder") ||
       z->made_of("wood")  || z->made_of("cotton") || z->made_of("wool"))
    dam = 20;
   if (z->made_of("stone") || z->made_of("kevlar") || z->made_of("steel"))
    dam = -20;
   if (z->has_flag(MF_FLIES))
    dam -= 15;

   if (cur->getFieldDensity() == 1)
    dam += rng(2, 6);
   else if (cur->getFieldDensity() == 2) {
    dam += rng(6, 12);
    if (!z->has_flag(MF_FLIES)) {
     z->moves -= 20;
     if (!z->made_of(LIQUID) && !z->made_of("stone") && !z->made_of("kevlar") &&
         !z->made_of("steel") && !z->has_flag(MF_FIREY))
      z->add_effect(ME_ONFIRE, rng(3, 8));
    }
   } else if (cur->getFieldDensity() == 3) {
    dam += rng(10, 20);
    if (!z->has_flag(MF_FLIES) || one_in(3)) {
     z->moves -= 40;
     if (!z->made_of(LIQUID) && !z->made_of("stone") && !z->made_of("kevlar") &&
         !z->made_of("steel") && !z->has_flag(MF_FIREY))
      z->add_effect(ME_ONFIRE, rng(8, 12));
    }
   }
// Drop through to smoke no longer needed as smoke will exist in the same square now, this would double apply otherwise.
   break;

  case fd_rubble:
    if (!z->has_flag(MF_FLIES) && !z->has_flag(MF_AQUATIC))
     z->add_effect(ME_BOULDERING, 1);
    break;

  case fd_smoke:
   if (!z->has_flag(MF_NO_BREATHE)){
    if (cur->getFieldDensity() == 3)
     z->moves -= rng(10, 20);
    if (z->made_of("veggy"))	// Plants suffer from smoke even worse
     z->moves -= rng(1, cur->getFieldDensity() * 12);
   }
   break;

  case fd_tear_gas:
      if ((z->made_of("flesh") || z->made_of("hflesh") || z->made_of("veggy")) &&
          !z->has_flag(MF_NO_BREATHE)) {
    z->add_effect(ME_BLIND, cur->getFieldDensity() * 8);
    if (cur->getFieldDensity() == 3) {
     z->add_effect(ME_STUNNED, rng(10, 20));
     dam = rng(4, 10);
    } else if (cur->getFieldDensity() == 2) {
     z->add_effect(ME_STUNNED, rng(5, 10));
     dam = rng(2, 5);
    } else
     z->add_effect(ME_STUNNED, rng(1, 5));
    if (z->made_of("veggy")) {
     z->moves -= rng(cur->getFieldDensity() * 5, cur->getFieldDensity() * 12);
     dam += cur->getFieldDensity() * rng(8, 14);
    }
   }
   break;

  case fd_toxic_gas:
   if(!z->has_flag(MF_NO_BREATHE)){
     dam = cur->getFieldDensity();
     z->moves -= cur->getFieldDensity();
   }
   break;

  case fd_nuke_gas:
   if(!z->has_flag(MF_NO_BREATHE)){
    if (cur->getFieldDensity() == 3) {
     z->moves -= rng(60, 120);
     dam = rng(30, 50);
    } else if (cur->getFieldDensity() == 2) {
     z->moves -= rng(20, 50);
     dam = rng(10, 25);
    } else {
     z->moves -= rng(0, 15);
     dam = rng(0, 12);
    }
    if (z->made_of("veggy")) {
     z->moves -= rng(cur->getFieldDensity() * 5, cur->getFieldDensity() * 12);
     dam *= cur->getFieldDensity();
    }
   }
   break;

// MATERIALS-TODO: Use fire resistance
  case fd_flame_burst:
   if (z->made_of("flesh") || z->made_of("hflesh"))
    dam = 3;
   if (z->made_of("veggy"))
    dam = 12;
   if (z->made_of("paper") || z->made_of(LIQUID) || z->made_of("powder") ||
       z->made_of("wood")  || z->made_of("cotton") || z->made_of("wool"))
    dam = 50;
   if (z->made_of("stone") || z->made_of("kevlar") || z->made_of("steel"))
    dam = -25;
   dam += rng(0, 8);
   z->moves -= 20;
   break;

  case fd_electricity:
   dam = rng(1, cur->getFieldDensity());
   if (one_in(8 - cur->getFieldDensity()))
    z->moves -= cur->getFieldDensity() * 150;
   break;

  case fd_fatigue:
   if (rng(0, 2) < cur->getFieldDensity()) {
    dam = cur->getFieldDensity();
    int tries = 0;
    int newposx, newposy;
    do {
     newposx = rng(z->posx - SEEX, z->posx + SEEX);
     newposy = rng(z->posy - SEEY, z->posy + SEEY);
     tries++;
    } while (g->m.move_cost(newposx, newposy) == 0 && tries != 10);

    if (tries == 10)
     g->explode_mon(g->mon_at(z->posx, z->posy));
    else {
     int mon_hit = g->mon_at(newposx, newposy);
     if (mon_hit != -1) {
      if (g->u_see(z))
       g->add_msg(_("The %s teleports into a %s, killing them both!"),
                  z->name().c_str(), g->z[mon_hit].name().c_str());
      g->explode_mon(mon_hit);
     } else {
      z->posx = newposx;
      z->posy = newposy;
     }
    }
   }
   break;

 }
 if (dam > 0)
  z->hurt(dam);
 }

}

bool vector_has(std::vector <item> vec, itype_id type)
{
 for (int i = 0; i < vec.size(); i++) {
  if (vec[i].type->id == type)
   return true;
 }
 return false;
}

void map::field_effect(int x, int y, game *g) //Applies effect of field immediately
{
	field_entry *cur = NULL;
 field &curfield = field_at(x, y);
 for(std::map<field_id, field_entry*>::iterator field_list_it = curfield.getFieldStart(); field_list_it != curfield.getFieldEnd(); ++field_list_it){
	   cur = field_list_it->second;
	   if(cur == NULL) continue;

 switch (cur->getFieldType()) {                        //Can add independent code for different types of fields to apply different effects
  case fd_rubble:
   int hit_chance = 10;
   int fdmon = g->mon_at(x, y);              //The index of the monster at (x,y), or -1 if there isn't one
   int fdnpc = g->npc_at(x, y);              //The index of the NPC at (x,y), or -1 if there isn't one
   npc *me = NULL;
   if (fdnpc != -1)
    me = g->active_npc[fdnpc];
   int veh_part;
   bool pc_inside = false;
   bool npc_inside = false;

   if (g->u.in_vehicle) {
    vehicle *veh = g->m.veh_at(x, y, veh_part);
    pc_inside = (veh && veh->is_inside(veh_part));
   }
   if (me && me->in_vehicle) {
    vehicle *veh = g->m.veh_at(x, y, veh_part);
    npc_inside = (veh && veh->is_inside(veh_part));
   }
   if (g->u.posx == x && g->u.posy == y && !pc_inside) {            //If there's a PC at (x,y) and he's not in a covered vehicle...
    if (g->u.dodge(g) < rng(1, hit_chance) || one_in(g->u.dodge(g))) {
     int how_many_limbs_hit = rng(0, num_hp_parts);
     for ( int i = 0 ; i < how_many_limbs_hit ; i++ ) {
      g->u.hp_cur[rng(0, num_hp_parts)] -= rng(0, 10);
      g->add_msg(_("You are hit by the falling debris!"));
     }
     if (one_in(g->u.dex_cur)) {
      g->u.add_disease("downed", 2);
     }
     if (one_in(g->u.str_cur)) {
      g->u.add_disease("stunned", 2);
     }
    }
    else if (one_in(g->u.str_cur)) {
     g->add_msg(_("You trip as you evade the falling debris!"));
     g->u.add_disease("downed", 1);
    }
                        //Avoiding disease system for the moment, since I was having trouble with it.
//    g->u.add_disease("crushed", 42, g);    //Using a disease allows for easy modification without messing with field code
 //   g->u.rem_disease("crushed");           //For instance, if we wanted to easily add a chance of limb mangling or a stun effect later
   }
   if (fdmon != -1 && fdmon < g->z.size()) {  //If there's a monster at (x,y)...
    monster* monhit = &(g->z[fdmon]);
    int dam = 10;                             //This is a simplistic damage implementation. It can be improved, for instance to account for armor
    if (monhit->hurt(dam))                    //Ideally an external disease-like system would handle this to make it easier to modify later
     g->kill_mon(fdmon, false);
   }
   if (fdnpc != -1) {
    if (fdnpc < g->active_npc.size() && !npc_inside) { //If there's an NPC at (x,y) and he's not in a covered vehicle...
    if (me->dodge(g) < rng(1, hit_chance) || one_in(me->dodge(g))) {
      int how_many_limbs_hit = rng(0, num_hp_parts);
      for ( int i = 0 ; i < how_many_limbs_hit ; i++ ) {
       me->hp_cur[rng(0, num_hp_parts)] -= rng(0, 10);
      }
      if (one_in(me->dex_cur)) {
       me->add_disease("downed", 2);
      }
      if (one_in(me->str_cur)) {
       me->add_disease("stunned", 2);
      }
     }
     else if (one_in(me->str_cur)) {
      me->add_disease("downed", 1);
     }
    }
    if (me->hp_cur[hp_head]  <= 0 || me->hp_cur[hp_torso] <= 0) {
     me->die(g, false);        //Right now cave-ins are treated as not the player's fault. This should be iterated on.
     g->active_npc.erase(g->active_npc.begin() + fdnpc);
    }                                       //Still need to add vehicle damage, but I'm ignoring that for now.
   }
    vehicle *veh = veh_at(x, y, veh_part);
    if (veh) {
     veh->damage(veh_part, ceil(veh->parts[veh_part].hp/3.0 * cur->getFieldDensity()), 1, false);
    }
 }
 }
}

int field_entry::move_cost() const{
  return fieldlist[type].move_cost[getFieldDensity()-1];
}

field_id field_entry::getFieldType() const{
	return type;
}


signed char field_entry::getFieldDensity() const{
	return density;
}


int field_entry::getFieldAge() const{
	return age;
}

field_id field_entry::setFieldType(const field_id new_field_id){

	//TODO: Better bounds checking.
	if(new_field_id >= 0 && new_field_id < num_fields){
		type = new_field_id;
	} else {
		type = fd_null;
	}

	return type;

}

signed char field_entry::setFieldDensity(const signed char new_density){

	if(new_density > 3)
		density = 3;
	else if (new_density < 1){
		density = 1;
		is_alive = false;
}
	else
		density = new_density;

	return density;

}

int field_entry::setFieldAge(const int new_age){

	age = new_age;

	return age;
}

field::field(){
	draw_symbol = fd_null;
	dirty = false;
};

field::~field(){
	if(dirty) return;
};

/*
Function: findField
Returns a field entry corresponding to the field_id parameter passed in. If no fields are found then returns NULL.
Good for checking for exitence of a field: if(myfield.findField(fd_fire)) would tell you if the field is on fire.
*/
field_entry* field::findField(const field_id field_to_find){
    field_entry* tmp = NULL;
    std::map<field_id, field_entry*>::iterator it = field_list.find(field_to_find);
    if(it != field_list.end()) {
        if(it->second == NULL){
            //In the event someone deleted the field_entry memory somewhere else clean up the list.
            field_list.erase(it);
        } else {
            return it->second;
        }
    }
    return tmp;
};

const field_entry* field::findFieldc(const field_id field_to_find){
    const field_entry* tmp = NULL;
    std::map<field_id, field_entry*>::iterator it = field_list.find(field_to_find);
    if(it != field_list.end()) {
        if(it->second == NULL){
            //In the event someone deleted the field_entry memory somewhere else clean up the list.
            field_list.erase(it);
        } else {
            return it->second;
        }
    }
    return tmp;
};

/*
Function: addfield
Inserts the given field_id into the field list for a given tile if it does not already exist.
Returns false if the field_id already exists, true otherwise.
If the field already exists, it will return false BUT it will add the density/age to the current values for upkeep.
If you wish to modify an already existing field use findField and modify the result.
Density defaults to 1, and age to 0 (permanent) if not specified.
*/
bool field::addField(const field_id field_to_add, const unsigned char new_density, const int new_age){
    std::map<field_id, field_entry*>::iterator it = field_list.find(field_to_add);
    if(it != field_list.end()) {
        //Already exists, but lets update it. This is tentative.
        it->second->setFieldDensity(it->second->getFieldDensity() + new_density);
        draw_symbol = field_to_add;
        return false;
    };
    field_list[field_to_add]=new field_entry(field_to_add, new_density, new_age);
    draw_symbol = field_to_add;
    return true;
};

/*
Function: removeField
Removes the field entry with a type equal to the field_id parameter. Returns true if removed, false otherwise.
*/
bool field::removeField(const field_id field_to_remove){
    std::map<field_id, field_entry*>::iterator it = field_list.find(field_to_remove);
    if(it != field_list.end()) {
        field_entry* tmp = it->second;
        delete tmp;
        field_list.erase(it);
        if(field_list.size() > 0){
            draw_symbol = field_list.begin()->second->getFieldType();
        } else {
            draw_symbol = fd_null;
        }
        return true;
    };
    return false;
};

/*
Function: fieldCount
Returns the number of fields existing on the current tile.
*/
unsigned int field::fieldCount() const{
	return field_list.size();
};

std::map<field_id, field_entry*>& field::getEntries() {
    return field_list;
}

std::map<field_id, field_entry*>::iterator field::getFieldStart(){

	return field_list.begin();

};

std::map<field_id, field_entry*>::iterator field::getFieldEnd(){

	return field_list.end();

};

/*
Function: fieldSymbol
Returns the last added field from the tile for drawing purposes.
*/
field_id field::fieldSymbol() const{
	return draw_symbol;
}

int field::move_cost() const{
    if(fieldCount() < 1){
        return 0;
    }
    int current_cost = 0;
    for( std::map<field_id, field_entry*>::const_iterator current_field = field_list.begin();
         current_field != field_list.end();
         ++current_field){
        current_cost += current_field->second->move_cost();
    }
    return current_cost;
}<|MERGE_RESOLUTION|>--- conflicted
+++ resolved
@@ -161,58 +161,6 @@
         fieldlist[i] = tmp_fields[i];
     }
 }
-
-
-/*
-Function: spread_gas
-Helper function that encapsulates the logic involved in gas spread.
-*/
-static void spread_gas( map *m, field_entry *cur, int x, int y, field_id curtype,
-                        int percent_spread, int outdoor_age_speedup )
-{
-				// Reset nearby scents to zero
-				for (int i = -1; i <= 1; i++) {
-        for (int j = -1; j <= 1; j++) {
-            g->scent( x + i, y + j ) = 0;
-        }
-    }
-    // Dissapate faster outdoors.
-    if (m->is_outside(x, y)) {	cur->setFieldAge( cur->getFieldAge() + outdoor_age_speedup ); }
-
-    // Bail out if we don't meet the spread chance.
-    if( rng(1, 100) > percent_spread ) { return; }
-
-    std::vector <point> spread;
-    // Pick all eligible points to spread to.
-    for( int a = -1; a <= 1; a++ ) {
-        for( int b = -1; b <= 1; b++ ) {
-            // Current field not a candidate.
-            if( !(a || b) ) { continue; }
-            field_entry* tmpfld = m->field_at( x + a, y + b ).findField( curtype );
-            // Candidates are existing non-max-strength fields or navigable tiles with no field.
-            if( ( tmpfld && tmpfld->getFieldDensity() < 3 ) ||
-                ( !tmpfld && m->move_cost( x + a, y + b ) > 0 ) ) {
-                spread.push_back( point( x + a, y + b ) );
-            }
-        }
-    }
-    // Then, spread to a nearby point.
-    int current_density = cur->getFieldDensity();
-    if (current_density > 1 && cur->getFieldAge() > 0 && spread.size() > 0) {
-        point p = spread[ rng( 0, spread.size() - 1 ) ];
-        field_entry *candidate_field = m->field_at(p.x, p.y).findField( curtype );
-        int candidate_density = candidate_field ? candidate_field->getFieldDensity() : 0;
-        // Nearby gas grows thicker.
-        if ( candidate_field ) {
-            candidate_field->setFieldDensity(candidate_density + 1);
-            cur->setFieldDensity(current_density - 1);
-        // Or, just create a new field.
-        } else if ( m->add_field( g, p.x, p.y, curtype, 1 ) ) {
-            cur->setFieldDensity( current_density - 1 );
-        }
-    }
-}
-
 
 bool map::process_fields(game *g)
 {
@@ -250,30 +198,30 @@
 	//Loop through all tiles in this submap indicated by gridn
 	for (int locx = 0; locx < SEEX; locx++) {
 		for (int locy = 0; locy < SEEY; locy++) {
-   // This is a translation from local coordinates to submap coords.
-   // All submaps are in one long 1d array.
-   int x = locx + SEEX * (gridn % my_MAPSIZE);
-   int y = locy + SEEY * int(gridn / my_MAPSIZE);
    // get a copy of the field variable from the submap;
    // contains all the pointers to the real field effects.
-   curfield = grid[gridn]->fld[locx][locy];
-   for(std::map<field_id, field_entry*>::iterator it = curfield.getFieldStart();
-       it != curfield.getFieldEnd(); ++it ) {
-    //Iterating through all field effects in the submap's field.
-       cur = it->second;
-    if(cur == NULL) continue; //This shouldn't happen ever, but pointer safety is number one.
-
-    curtype = cur->getFieldType();
+			curfield = grid[gridn]->fld[locx][locy];
+			for(std::vector<field_entry*>::iterator field_list_it = curfield.getFieldStart();
+       field_list_it != curfield.getFieldEnd(); ++field_list_it){
+				//Iterating through all field effects in the submap's field.
+				cur = (*field_list_it); //dereferencing the iterator to a field_effect pointer.
+				if(cur == NULL) continue; //This shouldn't happen ever, but pointer safety is number one.
+    // This is a translation from local coordinates to submap coords.
+    // All submaps are in one long 1d array.
+				int x = locx + SEEX * (gridn % my_MAPSIZE);
+    int y = locy + SEEY * int(gridn / my_MAPSIZE);
+
+				curtype = cur->getFieldType();
     //Setting our return value. fd_null really doesn't exist anymore, its there for legacy support.
-    if (!found_field && curtype != fd_null)
-        found_field = true;
+				if (!found_field && curtype != fd_null)
+					found_field = true;
     // Again, legacy support in the event someone Mods setFieldDensity to allow more values.
-    if (cur->getFieldDensity() > 3 || cur->getFieldDensity() < 1)
-        debugmsg("Whoooooa density of %d", cur->getFieldDensity());
+				if (cur->getFieldDensity() > 3 || cur->getFieldDensity() < 1)
+					debugmsg("Whoooooa density of %d", cur->getFieldDensity());
 
     // Don't process "newborn" fields. This gives the player time to run if they need to.
-    if (cur->getFieldAge() == 0)
-        curtype = fd_null;
+				if (cur->getFieldAge() == 0)
+					curtype = fd_null;
 
 				int part;
 				vehicle *veh;
@@ -322,11 +270,11 @@
 					}
 					break;
 
-    case fd_sap:
-        break;
-
-    case fd_sludge:
-        break;
+        case fd_sap:
+            break;
+
+        case fd_sludge:
+            break;
 
 					// TODO-MATERIALS: use fire resistance
 				case fd_fire: {
@@ -337,8 +285,8 @@
 					for (int i = 0; i < i_at(x, y).size() && consumed < cur->getFieldDensity() * 2; i++) {
 						//Stop when we hit the end of the item buffer OR we consumed enough items given our fire size.
 						destroyed = false;
+						vol = i_at(x, y)[i].volume(); //Used to feed the fire based on volume of item burnt.
 						item *it = &(i_at(x, y)[i]); //Pointer to the item we are dealing with.
-      vol = it->volume(); //Used to feed the fire based on volume of item burnt.
 						it_ammo *ammo_type = NULL; //Special case if its ammo.
 
 						if (it->is_ammo())
@@ -380,7 +328,7 @@
 						} else if ((it->made_of("wood") || it->made_of("veggy"))) {
 							//Wood or vegy items burn slowly.
 							if (vol <= cur->getFieldDensity() * 10 || cur->getFieldDensity() == 3) {
-								cur->setFieldAge(cur->getFieldAge() - 50);
+								cur->setFieldAge(cur->getFieldAge() - 20);
 								destroyed = it->burn(cur->getFieldDensity());
 								smoke++;
 								consumed++;
@@ -520,6 +468,7 @@
 									if (tmpfld && tmpfld != cur && cur->getFieldAge() < 0 && tmpfld->getFieldDensity() < 3 &&
 										(in_pit == (ter(fx, fy) == t_pit))) {
 											tmpfld->setFieldDensity(tmpfld->getFieldDensity() + 1);
+											//tmpfld->setFieldAge(0);
 											cur->setFieldAge(cur->getFieldAge() + 150);
 									}
 								}
@@ -538,9 +487,8 @@
 							int fx = x + ((i + starti) % 3) - 1, fy = y + ((j + startj) % 3) - 1;
 							if (INBOUNDS(fx, fy)) {
         field &nearby_field = g->m.field_at(fx, fy);
-        field_entry *nearwebfld = nearby_field.findField(fd_web);
 								int spread_chance = 25 * (cur->getFieldDensity() - 1);
-								if (nearwebfld)
+								if (nearby_field.findField(fd_web))
 									spread_chance = 50 + spread_chance / 2;
 								if (has_flag(explodes, fx, fy) && one_in(8 - cur->getFieldDensity()) &&
 									tr_brazier != tr_at(x, y) && (has_flag(fire_container, x, y) != true ) ) {
@@ -558,28 +506,28 @@
 									(cur->getFieldDensity() == 3  &&
 									(has_flag(l_flammable, fx, fy) && one_in(10))) ||
 									flammable_items_at(fx, fy) ||
-									nearwebfld )) {
+									nearby_field.findField(fd_web))) {
 										add_field(g, fx, fy, fd_fire, 1); //Nearby open flammable ground? Set it on fire.
 										tmpfld = nearby_field.findField(fd_fire);
 										if(tmpfld){
 											tmpfld->setFieldAge(100);
 											cur->setFieldAge(cur->getFieldAge() + 50);
 										}
-										if(nearwebfld)
+										if(nearby_field.findField(fd_web))
 											g->m.remove_field(fx,fy,fd_web);
 								} else {
 									bool nosmoke = true;
 									for (int ii = -1; ii <= 1; ii++) {
 										for (int jj = -1; jj <= 1; jj++) {
            field &spreading_field = g->m.field_at(x+ii, y+jj);
-
-           tmpfld = spreading_field.findField(fd_fire);
-           int tmpflddens = ( tmpfld ? tmpfld->getFieldDensity() : 0 );
-           if ( ( tmpflddens == 3 ) || ( tmpflddens == 2 && one_in(4) ) ) {
-               smoke++; //The higher this gets, the more likely for smoke.
-           } else if (spreading_field.findField(fd_smoke)) {
-               nosmoke = false; //slightly, slightly, less likely to make smoke if there is already smoke
-           }
+											if (spreading_field.findField(fd_fire) &&
+               spreading_field.findField(fd_fire)->getFieldDensity() == 3)
+												smoke++; //The higher this gets, the more likely for smoke.
+											else if (spreading_field.findField(fd_fire) &&
+												spreading_field.findField(fd_fire)->getFieldDensity() == 2 && one_in(4))
+												smoke++;
+											else if (spreading_field.findField(fd_smoke))
+												nosmoke = false; //slightly, slightly, less likely to make smoke if there is already smoke
 										}
 									}
 									// If we're not spreading, maybe we'll stick out some smoke, huh?
@@ -598,27 +546,9 @@
 							}
 						}
 					}
-				} break;
+							  } break;
 
 				case fd_smoke:
-<<<<<<< HEAD
-        spread_gas( this, cur, x, y, curtype, 80, 50 );
-        break;
-
-				case fd_tear_gas:
-        spread_gas( this, cur, x, y, curtype, 33, 30 );
-        break;
-
-				case fd_toxic_gas:
-        spread_gas( this, cur, x, y, curtype, 50, 30 );
-        break;
-
-
-				case fd_nuke_gas:
-        radiation(x, y) += rng(0, cur->getFieldDensity());
-        spread_gas( this, cur, x, y, curtype, 50, 10 );
-        break;
-=======
 					//Smoke likes to spread out, and lingers indoors.
 					for (int i = -1; i <= 1; i++) {
 						for (int j = -1; j <= 1; j++)
@@ -631,9 +561,9 @@
 						for (int a = -1; a <= 1; a++) {
 							for (int b = -1; b <= 1; b++) {
         field &wandering_field = g->m.field_at(x + a, y + b);
-                                tmpfld = wandering_field.findField(fd_smoke);
-								if ((tmpfld && tmpfld->getFieldDensity() < 3) ||
-            (move_cost(x+a, y+b) > 0)) // todo: expensive, cache
+								if ((wandering_field.findField(fd_smoke) &&
+             wandering_field.findField(fd_smoke)->getFieldDensity() < 3) ||
+            (move_cost(x+a, y+b) > 0))
             spread.push_back(point(x+a, y+b)); //Locating all available spots.
 							}
 						}
@@ -677,10 +607,8 @@
 						for (int a = -1; a <= 1; a++) {
 							for (int b = -1; b <= 1; b++) {
         field &wandering_field = g->m.field_at(x + a, y + b);
-        tmpfld = NULL;
-        tmpfld = wandering_field.findField(fd_tear_gas);
-        if (( tmpfld &&
-             tmpfld->getFieldDensity() < 3) ||
+        if (((wandering_field.findField(fd_tear_gas)) &&
+             wandering_field.findField(fd_tear_gas)->getFieldDensity() < 3) ||
             (move_cost(x+a, y+b) > 0)) //obviously can never be false, this is just to avoid stupid errors deleting code.
 									spread.push_back(point(x+a, y+b));
 							}
@@ -729,17 +657,15 @@
 							point p = spread[rng(0, spread.size() - 1)];
 							// Nearby toxic gas grows thicker
        field &spreading_field = g->m.field_at(p.x, p.y);
-                            tmpfld = NULL;
-                            tmpfld = spreading_field.findField(fd_toxic_gas);
-							if (tmpfld &&
-           tmpfld->getFieldDensity() < 3) {
-           tmpfld->setFieldDensity(tmpfld->getFieldDensity() + 1);
+							if (spreading_field.findField(fd_toxic_gas) &&
+           spreading_field.findField(fd_toxic_gas)->getFieldDensity() < 3) {
+           spreading_field.findField(fd_toxic_gas)->setFieldDensity(spreading_field.findField(fd_toxic_gas)->getFieldDensity() + 1);
 									cur->setFieldDensity(cur->getFieldDensity() - 1);
 							// Or, just create a new field.
 							} else if (cur->getFieldDensity() > 1 && move_cost(p.x, p.y) > 0 &&
 								add_field(g, p.x, p.y, fd_toxic_gas, 1)) {
 									cur->setFieldDensity(cur->getFieldDensity() - 1);
-									if(tmpfld) tmpfld->setFieldAge(cur->getFieldAge());
+									if(spreading_field.findField(fd_toxic_gas)) spreading_field.findField(fd_toxic_gas)->setFieldAge(cur->getFieldAge());
 							}
 						}
 					}
@@ -762,10 +688,8 @@
 						for (int a = -1; a <= 1; a++) {
 							for (int b = -1; b <= 1; b++) {
         field &wandering_field = g->m.field_at(x + a, y + b);
-                                tmpfld = NULL;
-                                tmpfld = wandering_field.findField(fd_nuke_gas);
-								if ((tmpfld &&
-             tmpfld->getFieldDensity() < 3 ) ||
+								if (((wandering_field.findField(fd_nuke_gas)) &&
+             wandering_field.findField(fd_nuke_gas)->getFieldDensity() < 3 ) ||
             (move_cost(x+a, y+b) > 0))
 									spread.push_back(point(x+a, y+b));
 							}
@@ -775,12 +699,9 @@
 							point p = spread[rng(0, spread.size() - 1)];
 							// Nearby nukegas grows thicker
        field &enhanced_field = field_at(p.x, p.y);
-                                tmpfld = NULL;
-
-                                tmpfld = enhanced_field.findField(fd_nuke_gas);
-							if (tmpfld &&
-								tmpfld->getFieldDensity() < 3) {
-									tmpfld->setFieldDensity(tmpfld->getFieldDensity() + 1);
+							if (enhanced_field.findField(fd_nuke_gas) &&
+								enhanced_field.findField(fd_nuke_gas)->getFieldDensity() < 3) {
+									enhanced_field.findField(fd_nuke_gas)->setFieldDensity(enhanced_field.findField(fd_nuke_gas)->getFieldDensity() + 1);
 									if(cur->getFieldDensity() > 1){
 										cur->setFieldDensity(cur->getFieldDensity() - 1);
 									} else {
@@ -794,21 +715,19 @@
 									} else {
 										remove_field(p.x, p.y, fd_nuke_gas);
 									}
-									if(tmpfld) tmpfld->setFieldAge(cur->getFieldAge());
+									if(enhanced_field.findField(fd_nuke_gas)) enhanced_field.findField(fd_nuke_gas)->setFieldAge(cur->getFieldAge());
 							}
 						}
 					}
 					break;
->>>>>>> 7c500105
 
 				case fd_gas_vent:
 					for (int i = x - 1; i <= x + 1; i++) {
 						for (int j = y - 1; j <= y + 1; j++) {
           field &wandering_field = field_at(i, j);
-                            tmpfld = NULL;
-                            tmpfld = wandering_field.findField(fd_toxic_gas);
-							if (tmpfld && tmpfld->getFieldDensity() < 3)
-								tmpfld->setFieldDensity(tmpfld->getFieldDensity() + 1);
+
+							if (wandering_field.findField(fd_toxic_gas) && wandering_field.findField(fd_toxic_gas)->getFieldDensity() < 3)
+								wandering_field.findField(fd_toxic_gas)->setFieldDensity(field_at(i,j).findField(fd_toxic_gas)->getFieldDensity() + 1);
 							else
 								add_field(g, i, j, fd_toxic_gas, 3);
 						}
@@ -940,7 +859,7 @@
 							}
 						}
 					}
-    } break;
+									} break;
 
 				case fd_shock_vent:
 					if (cur->getFieldDensity() > 1) {
@@ -978,30 +897,30 @@
 					}
 					break;
 
-    case fd_acid_vent:
-     if (cur->getFieldDensity() > 1) {
-      if (cur->getFieldAge() >= 10) {
-          cur->setFieldDensity(cur->getFieldDensity() - 1);
-          cur->setFieldAge(0);
-      }
-     } else {
-         cur->setFieldDensity(3);
-         for (int i = x - 5; i <= x + 5; i++) {
-             for (int j = y - 5; j <= y + 5; j++) {
-                 field &wandering_field = g->m.field_at(i, j);
-                 if (wandering_field.findField(fd_acid)){
-                     if (wandering_field.findField(fd_acid)->getFieldDensity() == 0){
-                         int newdens = 3 - (rl_dist(x, y, i, j) / 2) + (one_in(3) ? 1 : 0);
-                         if (newdens > 3)
-                             newdens = 3;
-                         if (newdens > 0)
-                             add_field(g, i, j, fd_acid, newdens);
-                     }
-                 }
-             }
-         }
-     }
-     break;
+                    case fd_acid_vent:
+                        if (cur->getFieldDensity() > 1) {
+                            if (cur->getFieldAge() >= 10) {
+                                cur->setFieldDensity(cur->getFieldDensity() - 1);
+                                cur->setFieldAge(0);
+                            }
+                        } else {
+                            cur->setFieldDensity(3);
+                            for (int i = x - 5; i <= x + 5; i++) {
+                            for (int j = y - 5; j <= y + 5; j++) {
+                                field &wandering_field = g->m.field_at(i, j);
+                                if (wandering_field.findField(fd_acid)){
+                                    if (wandering_field.findField(fd_acid)->getFieldDensity() == 0){
+                                        int newdens = 3 - (rl_dist(x, y, i, j) / 2) + (one_in(3) ? 1 : 0);
+                                        if (newdens > 3)
+                                            newdens = 3;
+                                        if (newdens > 0)
+                                            add_field(g, i, j, fd_acid, newdens);
+                                    }
+                                }
+                            }
+                            }
+                        }
+                        break;
 
 				} // switch (curtype)
 
@@ -1052,8 +971,8 @@
  }
 
  //Iterate through all field effects on this tile.
- for(std::map<field_id, field_entry*>::iterator field_list_it = curfield.getFieldStart(); field_list_it != curfield.getFieldEnd(); ++field_list_it){
-	 cur = field_list_it->second;
+ for(std::vector<field_entry*>::iterator field_list_it = curfield.getFieldStart(); field_list_it != curfield.getFieldEnd(); ++field_list_it){
+	 cur = (*field_list_it);
 	 if(cur == NULL) continue; //shouldn't happen unless you free memory of field entries manually (hint: don't do that)... Pointer safety.
 
  if (cur->getFieldType() == fd_rubble){
@@ -1150,6 +1069,10 @@
      g->u.hit(g, bp_torso, 0, 4, rng(4, 9));
      g->u.add_disease("onfire", 5); //lasting fire damage only from the strongest fires.
     }
+    /*if (adjusted_intensity == 2)
+     g->u.infect("smoke", bp_mouth, 5, 20, g);
+    else if (adjusted_intensity == 3)
+     g->u.infect("smoke", bp_mouth, 7, 30, g);*/ //Removed from here since smoke now exists on fire tiles as its own effect.
    }
    break;
 
@@ -1267,8 +1190,8 @@
 	field &curfield = field_at(x, y);
 	field_entry *cur = NULL;
 
-for(std::map<field_id, field_entry*>::iterator field_list_it = curfield.getFieldStart(); field_list_it != curfield.getFieldEnd(); ++field_list_it){
-	 cur = field_list_it->second;
+  for(std::vector<field_entry*>::iterator field_list_it = curfield.getFieldStart(); field_list_it != curfield.getFieldEnd(); ++field_list_it){
+	 cur = (*field_list_it);
 	 if(cur == NULL) continue; //shouldn't happen unless you free memory of field entries manually (hint: don't do that)
 
  int dam = 0;
@@ -1472,8 +1395,8 @@
 {
 	field_entry *cur = NULL;
  field &curfield = field_at(x, y);
- for(std::map<field_id, field_entry*>::iterator field_list_it = curfield.getFieldStart(); field_list_it != curfield.getFieldEnd(); ++field_list_it){
-	   cur = field_list_it->second;
+ for(std::vector<field_entry*>::iterator field_list_it = curfield.getFieldStart(); field_list_it != curfield.getFieldEnd(); ++field_list_it){
+	   cur = (*field_list_it);
 	   if(cur == NULL) continue;
 
  switch (cur->getFieldType()) {                        //Can add independent code for different types of fields to apply different effects
@@ -1623,31 +1546,41 @@
 Good for checking for exitence of a field: if(myfield.findField(fd_fire)) would tell you if the field is on fire.
 */
 field_entry* field::findField(const field_id field_to_find){
-    field_entry* tmp = NULL;
-    std::map<field_id, field_entry*>::iterator it = field_list.find(field_to_find);
-    if(it != field_list.end()) {
-        if(it->second == NULL){
-            //In the event someone deleted the field_entry memory somewhere else clean up the list.
-            field_list.erase(it);
-        } else {
-            return it->second;
-        }
-    }
-    return tmp;
+
+	field_entry* tmp = NULL;
+
+	for(std::vector<field_entry*>::iterator it = field_list.begin(); it != field_list.end(); it++){
+		if((*it) == NULL){
+			//In the event someone deleted the field_entry memory somewhere else clean up the list.
+			it = field_list.erase(it);
+			continue;
+		}
+		if((*it)->getFieldType() == field_to_find){
+			return (*it);
+		}
+	};
+
+	return tmp;
+
 };
 
 const field_entry* field::findFieldc(const field_id field_to_find){
-    const field_entry* tmp = NULL;
-    std::map<field_id, field_entry*>::iterator it = field_list.find(field_to_find);
-    if(it != field_list.end()) {
-        if(it->second == NULL){
-            //In the event someone deleted the field_entry memory somewhere else clean up the list.
-            field_list.erase(it);
-        } else {
-            return it->second;
-        }
-    }
-    return tmp;
+
+	const field_entry* tmp = NULL;
+
+	for(std::vector<field_entry*>::iterator it = field_list.begin(); it != field_list.end(); it++){
+		if((*it) == NULL){
+			//In the event someone deleted the field_entry memory somewhere else clean up the list.
+			it = field_list.erase(it);
+			continue;
+		}
+		if((*it)->getFieldType() == field_to_find){
+			return (*it);
+		}
+	};
+
+	return tmp;
+
 };
 
 /*
@@ -1659,16 +1592,20 @@
 Density defaults to 1, and age to 0 (permanent) if not specified.
 */
 bool field::addField(const field_id field_to_add, const unsigned char new_density, const int new_age){
-    std::map<field_id, field_entry*>::iterator it = field_list.find(field_to_add);
-    if(it != field_list.end()) {
-        //Already exists, but lets update it. This is tentative.
-        it->second->setFieldDensity(it->second->getFieldDensity() + new_density);
-        draw_symbol = field_to_add;
-        return false;
-    };
-    field_list[field_to_add]=new field_entry(field_to_add, new_density, new_age);
-    draw_symbol = field_to_add;
-    return true;
+
+	for(std::vector<field_entry*>::iterator it = field_list.begin(); it != field_list.end(); ++it){
+		if( ((*it)->getFieldType()) == field_to_add){
+			//Already exists, but lets update it. This is tentative.
+			(*it)->setFieldDensity((*it)->getFieldDensity() + new_density);
+			//(*it)->setFieldAge(new_age);
+			draw_symbol = field_to_add;
+			return false;
+		}
+	};
+	field_list.push_back(new field_entry(field_to_add, new_density, new_age));
+	draw_symbol = field_to_add;
+	return true;
+
 };
 
 /*
@@ -1676,19 +1613,24 @@
 Removes the field entry with a type equal to the field_id parameter. Returns true if removed, false otherwise.
 */
 bool field::removeField(const field_id field_to_remove){
-    std::map<field_id, field_entry*>::iterator it = field_list.find(field_to_remove);
-    if(it != field_list.end()) {
-        field_entry* tmp = it->second;
-        delete tmp;
-        field_list.erase(it);
-        if(field_list.size() > 0){
-            draw_symbol = field_list.begin()->second->getFieldType();
-        } else {
-            draw_symbol = fd_null;
-        }
-        return true;
-    };
-    return false;
+
+	for(std::vector<field_entry*>::iterator it = field_list.begin(); it != field_list.end();it++){
+		if((*it)->getFieldType() == field_to_remove){
+			//Free memory and remove the located field from the list.
+			field_entry* tmp = (*it);
+			delete tmp;
+			it = field_list.erase(it);
+			if(field_list.size() > 0){
+				draw_symbol = (*field_list.begin())->getFieldType();
+			} else {
+				draw_symbol = fd_null;
+			}
+			return true;
+		}
+	};
+
+	return false;
+
 };
 
 /*
@@ -1696,20 +1638,19 @@
 Returns the number of fields existing on the current tile.
 */
 unsigned int field::fieldCount() const{
+
 	return field_list.size();
+
 };
 
-std::map<field_id, field_entry*>& field::getEntries() {
-    return field_list;
-}
-
-std::map<field_id, field_entry*>::iterator field::getFieldStart(){
+
+std::vector<field_entry*>::iterator field::getFieldStart(){
 
 	return field_list.begin();
 
 };
 
-std::map<field_id, field_entry*>::iterator field::getFieldEnd(){
+std::vector<field_entry*>::iterator field::getFieldEnd(){
 
 	return field_list.end();
 
@@ -1728,10 +1669,10 @@
         return 0;
     }
     int current_cost = 0;
-    for( std::map<field_id, field_entry*>::const_iterator current_field = field_list.begin();
+    for( std::vector<field_entry*>::const_iterator current_field = field_list.begin();
          current_field != field_list.end();
          ++current_field){
-        current_cost += current_field->second->move_cost();
+        current_cost += (*current_field)->move_cost();
     }
     return current_cost;
 }