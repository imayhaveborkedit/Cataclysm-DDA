--- conflicted
+++ resolved
@@ -1,121 +1,118 @@
-Changelog will be a little light for the early entries due to me being really bad at documenting things.
-
-0.5
-Matches usable anywhere lighters could be used previously.
-Draw lit areas outside of LOS and normal sight radius the same as unlit areas
-Tell the player when their gear is damaged in combat
-Display player feat morale boosts
-Pickling/canning
-Only rust skill if X turns have passed since practice, not every x turns.
-Halve rate of skill rust across the board.
-Push crafting recipes out to JSON
-Acid rain causes pain not injury
-Changed default viewmorale key to v
-Learn crafting recipes from item disassembly or books.
-New Hardcore trait
-Other new traits: Skilled Liar, Pretty, Beautiful, Very Beautiful, Glorius (cancels truth-teller, ugly mutations)
-Set minimum move to 25
-Death by starvation or thirst
-New professions: tailor, scoundrel
-Adjusted conditions for cutting and stabbing skill practice (should be able to practice piercing now)
-Code compiles with no warnings.  No user-visible change, but important stability milestone.
-Added a craftable power armor power interface CBM.
-Continuous reading.
-<<<<<<< HEAD
-New mixed drinks
-=======
-A new book; "To Serve Man"
->>>>>>> 02b682e8
-
-0.4
-Make the battery system bionic only consume as many batteries as necessary to fully power yourself
-Knives can also cauterize wounds now. Requires a lighter.
-Soldering irons (and hotplates, why not) can be used to cauterize wounds, causing pain and removing any bleeding or uninfected bite effects.
-Fixed crash bug in Windows when attacks hit something off-screen?
-Fixed precipitation animation with shifted viewport.
-Can now disassemble items from the examination screen.
-Added colored hinting to the item examination sidebar listing possible actions. e.g., "W" (for "wear") is grayed out if the item isn't wearable.
-Added ability to craft a recipe continuously (until out of materials, etc.).
-Reduce (maybe fully fix) wolf self-attacks.
-Power armor.
-More fitted gear, and a few more pieces made craftable.
-Vehicle-mountable water tanks and kitchen units, implied storage-battery-charging generators.
-Map tiles can now contain up to 64 items.
-Beer has been made weaker, and now appears in kegs in liquor stores and bars.
-Steel jerrycans.
-Any gun can now be used one-handed if you are strong enough.
-Hardcoded frostbite not to occur above freezing temperatures.
-Improved fire's ability to warm the player. Also, standing on fire and being on fire warm up the player.
-Fixed body temperature equalization.
-Sunny and clear weather no longer warm the player underground.
-Standing in water or sewage will increase the rate of heat loss (but not make the player colder)
-The head and torso now lose heat faster than other body parts.
-Body temperature drops as you lose HP.
-Encumberance menu's listing of warmth has been made more colorful.
+Changelog will be a little light for the early entries due to me being really bad at documenting things.
+
+0.5
+Matches usable anywhere lighters could be used previously.
+Draw lit areas outside of LOS and normal sight radius the same as unlit areas
+Tell the player when their gear is damaged in combat
+Display player feat morale boosts
+Pickling/canning
+Only rust skill if X turns have passed since practice, not every x turns.
+Halve rate of skill rust across the board.
+Push crafting recipes out to JSON
+Acid rain causes pain not injury
+Changed default viewmorale key to v
+Learn crafting recipes from item disassembly or books.
+New Hardcore trait
+Other new traits: Skilled Liar, Pretty, Beautiful, Very Beautiful, Glorius (cancels truth-teller, ugly mutations)
+Set minimum move to 25
+Death by starvation or thirst
+New professions: tailor, scoundrel
+Adjusted conditions for cutting and stabbing skill practice (should be able to practice piercing now)
+Code compiles with no warnings.  No user-visible change, but important stability milestone.
+Added a craftable power armor power interface CBM.
+Continuous reading.
+New mixed drinks
+A new book; "To Serve Man"
+
+0.4
+Make the battery system bionic only consume as many batteries as necessary to fully power yourself
+Knives can also cauterize wounds now. Requires a lighter.
+Soldering irons (and hotplates, why not) can be used to cauterize wounds, causing pain and removing any bleeding or uninfected bite effects.
+Fixed crash bug in Windows when attacks hit something off-screen?
+Fixed precipitation animation with shifted viewport.
+Can now disassemble items from the examination screen.
+Added colored hinting to the item examination sidebar listing possible actions. e.g., "W" (for "wear") is grayed out if the item isn't wearable.
+Added ability to craft a recipe continuously (until out of materials, etc.).
+Reduce (maybe fully fix) wolf self-attacks.
+Power armor.
+More fitted gear, and a few more pieces made craftable.
+Vehicle-mountable water tanks and kitchen units, implied storage-battery-charging generators.
+Map tiles can now contain up to 64 items.
+Beer has been made weaker, and now appears in kegs in liquor stores and bars.
+Steel jerrycans.
+Any gun can now be used one-handed if you are strong enough.
+Hardcoded frostbite not to occur above freezing temperatures.
+Improved fire's ability to warm the player. Also, standing on fire and being on fire warm up the player.
+Fixed body temperature equalization.
+Sunny and clear weather no longer warm the player underground.
+Standing in water or sewage will increase the rate of heat loss (but not make the player colder)
+The head and torso now lose heat faster than other body parts.
+Body temperature drops as you lose HP.
+Encumberance menu's listing of warmth has been made more colorful.
 Mouth (face) now has appropriate cold and hot diseases.
-The ability to cauterize wounds to heal bites and stop bleeding. (a)ctivate a knife, requires a lighter.
-The ability to craft an item as many times as is possible. Defaults to the + key. (Linux and Mac users will need to assign a key)
-Added M72-LAW. Makes a large explosion and penetrates armour well. One shot only.
-Clothing can be made fitted by (a)pplying a sewing kit.
-Some foods can be heated, hot food grants a larger morale bonus than cold food.
-Ammunition explodes rather than burning.
-Lightstrips, function as weak light providers. Craftable.
-Bandages and First Aid kits no longer show uninjured bodyparts in the menu.
-Some basic professions, more to be added later.
-
-
-0.3
-Many menus stretch with an enlarged viewport.
-An action to repeat the last craft has been added, default keybinding of -
-When crafting liquid items, the game asks you for a container first, then asks if you want to dump the item.
-A large amount of survival craft has been added, allowing you to make most of the basic tools and necessities. Along with several new weapons, some storage items and a liquid container.
-Smoker Zombies, belch clouds of smoke at players, slowing them and blocking LOS.
-Robots now pull from separate drop lists when killed.
-Alcohol cost for Torches and Bandages has been increased to 7, or one third of a bottle.
-Alcohol cost for molotovs has been reduced to 14, gasoline cost increased to 400.
-Chitinous boots and gauntlets added.
-Picklock kits break when damaged 5 times.
-Zombie spawn ratios have been rebalanced for static spawning.
-Pocketknives are useable for all logical recipes.
-Child zombies have had a small pool of item drops added.
-HP Ignorant is now the player default, Self Aware can be purchased to display exact HP.
-Lawnmower blades have been replaced with generic blades, most bladed items are made using blades instead of machetes/swords now.
-Nail bat, nail board and makeshift halberd now all have weak block.
-Wild veggies function as plant marrow for most recipes.
-Meat soup added, more cooking to come.
-The player now spawns with a pocket knife and lighter.
-Sledge hammer is usable to board windows and doors up.
-Heartless trait has been removed, replaced with the Cannibal trait, which allows you to eat human meat with no morale penalty.
-Braziers are now craftable. They contain fire and can be set up indoors.
-Bulletin Boards can be built to set an area as your home base. NPCs can 
-be told to wait there and will defend the area.
-Bear traps have been increased in weight and volume.
-Carboys have been renamed to Gallon jugs.
-You can now create a character without allocating all skill points.
-Winter Boots and Raincoats now correctly display the reinforced tag.
-Kills can now be accessed from in-game. Default key is ).
-'Phew it's hot warm' message has been fixed.
-The game now accepts wielded items when checking for containers.
-Sunny and Clear weather now provide warmth.
-Internal Climate Control bionic consumes power to cool or warm you.
-Crash bug caused by the screen being larger than the loaded overmap has 
-been fixed.
-Crash bug when going down stairs near cities has been fixed.
-Hunger now affects body temperature.
-Added new crafting recipes: shorts, cargo shorts, balclava, long underwear,
-glove liners, socks.
-Added a digging stick. Can be used to dig shallow pits, and level construction enough to enable crafting of stone shovels.
-
-Got angry at other developers for not updating changelog.
-
-0.2
-Reworked spawning option which places zombies at world generation 
-rather than generating them dynamically in play.
-Implementation of a context menu when examining inventory items.
-Machine added to hospitals to regrow limbs.
-
-0.1
-Palisade Walls and Gates - Pretty tough to bash down, and can be fired throguh
-Log Walls - Basically the same as wood walls, different construction methods.
-The ability to disassemble tshirts and tank tops by hand. - Handy for bleeding.
-Revolver Shotgun - NotTe much to say on this.
+The ability to cauterize wounds to heal bites and stop bleeding. (a)ctivate a knife, requires a lighter.
+The ability to craft an item as many times as is possible. Defaults to the + key. (Linux and Mac users will need to assign a key)
+Added M72-LAW. Makes a large explosion and penetrates armour well. One shot only.
+Clothing can be made fitted by (a)pplying a sewing kit.
+Some foods can be heated, hot food grants a larger morale bonus than cold food.
+Ammunition explodes rather than burning.
+Lightstrips, function as weak light providers. Craftable.
+Bandages and First Aid kits no longer show uninjured bodyparts in the menu.
+Some basic professions, more to be added later.
+
+
+0.3
+Many menus stretch with an enlarged viewport.
+An action to repeat the last craft has been added, default keybinding of -
+When crafting liquid items, the game asks you for a container first, then asks if you want to dump the item.
+A large amount of survival craft has been added, allowing you to make most of the basic tools and necessities. Along with several new weapons, some storage items and a liquid container.
+Smoker Zombies, belch clouds of smoke at players, slowing them and blocking LOS.
+Robots now pull from separate drop lists when killed.
+Alcohol cost for Torches and Bandages has been increased to 7, or one third of a bottle.
+Alcohol cost for molotovs has been reduced to 14, gasoline cost increased to 400.
+Chitinous boots and gauntlets added.
+Picklock kits break when damaged 5 times.
+Zombie spawn ratios have been rebalanced for static spawning.
+Pocketknives are useable for all logical recipes.
+Child zombies have had a small pool of item drops added.
+HP Ignorant is now the player default, Self Aware can be purchased to display exact HP.
+Lawnmower blades have been replaced with generic blades, most bladed items are made using blades instead of machetes/swords now.
+Nail bat, nail board and makeshift halberd now all have weak block.
+Wild veggies function as plant marrow for most recipes.
+Meat soup added, more cooking to come.
+The player now spawns with a pocket knife and lighter.
+Sledge hammer is usable to board windows and doors up.
+Heartless trait has been removed, replaced with the Cannibal trait, which allows you to eat human meat with no morale penalty.
+Braziers are now craftable. They contain fire and can be set up indoors.
+Bulletin Boards can be built to set an area as your home base. NPCs can 
+be told to wait there and will defend the area.
+Bear traps have been increased in weight and volume.
+Carboys have been renamed to Gallon jugs.
+You can now create a character without allocating all skill points.
+Winter Boots and Raincoats now correctly display the reinforced tag.
+Kills can now be accessed from in-game. Default key is ).
+'Phew it's hot warm' message has been fixed.
+The game now accepts wielded items when checking for containers.
+Sunny and Clear weather now provide warmth.
+Internal Climate Control bionic consumes power to cool or warm you.
+Crash bug caused by the screen being larger than the loaded overmap has 
+been fixed.
+Crash bug when going down stairs near cities has been fixed.
+Hunger now affects body temperature.
+Added new crafting recipes: shorts, cargo shorts, balclava, long underwear,
+glove liners, socks.
+Added a digging stick. Can be used to dig shallow pits, and level construction enough to enable crafting of stone shovels.
+
+Got angry at other developers for not updating changelog.
+
+0.2
+Reworked spawning option which places zombies at world generation 
+rather than generating them dynamically in play.
+Implementation of a context menu when examining inventory items.
+Machine added to hospitals to regrow limbs.
+
+0.1
+Palisade Walls and Gates - Pretty tough to bash down, and can be fired throguh
+Log Walls - Basically the same as wood walls, different construction methods.
+The ability to disassemble tshirts and tank tops by hand. - Handy for bleeding.
+Revolver Shotgun - NotTe much to say on this.