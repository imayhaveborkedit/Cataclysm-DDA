--- conflicted
+++ resolved
@@ -11288,7 +11288,6 @@
     [ ["bottle_glass", 1] ] ]
 },
 {
-<<<<<<< HEAD
    "result": "cheeseburger",
    "category": "CC_FOOD",
    "skill_used": "cooking",
@@ -11394,7 +11393,9 @@
     [
       [ "salt", 1 ], [ "salt_water", 1 ]
     ]
-=======
+  ]
+},
+{
   "result": "lsurvivor_suit",
   "category": "CC_ARMOR",
   "skill_used": "tailor",
@@ -11446,7 +11447,6 @@
       [ "kevlar", 1 ],
       [ "swat_armor", 1 ]
       ]
-    
   ]
 },
 {
@@ -11504,7 +11504,6 @@
       [ "kevlar", 1 ],
       [ "swat_armor", 1 ]
       ]
-    
   ]
 },
 {
@@ -11567,8 +11566,6 @@
       [ "kevlar", 1 ],
       [ "swat_armor", 1 ]
       ]
-    
->>>>>>> 665363f4
   ]
 }
 ]
