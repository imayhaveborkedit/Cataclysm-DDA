[
  {
    "type": "overmap_terrain",
    "id": "",
    "name": "nothing",
    "sym": 37,
    "color": "white",
    "flags": [ "NO_ROTATE" ]
  },
  {
    "type": "overmap_terrain",
    "id": "open_air",
    "name": "open air",
    "sym": 46,
    "color": "blue",
    "flags": [ "NO_ROTATE" ]
  },
  {
    "type": "overmap_terrain",
    "abstract": "generic_city_building_no_sidewalk",
    "name": "city building",
    "sym": 94,
    "see_cost": 5,
    "extras": "build",
    "mondensity": 2
  },
  {
    "type": "overmap_terrain",
    "abstract": "generic_city_building",
    "copy-from": "generic_city_building_no_sidewalk",
    "flags": [ "SIDEWALK" ]
  },
  {
    "type": "overmap_terrain",
    "abstract": "generic_city_building_no_rotate",
    "copy-from": "generic_city_building",
    "flags": [ "NO_ROTATE" ]
  },
  {
    "type": "overmap_terrain",
    "abstract": "generic_city_house_basement",
    "name": "basement",
    "sym": 79,
    "color": "dark_gray",
    "copy-from": "generic_city_building_no_sidewalk",
    "flags": [ "KNOWN_UP", "NO_ROTATE" ]
  },
  {
    "type": "overmap_terrain",
    "id": "crater",
    "name": "crater",
    "sym": 79,
    "color": "red",
    "see_cost": 2,
    "extras": "field",
    "flags": [ "NO_ROTATE" ]
  },
  {
    "type": "overmap_terrain",
    "id": "field",
    "copy-from": "generic_open_land",
    "name": "field",
    "sym": 46,
    "color": "brown",
    "see_cost": 2,
    "extras": "field",
    "spawns": { "group": "GROUP_FOREST", "population": [ 0, 1 ], "chance": 13 },
    "flags": [ "NO_ROTATE" ]
  },
  {
    "type": "overmap_terrain",
    "id": "forest",
    "copy-from": "generic_forest",
    "name": "forest",
    "sym": 70,
    "color": "green",
    "see_cost": 3,
    "extras": "forest",
    "spawns": { "group": "GROUP_FOREST", "population": [ 0, 3 ], "chance": 13 },
    "flags": [ "NO_ROTATE" ]
  },
  {
    "type": "overmap_terrain",
    "id": "forest_thick",
    "copy-from": "generic_forest",
    "name": "forest",
    "sym": 70,
    "color": "green",
    "see_cost": 4,
    "extras": "forest_thick",
    "spawns": { "group": "GROUP_FOREST", "population": [ 0, 6 ], "chance": 15 },
    "mapgen": [ { "method": "builtin", "name": "forest" } ],
    "flags": [ "NO_ROTATE" ]
  },
  {
    "type": "overmap_terrain",
    "id": "forest_water",
    "copy-from": "generic_wetland_forest",
    "name": "swamp",
    "sym": 70,
    "color": "cyan",
    "see_cost": 4,
    "extras": "forest_water",
    "spawns": { "group": "GROUP_SWAMP", "population": [ 1, 4 ], "chance": 16 },
    "mapgen": [ { "method": "builtin", "name": "forest" } ],
    "flags": [ "NO_ROTATE" ]
  },
  {
    "type": "overmap_terrain",
    "id": "hiway_ns",
    "copy-from": "generic_transportation",
    "name": "highway",
    "sym": 72,
    "color": "dark_gray",
    "see_cost": 2,
    "extras": "road",
    "mapgen": [ { "method": "builtin", "name": "highway" } ],
    "flags": [ "NO_ROTATE" ]
  },
  {
    "type": "overmap_terrain",
    "id": "hiway_ew",
    "copy-from": "generic_transportation",
    "name": "highway",
    "sym": 61,
    "color": "dark_gray",
    "see_cost": 2,
    "extras": "road",
    "mapgen": [ { "method": "builtin", "name": "highway" } ],
    "flags": [ "NO_ROTATE" ]
  },
  {
    "type": "overmap_terrain",
    "id": "road",
    "name": "road",
    "copy-from": "generic_transportation",
    "color": "dark_gray",
    "see_cost": 2,
    "extras": "road",
    "//": "the entries below are optional and serve as an example of mapgen for line_drawing tiles",
    "mapgen_straight": [ { "method": "builtin", "name": "road_straight" } ],
    "mapgen_curved": [ { "method": "builtin", "name": "road_curved" } ],
    "mapgen_end": [ { "method": "builtin", "name": "road_end" } ],
    "mapgen_tee": [ { "method": "builtin", "name": "road_tee" } ],
    "mapgen_four_way": [ { "method": "builtin", "name": "road_four_way" } ],
    "flags": [ "LINEAR" ]
  },
  {
    "type": "overmap_terrain",
    "id": "road_nesw_manhole",
    "copy-from": "generic_transportation",
    "name": "road, manhole",
    "sym": 4194414,
    "color": "yellow",
    "see_cost": 2,
    "extras": "road",
    "mapgen": [ { "method": "builtin", "name": "road_four_way" } ],
    "flags": [ "KNOWN_DOWN", "NO_ROTATE" ]
  },
  {
    "type": "overmap_terrain",
    "id": "bridge",
    "copy-from": "generic_transportation",
    "name": "bridge",
    "sym": 4194424,
    "color": "white",
    "see_cost": 2,
    "mapgen": [ { "method": "builtin", "name": "bridge" } ],
    "flags": [ "RIVER" ]
  },
  {
    "type": "overmap_terrain",
    "id": "house",
    "copy-from": "generic_residential_medium",
    "name": "house",
    "sym": 94,
    "color": "light_green",
    "see_cost": 2,
    "extras": "build",
    "mondensity": 2,
    "mapgen": [
      { "method": "builtin", "name": "house_generic_boxy" },
      { "method": "builtin", "name": "house_generic_big_livingroom" },
      { "method": "builtin", "name": "house_generic_center_hallway" }
    ],
    "flags": [ "SIDEWALK" ]
  },
  {
    "type": "overmap_terrain",
    "id": "house_prepper",
    "copy-from": "generic_city_building",
    "name": "house",
    "color": "light_green",
    "see_cost": 2,
    "flags": [ "SIDEWALK" ]
  },
  {
    "type": "overmap_terrain",
    "id": "house_base",
    "copy-from": "house",
    "mapgen": [
      { "method": "builtin", "name": "house_generic_boxy" },
      { "method": "builtin", "name": "house_generic_big_livingroom" },
      { "method": "builtin", "name": "house_generic_center_hallway" }
    ]
  },
  {
    "type": "overmap_terrain",
    "id": "duplex",
    "name": "duplex",
    "copy-from": "generic_city_building",
    "color": "light_green",
    "see_cost": 2,
    "flags": [ "SIDEWALK" ]
  },
  {
    "type": "overmap_terrain",
    "id": "s_lot",
    "name": "parking lot",
    "sym": 79,
    "color": "dark_gray",
    "see_cost": 1,
    "extras": "build",
    "mondensity": 2,
    "mapgen": [ { "method": "builtin", "name": "parking_lot" } ],
    "flags": [ "SIDEWALK", "NO_ROTATE" ]
  },
  {
    "type": "overmap_terrain",
    "id": "park",
    "name": "park",
    "sym": 79,
    "color": "green",
    "see_cost": 2,
    "extras": "build",
    "mondensity": 2,
    "flags": [ "SIDEWALK", "NO_ROTATE" ]
  },
  {
    "type": "overmap_terrain",
    "id": "pool",
    "name": "pool",
    "sym": 79,
    "color": "blue",
    "see_cost": 2,
    "mondensity": 2,
    "flags": [ "SIDEWALK", "NO_ROTATE" ]
  },
  {
    "type": "overmap_terrain",
    "id": "s_gas",
    "name": "gas station",
    "copy-from": "generic_city_building",
    "color": "light_blue"
  },
  {
    "type": "overmap_terrain",
    "id": "s_pharm",
    "name": "pharmacy",
    "copy-from": "generic_city_building",
    "color": "light_red"
  },
  {
    "type": "overmap_terrain",
    "id": "office_doctor",
    "name": "doctor's office",
    "copy-from": "generic_city_building",
    "color": "i_light_red"
  },
  {
    "type": "overmap_terrain",
    "id": "office_cubical",
    "name": "office",
    "copy-from": "generic_city_building",
    "color": "light_gray"
  },
  {
    "type": "overmap_terrain",
    "abstract": "apartments_tower_any",
    "name": "apartment tower",
    "sym": 65,
    "color": "light_green",
    "see_cost": 5,
    "mondensity": 2,
    "flags": [ "SIDEWALK" ]
  },
  {
    "type": "overmap_terrain",
    "id": "apartments_con_tower_NW",
    "copy-from": "apartments_tower_any"
  },
  {
    "type": "overmap_terrain",
    "id": "apartments_con_tower_NE",
    "copy-from": "apartments_tower_any"
  },
  {
    "type": "overmap_terrain",
    "id": "apartments_con_tower_SW",
    "copy-from": "apartments_tower_any"
  },
  {
    "type": "overmap_terrain",
    "id": "apartments_con_tower_SE",
    "copy-from": "apartments_tower_any"
  },
  {
    "type": "overmap_terrain",
    "id": "apartments_mod_tower_NW",
    "copy-from": "apartments_tower_any"
  },
  {
    "type": "overmap_terrain",
    "id": "apartments_mod_tower_NE",
    "copy-from": "apartments_tower_any"
  },
  {
    "type": "overmap_terrain",
    "id": "apartments_mod_tower_SW",
    "copy-from": "apartments_tower_any"
  },
  {
    "type": "overmap_terrain",
    "id": "apartments_mod_tower_SE",
    "copy-from": "apartments_tower_any"
  },
  {
    "type": "overmap_terrain",
    "id": "office_tower_1_entrance",
    "name": "office tower",
    "sym": 84,
    "color": "i_light_gray",
    "see_cost": 5,
    "mondensity": 2,
    "flags": [ "SIDEWALK", "NO_ROTATE" ]
  },
  {
    "type": "overmap_terrain",
    "id": "office_tower_1",
    "name": "office tower",
    "sym": 116,
    "color": "i_light_gray",
    "see_cost": 5,
    "mondensity": 2,
    "flags": [ "SIDEWALK", "NO_ROTATE" ]
  },
  {
    "type": "overmap_terrain",
    "id": "office_tower_b_entrance",
    "name": "tower parking",
    "sym": 112,
    "color": "i_light_gray",
    "see_cost": 5,
    "mondensity": 2,
    "flags": [ "SIDEWALK", "NO_ROTATE" ]
  },
  {
    "type": "overmap_terrain",
    "id": "office_tower_b",
    "name": "tower parking",
    "sym": 112,
    "color": "i_light_gray",
    "see_cost": 5,
    "mondensity": 2,
    "flags": [ "SIDEWALK", "NO_ROTATE" ]
  },
  {
    "type": "overmap_terrain",
    "id": "office_tower_2_a1",
    "name": "office tower",
    "sym": 116,
    "color": "i_light_gray",
    "see_cost": 5,
    "mondensity": 2,
    "flags": [ "SIDEWALK" ]
  },
  {
    "type": "overmap_terrain",
    "id": "office_tower_2_a2",
    "name": "office tower",
    "sym": 116,
    "color": "i_light_gray",
    "see_cost": 5,
    "mondensity": 2,
    "flags": [ "SIDEWALK" ]
  },
  {
    "type": "overmap_terrain",
    "id": "office_tower_2_a3",
    "name": "office courtyard",
    "sym": 79,
    "color": "light_gray",
    "see_cost": 5,
    "mondensity": 2,
    "flags": [ "SIDEWALK" ]
  },
  {
    "type": "overmap_terrain",
    "id": "office_tower_2_b1",
    "name": "office tower",
    "sym": 116,
    "color": "i_light_gray",
    "see_cost": 5,
    "mondensity": 2,
    "flags": [ "SIDEWALK" ]
  },
  {
    "type": "overmap_terrain",
    "id": "office_tower_2_b2",
    "name": "office tower",
    "sym": 116,
    "color": "i_light_gray",
    "see_cost": 5,
    "mondensity": 2,
    "flags": [ "SIDEWALK" ]
  },
  {
    "type": "overmap_terrain",
    "id": "office_tower_2_b3",
    "name": "office tower",
    "sym": 84,
    "color": "i_light_gray",
    "see_cost": 5,
    "mondensity": 2,
    "flags": [ "SIDEWALK" ]
  },
  {
    "type": "overmap_terrain",
    "id": "office_tower_2_a1_tower_lab",
    "name": "office tower",
    "sym": 116,
    "color": "i_light_gray",
    "see_cost": 5,
    "mondensity": 2,
    "flags": [ "SIDEWALK" ]
  },
  {
    "type": "overmap_terrain",
    "id": "office_tower_open_air_corner",
    "name": "open air",
    "sym": 46,
    "color": "blue"
  },
  {
    "type": "overmap_terrain",
    "id": "church",
    "copy-from": "generic_city_building",
    "name": "church",
    "sym": 67,
    "color": "light_red"
  },
  {
    "type": "overmap_terrain",
    "id": "cathedral_1_NW",
    "name": "cathedral",
    "sym": 67,
    "color": "i_light_red",
    "see_cost": 5,
    "mondensity": 2,
    "flags": [ "SIDEWALK", "KNOWN_DOWN" ]
  },
  {
    "type": "overmap_terrain",
    "id": "cathedral_1_NE",
    "copy-from": "cathedral_1_NW"
  },
  {
    "type": "overmap_terrain",
    "id": "cathedral_1_SW",
    "copy-from": "cathedral_1_NW"
  },
  {
    "type": "overmap_terrain",
    "id": "cathedral_1_SE",
    "copy-from": "cathedral_1_NW"
  },
  {
    "type": "overmap_terrain",
    "id": "cathedral_b_NW",
    "copy-from": "cathedral_1_NW",
    "name": "cathedral basement",
    "delete": { "flags": [ "SIDEWALK", "KNOWN_DOWN" ] }
  },
  {
    "type": "overmap_terrain",
    "id": "cathedral_b_NE",
    "copy-from": "cathedral_b_NW"
  },
  {
    "type": "overmap_terrain",
    "id": "cathedral_b_SW",
    "copy-from": "cathedral_b_NW"
  },
  {
    "type": "overmap_terrain",
    "id": "cathedral_b_SE",
    "copy-from": "cathedral_b_NW"
  },
  {
    "type": "overmap_terrain",
    "id": "s_grocery",
    "name": "grocery store",
    "copy-from": "generic_city_building",
    "color": "green"
  },
  {
    "type": "overmap_terrain",
    "id": "s_hardware",
    "name": "hardware store",
    "copy-from": "generic_city_building",
    "color": "cyan"
  },
  {
    "type": "overmap_terrain",
    "id": "s_electronics",
    "name": "electronics store",
    "copy-from": "generic_city_building",
    "color": "yellow"
  },
  {
    "type": "overmap_terrain",
    "id": "s_sports",
    "name": "sporting goods store",
    "copy-from": "generic_city_building",
    "color": "light_cyan"
  },
  {
    "type": "overmap_terrain",
    "id": "s_liquor",
    "name": "liquor store",
    "copy-from": "generic_city_building",
    "color": "magenta"
  },
  {
    "type": "overmap_terrain",
    "id": "s_gun",
    "name": "gun store",
    "copy-from": "generic_city_building",
    "color": "red"
  },
  {
    "type": "overmap_terrain",
    "id": "s_clothes",
    "name": "clothing store",
    "copy-from": "generic_city_building",
    "color": "blue"
  },
  {
    "type": "overmap_terrain",
    "id": "s_library",
    "name": "library",
    "copy-from": "generic_city_building",
    "color": "i_brown"
  },
  {
    "type": "overmap_terrain",
    "id": "s_bookstore",
    "name": "bookstore",
    "copy-from": "generic_city_building",
    "color": "i_brown"
  },
  {
    "type": "overmap_terrain",
    "id": "s_restaurant",
    "name": "restaurant",
    "copy-from": "generic_city_building",
    "color": "pink"
  },
  {
    "type": "overmap_terrain",
    "id": "s_restaurant_fast",
    "name": "fast food restaurant",
    "copy-from": "generic_city_building",
    "color": "yellow_magenta"
  },
  {
    "type": "overmap_terrain",
    "id": "s_restaurant_coffee",
    "name": "coffee shop",
    "copy-from": "generic_city_building",
    "color": "white_magenta"
  },
  {
    "type": "overmap_terrain",
    "id": "s_teashop",
    "name": "teashop",
    "copy-from": "generic_city_building",
    "color": "c_light_cyan_magenta"
  },
  {
    "type": "overmap_terrain",
    "id": "bar",
    "name": "bar",
    "copy-from": "generic_city_building",
    "color": "i_magenta"
  },
  {
    "type": "overmap_terrain",
    "id": "s_butcher",
    "name": "butcher shop",
    "copy-from": "generic_city_building",
    "color": "i_red"
  },
  {
    "type": "overmap_terrain",
    "id": "s_bike_shop",
    "name": "bike shop",
    "copy-from": "generic_city_building",
    "color": "i_cyan"
  },
  {
    "type": "overmap_terrain",
    "id": "s_pizza_parlor",
    "name": "pizza parlor",
    "copy-from": "generic_city_building",
    "color": "pink_magenta"
  },
  {
    "type": "overmap_terrain",
    "id": "sub_station",
    "name": "subway station",
    "sym": 83,
    "color": "yellow",
    "see_cost": 5,
    "extras": "build",
    "mondensity": 2,
    "flags": [ "KNOWN_DOWN", "SIDEWALK" ]
  },
  {
    "type": "overmap_terrain",
    "id": "s_garage",
    "copy-from": "generic_city_building",
    "name": "garage",
    "sym": 79,
    "color": "white"
  },
  {
    "type": "overmap_terrain",
    "id": "cabin_strange",
    "name": "forest",
    "sym": 70,
    "color": "green",
    "see_cost": 5,
    "extras": "field",
    "flags": [ "NO_ROTATE" ]
  },
  {
    "type": "overmap_terrain",
    "id": "cabin_strange_b",
    "name": "cabin basement",
    "sym": 67,
    "color": "i_green",
    "see_cost": 5,
    "extras": "build",
    "flags": [ "NO_ROTATE" ]
  },
  {
    "type": "overmap_terrain",
    "id": "cabin",
    "name": "cabin",
    "sym": 67,
    "color": "i_green",
    "see_cost": 5,
    "extras": "build",
    "mondensity": 2,
    "flags": [ "NO_ROTATE" ]
  },
  {
    "type": "overmap_terrain",
    "id": "dirtlot",
    "name": "dirt lot",
    "sym": 79,
    "color": "brown",
    "see_cost": 5,
    "extras": "field",
    "flags": [ "NO_ROTATE" ]
  },
  {
    "type": "overmap_terrain",
    "id": "sugar_house",
    "copy-from": "generic_city_building_no_sidewalk",
    "name": "sugar house",
    "sym": 83,
    "color": "i_brown"
  },
  {
    "type": "overmap_terrain",
    "id": "farm_1",
    "name": "farm field",
    "sym": 35,
    "color": "i_brown",
    "see_cost": 5,
    "extras": "field",
    "mondensity": 2
  },
  {
    "type": "overmap_terrain",
    "id": "farm_2",
    "name": "farm house",
    "sym": 94,
    "color": "i_brown",
    "see_cost": 5,
    "extras": "build",
    "mondensity": 2
  },
  {
    "type": "overmap_terrain",
    "id": "farm_3",
    "name": "farm field",
    "sym": 35,
    "color": "i_brown",
    "see_cost": 5,
    "extras": "field",
    "mondensity": 2
  },
  {
    "type": "overmap_terrain",
    "id": "farm_4",
    "name": "farm field",
    "sym": 35,
    "color": "i_brown",
    "see_cost": 5,
    "extras": "field",
    "mondensity": 2
  },
  {
    "type": "overmap_terrain",
    "id": "farm_5",
    "name": "farm field",
    "sym": 35,
    "color": "i_brown",
    "see_cost": 5,
    "extras": "field",
    "mondensity": 2
  },
  {
    "type": "overmap_terrain",
    "id": "farm_6",
    "name": "farm field",
    "sym": 35,
    "color": "i_brown",
    "see_cost": 5,
    "extras": "field",
    "mondensity": 2
  },
  {
    "type": "overmap_terrain",
    "id": "farm_7",
    "name": "farm field",
    "sym": 35,
    "color": "i_brown",
    "see_cost": 5,
    "extras": "field",
    "mondensity": 2
  },
  {
    "type": "overmap_terrain",
    "id": "farm_8",
    "name": "farm field",
    "sym": 35,
    "color": "i_brown",
    "see_cost": 5,
    "extras": "field",
    "mondensity": 2
  },
  {
    "type": "overmap_terrain",
    "id": "farm_9",
    "name": "farm field",
    "sym": 35,
    "color": "i_brown",
    "see_cost": 5,
    "extras": "field",
    "mondensity": 2
  },
  {
    "type": "overmap_terrain",
    "id": "police",
    "name": "police station",
    "copy-from": "generic_city_building",
    "color": "h_yellow"
  },
  {
    "type": "overmap_terrain",
    "id": "bank",
    "name": "bank",
    "sym": 36,
    "color": "light_gray",
    "see_cost": 5,
    "mondensity": 2,
    "flags": [ "SIDEWALK" ]
  },
  {
    "type": "overmap_terrain",
    "id": "pawn",
    "name": "pawn shop",
    "copy-from": "generic_city_building",
    "color": "white"
  },
  {
    "type": "overmap_terrain",
    "id": "mil_surplus",
    "name": "mil. surplus",
    "sym": 77,
    "copy-from": "generic_city_building",
    "color": "i_light_gray"
  },
  {
    "type": "overmap_terrain",
    "id": "furniture",
    "name": "furniture store",
    "copy-from": "generic_city_building",
    "color": "brown"
  },
  {
    "type": "overmap_terrain",
    "id": "abstorefront",
    "name": "abandoned storefront",
    "copy-from": "generic_city_building",
    "color": "h_dark_gray"
  },
  {
    "type": "overmap_terrain",
    "id": "s_music",
    "copy-from": "generic_city_building",
    "name": "music store",
    "sym": 109,
    "color": "brown"
  },
  {
    "type": "overmap_terrain",
    "id": "megastore_entrance",
    "name": "megastore",
    "sym": 43,
    "color": "light_blue",
    "see_cost": 5,
    "extras": "build",
    "mondensity": 2,
    "flags": [ "SIDEWALK", "NO_ROTATE" ]
  },
  {
    "type": "overmap_terrain",
    "id": "megastore",
    "name": "megastore",
    "sym": 77,
    "color": "blue",
    "see_cost": 5,
    "extras": "build",
    "mondensity": 2,
    "flags": [ "SIDEWALK", "NO_ROTATE" ]
  },
  {
    "type": "overmap_terrain",
    "abstract": "generic_hospital",
    "copy-from": "generic_city_building",
    "name": "hospital",
    "sym": 72,
    "color": "red"
  },
  {
    "type": "overmap_terrain",
    "id": "hospital_1",
    "copy-from": "generic_hospital"
  },
  {
    "type": "overmap_terrain",
    "id": "hospital_2",
    "copy-from": "generic_hospital",
    "color": "light_red"
  },
  {
    "type": "overmap_terrain",
    "id": "hospital_3",
    "copy-from": "generic_hospital"
  },
  {
    "type": "overmap_terrain",
    "id": "hospital_4",
    "copy-from": "generic_hospital"
  },
  {
    "type": "overmap_terrain",
    "id": "hospital_5",
    "copy-from": "generic_hospital"
  },
  {
    "type": "overmap_terrain",
    "id": "hospital_6",
    "copy-from": "generic_hospital"
  },
  {
    "type": "overmap_terrain",
    "id": "hospital_7",
    "copy-from": "generic_hospital"
  },
  {
    "type": "overmap_terrain",
    "id": "hospital_8",
    "copy-from": "generic_hospital"
  },
  {
    "type": "overmap_terrain",
    "id": "hospital_9",
    "copy-from": "generic_hospital"
  },
  {
    "type": "overmap_terrain",
    "id": "public_works_NE",
    "name": "public works",
    "sym": 119,
    "color": "light_gray",
    "see_cost": 5,
    "mondensity": 2,
    "flags": [ "SIDEWALK" ]
  },
  {
    "type": "overmap_terrain",
    "id": "public_works_NW",
    "name": "public works",
    "sym": 119,
    "color": "light_gray",
    "see_cost": 5,
    "mondensity": 2,
    "flags": [ "SIDEWALK" ]
  },
  {
    "type": "overmap_terrain",
    "id": "public_works_SW",
    "name": "public works",
    "sym": 87,
    "color": "light_gray",
    "see_cost": 5,
    "mondensity": 2,
    "flags": [ "SIDEWALK" ]
  },
  {
    "type": "overmap_terrain",
    "id": "public_works_SE",
    "name": "public works",
    "sym": 119,
    "color": "light_gray",
    "see_cost": 5,
    "mondensity": 2,
    "flags": [ "SIDEWALK" ]
  },
  {
    "type": "overmap_terrain",
    "id": "school_1_1",
    "name": "regional school",
    "sym": 115,
    "color": "light_blue",
    "see_cost": 5,
    "mondensity": 2,
    "flags": [ "SIDEWALK" ]
  },
  {
    "type": "overmap_terrain",
    "id": "school_1_2",
    "name": "regional school",
    "sym": 83,
    "color": "light_blue",
    "see_cost": 5,
    "mondensity": 2,
    "flags": [ "SIDEWALK" ]
  },
  {
    "type": "overmap_terrain",
    "id": "school_1_3",
    "name": "regional school",
    "sym": 115,
    "color": "light_blue",
    "see_cost": 5,
    "mondensity": 2,
    "flags": [ "SIDEWALK" ]
  },
  {
    "type": "overmap_terrain",
    "id": "school_1_4",
    "name": "regional school",
    "sym": 115,
    "color": "light_blue",
    "see_cost": 5,
    "mondensity": 2,
    "flags": [ "SIDEWALK" ]
  },
  {
    "type": "overmap_terrain",
    "id": "school_1_5",
    "name": "regional school",
    "sym": 115,
    "color": "light_blue",
    "see_cost": 5,
    "mondensity": 2,
    "flags": [ "SIDEWALK" ]
  },
  {
    "type": "overmap_terrain",
    "id": "school_1_6",
    "name": "regional school",
    "sym": 115,
    "color": "light_blue",
    "see_cost": 5,
    "mondensity": 2,
    "flags": [ "SIDEWALK" ]
  },
  {
    "type": "overmap_terrain",
    "id": "school_1_7",
    "name": "regional school",
    "sym": 115,
    "color": "light_blue",
    "see_cost": 5,
    "mondensity": 2,
    "flags": [ "SIDEWALK" ]
  },
  {
    "type": "overmap_terrain",
    "id": "school_1_8",
    "name": "regional school",
    "sym": 115,
    "color": "light_blue",
    "see_cost": 5,
    "mondensity": 2,
    "flags": [ "SIDEWALK" ]
  },
  {
    "type": "overmap_terrain",
    "id": "school_1_9",
    "name": "regional school",
    "sym": 115,
    "color": "light_blue",
    "see_cost": 5,
    "mondensity": 2,
    "flags": [ "SIDEWALK" ]
  },
  {
    "type": "overmap_terrain",
    "id": "prison_1_1",
    "name": "prison",
    "sym": 112,
    "color": "i_light_blue",
    "see_cost": 5,
    "flags": [ "SIDEWALK" ]
  },
  {
    "type": "overmap_terrain",
    "id": "prison_1_2",
    "name": "prison",
    "sym": 80,
    "color": "i_light_blue",
    "see_cost": 5,
    "flags": [ "SIDEWALK" ]
  },
  {
    "type": "overmap_terrain",
    "id": "prison_1_3",
    "name": "prison",
    "sym": 112,
    "color": "i_light_blue",
    "see_cost": 5,
    "flags": [ "SIDEWALK" ]
  },
  {
    "type": "overmap_terrain",
    "id": "prison_1_4",
    "name": "prison",
    "sym": 112,
    "color": "i_light_blue",
    "see_cost": 5,
    "flags": [ "SIDEWALK" ]
  },
  {
    "type": "overmap_terrain",
    "id": "prison_1_5",
    "name": "prison",
    "sym": 112,
    "color": "i_light_blue",
    "see_cost": 5,
    "flags": [ "SIDEWALK" ]
  },
  {
    "type": "overmap_terrain",
    "id": "prison_1_6",
    "name": "prison",
    "sym": 112,
    "color": "i_light_blue",
    "see_cost": 5,
    "flags": [ "SIDEWALK" ]
  },
  {
    "type": "overmap_terrain",
    "id": "prison_1_7",
    "name": "prison",
    "sym": 112,
    "color": "i_light_blue",
    "see_cost": 5,
    "flags": [ "SIDEWALK" ]
  },
  {
    "type": "overmap_terrain",
    "id": "prison_1_8",
    "name": "prison",
    "sym": 112,
    "color": "i_light_blue",
    "see_cost": 5,
    "flags": [ "SIDEWALK" ]
  },
  {
    "type": "overmap_terrain",
    "id": "prison_1_9",
    "name": "prison",
    "sym": 112,
    "color": "i_light_blue",
    "see_cost": 5,
    "flags": [ "SIDEWALK" ]
  },
  {
    "type": "overmap_terrain",
    "id": "prison_1_b_1",
    "name": "prison",
    "sym": 112,
    "color": "i_light_blue",
    "see_cost": 5
  },
  {
    "type": "overmap_terrain",
    "id": "prison_1_b_2",
    "name": "prison",
    "sym": 80,
    "color": "i_light_blue",
    "see_cost": 5
  },
  {
    "type": "overmap_terrain",
    "id": "prison_1_b_3",
    "name": "prison",
    "sym": 112,
    "color": "i_light_blue",
    "see_cost": 5
  },
  {
    "type": "overmap_terrain",
    "id": "prison_1_b_4",
    "name": "prison",
    "sym": 112,
    "color": "i_light_blue",
    "see_cost": 5
  },
  {
    "type": "overmap_terrain",
    "id": "prison_1_b_5",
    "name": "prison",
    "sym": 112,
    "color": "i_light_blue",
    "see_cost": 5
  },
  {
    "type": "overmap_terrain",
    "id": "prison_1_b_6",
    "name": "prison",
    "sym": 112,
    "color": "i_light_blue",
    "see_cost": 5
  },
  {
    "type": "overmap_terrain",
    "id": "prison_1_b_7",
    "name": "prison",
    "sym": 112,
    "color": "i_light_blue",
    "see_cost": 5
  },
  {
    "type": "overmap_terrain",
    "id": "prison_1_b_8",
    "name": "prison",
    "sym": 112,
    "color": "i_light_blue",
    "see_cost": 5
  },
  {
    "type": "overmap_terrain",
    "id": "prison_1_b_9",
    "name": "prison",
    "sym": 112,
    "color": "i_light_blue",
    "see_cost": 5
  },
  {
    "type": "overmap_terrain",
    "id": "prison_1_b_7_hidden",
    "name": "prison",
    "sym": 112,
    "color": "i_light_blue",
    "see_cost": 5
  },
  {
    "type": "overmap_terrain",
    "id": "prison_1_b_8_hidden_lab_stairs",
    "name": "prison",
    "sym": 112,
    "color": "i_light_blue",
    "see_cost": 5
  },
  {
    "type": "overmap_terrain",
    "id": "prison_1_b_9_hidden",
    "name": "prison",
    "sym": 112,
    "color": "i_light_blue",
    "see_cost": 5
  },
  {
    "type": "overmap_terrain",
    "id": "hotel_tower_1_1",
    "copy-from": "generic_city_building",
    "name": "hotel parking",
    "sym": 104,
    "color": "light_blue"
  },
  {
    "type": "overmap_terrain",
    "id": "hotel_tower_1_2",
    "copy-from": "generic_city_building",
    "name": "hotel parking",
    "sym": 104,
    "color": "light_blue"
  },
  {
    "type": "overmap_terrain",
    "id": "hotel_tower_1_3",
    "copy-from": "generic_city_building",
    "name": "hotel parking",
    "sym": 104,
    "color": "light_blue"
  },
  {
    "type": "overmap_terrain",
    "id": "hotel_tower_1_4",
    "copy-from": "generic_city_building",
    "name": "hotel parking",
    "sym": 104,
    "color": "light_blue"
  },
  {
    "type": "overmap_terrain",
    "id": "hotel_tower_1_5",
    "copy-from": "generic_city_building",
    "name": "hotel entrance",
    "sym": 72,
    "color": "light_blue"
  },
  {
    "type": "overmap_terrain",
    "id": "hotel_tower_1_6",
    "copy-from": "generic_city_building",
    "name": "hotel parking",
    "sym": 104,
    "color": "light_blue"
  },
  {
    "type": "overmap_terrain",
    "id": "hotel_tower_1_7",
    "copy-from": "generic_city_building",
    "name": "hotel tower",
    "sym": 72,
    "color": "light_blue"
  },
  {
    "type": "overmap_terrain",
    "id": "hotel_tower_1_8",
    "copy-from": "generic_city_building",
    "name": "hotel tower",
    "sym": 72,
    "color": "light_blue"
  },
  {
    "type": "overmap_terrain",
    "id": "hotel_tower_1_9",
    "copy-from": "generic_city_building",
    "name": "hotel tower",
    "sym": 72,
    "color": "light_blue"
  },
  {
    "type": "overmap_terrain",
    "id": "hotel_tower_b_1",
    "copy-from": "generic_city_building_no_sidewalk",
    "name": "hotel basement",
    "sym": 66,
    "color": "light_blue"
  },
  {
    "type": "overmap_terrain",
    "id": "hotel_tower_b_2",
    "copy-from": "generic_city_building_no_sidewalk",
    "name": "hotel basement",
    "sym": 66,
    "color": "light_blue"
  },
  {
    "type": "overmap_terrain",
    "id": "hotel_tower_b_3",
    "copy-from": "generic_city_building_no_sidewalk",
    "name": "hotel basement",
    "sym": 66,
    "color": "light_blue"
  },
  {
    "type": "overmap_terrain",
    "id": "motel_entrance",
    "copy-from": "generic_city_building",
    "name": "motel",
    "sym": 104,
    "color": "light_blue"
  },
  {
    "type": "overmap_terrain",
    "id": "motel_1",
    "copy-from": "generic_city_building",
    "name": "motel",
    "sym": 104,
    "color": "light_blue"
  },
  {
    "type": "overmap_terrain",
    "id": "motel_2",
    "copy-from": "generic_city_building",
    "name": "motel",
    "sym": 104,
    "color": "light_blue"
  },
  {
    "type": "overmap_terrain",
    "id": "motel_3",
    "copy-from": "generic_city_building",
    "name": "motel",
    "sym": 104,
    "color": "light_blue"
  },
  {
    "type": "overmap_terrain",
    "id": "dirtroad1_aban1",
    "name": "forest",
    "sym": 70,
    "color": "green",
    "see_cost": 4
  },
  {
    "type": "overmap_terrain",
    "id": "forest_aban1",
    "name": "forest",
    "sym": 70,
    "color": "green",
    "see_cost": 4
  },
  {
    "type": "overmap_terrain",
    "id": "dirtroad2_aban1",
    "name": "forest",
    "sym": 70,
    "color": "green",
    "see_cost": 4
  },
  {
    "type": "overmap_terrain",
    "id": "dirtplaza_aban1",
    "name": "forest",
    "sym": 70,
    "color": "green",
    "see_cost": 4
  },
  {
    "type": "overmap_terrain",
    "id": "cabin_aban1",
    "name": "ruined cabin",
    "sym": 70,
    "color": "green",
    "see_cost": 4
  },
  {
    "type": "overmap_terrain",
    "id": "barn_aban1",
    "name": "barn",
    "sym": 70,
    "color": "green",
    "see_cost": 4
  },
  {
    "type": "overmap_terrain",
    "id": "car_corner_aban1",
    "name": "car corner",
    "sym": 70,
    "color": "green",
    "see_cost": 4
  },
  {
    "type": "overmap_terrain",
    "id": "shipwreck_river_1",
    "name": "shipwreck",
    "sym": 119,
    "color": "red",
    "see_cost": 4,
    "flags": [ "NO_ROTATE" ]
  },
  {
    "type": "overmap_terrain",
    "id": "shipwreck_river_2",
    "name": "shipwreck",
    "sym": 119,
    "color": "red",
    "see_cost": 4,
    "flags": [ "NO_ROTATE" ]
  },
  {
    "type": "overmap_terrain",
    "id": "shipwreck_river_3",
    "name": "razorclaw nest",
    "sym": 119,
    "color": "red",
    "see_cost": 4,
    "flags": [ "NO_ROTATE" ]
  },
  {
    "type": "overmap_terrain",
    "id": "shipwreck_river_4",
    "name": "shipwreck",
    "sym": 119,
    "color": "red",
    "see_cost": 4,
    "flags": [ "NO_ROTATE" ]
  },
  {
    "type": "overmap_terrain",
    "id": "s_gas_rural",
    "name": "gas station",
    "sym": 94,
    "color": "light_blue",
    "extras": "build",
    "mondensity": 2,
    "flags": [ "SIDEWALK" ]
  },
  {
    "type": "overmap_terrain",
    "id": "fema_entrance",
    "name": "fema camp",
    "sym": 43,
    "color": "blue",
    "see_cost": 5,
    "extras": "build",
    "flags": [ "NO_ROTATE" ]
  },
  {
    "type": "overmap_terrain",
    "id": "fema",
    "name": "fema camp",
    "sym": 70,
    "color": "i_blue",
    "see_cost": 5,
    "extras": "build",
    "flags": [ "NO_ROTATE" ]
  },
  {
    "type": "overmap_terrain",
    "id": "station_radio",
    "copy-from": "generic_city_building",
    "name": "radio station",
    "sym": 88,
    "color": "i_light_gray"
  },
  {
    "type": "overmap_terrain",
    "id": "shelter",
    "name": "evac shelter",
    "sym": 43,
    "color": "white",
    "see_cost": 2,
    "flags": [ "KNOWN_DOWN", "NO_ROTATE" ]
  },
  {
    "type": "overmap_terrain",
    "id": "shelter_under",
    "name": "evac shelter",
    "sym": 43,
    "color": "white",
    "see_cost": 2,
    "flags": [ "KNOWN_UP", "NO_ROTATE" ]
  },
  {
    "type": "overmap_terrain",
    "id": "lmoe",
    "name": "LMOE shelter",
    "sym": 43,
    "color": "red",
    "see_cost": 2,
    "flags": [ "KNOWN_DOWN", "NO_ROTATE" ]
  },
  {
    "type": "overmap_terrain",
    "id": "lmoe_under",
    "name": "LMOE shelter",
    "sym": 43,
    "color": "red",
    "see_cost": 2,
    "flags": [ "KNOWN_UP", "NO_ROTATE" ]
  },
  {
    "type": "overmap_terrain",
    "id": "bunker",
    "name": "military bunker",
    "sym": 66,
    "color": "dark_gray",
    "see_cost": 2,
    "flags": [ "KNOWN_DOWN" ]
  },
  {
    "type": "overmap_terrain",
    "id": "bunker_basement",
    "name": "military bunker",
    "sym": 66,
    "color": "dark_gray",
    "see_cost": 2,
    "flags": [ "KNOWN_UP", "NO_ROTATE" ]
  },
  {
    "type": "overmap_terrain",
    "id": "outpost",
    "name": "military outpost",
    "sym": 77,
    "color": "dark_gray",
    "see_cost": 2,
    "extras": "build",
    "flags": [ "NO_ROTATE" ]
  },
  {
    "type": "overmap_terrain",
    "id": "silo",
    "name": "missile silo",
    "sym": 48,
    "color": "light_gray",
    "see_cost": 2,
    "flags": [ "NO_ROTATE" ]
  },
  {
    "type": "overmap_terrain",
    "id": "silo_finale",
    "name": "missile silo",
    "sym": 48,
    "color": "light_gray",
    "see_cost": 2,
    "flags": [ "NO_ROTATE" ]
  },
  {
    "type": "overmap_terrain",
    "id": "temple",
    "name": "strange temple",
    "sym": 84,
    "color": "magenta",
    "see_cost": 5,
    "flags": [ "KNOWN_DOWN", "NO_ROTATE" ]
  },
  {
    "type": "overmap_terrain",
    "id": "standing_stones",
    "name": "forest",
    "sym": 70,
    "color": "green",
    "see_cost": 3,
    "extras": "field",
    "spawns": { "group": "GROUP_STANDING_STONES", "population": [ 1, 4 ], "chance": 100 },
    "flags": [ "NO_ROTATE" ]
  },
  {
    "type": "overmap_terrain",
    "id": "temple_stairs",
    "name": "strange temple",
    "sym": 84,
    "color": "pink",
    "see_cost": 5,
    "flags": [ "KNOWN_DOWN", "NO_ROTATE" ]
  },
  {
    "type": "overmap_terrain",
    "id": "temple_finale",
    "name": "strange temple",
    "sym": 84,
    "color": "yellow",
    "see_cost": 5,
    "flags": [ "KNOWN_DOWN", "NO_ROTATE" ]
  },
  {
    "type": "overmap_terrain",
    "id": "sewage_treatment",
    "name": "sewage treatment",
    "sym": 80,
    "color": "red",
    "see_cost": 5,
    "flags": [ "KNOWN_DOWN", "NO_ROTATE" ]
  },
  {
    "type": "overmap_terrain",
    "id": "sewage_treatment_hub",
    "name": "sewage treatment",
    "sym": 80,
    "color": "green",
    "see_cost": 5,
    "extras": "build",
    "flags": [ "KNOWN_UP", "NO_ROTATE" ]
  },
  {
    "type": "overmap_terrain",
    "id": "sewage_treatment_under",
    "name": "sewage treatment",
    "sym": 80,
    "color": "green",
    "see_cost": 5,
    "flags": [ "NO_ROTATE" ]
  },
  {
    "type": "overmap_terrain",
    "id": "mine_entrance",
    "name": "mine entrance",
    "sym": 77,
    "color": "light_gray",
    "see_cost": 5,
    "flags": [ "KNOWN_DOWN", "NO_ROTATE" ]
  },
  {
    "type": "overmap_terrain",
    "id": "mine_shaft",
    "name": "mine shaft",
    "sym": 79,
    "color": "dark_gray",
    "see_cost": 5,
    "flags": [ "KNOWN_UP", "KNOWN_DOWN", "NO_ROTATE" ]
  },
  {
    "type": "overmap_terrain",
    "id": "mine",
    "name": "mine",
    "sym": 77,
    "color": "brown",
    "see_cost": 2,
    "flags": [ "NO_ROTATE" ]
  },
  {
    "type": "overmap_terrain",
    "id": "mine_down",
    "name": "mine",
    "sym": 77,
    "color": "brown",
    "see_cost": 2,
    "flags": [ "NO_ROTATE" ]
  },
  {
    "type": "overmap_terrain",
    "id": "mine_finale",
    "name": "mine",
    "sym": 77,
    "color": "brown",
    "see_cost": 2,
    "flags": [ "NO_ROTATE" ]
  },
  {
    "type": "overmap_terrain",
    "id": "spiral_hub",
    "name": "spiral cavern",
    "sym": 64,
    "color": "pink",
    "see_cost": 2,
    "flags": [ "NO_ROTATE" ]
  },
  {
    "type": "overmap_terrain",
    "id": "spiral",
    "name": "spiral cavern",
    "sym": 64,
    "color": "pink",
    "see_cost": 2,
    "flags": [ "NO_ROTATE" ]
  },
  {
    "type": "overmap_terrain",
    "id": "radio_tower",
    "name": "radio tower",
    "sym": 88,
    "color": "light_gray",
    "see_cost": 2,
    "flags": [ "NO_ROTATE" ]
  },
  {
    "type": "overmap_terrain",
    "id": "toxic_dump",
    "name": "toxic waste dump",
    "sym": 68,
    "color": "pink",
    "see_cost": 2,
    "flags": [ "NO_ROTATE" ]
  },
  {
    "type": "overmap_terrain",
    "id": "haz_sar_entrance",
    "name": "hazardous waste sarcophagus",
    "sym": 88,
    "color": "pink",
    "see_cost": 5,
    "flags": [ "NO_ROTATE" ]
  },
  {
    "type": "overmap_terrain",
    "id": "haz_sar",
    "name": "hazardous waste sarcophagus",
    "sym": 88,
    "color": "pink",
    "see_cost": 5,
    "flags": [ "NO_ROTATE" ]
  },
  {
    "type": "overmap_terrain",
    "id": "haz_sar_entrance_b1",
    "name": "hazardous waste sarcophagus",
    "sym": 88,
    "color": "pink",
    "see_cost": 5,
    "flags": [ "NO_ROTATE" ]
  },
  {
    "type": "overmap_terrain",
    "id": "haz_sar_b1",
    "name": "hazardous waste sarcophagus",
    "sym": 88,
    "color": "pink",
    "see_cost": 5,
    "flags": [ "NO_ROTATE" ]
  },
  {
    "type": "overmap_terrain",
    "id": "cave",
    "name": "cave",
    "sym": 67,
    "color": "brown",
    "see_cost": 2,
    "extras": "field",
    "flags": [ "NO_ROTATE" ]
  },
  {
    "type": "overmap_terrain",
    "id": "cave_rat",
    "name": "rat cave",
    "sym": 67,
    "color": "dark_gray",
    "see_cost": 2,
    "flags": [ "KNOWN_DOWN", "NO_ROTATE" ]
  },
  {
    "type": "overmap_terrain",
    "id": "hive",
    "name": "bee hive",
    "sym": 56,
    "color": "yellow",
    "see_cost": 3,
    "extras": "field",
    "flags": [ "NO_ROTATE" ]
  },
  {
    "type": "overmap_terrain",
    "id": "fungal_bloom",
    "name": "fungal bloom",
    "sym": 84,
    "color": "light_gray",
    "see_cost": 2,
    "extras": "field",
    "flags": [ "NO_ROTATE" ]
  },
  {
    "type": "overmap_terrain",
    "id": "fungal_tower",
    "name": "fungal tower",
    "sym": 84,
    "color": "yellow",
    "see_cost": 3,
    "extras": "field",
    "flags": [ "NO_ROTATE" ]
  },
  {
    "type": "overmap_terrain",
    "id": "fungal_flowers",
    "name": "fungal flowers",
    "sym": 84,
    "color": "cyan",
    "see_cost": 5,
    "extras": "field",
    "flags": [ "NO_ROTATE" ]
  },
  {
    "type": "overmap_terrain",
    "id": "spider_pit",
    "name": "forest",
    "sym": 70,
    "color": "green",
    "see_cost": 3,
    "extras": "field",
    "flags": [ "NO_ROTATE" ]
  },
  {
    "type": "overmap_terrain",
    "id": "spider_pit_under",
    "name": "cavern",
    "sym": 48,
    "color": "light_gray",
    "see_cost": 5,
    "flags": [ "NO_ROTATE" ]
  },
  {
    "type": "overmap_terrain",
    "id": "anthill",
    "name": "anthill",
    "sym": 37,
    "color": "brown",
    "see_cost": 2,
    "flags": [ "KNOWN_DOWN", "NO_ROTATE" ]
  },
  {
    "type": "overmap_terrain",
    "id": "acid_anthill",
    "name": "sulfurous anthill",
    "sym": 37,
    "color": "green",
    "see_cost": 2,
    "flags": [ "KNOWN_DOWN", "NO_ROTATE" ]
  },
  {
    "type": "overmap_terrain",
    "id": "slimepit",
    "name": "slime pit",
    "sym": 126,
    "color": "light_green",
    "see_cost": 2,
    "flags": [ "NO_ROTATE" ]
  },
  {
    "type": "overmap_terrain",
    "id": "slimepit_down",
    "name": "slime pit",
    "sym": 126,
    "color": "light_green",
    "see_cost": 2,
    "flags": [ "KNOWN_DOWN", "NO_ROTATE" ]
  },
  {
    "type": "overmap_terrain",
    "id": "triffid_grove",
    "name": "triffid grove",
    "sym": 84,
    "color": "light_red",
    "see_cost": 5,
    "flags": [ "KNOWN_DOWN", "NO_ROTATE" ]
  },
  {
    "type": "overmap_terrain",
    "id": "triffid_roots",
    "name": "triffid roots",
    "sym": 84,
    "color": "light_red",
    "see_cost": 5,
    "flags": [ "KNOWN_UP", "KNOWN_DOWN", "NO_ROTATE" ]
  },
  {
    "type": "overmap_terrain",
    "id": "triffid_finale",
    "name": "triffid heart",
    "sym": 84,
    "color": "red",
    "see_cost": 5,
    "flags": [ "KNOWN_UP", "NO_ROTATE" ]
  },
  {
    "type": "overmap_terrain",
    "id": "basement",
    "copy-from": "generic_city_house_basement",
    "mapgen": [ { "method": "builtin", "name": "basement_junk" }, { "method": "builtin", "name": "basement_spiders" } ]
  },
  {
    "type": "overmap_terrain",
    "id": "basement_bionic",
    "copy-from": "generic_city_house_basement"
  },
  {
    "type": "overmap_terrain",
    "id": "basement_hidden_lab_stairs",
    "copy-from": "generic_city_house_basement"
  },
  {
    "type": "overmap_terrain",
    "id": "cavern",
    "name": "cavern",
    "sym": 48,
    "color": "light_gray",
    "see_cost": 5,
    "flags": [ "NO_ROTATE" ]
  },
  {
    "type": "overmap_terrain",
    "id": "rock",
    "//": "This is old rock type, new one (below) will replace it in new overmaps",
    "name": "solid rock",
    "sym": 37,
    "color": "dark_gray",
    "see_cost": 5,
    "flags": [ "NO_ROTATE" ]
  },
  {
    "type": "overmap_terrain",
    "id": "empty_rock",
    "name": "solid rock",
    "sym": 37,
    "color": "dark_gray",
    "see_cost": 5,
    "flags": [ "NO_ROTATE" ]
  },
  {
    "type": "overmap_terrain",
    "id": "rift",
    "name": "rift",
    "sym": 94,
    "color": "red",
    "see_cost": 2,
    "flags": [ "NO_ROTATE" ]
  },
  {
    "type": "overmap_terrain",
    "id": "hellmouth",
    "name": "hellmouth",
    "sym": 94,
    "color": "light_red",
    "see_cost": 2,
    "flags": [ "KNOWN_DOWN", "NO_ROTATE" ]
  },
  {
    "type": "overmap_terrain",
    "id": "sewer_sub_station",
    "name": "subway station (sewer level)",
    "sym": 83,
    "color": "yellow",
    "see_cost": 5,
    "extras": "subway",
    "flags": [ "KNOWN_UP", "KNOWN_DOWN", "NO_ROTATE" ]
  },
  {
    "type": "overmap_terrain",
    "id": "underground_sub_station",
    "name": "subway station (underground level)",
    "sym": 83,
    "color": "yellow",
    "see_cost": 5,
    "extras": "subway",
    "flags": [ "KNOWN_UP", "NO_ROTATE" ]
  },
  {
    "type": "overmap_terrain",
    "id": "subway",
    "name": "subway",
    "color": "dark_gray",
    "see_cost": 5,
    "extras": "subway",
    "mapgen_straight": [ { "method": "builtin", "name": "subway_straight" } ],
    "mapgen_curved": [ { "method": "builtin", "name": "subway_curved" } ],
    "mapgen_end": [ { "method": "builtin", "name": "subway_end" } ],
    "mapgen_tee": [ { "method": "builtin", "name": "subway_tee" } ],
    "mapgen_four_way": [ { "method": "builtin", "name": "subway_four_way" } ],
    "flags": [ "LINEAR" ]
  },
  {
    "type": "overmap_terrain",
    "id": "sewer",
    "name": "sewer",
    "color": "green",
    "see_cost": 5,
    "flags": [ "LINEAR" ]
  },
  {
    "type": "overmap_terrain",
    "id": "ants",
    "name": "ant tunnel",
    "color": "brown",
    "see_cost": 5,
    "flags": [ "LINEAR" ]
  },
  {
    "type": "overmap_terrain",
    "id": "ants_food",
    "name": "ant food storage",
    "sym": 79,
    "color": "green",
    "see_cost": 5,
    "flags": [ "NO_ROTATE" ]
  },
  {
    "type": "overmap_terrain",
    "id": "ants_larvae",
    "name": "ant larva chamber",
    "sym": 79,
    "color": "white",
    "see_cost": 5,
    "flags": [ "NO_ROTATE" ]
  },
  {
    "type": "overmap_terrain",
    "id": "ants_queen",
    "name": "ant queen chamber",
    "sym": 79,
    "color": "red",
    "see_cost": 5,
    "flags": [ "NO_ROTATE" ]
  },
  {
    "type": "overmap_terrain",
    "id": "tutorial",
    "name": "tutorial room",
    "sym": 79,
    "color": "cyan",
    "see_cost": 5,
    "flags": [ "NO_ROTATE" ]
  },
  {
    "type": "overmap_terrain",
    "id": "bandit_cabin",
    "name": "forest",
    "sym": 70,
    "color": "green",
    "see_cost": 5,
    "extras": "field",
    "flags": [ "NO_ROTATE" ]
  },
  {
    "type": "overmap_terrain",
    "id": "bandit_camp_1",
    "name": "forest",
    "sym": 70,
    "color": "green",
    "see_cost": 5,
    "extras": "field",
    "flags": [ "NO_ROTATE" ]
  },
  {
    "type": "overmap_terrain",
<<<<<<< HEAD
    "id": "mall_a_4",
    "name": "mall - utilities",
    "copy-from": "generic_mall",
    "sym": 77,
    "color": "i_red"
  },
  {
    "type": "overmap_terrain",
    "id": "mall_a_5",
    "name": "mall - utilities",
    "copy-from": "generic_mall",
    "sym": 77,
    "color": "i_red"
  },
  {
    "type": "overmap_terrain",
    "id": "mall_a_6",
    "name": "road",
    "copy-from": "generic_mall",
    "sym": 4194424,
    "color": "dark_gray"
  },
  {
    "type": "overmap_terrain",
    "id": "mall_a_7",
    "name": "lot",
    "copy-from": "generic_mall",
    "sym": 79,
    "color": "dark_gray"
  },
  {
    "type": "overmap_terrain",
    "id": "mall_a_8",
    "name": "lot",
    "copy-from": "generic_mall",
    "sym": 79,
    "color": "dark_gray"
  },
  {
    "type": "overmap_terrain",
    "id": "mall_a_9",
    "name": "lot",
    "copy-from": "generic_mall",
    "sym": 79,
    "color": "dark_gray"
  },
  {
    "type": "overmap_terrain",
    "id": "mall_a_10",
    "name": "road",
    "copy-from": "generic_mall",
    "sym": 4194424,
    "color": "dark_gray"
  },
  {
    "type": "overmap_terrain",
    "id": "mall_a_11",
    "copy-from": "generic_mall",
    "sym": 77,
    "color": "i_red"
  },
  {
    "type": "overmap_terrain",
    "id": "mall_a_12",
    "copy-from": "generic_mall",
    "sym": 77,
    "color": "i_red"
  },
  {
    "type": "overmap_terrain",
    "id": "mall_a_13",
    "copy-from": "generic_mall",
    "sym": 77,
    "color": "i_red"
  },
  {
    "type": "overmap_terrain",
    "id": "mall_a_14",
    "name": "mall - entrance",
    "copy-from": "generic_mall",
    "sym": 77,
    "color": "i_light_red"
  },
  {
    "type": "overmap_terrain",
    "id": "mall_a_15",
    "name": "road",
    "copy-from": "generic_mall",
    "sym": 4194413,
    "color": "dark_gray"
  },
  {
    "type": "overmap_terrain",
    "id": "mall_a_16",
    "name": "road",
    "copy-from": "generic_mall",
    "sym": 4194417,
    "color": "dark_gray"
  },
  {
    "type": "overmap_terrain",
    "id": "mall_a_17",
    "name": "road",
    "copy-from": "generic_mall",
    "sym": 4194417,
    "color": "dark_gray"
  },
  {
    "type": "overmap_terrain",
    "id": "mall_a_18",
    "name": "road",
    "copy-from": "generic_mall",
    "sym": 4194411,
    "color": "dark_gray"
  },
  {
    "type": "overmap_terrain",
    "id": "mall_a_19",
    "name": "road",
    "copy-from": "generic_mall",
    "sym": 4194424,
    "color": "dark_gray"
  },
  {
    "type": "overmap_terrain",
    "id": "mall_a_20",
    "name": "mall - food court",
    "copy-from": "generic_mall",
    "sym": 77,
    "color": "i_light_red"
  },
  {
    "type": "overmap_terrain",
    "id": "mall_a_21",
    "copy-from": "generic_mall",
    "sym": 77,
    "color": "i_red"
  },
  {
    "type": "overmap_terrain",
    "id": "mall_a_22",
    "copy-from": "generic_mall",
    "sym": 77,
    "color": "i_red"
  },
  {
    "type": "overmap_terrain",
    "id": "mall_a_23",
    "copy-from": "generic_mall",
    "sym": 77,
    "color": "i_red"
  },
  {
    "type": "overmap_terrain",
    "id": "mall_a_24",
    "copy-from": "generic_mall",
    "sym": 77,
    "color": "i_red"
  },
  {
    "type": "overmap_terrain",
    "id": "mall_a_25",
    "copy-from": "generic_mall",
    "sym": 77,
    "color": "i_red"
  },
  {
    "type": "overmap_terrain",
    "id": "mall_a_26",
    "copy-from": "generic_mall",
    "sym": 77,
    "color": "i_red"
  },
  {
    "type": "overmap_terrain",
    "id": "mall_a_27",
    "name": "road",
    "copy-from": "generic_mall",
    "sym": 4194424,
    "color": "dark_gray"
  },
  {
    "type": "overmap_terrain",
    "id": "mall_a_28",
    "name": "road",
    "copy-from": "generic_mall",
    "sym": 4194424,
    "color": "dark_gray"
  },
  {
    "type": "overmap_terrain",
    "id": "mall_a_29",
    "name": "mall - food court",
    "copy-from": "generic_mall",
    "sym": 77,
    "color": "i_light_red"
  },
  {
    "type": "overmap_terrain",
    "id": "mall_a_30",
    "copy-from": "generic_mall",
    "sym": 77,
    "color": "i_red"
  },
  {
    "type": "overmap_terrain",
    "id": "mall_a_31",
    "copy-from": "generic_mall",
    "sym": 77,
    "color": "i_red"
  },
  {
    "type": "overmap_terrain",
    "id": "mall_a_32",
    "copy-from": "generic_mall",
    "sym": 77,
    "color": "i_red"
  },
  {
    "type": "overmap_terrain",
    "id": "mall_a_33",
    "copy-from": "generic_mall",
    "sym": 77,
    "color": "i_red"
  },
  {
    "type": "overmap_terrain",
    "id": "mall_a_34",
    "copy-from": "generic_mall",
    "sym": 77,
    "color": "i_red"
  },
  {
    "type": "overmap_terrain",
    "id": "mall_a_35",
    "copy-from": "generic_mall",
    "sym": 77,
    "color": "i_red"
  },
  {
    "type": "overmap_terrain",
    "id": "mall_a_36",
    "name": "road",
    "copy-from": "generic_mall",
    "sym": 4194424,
    "color": "dark_gray"
  },
  {
    "type": "overmap_terrain",
    "id": "mall_a_37",
    "name": "road",
    "copy-from": "generic_mall",
    "sym": 4194424,
    "color": "dark_gray"
  },
  {
    "type": "overmap_terrain",
    "id": "mall_a_38",
    "copy-from": "generic_mall",
    "sym": 77,
    "color": "i_red"
  },
  {
    "type": "overmap_terrain",
    "id": "mall_a_39",
    "copy-from": "generic_mall",
    "sym": 77,
    "color": "i_red"
  },
  {
    "type": "overmap_terrain",
    "id": "mall_a_40",
    "copy-from": "generic_mall",
    "sym": 77,
    "color": "i_red"
  },
  {
    "type": "overmap_terrain",
    "id": "mall_a_41",
    "copy-from": "generic_mall",
    "sym": 77,
    "color": "i_red"
  },
  {
    "type": "overmap_terrain",
    "id": "mall_a_42",
    "copy-from": "generic_mall",
    "sym": 77,
    "color": "i_red"
  },
  {
    "type": "overmap_terrain",
    "id": "mall_a_43",
    "copy-from": "generic_mall",
    "sym": 77,
    "color": "i_red"
  },
  {
    "type": "overmap_terrain",
    "id": "mall_a_44",
    "copy-from": "generic_mall",
    "sym": 77,
    "color": "i_red"
  },
  {
    "type": "overmap_terrain",
    "id": "mall_a_45",
    "name": "road",
    "copy-from": "generic_mall",
    "sym": 4194424,
    "color": "dark_gray"
  },
  {
    "type": "overmap_terrain",
    "id": "mall_a_46",
    "name": "road",
    "copy-from": "generic_mall",
    "sym": 4194424,
    "color": "dark_gray"
  },
  {
    "type": "overmap_terrain",
    "id": "mall_a_47",
    "name": "mall - entrance",
    "copy-from": "generic_mall",
    "sym": 77,
    "color": "i_light_red"
  },
  {
    "type": "overmap_terrain",
    "id": "mall_a_48",
    "copy-from": "generic_mall",
    "sym": 77,
    "color": "i_red"
  },
  {
    "type": "overmap_terrain",
    "id": "mall_a_49",
    "copy-from": "generic_mall",
    "sym": 77,
    "color": "i_red"
  },
  {
    "type": "overmap_terrain",
    "id": "mall_a_50",
    "copy-from": "generic_mall",
    "sym": 77,
    "color": "i_red"
  },
  {
    "type": "overmap_terrain",
    "id": "mall_a_51",
    "copy-from": "generic_mall",
    "sym": 77,
    "color": "i_red"
  },
  {
    "type": "overmap_terrain",
    "id": "mall_a_52",
    "copy-from": "generic_mall",
    "sym": 77,
    "color": "i_red"
  },
  {
    "type": "overmap_terrain",
    "id": "mall_a_53",
    "name": "mall - entrance",
    "copy-from": "generic_mall",
    "sym": 77,
    "color": "i_light_red"
  },
  {
    "type": "overmap_terrain",
    "id": "mall_a_54",
    "name": "road",
    "copy-from": "generic_mall",
    "sym": 4194424,
    "color": "dark_gray"
  },
  {
    "type": "overmap_terrain",
    "id": "mall_a_55",
    "name": "road",
    "copy-from": "generic_mall",
    "sym": 4194424,
    "color": "dark_gray"
  },
  {
    "type": "overmap_terrain",
    "id": "mall_a_56",
    "copy-from": "generic_mall",
    "sym": 77,
    "color": "i_red"
  },
  {
    "type": "overmap_terrain",
    "id": "mall_a_57",
    "copy-from": "generic_mall",
    "sym": 77,
    "color": "i_red"
  },
  {
    "type": "overmap_terrain",
    "id": "mall_a_58",
    "copy-from": "generic_mall",
    "sym": 77,
    "color": "i_red"
  },
  {
    "type": "overmap_terrain",
    "id": "mall_a_59",
    "copy-from": "generic_mall",
    "sym": 77,
    "color": "i_red"
  },
  {
    "type": "overmap_terrain",
    "id": "mall_a_60",
    "copy-from": "generic_mall",
    "sym": 77,
    "color": "i_red"
  },
  {
    "type": "overmap_terrain",
    "id": "mall_a_61",
    "copy-from": "generic_mall",
    "sym": 77,
    "color": "i_red"
  },
  {
    "type": "overmap_terrain",
    "id": "mall_a_62",
    "copy-from": "generic_mall",
    "sym": 77,
    "color": "i_red"
  },
  {
    "type": "overmap_terrain",
    "id": "mall_a_63",
    "name": "road",
    "copy-from": "generic_mall",
    "sym": 4194424,
    "color": "dark_gray"
  },
  {
    "type": "overmap_terrain",
    "id": "mall_a_64",
    "name": "road",
    "copy-from": "generic_mall",
    "sym": 4194424,
    "color": "dark_gray"
  },
  {
    "type": "overmap_terrain",
    "id": "mall_a_65",
    "copy-from": "generic_mall",
    "sym": 77,
    "color": "i_red"
  },
  {
    "type": "overmap_terrain",
    "id": "mall_a_66",
    "copy-from": "generic_mall",
    "sym": 77,
    "color": "i_red"
  },
  {
    "type": "overmap_terrain",
    "id": "mall_a_67",
    "copy-from": "generic_mall",
    "sym": 77,
    "color": "i_red"
  },
  {
    "type": "overmap_terrain",
    "id": "mall_a_68",
    "name": "mall - entrance",
    "copy-from": "generic_mall",
    "sym": 77,
    "color": "i_light_red"
  },
  {
    "type": "overmap_terrain",
    "id": "mall_a_69",
    "copy-from": "generic_mall",
    "sym": 77,
    "color": "i_red"
  },
  {
    "type": "overmap_terrain",
    "id": "mall_a_70",
    "copy-from": "generic_mall",
    "sym": 77,
    "color": "i_red"
  },
  {
    "type": "overmap_terrain",
    "id": "mall_a_71",
    "copy-from": "generic_mall",
    "sym": 77,
    "color": "i_red"
  },
  {
    "type": "overmap_terrain",
    "id": "mall_a_72",
    "name": "road",
    "copy-from": "generic_mall",
    "sym": 4194424,
    "color": "dark_gray"
  },
  {
    "type": "overmap_terrain",
    "id": "mall_a_73",
    "name": "road",
    "copy-from": "generic_mall",
    "sym": 4194413,
    "color": "dark_gray"
  },
  {
    "type": "overmap_terrain",
    "id": "mall_a_74",
    "name": "road",
    "copy-from": "generic_mall",
    "sym": 4194417,
    "color": "dark_gray"
  },
  {
    "type": "overmap_terrain",
    "id": "mall_a_75",
    "name": "road",
    "copy-from": "generic_mall",
    "sym": 4194417,
    "color": "dark_gray"
  },
  {
    "type": "overmap_terrain",
    "id": "mall_a_76",
    "name": "road",
    "copy-from": "generic_mall",
    "sym": 4194417,
    "color": "dark_gray"
  },
  {
    "type": "overmap_terrain",
    "id": "mall_a_77",
    "name": "road",
    "copy-from": "generic_mall",
    "sym": 4194423,
    "color": "dark_gray"
  },
  {
    "type": "overmap_terrain",
    "id": "mall_a_78",
    "name": "road",
    "copy-from": "generic_mall",
    "sym": 4194417,
    "color": "dark_gray"
  },
  {
    "type": "overmap_terrain",
    "id": "mall_a_79",
    "name": "road",
    "copy-from": "generic_mall",
    "sym": 4194417,
    "color": "dark_gray"
  },
  {
    "type": "overmap_terrain",
    "id": "mall_a_80",
    "name": "road",
    "copy-from": "generic_mall",
    "sym": 4194417,
    "color": "dark_gray"
  },
  {
    "type": "overmap_terrain",
    "id": "mall_a_81",
    "name": "road",
    "copy-from": "generic_mall",
    "sym": 4194410,
    "color": "dark_gray"
  },
  {
    "type": "overmap_terrain",
    "id": "necropolis_a_1",
    "name": "field",
    "sym": 46,
    "color": "brown",
    "see_cost": 5,
    "mondensity": 2,
    "flags": [ "SIDEWALK" ]
  },
  {
    "type": "overmap_terrain",
    "id": "necropolis_a_2",
    "name": "house",
    "sym": 118,
    "color": "light_green",
    "see_cost": 5,
    "mondensity": 2,
    "flags": [ "SIDEWALK" ]
  },
  {
    "type": "overmap_terrain",
    "id": "necropolis_a_3",
    "name": "field",
    "sym": 46,
    "color": "brown",
    "see_cost": 5,
    "mondensity": 2,
    "flags": [ "SIDEWALK" ]
  },
  {
    "type": "overmap_terrain",
    "id": "necropolis_a_4",
    "name": "field",
    "sym": 46,
    "color": "brown",
    "see_cost": 5,
    "mondensity": 2,
    "flags": [ "SIDEWALK" ]
  },
  {
    "type": "overmap_terrain",
    "id": "necropolis_a_5",
    "name": "abandoned store",
    "sym": 62,
    "color": "h_dark_gray",
    "see_cost": 5,
    "mondensity": 2
  },
  {
    "type": "overmap_terrain",
    "id": "necropolis_a_6",
    "name": "road",
    "color": "dark_gray",
    "sym": 4194424,
    "see_cost": 5,
    "mondensity": 2
  },
  {
    "type": "overmap_terrain",
    "id": "necropolis_a_7",
    "name": "pump station",
    "sym": 80,
    "color": "red",
    "see_cost": 5,
    "mondensity": 2,
    "flags": [ "KNOWN_DOWN" ]
  },
  {
    "type": "overmap_terrain",
    "id": "necropolis_a_8",
    "name": "pump station",
    "sym": 80,
    "color": "red",
    "see_cost": 5,
    "mondensity": 2,
    "flags": [ "KNOWN_DOWN", "SIDEWALK" ]
  },
  {
    "type": "overmap_terrain",
    "id": "necropolis_a_9",
    "name": "field",
    "sym": 46,
    "color": "brown",
    "see_cost": 5,
    "mondensity": 2,
    "flags": [ "SIDEWALK" ]
  },
  {
    "type": "overmap_terrain",
    "id": "necropolis_a_10",
    "name": "house",
    "sym": 62,
    "color": "light_green",
    "see_cost": 5,
    "mondensity": 2,
    "flags": [ "SIDEWALK" ]
  },
  {
    "type": "overmap_terrain",
    "id": "necropolis_a_11",
    "name": "road",
    "color": "dark_gray",
    "sym": 4194424,
    "see_cost": 5,
    "mondensity": 2,
    "extras": "road",
    "flags": [ "SIDEWALK" ]
  },
  {
    "type": "overmap_terrain",
    "id": "necropolis_a_12",
    "name": "gardening store",
    "sym": 60,
    "color": "light_green_yellow",
    "see_cost": 5,
    "mondensity": 2,
    "flags": [ "SIDEWALK" ]
  },
  {
    "type": "overmap_terrain",
    "id": "necropolis_a_13",
    "name": "salon",
    "sym": 83,
    "color": "white",
    "see_cost": 5,
    "mondensity": 2,
    "flags": [ "SIDEWALK" ]
  },
  {
    "type": "overmap_terrain",
    "id": "necropolis_a_14",
    "name": "crater",
    "sym": 79,
    "color": "red",
    "see_cost": 5,
    "mondensity": 2,
    "flags": [ "SIDEWALK" ]
  },
  {
    "type": "overmap_terrain",
    "id": "necropolis_a_15",
    "name": "road",
    "mondensity": 2,
    "see_cost": 5,
    "sym": 4194424,
    "color": "dark_gray"
  },
  {
    "type": "overmap_terrain",
    "id": "necropolis_a_16",
    "name": "police station",
    "sym": 60,
    "color": "h_yellow",
    "see_cost": 5,
    "mondensity": 2,
    "flags": [ "SIDEWALK" ]
  },
  {
    "type": "overmap_terrain",
    "id": "necropolis_a_17",
    "name": "police station",
    "sym": 118,
    "color": "h_yellow",
    "see_cost": 5,
    "mondensity": 2,
    "flags": [ "SIDEWALK" ]
  },
  {
    "type": "overmap_terrain",
    "id": "necropolis_a_18",
    "name": "field",
    "sym": 46,
    "color": "brown",
    "see_cost": 5,
    "mondensity": 2,
    "flags": [ "SIDEWALK" ]
  },
  {
    "type": "overmap_terrain",
    "id": "necropolis_a_19",
    "name": "lot",
    "sym": 79,
    "color": "dark_gray",
    "see_cost": 5,
    "mondensity": 2,
    "flags": [ "SIDEWALK" ]
  },
  {
    "type": "overmap_terrain",
    "id": "necropolis_a_20",
    "name": "road",
    "sym": 4194413,
    "color": "dark_gray",
    "see_cost": 5,
    "mondensity": 2,
    "flags": [ "SIDEWALK" ]
  },
  {
    "type": "overmap_terrain",
    "id": "necropolis_a_21",
    "name": "road",
    "sym": 4194417,
    "color": "dark_gray",
    "see_cost": 5,
    "mondensity": 2,
    "flags": [ "SIDEWALK" ]
  },
  {
    "type": "overmap_terrain",
    "id": "necropolis_a_22",
    "name": "road",
    "sym": 4194423,
    "color": "dark_gray",
    "see_cost": 5,
    "mondensity": 2,
    "flags": [ "SIDEWALK" ]
  },
  {
    "type": "overmap_terrain",
    "id": "necropolis_a_23",
    "name": "road",
    "sym": 4194417,
    "color": "dark_gray",
    "see_cost": 5,
    "mondensity": 2,
    "flags": [ "SIDEWALK" ]
  },
  {
    "type": "overmap_terrain",
    "id": "necropolis_a_24",
    "name": "road",
    "sym": 4194422,
    "color": "dark_gray",
    "see_cost": 5,
    "mondensity": 2,
    "flags": [ "SIDEWALK" ]
  },
  {
    "type": "overmap_terrain",
    "id": "necropolis_a_25",
    "name": "road",
    "sym": 4194417,
    "color": "dark_gray",
    "see_cost": 5,
    "mondensity": 2,
    "flags": [ "SIDEWALK" ]
  },
  {
    "type": "overmap_terrain",
    "id": "necropolis_a_26",
    "name": "road",
    "sym": 4194411,
    "color": "dark_gray",
    "see_cost": 5,
    "mondensity": 2,
    "flags": [ "SIDEWALK" ]
  },
  {
    "type": "overmap_terrain",
    "id": "necropolis_a_27",
    "name": "field",
    "sym": 46,
    "color": "brown",
    "see_cost": 5,
    "mondensity": 2,
    "flags": [ "SIDEWALK" ]
  },
  {
    "type": "overmap_terrain",
    "id": "necropolis_a_28",
    "name": "grocery store",
    "copy-from": "generic_necropolis_surface_building",
    "color": "green"
  },
  {
    "type": "overmap_terrain",
    "id": "necropolis_a_29",
    "name": "grocery store",
    "copy-from": "generic_necropolis_surface_building",
    "color": "green"
  },
  {
    "type": "overmap_terrain",
    "id": "necropolis_a_30",
    "name": "park",
    "sym": 79,
    "color": "green",
    "see_cost": 5,
    "mondensity": 2,
    "flags": [ "SIDEWALK" ]
  },
  {
    "type": "overmap_terrain",
    "id": "necropolis_a_31",
    "name": "road",
    "sym": 4194424,
    "color": "dark_gray",
    "see_cost": 5,
    "mondensity": 2,
    "flags": [ "SIDEWALK" ]
  },
  {
    "type": "overmap_terrain",
    "id": "necropolis_a_32",
    "name": "church",
    "sym": 67,
    "color": "light_red",
    "see_cost": 5,
    "mondensity": 2,
    "flags": [ "SIDEWALK" ]
  },
  {
    "type": "overmap_terrain",
    "id": "necropolis_a_33",
    "name": "church",
    "sym": 67,
    "color": "light_red",
    "see_cost": 5,
    "mondensity": 2,
    "flags": [ "SIDEWALK" ]
  },
  {
    "type": "overmap_terrain",
    "id": "necropolis_a_34",
    "name": "pawn shop",
    "copy-from": "generic_necropolis_surface_building",
    "color": "white"
  },
  {
    "type": "overmap_terrain",
    "id": "necropolis_a_35",
    "name": "crater",
    "sym": 79,
    "color": "red",
    "see_cost": 5,
    "mondensity": 2,
    "flags": [ "SIDEWALK" ]
  },
  {
    "type": "overmap_terrain",
    "id": "necropolis_a_36",
    "name": "field",
    "sym": 46,
    "color": "brown",
    "see_cost": 5,
    "mondensity": 2,
    "flags": [ "SIDEWALK" ]
  },
  {
    "type": "overmap_terrain",
    "id": "necropolis_a_37",
    "name": "furniture store",
    "sym": 62,
    "color": "i_brown",
    "see_cost": 5,
    "mondensity": 2,
    "flags": [ "SIDEWALK" ]
  },
  {
    "type": "overmap_terrain",
    "id": "necropolis_a_38",
    "name": "crater",
    "sym": 79,
    "color": "red",
    "see_cost": 5,
    "mondensity": 2,
    "flags": [ "SIDEWALK" ]
  },
  {
    "type": "overmap_terrain",
    "id": "necropolis_a_39",
    "name": "road",
    "sym": 4194417,
    "color": "dark_gray",
    "see_cost": 5,
    "mondensity": 2,
    "flags": [ "SIDEWALK" ]
  },
  {
    "type": "overmap_terrain",
    "id": "necropolis_a_40",
    "name": "road",
    "sym": 4194422,
    "color": "dark_gray",
    "see_cost": 5,
    "mondensity": 2,
    "flags": [ "SIDEWALK" ]
  },
  {
    "type": "overmap_terrain",
    "id": "necropolis_a_41",
    "name": "road",
    "sym": 4194423,
    "color": "dark_gray",
    "see_cost": 5,
    "mondensity": 2,
    "flags": [ "SIDEWALK" ]
  },
  {
    "type": "overmap_terrain",
    "id": "necropolis_a_42",
    "name": "road",
    "sym": 4194417,
    "color": "dark_gray",
    "see_cost": 5,
    "mondensity": 2,
    "flags": [ "SIDEWALK" ]
  },
  {
    "type": "overmap_terrain",
    "id": "necropolis_a_43",
    "name": "road",
    "sym": 4194417,
    "color": "dark_gray",
    "see_cost": 5,
    "mondensity": 2,
    "flags": [ "SIDEWALK" ]
  },
  {
    "type": "overmap_terrain",
    "id": "necropolis_a_44",
    "name": "road",
    "sym": 4194421,
    "color": "dark_gray",
    "see_cost": 5,
    "mondensity": 2,
    "flags": [ "SIDEWALK" ]
  },
  {
    "type": "overmap_terrain",
    "id": "necropolis_a_45",
    "name": "field",
    "sym": 46,
    "color": "brown",
    "see_cost": 5,
    "mondensity": 2,
    "flags": [ "SIDEWALK" ]
  },
  {
    "type": "overmap_terrain",
    "id": "necropolis_a_46",
    "name": "clothing store",
    "sym": 62,
    "color": "blue",
    "see_cost": 5,
    "mondensity": 2,
    "flags": [ "SIDEWALK" ]
  },
  {
    "type": "overmap_terrain",
    "id": "necropolis_a_47",
    "name": "road",
    "sym": 4194424,
    "color": "dark_gray",
    "see_cost": 5,
    "mondensity": 2,
    "flags": [ "SIDEWALK" ]
  },
  {
    "type": "overmap_terrain",
    "id": "necropolis_a_48",
    "name": "motel",
    "sym": 109,
    "color": "light_blue",
    "see_cost": 5,
    "mondensity": 2,
    "flags": [ "SIDEWALK" ]
  },
  {
    "type": "overmap_terrain",
    "id": "necropolis_a_49",
    "name": "motel",
    "sym": 109,
    "color": "light_blue",
    "see_cost": 5,
    "mondensity": 2,
    "flags": [ "SIDEWALK" ]
  },
  {
    "type": "overmap_terrain",
    "id": "necropolis_a_50",
    "name": "road",
    "sym": 4194424,
    "color": "dark_gray",
    "see_cost": 5,
    "mondensity": 2,
    "flags": [ "SIDEWALK" ]
  },
  {
    "type": "overmap_terrain",
    "id": "necropolis_a_51",
    "name": "restaurant",
    "sym": 60,
    "color": "pink",
    "see_cost": 5,
    "mondensity": 2,
    "flags": [ "SIDEWALK" ]
  },
  {
    "type": "overmap_terrain",
    "id": "necropolis_a_52",
    "name": "bank",
    "sym": 36,
    "color": "light_gray",
    "see_cost": 5,
    "mondensity": 2,
    "flags": [ "SIDEWALK" ]
  },
  {
    "type": "overmap_terrain",
    "id": "necropolis_a_53",
    "name": "road",
    "sym": 4194424,
    "color": "dark_gray",
    "see_cost": 5,
    "mondensity": 2,
    "flags": [ "SIDEWALK" ]
  },
  {
    "type": "overmap_terrain",
    "id": "necropolis_a_54",
    "name": "house",
    "sym": 60,
    "color": "light_green",
    "see_cost": 5,
    "mondensity": 2,
    "flags": [ "SIDEWALK" ]
  },
  {
    "type": "overmap_terrain",
    "id": "necropolis_a_55",
    "name": "motel",
    "sym": 109,
    "color": "light_blue",
    "see_cost": 5,
    "mondensity": 2,
    "flags": [ "SIDEWALK" ]
  },
  {
    "type": "overmap_terrain",
    "id": "necropolis_a_56",
    "name": "lot",
    "sym": 79,
    "color": "dark_gray",
    "see_cost": 5,
    "mondensity": 2,
    "flags": [ "SIDEWALK" ]
  },
  {
    "type": "overmap_terrain",
    "id": "necropolis_a_57",
    "name": "motel",
    "sym": 109,
    "color": "light_blue",
    "see_cost": 5,
    "mondensity": 2,
    "flags": [ "SIDEWALK" ]
  },
  {
    "type": "overmap_terrain",
    "id": "necropolis_a_58",
    "name": "lot",
    "sym": 79,
    "color": "dark_gray",
    "see_cost": 5,
    "mondensity": 2,
    "flags": [ "SIDEWALK" ]
  },
  {
    "type": "overmap_terrain",
    "id": "necropolis_a_59",
    "name": "road",
    "sym": 4194424,
    "color": "dark_gray",
    "see_cost": 5,
    "mondensity": 2,
    "flags": [ "SIDEWALK" ]
  },
  {
    "type": "overmap_terrain",
    "id": "necropolis_a_60",
    "name": "lot",
    "sym": 79,
    "color": "dark_gray",
    "see_cost": 5,
    "mondensity": 2,
    "flags": [ "SIDEWALK" ]
  },
  {
    "type": "overmap_terrain",
    "id": "necropolis_a_61",
    "name": "lot",
    "sym": 79,
    "color": "dark_gray",
    "see_cost": 5,
    "mondensity": 2,
    "flags": [ "SIDEWALK" ]
  },
  {
    "type": "overmap_terrain",
    "id": "necropolis_a_62",
    "name": "road",
    "sym": 4194424,
    "color": "dark_gray",
    "see_cost": 5,
    "mondensity": 2,
    "flags": [ "SIDEWALK" ]
  },
  {
    "type": "overmap_terrain",
    "id": "necropolis_a_63",
    "name": "house",
    "sym": 60,
    "color": "light_green",
    "see_cost": 5,
    "mondensity": 2,
    "flags": [ "SIDEWALK" ]
  },
  {
    "type": "overmap_terrain",
    "id": "necropolis_a_64",
    "name": "road",
    "sym": 4194417,
    "color": "dark_gray",
    "see_cost": 5,
    "mondensity": 2
  },
  {
    "type": "overmap_terrain",
    "id": "necropolis_a_65",
    "name": "road",
    "sym": 4194422,
    "color": "dark_gray",
    "see_cost": 5,
    "mondensity": 2,
    "flags": [ "SIDEWALK" ]
  },
  {
    "type": "overmap_terrain",
    "id": "necropolis_a_66",
    "name": "road",
    "sym": 4194417,
    "color": "dark_gray",
    "see_cost": 5,
    "mondensity": 2,
    "flags": [ "SIDEWALK" ]
  },
  {
    "type": "overmap_terrain",
    "id": "necropolis_a_67",
    "name": "road",
    "sym": 4194417,
    "color": "dark_gray",
    "see_cost": 5,
    "mondensity": 2,
    "flags": [ "SIDEWALK" ]
  },
  {
    "type": "overmap_terrain",
    "id": "necropolis_a_68",
    "name": "road",
    "sym": 4194414,
    "color": "dark_gray",
    "see_cost": 5,
    "mondensity": 2,
    "flags": [ "SIDEWALK" ]
  },
  {
    "type": "overmap_terrain",
    "id": "necropolis_a_69",
    "name": "road",
    "sym": 4194417,
    "color": "dark_gray",
    "see_cost": 5,
    "mondensity": 2,
    "flags": [ "SIDEWALK" ]
  },
  {
    "type": "overmap_terrain",
    "id": "necropolis_a_70",
    "name": "road",
    "sym": 4194417,
    "color": "dark_gray",
    "see_cost": 5,
    "mondensity": 2,
    "flags": [ "SIDEWALK" ]
  },
  {
    "type": "overmap_terrain",
    "id": "necropolis_a_71",
    "name": "road",
    "sym": 4194410,
    "color": "dark_gray",
    "see_cost": 5,
    "mondensity": 2,
    "flags": [ "SIDEWALK" ]
  },
  {
    "type": "overmap_terrain",
    "id": "necropolis_a_72",
    "name": "field",
    "sym": 46,
    "color": "brown",
    "see_cost": 5,
    "mondensity": 2,
    "flags": [ "SIDEWALK" ]
  },
  {
    "type": "overmap_terrain",
    "id": "necropolis_a_73",
    "name": "field",
    "sym": 46,
    "color": "brown",
    "see_cost": 5,
    "mondensity": 2,
    "flags": [ "SIDEWALK" ]
  },
  {
    "type": "overmap_terrain",
    "id": "necropolis_a_74",
    "name": "bar",
    "copy-from": "generic_necropolis_surface_building",
    "color": "i_magenta"
  },
  {
    "type": "overmap_terrain",
    "id": "necropolis_a_75",
    "name": "fast food restaurant",
    "copy-from": "generic_necropolis_surface_building",
    "color": "yellow_magenta"
  },
  {
    "type": "overmap_terrain",
    "id": "necropolis_a_76",
    "name": "lot",
    "sym": 79,
    "color": "dark_gray",
    "see_cost": 5,
    "mondensity": 2,
    "flags": [ "SIDEWALK" ]
  },
  {
    "type": "overmap_terrain",
    "id": "necropolis_a_77",
    "name": "road",
    "sym": 4194424,
    "color": "dark_gray",
    "see_cost": 5,
    "mondensity": 2
  },
  {
    "type": "overmap_terrain",
    "id": "necropolis_a_78",
    "name": "gas station",
    "copy-from": "generic_necropolis_surface_building",
    "color": "light_blue"
  },
  {
    "type": "overmap_terrain",
    "id": "necropolis_a_79",
    "name": "garage",
    "sym": 79,
    "color": "white",
    "see_cost": 5,
    "mondensity": 2,
    "flags": [ "SIDEWALK" ]
  },
  {
    "type": "overmap_terrain",
    "id": "necropolis_a_80",
    "name": "field",
    "sym": 46,
    "color": "brown",
    "see_cost": 5,
    "mondensity": 2,
    "flags": [ "SIDEWALK" ]
  },
  {
    "type": "overmap_terrain",
    "id": "necropolis_a_81",
    "name": "field",
    "sym": 46,
    "color": "brown",
    "see_cost": 5,
    "mondensity": 2,
    "flags": [ "SIDEWALK" ]
  },
  {
    "//": "xxx Bookmark for necropolis sewers",
    "type": "overmap_terrain",
    "id": "necropolis_b_1",
    "name": "solid rock",
    "sym": 37,
    "color": "dark_gray",
    "see_cost": 999,
    "mondensity": 2
  },
  {
    "type": "overmap_terrain",
    "id": "necropolis_b_2",
    "name": "solid rock",
    "sym": 37,
    "color": "dark_gray",
    "see_cost": 999,
    "mondensity": 2
  },
  {
    "type": "overmap_terrain",
    "id": "necropolis_b_3",
    "name": "solid rock",
    "sym": 37,
    "color": "dark_gray",
    "see_cost": 999,
    "mondensity": 2
  },
  {
    "type": "overmap_terrain",
    "id": "necropolis_b_4",
    "name": "solid rock",
    "sym": 37,
    "color": "dark_gray",
    "see_cost": 999,
    "mondensity": 2
  },
  {
    "type": "overmap_terrain",
    "id": "necropolis_b_5",
    "name": "sewer",
    "sym": 4194414,
    "color": "green",
    "see_cost": 999,
    "mondensity": 2
  },
  {
    "type": "overmap_terrain",
    "id": "necropolis_b_6",
    "name": "sewer",
    "sym": 4194414,
    "color": "green",
    "see_cost": 999,
    "mondensity": 2
  },
  {
    "type": "overmap_terrain",
    "id": "necropolis_b_7",
    "name": "sewer",
    "sym": 4194414,
    "color": "green",
    "see_cost": 999,
    "mondensity": 2
  },
  {
    "type": "overmap_terrain",
    "id": "necropolis_b_8",
    "name": "sewer",
    "sym": 4194414,
    "color": "green",
    "see_cost": 999,
    "mondensity": 2
  },
  {
    "type": "overmap_terrain",
    "id": "necropolis_b_9",
    "name": "solid rock",
    "sym": 37,
    "color": "dark_gray",
    "see_cost": 999,
    "mondensity": 2
  },
  {
    "type": "overmap_terrain",
    "id": "necropolis_b_10",
    "name": "solid rock",
    "sym": 37,
    "color": "dark_gray",
    "see_cost": 999,
    "mondensity": 2
  },
  {
    "type": "overmap_terrain",
    "id": "necropolis_b_11",
    "name": "sewer",
    "sym": 4194414,
    "color": "green",
    "see_cost": 999,
    "mondensity": 2
  },
  {
    "type": "overmap_terrain",
    "id": "necropolis_b_12",
    "name": "sewer",
    "sym": 4194414,
    "color": "green",
    "see_cost": 999,
    "mondensity": 2
  },
  {
    "type": "overmap_terrain",
    "id": "necropolis_b_13",
    "name": "solid rock",
    "sym": 37,
    "color": "dark_gray",
    "see_cost": 999,
    "mondensity": 2
  },
  {
    "type": "overmap_terrain",
    "id": "necropolis_b_14",
    "name": "solid rock",
    "sym": 37,
    "color": "dark_gray",
    "see_cost": 999,
    "mondensity": 2
  },
  {
    "type": "overmap_terrain",
    "id": "necropolis_b_15",
    "name": "sewer",
    "sym": 4194414,
    "color": "green",
    "see_cost": 999,
    "mondensity": 2
  },
  {
    "type": "overmap_terrain",
    "id": "necropolis_b_16",
    "name": "solid rock",
    "sym": 37,
    "color": "dark_gray",
    "see_cost": 999,
    "mondensity": 2
  },
  {
    "type": "overmap_terrain",
    "id": "necropolis_b_17",
    "name": "sewer",
    "sym": 4194414,
    "color": "green",
    "see_cost": 999,
    "mondensity": 2
  },
  {
    "type": "overmap_terrain",
    "id": "necropolis_b_18",
    "name": "solid rock",
    "sym": 37,
    "color": "dark_gray",
    "see_cost": 999,
    "mondensity": 2
  },
  {
    "type": "overmap_terrain",
    "id": "necropolis_b_19",
    "name": "solid rock",
    "sym": 37,
    "color": "dark_gray",
    "see_cost": 999,
    "mondensity": 2
  },
  {
    "type": "overmap_terrain",
    "id": "necropolis_b_20",
    "name": "sewer",
    "sym": 4194414,
    "color": "green",
    "see_cost": 999,
    "mondensity": 2
  },
  {
    "type": "overmap_terrain",
    "id": "necropolis_b_21",
    "name": "sewer",
    "sym": 4194414,
    "color": "green",
    "see_cost": 999,
    "mondensity": 2
  },
  {
    "type": "overmap_terrain",
    "id": "necropolis_b_22",
    "name": "sewer",
    "sym": 4194414,
    "color": "green",
    "see_cost": 999,
    "mondensity": 2
  },
  {
    "type": "overmap_terrain",
    "id": "necropolis_b_23",
    "name": "sewer",
    "sym": 4194414,
    "color": "green",
    "see_cost": 999,
    "mondensity": 2
  },
  {
    "type": "overmap_terrain",
    "id": "necropolis_b_24",
    "name": "sewer",
    "sym": 4194414,
    "color": "green",
    "see_cost": 999,
    "mondensity": 2
  },
  {
    "type": "overmap_terrain",
    "id": "necropolis_b_25",
    "name": "sewer",
    "sym": 4194414,
    "color": "green",
    "see_cost": 999,
    "mondensity": 2
  },
  {
    "type": "overmap_terrain",
    "id": "necropolis_b_26",
    "name": "sewer",
    "sym": 4194414,
    "color": "green",
    "see_cost": 999,
    "mondensity": 2
  },
  {
    "type": "overmap_terrain",
    "id": "necropolis_b_27",
    "name": "solid rock",
    "sym": 37,
    "color": "dark_gray",
    "see_cost": 999,
    "mondensity": 2
  },
  {
    "type": "overmap_terrain",
    "id": "necropolis_b_28",
    "name": "cavern",
    "sym": 48,
    "color": "light_gray",
    "see_cost": 999,
    "mondensity": 2
  },
  {
    "type": "overmap_terrain",
    "id": "necropolis_b_29",
    "name": "sewer?",
    "sym": 4194414,
    "color": "green",
    "see_cost": 999,
    "mondensity": 2
  },
  {
    "type": "overmap_terrain",
    "id": "necropolis_b_30",
    "name": "solid rock",
    "sym": 37,
    "color": "dark_gray",
    "see_cost": 999,
    "mondensity": 2
  },
  {
    "type": "overmap_terrain",
    "id": "necropolis_b_31",
    "name": "sewer",
    "sym": 4194414,
    "color": "green",
    "see_cost": 999,
    "mondensity": 2
  },
  {
    "type": "overmap_terrain",
    "id": "necropolis_b_32",
    "name": "solid rock",
    "sym": 37,
    "color": "dark_gray",
    "see_cost": 999,
    "mondensity": 2
  },
  {
    "type": "overmap_terrain",
    "id": "necropolis_b_33",
    "name": "solid rock",
    "sym": 37,
    "color": "dark_gray",
    "see_cost": 999,
    "mondensity": 2
  },
  {
    "type": "overmap_terrain",
    "id": "necropolis_b_34",
    "name": "basement",
    "sym": 79,
    "color": "dark_gray",
    "see_cost": 999,
    "mondensity": 2
  },
  {
    "type": "overmap_terrain",
    "id": "necropolis_b_35",
    "name": "sewer",
    "sym": 4194414,
    "color": "green",
    "see_cost": 999,
    "mondensity": 2
  },
  {
    "type": "overmap_terrain",
    "id": "necropolis_b_36",
    "name": "solid rock",
    "sym": 37,
    "color": "dark_gray",
    "see_cost": 999,
    "mondensity": 2
  },
  {
    "type": "overmap_terrain",
    "id": "necropolis_b_37",
    "name": "cavern",
    "sym": 48,
    "color": "light_gray",
    "see_cost": 999,
    "mondensity": 2
  },
  {
    "type": "overmap_terrain",
    "id": "necropolis_b_38",
    "name": "sewer",
    "sym": 4194414,
    "color": "green",
    "see_cost": 999,
    "mondensity": 2
  },
  {
    "type": "overmap_terrain",
    "id": "necropolis_b_39",
    "name": "sewer",
    "sym": 4194414,
    "color": "green",
    "see_cost": 999,
    "mondensity": 2
  },
  {
    "type": "overmap_terrain",
    "id": "necropolis_b_40",
    "name": "sewer",
    "sym": 4194414,
    "color": "green",
    "see_cost": 999,
    "mondensity": 2
  },
  {
    "type": "overmap_terrain",
    "id": "necropolis_b_41",
    "name": "sewer",
    "sym": 4194414,
    "color": "green",
    "see_cost": 999,
    "mondensity": 2
  },
  {
    "type": "overmap_terrain",
    "id": "necropolis_b_42",
    "name": "sewer",
    "sym": 4194414,
    "color": "green",
    "see_cost": 999,
    "mondensity": 2
  },
  {
    "type": "overmap_terrain",
    "id": "necropolis_b_43",
    "name": "sewer",
    "sym": 4194414,
    "color": "green",
    "see_cost": 999,
    "mondensity": 2
  },
  {
    "type": "overmap_terrain",
    "id": "necropolis_b_44",
    "name": "sewer",
    "sym": 4194414,
    "color": "green",
    "see_cost": 999,
    "mondensity": 2
  },
  {
    "type": "overmap_terrain",
    "id": "necropolis_b_45",
    "name": "solid rock",
    "sym": 37,
    "color": "dark_gray",
    "see_cost": 999,
    "mondensity": 2
  },
  {
    "type": "overmap_terrain",
    "id": "necropolis_b_46",
    "name": "sewer",
    "sym": 4194414,
    "color": "green",
    "see_cost": 999,
    "mondensity": 2
  },
  {
    "type": "overmap_terrain",
    "id": "necropolis_b_47",
    "name": "sewer",
    "sym": 4194414,
    "color": "green",
    "see_cost": 999,
    "mondensity": 2
  },
  {
    "type": "overmap_terrain",
    "id": "necropolis_b_48",
    "name": "sewer",
    "sym": 4194414,
    "color": "green",
    "see_cost": 999,
    "mondensity": 2
  },
  {
    "type": "overmap_terrain",
    "id": "necropolis_b_49",
    "name": "sewer",
    "sym": 4194414,
    "color": "green",
    "see_cost": 999,
    "mondensity": 2
  },
  {
    "type": "overmap_terrain",
    "id": "necropolis_b_50",
    "name": "sewer",
    "sym": 4194414,
    "color": "green",
    "see_cost": 999,
    "mondensity": 2
  },
  {
    "type": "overmap_terrain",
    "id": "necropolis_b_51",
    "name": "sewer",
    "sym": 4194414,
    "color": "green",
    "see_cost": 999,
    "mondensity": 2
  },
  {
    "type": "overmap_terrain",
    "id": "necropolis_b_52",
    "name": "solid rock",
    "sym": 37,
    "color": "dark_gray",
    "see_cost": 999,
    "mondensity": 2
  },
  {
    "type": "overmap_terrain",
    "id": "necropolis_b_53",
    "name": "sewer",
    "sym": 4194414,
    "color": "green",
    "see_cost": 999,
    "mondensity": 2
  },
  {
    "type": "overmap_terrain",
    "id": "necropolis_b_54",
    "name": "basement",
    "sym": 79,
    "color": "dark_gray",
    "see_cost": 999,
    "mondensity": 2
  },
  {
    "type": "overmap_terrain",
    "id": "necropolis_b_55",
    "name": "solid rock",
    "sym": 37,
    "color": "dark_gray",
    "see_cost": 999,
    "mondensity": 2
  },
  {
    "type": "overmap_terrain",
    "id": "necropolis_b_56",
    "name": "sewer",
    "sym": 4194414,
    "color": "green",
    "see_cost": 999,
    "mondensity": 2
  },
  {
    "type": "overmap_terrain",
    "id": "necropolis_b_57",
    "name": "sewer",
    "sym": 4194414,
    "color": "green",
    "see_cost": 999,
    "mondensity": 2
  },
  {
    "type": "overmap_terrain",
    "id": "necropolis_b_58",
    "name": "sewer",
    "sym": 4194414,
    "color": "green",
    "see_cost": 999,
    "mondensity": 2
  },
  {
    "type": "overmap_terrain",
    "id": "necropolis_b_59",
    "name": "sewer",
    "sym": 4194414,
    "color": "green",
    "see_cost": 999,
    "mondensity": 2
  },
  {
    "type": "overmap_terrain",
    "id": "necropolis_b_60",
    "name": "solid rock",
    "sym": 37,
    "color": "dark_gray",
    "see_cost": 999,
    "mondensity": 2
  },
  {
    "type": "overmap_terrain",
    "id": "necropolis_b_61",
    "name": "solid rock",
    "sym": 37,
    "color": "dark_gray",
    "see_cost": 999,
    "mondensity": 2
  },
  {
    "type": "overmap_terrain",
    "id": "necropolis_b_62",
    "name": "sewer",
    "sym": 4194414,
    "color": "green",
    "see_cost": 999,
    "mondensity": 2
  },
  {
    "type": "overmap_terrain",
    "id": "necropolis_b_63",
    "name": "solid rock",
    "sym": 37,
    "color": "dark_gray",
    "see_cost": 999,
    "mondensity": 2
  },
  {
    "type": "overmap_terrain",
    "id": "necropolis_b_64",
    "name": "sewer",
    "sym": 4194414,
    "color": "green",
    "see_cost": 999,
    "mondensity": 2
  },
  {
    "type": "overmap_terrain",
    "id": "necropolis_b_65",
    "name": "sewer",
    "sym": 4194414,
    "color": "green",
    "see_cost": 999,
    "mondensity": 2
  },
  {
    "type": "overmap_terrain",
    "id": "necropolis_b_66",
    "name": "sewer",
    "sym": 4194414,
    "color": "green",
    "see_cost": 999,
    "mondensity": 2
  },
  {
    "type": "overmap_terrain",
    "id": "necropolis_b_67",
    "name": "sewer",
    "sym": 4194414,
    "color": "green",
    "see_cost": 999,
    "mondensity": 2
  },
  {
    "type": "overmap_terrain",
    "id": "necropolis_b_68",
    "name": "sewer",
    "sym": 4194414,
    "color": "green",
    "see_cost": 999,
    "mondensity": 2
  },
  {
    "type": "overmap_terrain",
    "id": "necropolis_b_69",
    "name": "sewer",
    "sym": 4194414,
    "color": "green",
    "see_cost": 999,
    "mondensity": 2
  },
  {
    "type": "overmap_terrain",
    "id": "necropolis_b_70",
    "name": "sewer",
    "sym": 4194414,
    "color": "green",
    "see_cost": 999,
    "mondensity": 2
  },
  {
    "type": "overmap_terrain",
    "id": "necropolis_b_71",
    "name": "sewer",
    "sym": 4194414,
    "color": "green",
    "see_cost": 999,
    "mondensity": 2
  },
  {
    "type": "overmap_terrain",
    "id": "necropolis_b_72",
    "name": "solid rock",
    "sym": 37,
    "color": "dark_gray",
    "see_cost": 999,
    "mondensity": 2
  },
  {
    "type": "overmap_terrain",
    "id": "necropolis_b_73",
    "name": "solid rock",
    "sym": 37,
    "color": "dark_gray",
    "see_cost": 999,
    "mondensity": 2
  },
  {
    "type": "overmap_terrain",
    "id": "necropolis_b_74",
    "name": "solid rock",
    "sym": 37,
    "color": "dark_gray",
    "see_cost": 999,
    "mondensity": 2
  },
  {
    "type": "overmap_terrain",
    "id": "necropolis_b_75",
    "name": "solid rock",
    "sym": 37,
    "color": "dark_gray",
    "see_cost": 999,
    "mondensity": 2
  },
  {
    "type": "overmap_terrain",
    "id": "necropolis_b_76",
    "name": "solid rock",
    "sym": 37,
    "color": "dark_gray",
    "see_cost": 999,
    "mondensity": 2
  },
  {
    "type": "overmap_terrain",
    "id": "necropolis_b_77",
    "name": "sewer",
    "sym": 4194414,
    "color": "green",
    "see_cost": 999,
    "mondensity": 2
  },
  {
    "type": "overmap_terrain",
    "id": "necropolis_b_78",
    "name": "sewer",
    "sym": 4194414,
    "color": "green",
    "see_cost": 999,
    "mondensity": 2
  },
  {
    "type": "overmap_terrain",
    "id": "necropolis_b_79",
    "name": "sewer",
    "sym": 4194414,
    "color": "green",
    "see_cost": 999,
    "mondensity": 2
  },
  {
    "type": "overmap_terrain",
    "id": "necropolis_b_80",
    "name": "solid rock",
    "sym": 37,
    "color": "dark_gray",
    "see_cost": 999,
    "mondensity": 2
  },
  {
    "type": "overmap_terrain",
    "id": "necropolis_b_81",
    "name": "solid rock",
    "sym": 37,
    "color": "dark_gray",
    "see_cost": 999,
    "mondensity": 2
  },
  {
    "type": "overmap_terrain",
    "id": "necropolis_c_1",
    "name": "Vault - Barracks",
    "sym": 66,
    "color": "yellow",
    "see_cost": 999,
    "mondensity": 2
  },
  {
    "type": "overmap_terrain",
    "id": "necropolis_c_2",
    "name": "Vault - Armory",
    "sym": 65,
    "color": "yellow",
    "see_cost": 999,
    "mondensity": 2
  },
  {
    "type": "overmap_terrain",
    "id": "necropolis_c_3",
    "name": "Vault - Barracks",
    "sym": 66,
    "color": "yellow",
    "see_cost": 999,
    "mondensity": 2
  },
  {
    "type": "overmap_terrain",
    "id": "necropolis_c_4",
    "name": "Vault - Barracks",
    "sym": 66,
    "color": "yellow",
    "see_cost": 999,
    "mondensity": 2
  },
  {
    "type": "overmap_terrain",
    "id": "necropolis_c_5",
    "name": "Vault - Hospital",
    "sym": 72,
    "color": "yellow",
    "see_cost": 999,
    "mondensity": 2
  },
  {
    "type": "overmap_terrain",
    "id": "necropolis_c_6",
    "name": "Vault - Hospital",
    "sym": 72,
    "color": "yellow",
    "see_cost": 999,
    "mondensity": 2
  },
  {
    "type": "overmap_terrain",
    "id": "necropolis_c_7",
    "name": "Vault - Hospital",
    "sym": 72,
    "color": "yellow",
    "see_cost": 999,
    "mondensity": 2
  },
  {
    "type": "overmap_terrain",
    "id": "necropolis_c_8",
    "name": "Vault - Hospital",
    "sym": 72,
    "color": "yellow",
    "see_cost": 999,
    "mondensity": 2
  },
  {
    "type": "overmap_terrain",
    "id": "necropolis_c_9",
    "name": "Vault - Jail",
    "sym": 74,
    "color": "yellow",
    "see_cost": 999,
    "mondensity": 2
  },
  {
    "type": "overmap_terrain",
    "id": "necropolis_c_10",
    "name": "Vault - Barracks",
    "sym": 66,
    "color": "yellow",
    "see_cost": 999,
    "mondensity": 2
  },
  {
    "type": "overmap_terrain",
    "id": "necropolis_c_11",
    "name": "Vault - Barracks",
    "sym": 66,
    "color": "yellow",
    "see_cost": 999,
    "mondensity": 2
  },
  {
    "type": "overmap_terrain",
    "id": "necropolis_c_12",
    "name": "Vault - Barracks",
    "sym": 66,
    "color": "yellow",
    "see_cost": 999,
    "mondensity": 2
  },
  {
    "type": "overmap_terrain",
    "id": "necropolis_c_13",
    "name": "Vault - Offices",
    "sym": 79,
    "color": "yellow",
    "see_cost": 999,
    "mondensity": 2
  },
  {
    "type": "overmap_terrain",
    "id": "necropolis_c_14",
    "name": "Vault - Offices",
    "sym": 79,
    "color": "yellow",
    "see_cost": 999,
    "mondensity": 2
  },
  {
    "type": "overmap_terrain",
    "id": "necropolis_c_15",
    "name": "Vault - Hospital",
    "sym": 72,
    "color": "yellow",
    "see_cost": 999,
    "mondensity": 2
  },
  {
    "type": "overmap_terrain",
    "id": "necropolis_c_16",
    "name": "Vault - Hospital",
    "sym": 72,
    "color": "yellow",
    "see_cost": 999,
    "mondensity": 2
  },
  {
    "type": "overmap_terrain",
    "id": "necropolis_c_17",
    "name": "Vault - Police Station",
    "sym": 80,
    "color": "yellow",
    "see_cost": 999,
    "mondensity": 2
  },
  {
    "type": "overmap_terrain",
    "id": "necropolis_c_18",
    "name": "Vault - Police Station",
    "sym": 80,
    "color": "yellow",
    "see_cost": 999,
    "mondensity": 2
  },
  {
    "type": "overmap_terrain",
    "id": "necropolis_c_19",
    "name": "solid rock",
    "sym": 37,
    "color": "dark_gray",
    "see_cost": 999,
    "mondensity": 2
  },
  {
    "type": "overmap_terrain",
    "id": "necropolis_c_20",
    "name": "Vault - Entrance",
    "sym": 69,
    "color": "yellow",
    "see_cost": 999,
    "mondensity": 2
  },
  {
    "type": "overmap_terrain",
    "id": "necropolis_c_21",
    "name": "Vault - Utilities",
    "sym": 85,
    "color": "yellow",
    "see_cost": 999,
    "mondensity": 2
  },
  {
    "type": "overmap_terrain",
    "id": "necropolis_c_22",
    "name": "Vault - Passage",
    "sym": 4194414,
    "color": "white",
    "see_cost": 999,
    "mondensity": 2
  },
  {
    "type": "overmap_terrain",
    "id": "necropolis_c_23",
    "name": "Vault - Communications",
    "sym": 67,
    "color": "yellow",
    "see_cost": 999,
    "mondensity": 2
  },
  {
    "type": "overmap_terrain",
    "id": "necropolis_c_24",
    "name": "Vault - Passage",
    "sym": 4194414,
    "color": "white",
    "see_cost": 999,
    "mondensity": 2
  },
  {
    "type": "overmap_terrain",
    "id": "necropolis_c_25",
    "name": "Vault - Courthouse",
    "sym": 67,
    "color": "yellow",
    "see_cost": 999,
    "mondensity": 2
  },
  {
    "type": "overmap_terrain",
    "id": "necropolis_c_26",
    "name": "Vault - Police Station",
    "sym": 80,
    "color": "yellow",
    "see_cost": 999,
    "mondensity": 2
  },
  {
    "type": "overmap_terrain",
    "id": "necropolis_c_27",
    "name": "Vault - Police Station",
    "sym": 80,
    "color": "yellow",
    "see_cost": 999,
    "mondensity": 2
  },
  {
    "type": "overmap_terrain",
    "id": "necropolis_c_28",
    "name": "Vault - Passage",
    "sym": 4194414,
    "color": "white",
    "see_cost": 999,
    "mondensity": 2
  },
  {
    "type": "overmap_terrain",
    "id": "necropolis_c_29",
    "name": "Vault - Entrance",
    "sym": 69,
    "color": "yellow",
    "see_cost": 999,
    "mondensity": 2
  },
  {
    "type": "overmap_terrain",
    "id": "necropolis_c_30",
    "name": "Vault - Passage",
    "sym": 4194414,
    "color": "white",
    "see_cost": 999,
    "mondensity": 2
  },
  {
    "type": "overmap_terrain",
    "id": "necropolis_c_31",
    "name": "Vault - Passage",
    "sym": 4194414,
    "color": "white",
    "see_cost": 999,
    "mondensity": 2
  },
  {
    "type": "overmap_terrain",
    "id": "necropolis_c_32",
    "name": "Vault - Passage",
    "sym": 4194414,
    "color": "white",
    "see_cost": 999,
    "mondensity": 2
  },
  {
    "type": "overmap_terrain",
    "id": "necropolis_c_33",
    "name": "Vault - Passage",
    "sym": 4194414,
    "color": "white",
    "see_cost": 999,
    "mondensity": 2
  },
  {
    "type": "overmap_terrain",
    "id": "necropolis_c_34",
    "name": "Vault - Passage",
    "sym": 4194414,
    "color": "white",
    "see_cost": 999,
    "mondensity": 2
  },
  {
    "type": "overmap_terrain",
    "id": "necropolis_c_35",
    "name": "Vault - Passage",
    "sym": 4194414,
    "color": "white",
    "see_cost": 999,
    "mondensity": 2
  },
  {
    "type": "overmap_terrain",
    "id": "necropolis_c_36",
    "name": "Vault - Passage",
    "sym": 4194414,
    "color": "white",
    "see_cost": 999,
    "mondensity": 2
  },
  {
    "type": "overmap_terrain",
    "id": "necropolis_c_37",
    "name": "Vault - Passage",
    "sym": 4194414,
    "color": "white",
    "see_cost": 999,
    "mondensity": 2
  },
  {
    "type": "overmap_terrain",
    "id": "necropolis_c_38",
    "name": "Vault - Motor Pool",
    "sym": 77,
    "color": "yellow",
    "see_cost": 999,
    "mondensity": 2
  },
  {
    "type": "overmap_terrain",
    "id": "necropolis_c_39",
    "name": "Vault - Motor Pool",
    "sym": 77,
    "color": "yellow",
    "see_cost": 999,
    "mondensity": 2
  },
  {
    "type": "overmap_terrain",
    "id": "necropolis_c_40",
    "name": "Vault - Visitor Center",
    "sym": 86,
    "color": "yellow",
    "see_cost": 999,
    "mondensity": 2
  },
  {
    "type": "overmap_terrain",
    "id": "necropolis_c_41",
    "name": "Vault - Passage",
    "sym": 4194414,
    "color": "white",
    "see_cost": 999,
    "mondensity": 2
  },
  {
    "type": "overmap_terrain",
    "id": "necropolis_c_42",
    "name": "Vault - Control",
    "sym": 88,
    "color": "yellow",
    "see_cost": 999,
    "mondensity": 2
  },
  {
    "type": "overmap_terrain",
    "id": "necropolis_c_43",
    "name": "Vault - Control",
    "sym": 88,
    "color": "yellow",
    "see_cost": 999,
    "mondensity": 2
  },
  {
    "type": "overmap_terrain",
    "id": "necropolis_c_44",
    "name": "Vault - Control",
    "sym": 88,
    "color": "yellow",
    "see_cost": 999,
    "mondensity": 2
  },
  {
    "type": "overmap_terrain",
    "id": "necropolis_c_45",
    "name": "Vault - Passage",
    "sym": 4194414,
    "color": "white",
    "see_cost": 999,
    "mondensity": 2
  },
  {
    "type": "overmap_terrain",
    "id": "necropolis_c_46",
    "name": "solid rock",
    "sym": 37,
    "color": "dark_gray",
    "see_cost": 999,
    "mondensity": 2
  },
  {
    "type": "overmap_terrain",
    "id": "necropolis_c_47",
    "name": "Vault - Motor Pool",
    "sym": 77,
    "color": "yellow",
    "see_cost": 999,
    "mondensity": 2
  },
  {
    "type": "overmap_terrain",
    "id": "necropolis_c_48",
    "name": "Vault - Motor Pool",
    "sym": 77,
    "color": "yellow",
    "see_cost": 999,
    "mondensity": 2
  },
  {
    "type": "overmap_terrain",
    "id": "necropolis_c_49",
    "name": "Vault - Passage",
    "sym": 4194414,
    "color": "white",
    "see_cost": 999,
    "mondensity": 2
  },
  {
    "type": "overmap_terrain",
    "id": "necropolis_c_50",
    "name": "Vault - Passage",
    "sym": 4194414,
    "color": "white",
    "see_cost": 999,
    "mondensity": 2
  },
  {
    "type": "overmap_terrain",
    "id": "necropolis_c_51",
    "name": "Vault - Cafeteria",
    "sym": 67,
    "color": "yellow",
    "see_cost": 999,
    "mondensity": 2
  },
  {
    "type": "overmap_terrain",
    "id": "necropolis_c_52",
    "name": "Vault - Cafeteria",
    "sym": 67,
    "color": "yellow",
    "see_cost": 999,
    "mondensity": 2
  },
  {
    "type": "overmap_terrain",
    "id": "necropolis_c_53",
    "name": "Vault - Cafeteria",
    "sym": 67,
    "color": "yellow",
    "see_cost": 999,
    "mondensity": 2
  },
  {
    "type": "overmap_terrain",
    "id": "necropolis_c_54",
    "name": "Vault - Passage",
    "sym": 4194414,
    "color": "white",
    "see_cost": 999,
    "mondensity": 2
  },
  {
    "type": "overmap_terrain",
    "id": "necropolis_c_55",
    "name": "solid rock",
    "sym": 37,
    "color": "dark_gray",
    "see_cost": 999,
    "mondensity": 2
  },
  {
    "type": "overmap_terrain",
    "id": "necropolis_c_56",
    "name": "Vault - Passage",
    "sym": 4194414,
    "color": "white",
    "see_cost": 999,
    "mondensity": 2
  },
  {
    "type": "overmap_terrain",
    "id": "necropolis_c_57",
    "name": "Vault - Passage",
    "sym": 4194414,
    "color": "white",
    "see_cost": 999,
    "mondensity": 2
  },
  {
    "type": "overmap_terrain",
    "id": "necropolis_c_58",
    "name": "Vault - Passage",
    "sym": 4194414,
    "color": "white",
    "see_cost": 999,
    "mondensity": 2
  },
  {
    "type": "overmap_terrain",
    "id": "necropolis_c_59",
    "name": "Vault - Passage",
    "sym": 4194414,
    "color": "white",
    "see_cost": 999,
    "mondensity": 2
  },
  {
    "type": "overmap_terrain",
    "id": "necropolis_c_60",
    "name": "Vault - Passage",
    "sym": 4194414,
    "color": "white",
    "see_cost": 999,
    "mondensity": 2
  },
  {
    "type": "overmap_terrain",
    "id": "necropolis_c_61",
    "name": "Vault - Passage",
    "sym": 4194414,
    "color": "white",
    "see_cost": 999,
    "mondensity": 2
  },
  {
    "type": "overmap_terrain",
    "id": "necropolis_c_62",
    "name": "Vault - Passage",
    "sym": 4194414,
    "color": "white",
    "see_cost": 999,
    "mondensity": 2
  },
  {
    "type": "overmap_terrain",
    "id": "necropolis_c_63",
    "name": "Vault - Passage",
    "sym": 4194414,
    "color": "white",
    "see_cost": 999,
    "mondensity": 2
  },
  {
    "type": "overmap_terrain",
    "id": "necropolis_c_64",
    "name": "Vault - School",
    "sym": 83,
    "color": "yellow",
    "see_cost": 999,
    "mondensity": 2
  },
  {
    "type": "overmap_terrain",
    "id": "necropolis_c_65",
    "name": "Vault - School",
    "sym": 83,
    "color": "yellow",
    "see_cost": 999,
    "mondensity": 2
  },
  {
    "type": "overmap_terrain",
    "id": "necropolis_c_66",
    "name": "Vault - School",
    "sym": 83,
    "color": "yellow",
    "see_cost": 999,
    "mondensity": 2
  },
  {
    "type": "overmap_terrain",
    "id": "necropolis_c_67",
    "name": "Vault - School",
    "sym": 83,
    "color": "yellow",
    "see_cost": 999,
    "mondensity": 2
  },
  {
    "type": "overmap_terrain",
    "id": "necropolis_c_68",
    "name": "Vault - Labs",
    "sym": 76,
    "color": "yellow",
    "see_cost": 999,
    "mondensity": 2
  },
  {
    "type": "overmap_terrain",
    "id": "necropolis_c_69",
    "name": "Vault - Labs",
    "sym": 76,
    "color": "yellow",
    "see_cost": 999,
    "mondensity": 2
  },
  {
    "type": "overmap_terrain",
    "id": "necropolis_c_70",
    "name": "Vault - Labs",
    "sym": 76,
    "color": "yellow",
    "see_cost": 999,
    "mondensity": 2
  },
  {
    "type": "overmap_terrain",
    "id": "necropolis_c_71",
    "name": "Vault - Labs",
    "sym": 76,
    "color": "yellow",
    "see_cost": 999,
    "mondensity": 2
  },
  {
    "type": "overmap_terrain",
    "id": "necropolis_c_72",
    "name": "Vault - Labs",
    "sym": 76,
    "color": "yellow",
    "see_cost": 999,
    "mondensity": 2
  },
  {
    "type": "overmap_terrain",
    "id": "necropolis_c_73",
    "name": "solid rock",
    "sym": 37,
    "color": "dark_gray",
    "see_cost": 999,
    "mondensity": 2
  },
  {
    "type": "overmap_terrain",
    "id": "necropolis_c_74",
    "name": "Vault - School",
    "sym": 83,
    "color": "yellow",
    "see_cost": 999,
    "mondensity": 2
  },
  {
    "type": "overmap_terrain",
    "id": "necropolis_c_75",
    "name": "Vault - School",
    "sym": 83,
    "color": "yellow",
    "see_cost": 999,
    "mondensity": 2
  },
  {
    "type": "overmap_terrain",
    "id": "necropolis_c_76",
    "name": "Vault - School",
    "sym": 83,
    "color": "yellow",
    "see_cost": 999,
    "mondensity": 2
  },
  {
    "type": "overmap_terrain",
    "id": "necropolis_c_77",
    "name": "Vault - School",
    "sym": 83,
    "color": "yellow",
    "see_cost": 999,
    "mondensity": 2
  },
  {
    "type": "overmap_terrain",
    "id": "necropolis_c_78",
    "name": "Vault - School",
    "sym": 83,
    "color": "yellow",
    "see_cost": 999,
    "mondensity": 2
  },
  {
    "type": "overmap_terrain",
    "id": "necropolis_c_79",
    "name": "Vault - School",
    "sym": 83,
    "color": "yellow",
    "see_cost": 999,
    "mondensity": 2
  },
  {
    "type": "overmap_terrain",
    "id": "necropolis_c_80",
    "name": "Vault - Labs",
    "sym": 76,
    "color": "yellow",
    "see_cost": 999,
    "mondensity": 2
  },
  {
    "type": "overmap_terrain",
    "id": "necropolis_c_81",
    "name": "Vault - Labs",
    "sym": 76,
    "color": "yellow",
    "see_cost": 999,
    "mondensity": 2
  },
  {
    "type": "overmap_terrain",
    "id": "necropolis_d_1",
    "name": "Vault - Robotics Bay",
    "sym": 82,
    "color": "yellow",
    "see_cost": 999,
    "mondensity": 2
  },
  {
    "type": "overmap_terrain",
    "id": "necropolis_d_2",
    "name": "Vault - Robotics Bay",
    "sym": 82,
    "color": "yellow",
    "see_cost": 999,
    "mondensity": 2
  },
  {
    "type": "overmap_terrain",
    "id": "necropolis_d_3",
    "name": "Vault - Slum Housing",
    "sym": 104,
    "color": "yellow",
    "see_cost": 999,
    "mondensity": 2
  },
  {
    "type": "overmap_terrain",
    "id": "necropolis_d_4",
    "name": "Vault - Slum Housing",
    "sym": 104,
    "color": "yellow",
    "see_cost": 999,
    "mondensity": 2
  },
  {
    "type": "overmap_terrain",
    "id": "necropolis_d_5",
    "name": "Vault - Slum Housing",
    "sym": 104,
    "color": "yellow",
    "see_cost": 999,
    "mondensity": 2
  },
  {
    "type": "overmap_terrain",
    "id": "necropolis_d_6",
    "name": "Vault - Hospital",
    "sym": 72,
    "color": "yellow",
    "see_cost": 999,
    "mondensity": 2
  },
  {
    "type": "overmap_terrain",
    "id": "necropolis_d_7",
    "name": "Vault - Hospital",
    "sym": 72,
    "color": "yellow",
    "see_cost": 999,
    "mondensity": 2
  },
  {
    "type": "overmap_terrain",
    "id": "necropolis_d_8",
    "name": "solid rock",
    "sym": 37,
    "color": "dark_gray",
    "see_cost": 999,
    "mondensity": 2
  },
  {
    "type": "overmap_terrain",
    "id": "necropolis_d_9",
    "name": "Vault - Suites",
    "sym": 104,
    "color": "yellow",
    "see_cost": 999,
    "mondensity": 2
  },
  {
    "type": "overmap_terrain",
    "id": "necropolis_d_10",
    "name": "solid rock",
    "sym": 37,
    "color": "dark_gray",
    "see_cost": 999,
    "mondensity": 2
  },
  {
    "type": "overmap_terrain",
    "id": "necropolis_d_11",
    "name": "Vault - Passage",
    "sym": 4194414,
    "color": "white",
    "see_cost": 999,
    "mondensity": 2
  },
  {
    "type": "overmap_terrain",
    "id": "necropolis_d_12",
    "name": "Vault - Passage",
    "sym": 4194414,
    "color": "white",
    "see_cost": 999,
    "mondensity": 2
  },
  {
    "type": "overmap_terrain",
    "id": "necropolis_d_13",
    "name": "Vault - Passage",
    "sym": 4194414,
    "color": "white",
    "see_cost": 999,
    "mondensity": 2
  },
  {
    "type": "overmap_terrain",
    "id": "necropolis_d_14",
    "name": "Vault - Passage",
    "sym": 4194414,
    "color": "white",
    "see_cost": 999,
    "mondensity": 2
  },
  {
    "type": "overmap_terrain",
    "id": "necropolis_d_15",
    "name": "Vault - Passage",
    "sym": 4194414,
    "color": "white",
    "see_cost": 999,
    "mondensity": 2
  },
  {
    "type": "overmap_terrain",
    "id": "necropolis_d_16",
    "name": "Vault - Passage",
    "sym": 4194414,
    "color": "white",
    "see_cost": 999,
    "mondensity": 2
  },
  {
    "type": "overmap_terrain",
    "id": "necropolis_d_17",
    "name": "Vault - Suites",
    "sym": 104,
    "color": "yellow",
    "see_cost": 999,
    "mondensity": 2
  },
  {
    "type": "overmap_terrain",
    "id": "necropolis_d_18",
    "name": "Vault - Passage",
    "sym": 4194414,
    "color": "white",
    "see_cost": 999,
    "mondensity": 2
  },
  {
    "type": "overmap_terrain",
    "id": "necropolis_d_19",
    "name": "Vault - Living Bays",
    "sym": 104,
    "color": "yellow",
    "see_cost": 999,
    "mondensity": 2
  },
  {
    "type": "overmap_terrain",
    "id": "necropolis_d_20",
    "name": "Vault - Living Bays",
    "sym": 104,
    "color": "yellow",
    "see_cost": 999,
    "mondensity": 2
  },
  {
    "type": "overmap_terrain",
    "id": "necropolis_d_21",
    "name": "Vault - Housing",
    "sym": 104,
    "color": "yellow",
    "see_cost": 999,
    "mondensity": 2
  },
  {
    "type": "overmap_terrain",
    "id": "necropolis_d_22",
    "name": "Vault - Housing",
    "sym": 104,
    "color": "yellow",
    "see_cost": 999,
    "mondensity": 2
  },
  {
    "type": "overmap_terrain",
    "id": "necropolis_d_23",
    "name": "Vault - Housing",
    "sym": 104,
    "color": "yellow",
    "see_cost": 999,
    "mondensity": 2
  },
  {
    "type": "overmap_terrain",
    "id": "necropolis_d_24",
    "name": "Vault - Passage",
    "sym": 4194414,
    "color": "white",
    "see_cost": 999,
    "mondensity": 2
  },
  {
    "type": "overmap_terrain",
    "id": "necropolis_d_25",
    "name": "Vault - Living Bays",
    "sym": 104,
    "color": "yellow",
    "see_cost": 999,
    "mondensity": 2
  },
  {
    "type": "overmap_terrain",
    "id": "necropolis_d_26",
    "name": "Vault - Passage",
    "sym": 4194414,
    "color": "white",
    "see_cost": 999,
    "mondensity": 2
  },
  {
    "type": "overmap_terrain",
    "id": "necropolis_d_27",
    "name": "Vault - Transition Bay",
    "sym": 84,
    "color": "yellow",
    "see_cost": 999,
    "mondensity": 2
  },
  {
    "type": "overmap_terrain",
    "id": "necropolis_d_28",
    "name": "Vault - Living Bays",
    "sym": 104,
    "color": "yellow",
    "see_cost": 999,
    "mondensity": 2
  },
  {
    "type": "overmap_terrain",
    "id": "necropolis_d_29",
    "name": "Vault - Living Bays",
    "sym": 104,
    "color": "yellow",
    "see_cost": 999,
    "mondensity": 2
  },
  {
    "type": "overmap_terrain",
    "id": "necropolis_d_30",
    "name": "Vault - Housing",
    "sym": 104,
    "color": "yellow",
    "see_cost": 999,
    "mondensity": 2
  },
  {
    "type": "overmap_terrain",
    "id": "necropolis_d_31",
    "name": "Vault - Housing",
    "sym": 104,
    "color": "yellow",
    "see_cost": 999,
    "mondensity": 2
  },
  {
    "type": "overmap_terrain",
    "id": "necropolis_d_32",
    "name": "Vault - Housing",
    "sym": 104,
    "color": "yellow",
    "see_cost": 999,
    "mondensity": 2
  },
  {
    "type": "overmap_terrain",
    "id": "necropolis_d_33",
    "name": "Vault - Housing",
    "sym": 104,
    "color": "yellow",
    "see_cost": 999,
    "mondensity": 2
  },
  {
    "type": "overmap_terrain",
    "id": "necropolis_d_34",
    "name": "Vault - Housing",
    "sym": 104,
    "color": "yellow",
    "see_cost": 999,
    "mondensity": 2
  },
  {
    "type": "overmap_terrain",
    "id": "necropolis_d_35",
    "name": "Vault - Housing",
    "sym": 104,
    "color": "yellow",
    "see_cost": 999,
    "mondensity": 2
  },
  {
    "type": "overmap_terrain",
    "id": "necropolis_d_36",
    "name": "Vault - Transition Bay",
    "sym": 84,
    "color": "yellow",
    "see_cost": 999,
    "mondensity": 2
  },
  {
    "type": "overmap_terrain",
    "id": "necropolis_d_37",
    "name": "solid rock",
    "sym": 37,
    "color": "dark_gray",
    "see_cost": 999,
    "mondensity": 2
  },
  {
    "type": "overmap_terrain",
    "id": "necropolis_d_38",
    "name": "Vault - Maint. Bay",
    "sym": 77,
    "color": "yellow",
    "see_cost": 999,
    "mondensity": 2
  },
  {
    "type": "overmap_terrain",
    "id": "necropolis_d_39",
    "name": "Vault - Maint. Bay",
    "sym": 77,
    "color": "yellow",
    "see_cost": 999,
    "mondensity": 2
  },
  {
    "type": "overmap_terrain",
    "id": "necropolis_d_40",
    "name": "Vault - Passage",
    "sym": 4194414,
    "color": "white",
    "see_cost": 999,
    "mondensity": 2
  },
  {
    "type": "overmap_terrain",
    "id": "necropolis_d_41",
    "name": "Vault - Quartermasters",
    "sym": 81,
    "color": "yellow",
    "see_cost": 999,
    "mondensity": 2
  },
  {
    "type": "overmap_terrain",
    "id": "necropolis_d_42",
    "name": "Vault - Housing",
    "sym": 104,
    "color": "yellow",
    "see_cost": 999,
    "mondensity": 2
  },
  {
    "type": "overmap_terrain",
    "id": "necropolis_d_43",
    "name": "Vault - Housing",
    "sym": 104,
    "color": "yellow",
    "see_cost": 999,
    "mondensity": 2
  },
  {
    "type": "overmap_terrain",
    "id": "necropolis_d_44",
    "name": "Vault - Housing",
    "sym": 104,
    "color": "yellow",
    "see_cost": 999,
    "mondensity": 2
  },
  {
    "type": "overmap_terrain",
    "id": "necropolis_d_45",
    "name": "Vault - Passage",
    "sym": 4194414,
    "color": "white",
    "see_cost": 999,
    "mondensity": 2
  },
  {
    "type": "overmap_terrain",
    "id": "necropolis_d_46",
    "name": "Vault - Living Bays",
    "sym": 104,
    "color": "yellow",
    "see_cost": 999,
    "mondensity": 2
  },
  {
    "type": "overmap_terrain",
    "id": "necropolis_d_47",
    "name": "Vault - Passage",
    "sym": 4194414,
    "color": "white",
    "see_cost": 999,
    "mondensity": 2
  },
  {
    "type": "overmap_terrain",
    "id": "necropolis_d_48",
    "name": "Vault - Housing",
    "sym": 104,
    "color": "yellow",
    "see_cost": 999,
    "mondensity": 2
  },
  {
    "type": "overmap_terrain",
    "id": "necropolis_d_49",
    "name": "Vault - Housing",
    "sym": 104,
    "color": "yellow",
    "see_cost": 999,
    "mondensity": 2
  },
  {
    "type": "overmap_terrain",
    "id": "necropolis_d_50",
    "name": "Vault - Housing",
    "sym": 104,
    "color": "yellow",
    "see_cost": 999,
    "mondensity": 2
  },
  {
    "type": "overmap_terrain",
    "id": "necropolis_d_51",
    "name": "Vault - Passage",
    "sym": 4194414,
    "color": "white",
    "see_cost": 999,
    "mondensity": 2
  },
  {
    "type": "overmap_terrain",
    "id": "necropolis_d_52",
    "name": "Vault - Kitchen",
    "sym": 75,
    "color": "yellow",
    "see_cost": 999,
    "mondensity": 2
  },
  {
    "type": "overmap_terrain",
    "id": "necropolis_d_53",
    "name": "Vault - Passage",
    "sym": 4194414,
    "color": "white",
    "see_cost": 999,
    "mondensity": 2
  },
  {
    "type": "overmap_terrain",
    "id": "necropolis_d_54",
    "name": "Vault - Slum Housing",
    "sym": 104,
    "color": "yellow",
    "see_cost": 999,
    "mondensity": 2
  },
  {
    "type": "overmap_terrain",
    "id": "necropolis_d_55",
    "name": "Vault - Living Bays",
    "sym": 104,
    "color": "yellow",
    "see_cost": 999,
    "mondensity": 2
  },
  {
    "type": "overmap_terrain",
    "id": "necropolis_d_56",
    "name": "Vault - Living Bays",
    "sym": 104,
    "color": "yellow",
    "see_cost": 999,
    "mondensity": 2
  },
  {
    "type": "overmap_terrain",
    "id": "necropolis_d_57",
    "name": "Vault - Housing",
    "sym": 104,
    "color": "yellow",
    "see_cost": 999,
    "mondensity": 2
  },
  {
    "type": "overmap_terrain",
    "id": "necropolis_d_58",
    "name": "Vault - Housing",
    "sym": 104,
    "color": "yellow",
    "see_cost": 999,
    "mondensity": 2
  },
  {
    "type": "overmap_terrain",
    "id": "necropolis_d_59",
    "name": "Vault - Housing",
    "sym": 104,
    "color": "yellow",
    "see_cost": 999,
    "mondensity": 2
  },
  {
    "type": "overmap_terrain",
    "id": "necropolis_d_60",
    "name": "Vault - Passage",
    "sym": 4194414,
    "color": "white",
    "see_cost": 999,
    "mondensity": 2
  },
  {
    "type": "overmap_terrain",
    "id": "necropolis_d_61",
    "name": "Vault - Conference Room",
    "sym": 67,
    "color": "yellow",
    "see_cost": 999,
    "mondensity": 2
  },
  {
    "type": "overmap_terrain",
    "id": "necropolis_d_62",
    "name": "Vault - Passage",
    "sym": 4194414,
    "color": "white",
    "see_cost": 999,
    "mondensity": 2
  },
  {
    "type": "overmap_terrain",
    "id": "necropolis_d_63",
    "name": "Vault - Slum Housing",
    "sym": 104,
    "color": "yellow",
    "see_cost": 999,
    "mondensity": 2
  },
  {
    "type": "overmap_terrain",
    "id": "necropolis_d_64",
    "name": "Vault - Living Bays",
    "sym": 104,
    "color": "yellow",
    "see_cost": 999,
    "mondensity": 2
  },
  {
    "type": "overmap_terrain",
    "id": "necropolis_d_65",
    "name": "Vault - Living Bays",
    "sym": 104,
    "color": "yellow",
    "see_cost": 999,
    "mondensity": 2
  },
  {
    "type": "overmap_terrain",
    "id": "necropolis_d_66",
    "name": "Vault - Housing",
    "sym": 104,
    "color": "yellow",
    "see_cost": 999,
    "mondensity": 2
  },
  {
    "type": "overmap_terrain",
    "id": "necropolis_d_67",
    "name": "Vault - Housing",
    "sym": 104,
    "color": "yellow",
    "see_cost": 999,
    "mondensity": 2
  },
  {
    "type": "overmap_terrain",
    "id": "necropolis_d_68",
    "name": "Vault - Housing",
    "sym": 104,
    "color": "yellow",
    "see_cost": 999,
    "mondensity": 2
  },
  {
    "type": "overmap_terrain",
    "id": "necropolis_d_69",
    "name": "Vault - Passage",
    "sym": 4194414,
    "color": "white",
    "see_cost": 999,
    "mondensity": 2
  },
  {
    "type": "overmap_terrain",
    "id": "necropolis_d_70",
    "name": "Vault - Passage",
    "sym": 4194414,
    "color": "white",
    "see_cost": 999,
    "mondensity": 2
  },
  {
    "type": "overmap_terrain",
    "id": "necropolis_d_71",
    "name": "Vault - Passage",
    "sym": 4194414,
    "color": "white",
    "see_cost": 999,
    "mondensity": 2
  },
  {
    "type": "overmap_terrain",
    "id": "necropolis_d_72",
    "name": "Vault - Passage",
    "sym": 4194414,
    "color": "white",
    "see_cost": 999,
    "mondensity": 2
  },
  {
    "type": "overmap_terrain",
    "id": "necropolis_d_73",
    "name": "solid rock",
    "sym": 37,
    "color": "dark_gray",
    "see_cost": 999,
    "mondensity": 2
  },
  {
    "type": "overmap_terrain",
    "id": "necropolis_d_74",
    "name": "Vault - Passage",
    "sym": 4194414,
    "color": "white",
    "see_cost": 999,
    "mondensity": 2
  },
  {
    "type": "overmap_terrain",
    "id": "necropolis_d_75",
    "name": "Vault - Library",
    "sym": 76,
    "color": "yellow",
    "see_cost": 999,
    "mondensity": 2
  },
  {
    "type": "overmap_terrain",
    "id": "necropolis_d_76",
    "name": "Vault - Passage",
    "sym": 4194414,
    "color": "white",
    "see_cost": 999,
    "mondensity": 2
  },
  {
    "type": "overmap_terrain",
    "id": "necropolis_d_77",
    "name": "Vault - Light Industry",
    "sym": 73,
    "color": "yellow",
    "see_cost": 999,
    "mondensity": 2
  },
  {
    "type": "overmap_terrain",
    "id": "necropolis_d_78",
    "name": "Vault - Light Industry",
    "sym": 73,
    "color": "yellow",
    "see_cost": 999,
    "mondensity": 2
  },
  {
    "type": "overmap_terrain",
    "id": "necropolis_d_79",
    "name": "Vault - Passage",
    "sym": 4194414,
    "color": "white",
    "see_cost": 999,
    "mondensity": 2
  },
  {
    "type": "overmap_terrain",
    "id": "necropolis_d_80",
    "name": "Vault - Gym",
    "sym": 71,
    "color": "yellow",
    "see_cost": 999,
    "mondensity": 2
  },
  {
    "type": "overmap_terrain",
    "id": "necropolis_d_81",
    "name": "Vault - Passage",
    "sym": 4194414,
    "color": "white",
    "see_cost": 999,
    "mondensity": 2
  },
  {
    "type": "overmap_terrain",
    "abstract": "generic_evac_center",
    "see_cost": 5,
    "mondensity": 2
  },
  {
    "type": "overmap_terrain",
    "id": "evac_center_1",
    "copy-from": "generic_evac_center",
    "name": "road",
    "sym": 4194412,
    "color": "dark_gray"
  },
  {
    "type": "overmap_terrain",
    "id": "evac_center_2",
    "copy-from": "generic_evac_center",
    "name": "road",
    "sym": 4194417,
    "color": "dark_gray"
  },
  {
    "type": "overmap_terrain",
    "id": "evac_center_3",
    "copy-from": "generic_evac_center",
    "name": "road",
    "sym": 4194417,
    "color": "dark_gray"
  },
  {
    "type": "overmap_terrain",
    "id": "evac_center_4",
    "copy-from": "generic_evac_center",
    "name": "road",
    "sym": 4194417,
    "color": "dark_gray"
  },
  {
    "type": "overmap_terrain",
    "id": "evac_center_5",
    "copy-from": "generic_evac_center",
    "name": "road",
    "sym": 4194411,
    "color": "dark_gray"
  },
  {
    "type": "overmap_terrain",
    "id": "evac_center_6",
    "copy-from": "generic_evac_center",
    "name": "road",
    "sym": 4194424,
    "color": "dark_gray"
  },
  {
    "type": "overmap_terrain",
    "id": "evac_center_7",
    "copy-from": "generic_evac_center",
    "name": "refugee center",
    "sym": 4194414,
    "color": "white"
  },
  {
    "type": "overmap_terrain",
    "id": "evac_center_8",
    "copy-from": "generic_evac_center",
    "name": "refugee center",
    "sym": 4194414,
    "color": "white"
  },
  {
    "type": "overmap_terrain",
    "id": "evac_center_9",
    "copy-from": "generic_evac_center",
    "name": "refugee center",
    "sym": 4194414,
    "color": "white"
  },
  {
    "type": "overmap_terrain",
    "id": "evac_center_10",
    "copy-from": "generic_evac_center",
    "name": "road",
    "sym": 4194424,
    "color": "dark_gray"
  },
  {
    "type": "overmap_terrain",
    "id": "evac_center_11",
    "copy-from": "generic_evac_center",
    "name": "road",
    "sym": 4194424,
    "color": "dark_gray"
  },
  {
    "type": "overmap_terrain",
    "id": "evac_center_12",
    "copy-from": "generic_evac_center",
    "name": "refugee center",
    "sym": 4194414,
    "color": "white"
  },
  {
    "type": "overmap_terrain",
    "id": "evac_center_13",
    "copy-from": "generic_evac_center",
    "name": "refugee center",
    "sym": 4194414,
    "color": "white"
  },
  {
    "type": "overmap_terrain",
    "id": "evac_center_14",
    "copy-from": "generic_evac_center",
    "name": "refugee center",
    "sym": 4194414,
    "color": "white"
  },
  {
    "type": "overmap_terrain",
    "id": "evac_center_15",
    "copy-from": "generic_evac_center",
    "name": "road",
    "sym": 4194424,
    "color": "dark_gray"
  },
  {
    "type": "overmap_terrain",
    "id": "evac_center_16",
    "copy-from": "generic_evac_center",
    "name": "road",
    "sym": 4194424,
    "color": "dark_gray"
  },
  {
    "type": "overmap_terrain",
    "id": "evac_center_17",
    "copy-from": "generic_evac_center",
    "name": "refugee center",
    "sym": 4194414,
    "color": "white"
  },
  {
    "type": "overmap_terrain",
    "id": "evac_center_18",
    "copy-from": "generic_evac_center",
    "name": "refugee center",
    "sym": 4194414,
    "color": "white"
  },
  {
    "type": "overmap_terrain",
    "id": "evac_center_19",
    "copy-from": "generic_evac_center",
    "name": "refugee center",
    "sym": 4194414,
    "color": "white"
  },
  {
    "type": "overmap_terrain",
    "id": "evac_center_20",
    "copy-from": "generic_evac_center",
    "name": "road",
    "sym": 4194424,
    "color": "dark_gray"
  },
  {
    "type": "overmap_terrain",
    "id": "evac_center_21",
    "copy-from": "generic_evac_center",
    "name": "road",
    "sym": 4194413,
    "color": "dark_gray"
  },
  {
    "type": "overmap_terrain",
    "id": "evac_center_22",
    "copy-from": "generic_evac_center",
    "name": "road",
    "sym": 4194417,
    "color": "dark_gray"
  },
  {
    "type": "overmap_terrain",
    "id": "evac_center_23",
    "copy-from": "generic_evac_center",
    "name": "road",
    "sym": 4194423,
    "color": "dark_gray"
  },
  {
    "type": "overmap_terrain",
    "id": "evac_center_24",
    "copy-from": "generic_evac_center",
    "name": "road",
    "sym": 4194417,
    "color": "dark_gray"
  },
  {
    "type": "overmap_terrain",
    "id": "evac_center_25",
    "copy-from": "generic_evac_center",
    "name": "road",
    "sym": 4194410,
    "color": "dark_gray"
  },
  {
    "type": "overmap_terrain",
    "id": "bandit_cabin",
    "name": "forest",
    "sym": 70,
    "color": "green",
    "see_cost": 5,
    "extras": "field",
    "flags": [ "NO_ROTATE" ]
  },
  {
    "type": "overmap_terrain",
    "id": "bandit_camp_1",
    "name": "forest",
    "sym": 70,
    "color": "green",
    "see_cost": 5,
    "extras": "field",
    "flags": [ "NO_ROTATE" ]
  },
  {
    "type": "overmap_terrain",
=======
>>>>>>> 1ee397aa
    "id": "bandit_camp_2",
    "name": "forest",
    "sym": 70,
    "color": "green",
<<<<<<< HEAD
    "see_cost": 5,
    "extras": "field",
    "flags": [ "NO_ROTATE" ]
  },
  {
    "type": "overmap_terrain",
    "id": "bandit_camp_3",
    "name": "forest",
    "sym": 70,
    "color": "green",
    "see_cost": 5,
    "extras": "field",
    "flags": [ "NO_ROTATE" ]
  },
  {
    "type": "overmap_terrain",
    "id": "bandit_camp_4",
    "name": "forest",
    "sym": 70,
    "color": "green",
    "see_cost": 5,
    "extras": "field",
    "flags": [ "NO_ROTATE" ]
  },
  {
    "type": "overmap_terrain",
    "id": "sai",
    "name": "serving area interface",
    "sym": 48,
    "color": "i_magenta",
    "see_cost": 5,
    "flags": [ "NO_ROTATE" ]
  },
  {
    "type": "overmap_terrain",
    "id": "pwr_sub_s",
    "name": "small power substation",
    "sym": 72,
    "color": "light_cyan",
    "see_cost": 5,
    "extras": "field",
    "flags": [ "NO_ROTATE" ]
  },
  {
    "type": "overmap_terrain",
    "id": "pwr_large_entrance",
    "name": "large power substation",
    "sym": 72,
    "color": "cyan",
    "see_cost": 5,
    "extras": "field",
    "flags": [ "NO_ROTATE" ]
  },
  {
    "type": "overmap_terrain",
    "id": "pwr_large_2",
    "name": "large power substation",
    "sym": 72,
    "color": "cyan",
    "see_cost": 5,
    "extras": "field",
    "flags": [ "NO_ROTATE" ]
  },
  {
    "type": "overmap_terrain",
    "id": "pwr_large_3",
    "name": "large power substation",
    "sym": 72,
    "color": "cyan",
    "see_cost": 5,
    "extras": "field",
    "flags": [ "NO_ROTATE" ]
  },
  {
    "type": "overmap_terrain",
    "id": "pwr_large_4",
    "name": "large power substation",
    "sym": 72,
    "color": "cyan",
    "see_cost": 5,
    "extras": "field",
    "flags": [ "NO_ROTATE" ]
  },
  {
    "type": "overmap_terrain",
    "id": "warehouse",
    "copy-from": "generic_city_building",
    "name": "small warehouse",
    "sym": 119,
    "color": "light_blue"
  },
  {
    "type": "overmap_terrain",
    "id": "hdwr_large_entrance",
    "name": "home improvement superstore entrance",
    "sym": 72,
    "color": "light_green_yellow",
    "see_cost": 5,
    "extras": "field"
  },
  {
    "type": "overmap_terrain",
    "id": "hdwr_large_SW",
    "name": "home improvement superstore",
    "sym": 72,
    "color": "light_green_yellow",
    "see_cost": 5,
    "extras": "field"
  },
  {
    "type": "overmap_terrain",
    "id": "hdwr_large_NW",
    "name": "home improvement superstore",
    "sym": 72,
    "color": "light_green_yellow",
    "see_cost": 5,
    "extras": "field"
  },
  {
    "type": "overmap_terrain",
    "id": "hdwr_large_NE",
    "name": "home improvement superstore",
    "sym": 72,
    "color": "light_green_yellow",
    "see_cost": 5,
    "extras": "field"
  },
  {
    "type": "overmap_terrain",
    "id": "hdwr_large_backroom",
    "name": "home improvement superstore",
    "sym": 72,
    "color": "light_green_yellow",
    "see_cost": 5,
    "extras": "field"
  },
  {
    "type": "overmap_terrain",
    "id": "hdwr_large_loadingbay",
    "name": "home improvement superstore",
    "sym": 72,
    "color": "light_green_yellow",
    "see_cost": 5,
    "extras": "field"
  },
  {
    "type": "overmap_terrain",
    "id": "ranch_camp_1",
    "name": "field",
    "sym": 4194412,
    "color": "brown",
    "see_cost": 2,
    "flags": [ "NO_ROTATE" ]
  },
  {
    "type": "overmap_terrain",
    "id": "ranch_camp_2",
    "name": "field",
    "sym": 4194417,
    "color": "brown",
    "see_cost": 2,
    "flags": [ "NO_ROTATE" ]
  },
  {
    "type": "overmap_terrain",
    "id": "ranch_camp_3",
    "name": "field",
    "sym": 4194417,
    "color": "brown",
    "see_cost": 2,
    "flags": [ "NO_ROTATE" ]
  },
  {
    "type": "overmap_terrain",
    "id": "ranch_camp_4",
    "name": "field",
    "sym": 4194417,
    "color": "brown",
    "see_cost": 2,
    "flags": [ "NO_ROTATE" ]
  },
  {
    "type": "overmap_terrain",
    "id": "ranch_camp_5",
    "name": "field",
    "sym": 4194417,
    "color": "brown",
    "see_cost": 2,
    "flags": [ "NO_ROTATE" ]
  },
  {
    "type": "overmap_terrain",
    "id": "ranch_camp_6",
    "name": "field",
    "sym": 4194417,
    "color": "brown",
    "see_cost": 2,
    "flags": [ "NO_ROTATE" ]
  },
  {
    "type": "overmap_terrain",
    "id": "ranch_camp_7",
    "name": "field",
    "sym": 4194417,
    "color": "brown",
    "see_cost": 2,
    "flags": [ "NO_ROTATE" ]
  },
  {
    "type": "overmap_terrain",
    "id": "ranch_camp_8",
    "name": "field",
    "sym": 4194417,
    "color": "brown",
    "see_cost": 2,
    "flags": [ "NO_ROTATE" ]
  },
  {
    "type": "overmap_terrain",
    "id": "ranch_camp_9",
    "name": "field",
    "sym": 4194411,
    "color": "brown",
    "see_cost": 2,
    "flags": [ "NO_ROTATE" ]
  },
  {
    "type": "overmap_terrain",
    "id": "ranch_camp_10",
    "name": "field",
    "sym": 4194424,
    "color": "brown",
    "see_cost": 2,
    "flags": [ "NO_ROTATE" ]
  },
  {
    "type": "overmap_terrain",
    "id": "ranch_camp_11",
    "name": "field",
    "sym": 46,
    "color": "brown",
    "see_cost": 2,
    "flags": [ "NO_ROTATE" ]
  },
  {
    "type": "overmap_terrain",
    "id": "ranch_camp_12",
    "name": "field",
    "sym": 46,
    "color": "brown",
    "see_cost": 2,
    "flags": [ "NO_ROTATE" ]
  },
  {
    "type": "overmap_terrain",
    "id": "ranch_camp_13",
    "name": "field",
    "sym": 46,
    "color": "brown",
    "see_cost": 2,
    "flags": [ "NO_ROTATE" ]
  },
  {
    "type": "overmap_terrain",
    "id": "ranch_camp_14",
    "name": "field",
    "sym": 46,
    "color": "brown",
    "see_cost": 2,
    "flags": [ "NO_ROTATE" ]
  },
  {
    "type": "overmap_terrain",
    "id": "ranch_camp_15",
    "name": "field",
    "sym": 46,
    "color": "brown",
    "see_cost": 2,
    "flags": [ "NO_ROTATE" ]
  },
  {
    "type": "overmap_terrain",
    "id": "ranch_camp_16",
    "name": "field",
    "sym": 46,
    "color": "brown",
    "see_cost": 2,
    "flags": [ "NO_ROTATE" ]
  },
  {
    "type": "overmap_terrain",
    "id": "ranch_camp_17",
    "name": "pond",
    "sym": 80,
    "color": "blue",
    "see_cost": 2,
    "flags": [ "NO_ROTATE" ]
  },
  {
    "type": "overmap_terrain",
    "id": "ranch_camp_18",
    "name": "field",
    "sym": 4194424,
    "color": "brown",
    "see_cost": 2,
    "flags": [ "NO_ROTATE" ]
  },
  {
    "type": "overmap_terrain",
    "id": "ranch_camp_19",
    "name": "field",
    "sym": 4194424,
    "color": "brown",
    "see_cost": 2,
    "flags": [ "NO_ROTATE" ]
  },
  {
    "type": "overmap_terrain",
    "id": "ranch_camp_20",
    "name": "field",
    "sym": 46,
    "color": "brown",
    "see_cost": 2,
    "flags": [ "NO_ROTATE" ]
  },
  {
    "type": "overmap_terrain",
    "id": "ranch_camp_21",
    "name": "field",
    "sym": 46,
    "color": "brown",
    "see_cost": 2,
    "flags": [ "NO_ROTATE" ]
  },
  {
    "type": "overmap_terrain",
    "id": "ranch_camp_22",
    "name": "field",
    "sym": 46,
    "color": "brown",
    "see_cost": 2,
    "flags": [ "NO_ROTATE" ]
  },
  {
    "type": "overmap_terrain",
    "id": "ranch_camp_23",
    "name": "field",
    "sym": 46,
    "color": "brown",
    "see_cost": 2,
    "flags": [ "NO_ROTATE" ]
  },
  {
    "type": "overmap_terrain",
    "id": "ranch_camp_24",
    "name": "field",
    "sym": 46,
    "color": "brown",
    "see_cost": 2,
    "flags": [ "NO_ROTATE" ]
  },
  {
    "type": "overmap_terrain",
    "id": "ranch_camp_25",
    "name": "field",
    "sym": 46,
    "color": "brown",
    "see_cost": 2,
    "flags": [ "NO_ROTATE" ]
  },
  {
    "type": "overmap_terrain",
    "id": "ranch_camp_26",
    "name": "field",
    "sym": 46,
    "color": "brown",
    "see_cost": 2,
    "flags": [ "NO_ROTATE" ]
  },
  {
    "type": "overmap_terrain",
    "id": "ranch_camp_27",
    "name": "field",
    "sym": 4194424,
    "color": "brown",
    "see_cost": 2,
    "flags": [ "NO_ROTATE" ]
  },
  {
    "type": "overmap_terrain",
    "id": "ranch_camp_28",
    "name": "field",
    "sym": 4194424,
    "color": "brown",
    "see_cost": 2,
    "flags": [ "NO_ROTATE" ]
  },
  {
    "type": "overmap_terrain",
    "id": "ranch_camp_29",
    "name": "field",
    "sym": 46,
    "color": "brown",
    "see_cost": 2,
    "flags": [ "NO_ROTATE" ]
  },
  {
    "type": "overmap_terrain",
    "id": "ranch_camp_30",
    "name": "field",
    "sym": 46,
    "color": "brown",
    "see_cost": 2,
    "flags": [ "NO_ROTATE" ]
  },
  {
    "type": "overmap_terrain",
    "id": "ranch_camp_31",
    "name": "field",
    "sym": 46,
    "color": "brown",
    "see_cost": 2,
    "flags": [ "NO_ROTATE" ]
  },
  {
    "type": "overmap_terrain",
    "id": "ranch_camp_32",
    "name": "field",
    "sym": 46,
    "color": "brown",
    "see_cost": 2,
    "flags": [ "NO_ROTATE" ]
  },
  {
    "type": "overmap_terrain",
    "id": "ranch_camp_33",
    "name": "field",
    "sym": 46,
    "color": "brown",
    "see_cost": 2,
    "flags": [ "NO_ROTATE" ]
  },
  {
    "type": "overmap_terrain",
    "id": "ranch_camp_34",
    "name": "field",
    "sym": 46,
    "color": "brown",
    "see_cost": 2,
    "flags": [ "NO_ROTATE" ]
  },
  {
    "type": "overmap_terrain",
    "id": "ranch_camp_35",
    "name": "field",
    "sym": 46,
    "color": "brown",
    "see_cost": 2,
    "flags": [ "NO_ROTATE" ]
  },
  {
    "type": "overmap_terrain",
    "id": "ranch_camp_36",
    "name": "field",
    "sym": 4194424,
    "color": "brown",
    "see_cost": 2,
    "flags": [ "NO_ROTATE" ]
  },
  {
    "type": "overmap_terrain",
    "id": "ranch_camp_37",
    "name": "field",
    "sym": 4194424,
    "color": "brown",
    "see_cost": 2,
    "flags": [ "NO_ROTATE" ]
  },
  {
    "type": "overmap_terrain",
    "id": "ranch_camp_38",
    "name": "field",
    "sym": 46,
    "color": "brown",
    "see_cost": 2,
    "flags": [ "NO_ROTATE" ]
  },
  {
    "type": "overmap_terrain",
    "id": "ranch_camp_39",
    "name": "field",
    "sym": 46,
    "color": "brown",
    "see_cost": 2,
    "flags": [ "NO_ROTATE" ]
  },
  {
    "type": "overmap_terrain",
    "id": "ranch_camp_40",
    "name": "field",
    "sym": 46,
    "color": "brown",
    "see_cost": 2,
    "flags": [ "NO_ROTATE" ]
  },
  {
    "type": "overmap_terrain",
    "id": "ranch_camp_41",
    "name": "field",
    "sym": 46,
    "color": "brown",
    "see_cost": 2,
    "flags": [ "NO_ROTATE" ]
  },
  {
    "type": "overmap_terrain",
    "id": "ranch_camp_42",
    "name": "field",
    "sym": 46,
    "color": "brown",
    "see_cost": 2,
    "flags": [ "NO_ROTATE" ]
  },
  {
    "type": "overmap_terrain",
    "id": "ranch_camp_43",
    "name": "field",
    "sym": 46,
    "color": "brown",
    "see_cost": 2,
    "flags": [ "NO_ROTATE" ]
  },
  {
    "type": "overmap_terrain",
    "id": "ranch_camp_44",
    "name": "field",
    "sym": 46,
    "color": "brown",
    "see_cost": 2,
    "flags": [ "NO_ROTATE" ]
  },
  {
    "type": "overmap_terrain",
    "id": "ranch_camp_45",
    "name": "field",
    "sym": 4194424,
    "color": "brown",
    "see_cost": 2,
    "flags": [ "NO_ROTATE" ]
  },
  {
    "type": "overmap_terrain",
    "id": "ranch_camp_46",
    "name": "field",
    "sym": 4194424,
    "color": "brown",
    "see_cost": 2,
    "flags": [ "NO_ROTATE" ]
  },
  {
    "type": "overmap_terrain",
    "id": "ranch_camp_47",
    "name": "field",
    "sym": 46,
    "color": "brown",
    "see_cost": 2,
    "flags": [ "NO_ROTATE" ]
  },
  {
    "type": "overmap_terrain",
    "id": "ranch_camp_48",
    "name": "field",
    "sym": 46,
    "color": "brown",
    "see_cost": 2,
    "flags": [ "NO_ROTATE" ]
  },
  {
    "type": "overmap_terrain",
    "id": "ranch_camp_49",
    "name": "field",
    "sym": 46,
    "color": "brown",
    "see_cost": 2,
    "flags": [ "NO_ROTATE" ]
  },
  {
    "type": "overmap_terrain",
    "id": "ranch_camp_50",
    "name": "field",
    "sym": 46,
    "color": "brown",
    "see_cost": 2,
    "flags": [ "NO_ROTATE" ]
  },
  {
    "type": "overmap_terrain",
    "id": "ranch_camp_51",
    "name": "field",
    "sym": 46,
    "color": "brown",
    "see_cost": 2,
    "flags": [ "NO_ROTATE" ]
  },
  {
    "type": "overmap_terrain",
    "id": "ranch_camp_52",
    "name": "field",
    "sym": 46,
    "color": "brown",
    "see_cost": 2,
    "flags": [ "NO_ROTATE" ]
  },
  {
    "type": "overmap_terrain",
    "id": "ranch_camp_53",
    "name": "field",
    "sym": 46,
    "color": "brown",
    "see_cost": 2,
    "flags": [ "NO_ROTATE" ]
  },
  {
    "type": "overmap_terrain",
    "id": "ranch_camp_54",
    "name": "field",
    "sym": 4194424,
    "color": "brown",
    "see_cost": 2,
    "flags": [ "NO_ROTATE" ]
  },
  {
    "type": "overmap_terrain",
    "id": "ranch_camp_55",
    "name": "field",
    "sym": 4194424,
    "color": "brown",
    "see_cost": 2,
    "flags": [ "NO_ROTATE" ]
  },
  {
    "type": "overmap_terrain",
    "id": "ranch_camp_56",
    "name": "field",
    "sym": 46,
    "color": "brown",
    "see_cost": 2,
    "flags": [ "NO_ROTATE" ]
  },
  {
    "type": "overmap_terrain",
    "id": "ranch_camp_57",
    "name": "silo",
    "sym": 35,
    "color": "i_brown",
    "see_cost": 2,
    "flags": [ "NO_ROTATE" ]
  },
  {
    "type": "overmap_terrain",
    "id": "ranch_camp_58",
    "name": "field",
    "sym": 46,
    "color": "brown",
    "see_cost": 2,
    "flags": [ "NO_ROTATE" ]
  },
  {
    "type": "overmap_terrain",
    "id": "ranch_camp_59",
    "name": "field",
    "sym": 46,
    "color": "brown",
    "see_cost": 2,
    "flags": [ "NO_ROTATE" ]
  },
  {
    "type": "overmap_terrain",
    "id": "ranch_camp_60",
    "name": "field",
    "sym": 46,
    "color": "brown",
    "see_cost": 2,
    "flags": [ "NO_ROTATE" ]
  },
  {
    "type": "overmap_terrain",
    "id": "ranch_camp_61",
    "name": "field",
    "sym": 46,
    "color": "brown",
    "see_cost": 2,
    "flags": [ "NO_ROTATE" ]
  },
  {
    "type": "overmap_terrain",
    "id": "ranch_camp_62",
    "name": "field",
    "sym": 46,
    "color": "brown",
    "see_cost": 2,
    "flags": [ "NO_ROTATE" ]
  },
  {
    "type": "overmap_terrain",
    "id": "ranch_camp_63",
    "name": "field",
    "sym": 4194424,
    "color": "brown",
    "see_cost": 2,
    "flags": [ "NO_ROTATE" ]
  },
  {
    "type": "overmap_terrain",
    "id": "ranch_camp_64",
    "name": "field",
    "sym": 4194424,
    "color": "brown",
    "see_cost": 2,
    "flags": [ "NO_ROTATE" ]
  },
  {
    "type": "overmap_terrain",
    "id": "ranch_camp_65",
    "name": "field",
    "sym": 46,
    "color": "brown",
    "see_cost": 2,
    "flags": [ "NO_ROTATE" ]
  },
  {
    "type": "overmap_terrain",
    "id": "ranch_camp_66",
    "name": "barn",
    "sym": 35,
    "color": "i_brown",
    "see_cost": 2,
    "flags": [ "NO_ROTATE" ]
  },
  {
    "type": "overmap_terrain",
    "id": "ranch_camp_67",
    "name": "garage",
    "sym": 79,
    "color": "white",
    "see_cost": 2,
    "flags": [ "NO_ROTATE" ]
  },
  {
    "type": "overmap_terrain",
    "id": "ranch_camp_68",
    "name": "ranch",
    "sym": 118,
    "color": "light_green",
    "see_cost": 2,
    "flags": [ "NO_ROTATE" ]
  },
  {
    "type": "overmap_terrain",
    "id": "ranch_camp_69",
    "name": "field",
    "sym": 4194411,
    "color": "brown",
    "see_cost": 2,
    "flags": [ "NO_ROTATE" ]
  },
  {
    "type": "overmap_terrain",
    "id": "ranch_camp_70",
    "name": "field",
    "sym": 46,
    "color": "brown",
    "see_cost": 2,
    "flags": [ "NO_ROTATE" ]
  },
  {
    "type": "overmap_terrain",
    "id": "ranch_camp_71",
    "name": "field",
    "sym": 46,
    "color": "brown",
    "see_cost": 2,
    "flags": [ "NO_ROTATE" ]
  },
  {
    "type": "overmap_terrain",
    "id": "ranch_camp_72",
    "name": "field",
    "sym": 4194424,
    "color": "brown",
    "see_cost": 2,
    "flags": [ "NO_ROTATE" ]
  },
  {
    "type": "overmap_terrain",
    "id": "ranch_camp_73",
    "name": "field",
    "sym": 4194413,
    "color": "brown",
    "see_cost": 2,
    "flags": [ "NO_ROTATE" ]
  },
  {
    "type": "overmap_terrain",
    "id": "ranch_camp_74",
    "name": "field",
    "sym": 4194417,
    "color": "brown",
    "see_cost": 2,
    "flags": [ "NO_ROTATE" ]
  },
  {
    "type": "overmap_terrain",
    "id": "ranch_camp_75",
    "name": "field",
    "sym": 4194410,
    "color": "brown",
    "see_cost": 2,
    "flags": [ "NO_ROTATE" ]
  },
  {
    "type": "overmap_terrain",
    "id": "ranch_camp_76",
    "name": "lot",
    "sym": 79,
    "color": "dark_gray",
    "see_cost": 2,
    "flags": [ "NO_ROTATE" ]
  },
  {
    "type": "overmap_terrain",
    "id": "ranch_camp_77",
    "name": "road",
    "sym": 4194424,
    "color": "dark_gray",
    "see_cost": 2,
    "extras": "road",
    "flags": [ "NO_ROTATE" ]
  },
  {
    "type": "overmap_terrain",
    "id": "ranch_camp_78",
    "name": "field",
    "sym": 4194413,
    "color": "brown",
    "see_cost": 2,
    "flags": [ "NO_ROTATE" ]
  },
  {
    "type": "overmap_terrain",
    "id": "ranch_camp_79",
    "name": "field",
    "sym": 4194417,
    "color": "brown",
    "see_cost": 2,
    "flags": [ "NO_ROTATE" ]
  },
  {
    "type": "overmap_terrain",
    "id": "ranch_camp_80",
    "name": "field",
    "sym": 4194417,
    "color": "brown",
    "see_cost": 2,
    "flags": [ "NO_ROTATE" ]
  },
  {
    "type": "overmap_terrain",
    "id": "ranch_camp_81",
    "name": "field",
    "sym": 4194410,
    "color": "brown",
    "see_cost": 2,
    "flags": [ "NO_ROTATE" ]
  },
  {
    "type": "overmap_terrain",
    "id": "looted_building",
    "name": "looted building",
    "sym": 35,
    "color": "light_gray",
    "see_cost": 2
  },
  {
    "type": "overmap_terrain",
    "id": "debug_ramps",
    "name": "ramp testing area",
    "sym": 37,
    "color": "white",
    "flags": [ "NO_ROTATE" ]
  },
  {
    "type": "overmap_terrain",
    "id": "football_field_a1",
    "copy-from": "generic_city_building",
    "name": "football field",
    "sym": 79,
    "color": "light_green"
  },
  {
    "type": "overmap_terrain",
    "id": "football_field_a2",
    "copy-from": "generic_city_building",
    "name": "football field",
    "sym": 79,
    "color": "light_green"
  },
  {
    "type": "overmap_terrain",
    "id": "football_field_a3",
    "copy-from": "generic_city_building",
    "name": "football field",
    "sym": 79,
    "color": "light_green"
  },
  {
    "type": "overmap_terrain",
    "id": "football_field_a4",
    "copy-from": "generic_city_building",
    "name": "football field",
    "sym": 79,
    "color": "light_green"
  },
  {
    "type": "overmap_terrain",
    "id": "football_field_a5",
    "copy-from": "generic_city_building",
    "name": "football field",
    "sym": 79,
    "color": "light_green"
  },
  {
    "type": "overmap_terrain",
    "id": "football_field_b1",
    "copy-from": "generic_city_building",
    "name": "football field",
    "sym": 79,
    "color": "light_green"
  },
  {
    "type": "overmap_terrain",
    "id": "football_field_b2",
    "copy-from": "generic_city_building",
    "name": "football field",
    "sym": 79,
    "color": "light_green"
  },
  {
    "type": "overmap_terrain",
    "id": "football_field_b3",
    "copy-from": "generic_city_building",
    "name": "football field",
    "sym": 79,
    "color": "light_green"
  },
  {
    "type": "overmap_terrain",
    "id": "football_field_b4",
    "copy-from": "generic_city_building",
    "name": "football field",
    "sym": 79,
    "color": "light_green"
  },
  {
    "type": "overmap_terrain",
    "id": "football_field_b5",
    "copy-from": "generic_city_building",
    "name": "football field",
    "sym": 79,
    "color": "light_green"
  },
  {
    "type": "overmap_terrain",
    "id": "football_field_c1",
    "copy-from": "generic_city_building",
    "name": "football field",
    "sym": 79,
    "color": "light_green"
  },
  {
    "type": "overmap_terrain",
    "id": "football_field_c2",
    "copy-from": "generic_city_building",
    "name": "football field",
    "sym": 79,
    "color": "light_green"
  },
  {
    "type": "overmap_terrain",
    "id": "football_field_c3",
    "copy-from": "generic_city_building",
    "name": "football field",
    "sym": 79,
    "color": "light_green"
  },
  {
    "type": "overmap_terrain",
    "id": "football_field_c4",
    "copy-from": "generic_city_building",
    "name": "football field",
    "sym": 79,
    "color": "light_green"
  },
  {
    "type": "overmap_terrain",
    "id": "football_field_c5",
    "copy-from": "generic_city_building",
    "name": "football field",
    "sym": 79,
    "color": "light_green"
  },
  {
    "type": "overmap_terrain",
    "id": "campsite",
    "name": "campsite",
    "sym": 43,
    "color": "green",
    "see_cost": 5,
    "extras": "field",
    "spawns": { "group": "GROUP_FOREST", "population": [ 0, 1 ], "chance": 13 },
    "flags": [ "NO_ROTATE" ]
  },
  {
    "type": "overmap_terrain",
    "id": "campsite_a",
    "name": "campsites",
    "sym": 43,
    "color": "green",
    "see_cost": 5,
    "extras": "field",
    "spawns": { "group": "GROUP_FOREST", "population": [ 0, 1 ], "chance": 13 },
    "flags": [ "NO_ROTATE" ]
  },
  {
    "type": "overmap_terrain",
    "id": "campsite_cabin_incomplete",
    "name": "incomplete cabin",
    "sym": 43,
    "color": "light_green",
    "see_cost": 5,
    "extras": "field",
    "spawns": { "group": "GROUP_FOREST", "population": [ 0, 1 ], "chance": 13 },
    "flags": [ "NO_ROTATE" ]
  },
  {
    "type": "overmap_terrain",
    "id": "campsite_field_biker",
    "name": "field campsite",
    "sym": 43,
    "color": "light_green",
    "see_cost": 5,
    "extras": "field",
    "spawns": { "group": "GROUP_FOREST", "population": [ 0, 1 ], "chance": 13 },
    "flags": [ "NO_ROTATE" ]
  },
  {
    "type": "overmap_terrain",
    "id": "campsite_field_biker_destroyed",
    "name": "field campsite",
    "sym": 43,
    "color": "light_green",
    "see_cost": 5,
    "extras": "field",
    "spawns": { "group": "GROUP_FOREST", "population": [ 0, 1 ], "chance": 13 },
    "flags": [ "NO_ROTATE" ]
  },
  {
    "type": "overmap_terrain",
    "id": "roadstop",
    "name": "roadstop",
    "sym": 94,
    "color": "light_blue",
    "mondensity": 2,
    "flags": [ "SIDEWALK" ]
  },
  {
    "type": "overmap_terrain",
    "id": "roadstop_a",
    "name": "public washroom",
    "sym": 94,
    "color": "light_blue",
    "mondensity": 2,
    "flags": [ "SIDEWALK" ]
  },
  {
    "type": "overmap_terrain",
    "id": "roadstop_b",
    "name": "roadside foodcart",
    "sym": 94,
    "color": "magenta",
    "mondensity": 2,
    "flags": [ "SIDEWALK" ]
  },
  {
    "type": "overmap_terrain",
    "id": "pump_station_1",
    "copy-from": "generic_city_building",
    "name": "pump station",
    "sym": 80,
    "color": "red",
    "flags": [ "KNOWN_DOWN" ]
  },
  {
    "type": "overmap_terrain",
    "id": "pump_station_2",
    "copy-from": "generic_city_building",
    "name": "pump station",
    "sym": 80,
    "color": "red",
    "flags": [ "KNOWN_DOWN" ]
  },
  {
    "type": "overmap_terrain",
    "id": "pump_station_3",
    "name": "sewer",
    "sym": 4194414,
    "color": "green",
    "see_cost": 999,
    "mondensity": 2
  },
  {
    "type": "overmap_terrain",
    "id": "pump_station_4",
    "name": "sewer",
    "sym": 4194414,
    "color": "green",
    "see_cost": 999,
    "mondensity": 2
  },
  {
    "type": "overmap_terrain",
    "id": "pump_station_5",
    "name": "sewer",
    "sym": 4194414,
    "color": "green",
    "see_cost": 999,
    "mondensity": 2
  },
  {
    "type": "overmap_terrain",
    "id": "garage_gas_1",
    "name": "garage - gas station",
    "copy-from": "generic_necropolis_surface_building",
    "color": "light_blue"
  },
  {
    "type": "overmap_terrain",
    "id": "garage_gas_2",
    "copy-from": "generic_city_building",
    "name": "garage",
    "sym": 79,
    "color": "white"
  },
  {
    "type": "overmap_terrain",
    "id": "garage_gas_3",
    "copy-from": "generic_city_building",
    "name": "garage",
    "sym": 79,
    "color": "white"
  },
  {
    "type": "overmap_terrain",
    "id": "cemetery_4square_00",
    "copy-from": "generic_city_building_no_sidewalk",
    "name": "religious cemetery",
    "sym": 110,
    "color": "white",
    "extras": "field",
    "flags": [ "NO_ROTATE" ]
  },
  {
    "type": "overmap_terrain",
    "id": "cemetery_4square_10",
    "copy-from": "generic_city_building_no_sidewalk",
    "name": "religious cemetery",
    "sym": 110,
    "color": "white",
    "extras": "field",
    "flags": [ "NO_ROTATE" ]
  },
  {
    "type": "overmap_terrain",
    "id": "cemetery_4square_01",
    "copy-from": "generic_city_building_no_sidewalk",
    "name": "religious cemetery",
    "sym": 110,
    "color": "white",
    "extras": "field",
    "flags": [ "NO_ROTATE" ]
  },
  {
    "type": "overmap_terrain",
    "id": "cemetery_4square_11",
    "copy-from": "generic_city_building_no_sidewalk",
    "name": "religious cemetery",
    "sym": 110,
    "color": "white",
    "extras": "field",
    "flags": [ "NO_ROTATE" ]
  },
  {
    "type": "overmap_terrain",
    "id": "4way_road",
    "copy-from": "generic_city_building_no_sidewalk",
    "name": "road",
    "sym": 43,
    "color": "light_gray",
    "extras": "field",
    "flags": [ "NO_ROTATE" ]
  },
  {
    "type": "overmap_terrain",
    "id": "pond_field",
    "name": "pond",
    "sym": 46,
    "color": "blue",
    "see_cost": 5,
    "mondensity": 2,
    "flags": [ "NO_ROTATE" ]
  },
  {
    "type": "overmap_terrain",
    "id": "pond_forest",
    "name": "basin",
    "sym": 70,
    "color": "blue",
    "see_cost": 5,
    "mondensity": 2,
    "flags": [ "NO_ROTATE" ]
  },
  {
    "type": "overmap_terrain",
    "id": "pond_swamp",
    "name": "bog",
    "sym": 70,
    "color": "blue",
    "see_cost": 5,
    "mondensity": 2,
    "flags": [ "NO_ROTATE" ]
  },
  {
    "type": "overmap_terrain",
    "id": "hunter_shack",
    "name": "swamp shack",
    "sym": 70,
    "color": "cyan",
    "see_cost": 5,
    "extras": "field",
    "flags": [ "NO_ROTATE" ]
  },
  {
    "type": "overmap_terrain",
    "id": "orchard_tree_apple",
    "name": "apple orchard",
    "sym": 84,
    "color": "light_green",
    "see_cost": 5,
    "extras": "field",
    "mondensity": 3,
    "flags": [ "NO_ROTATE" ]
  },
  {
    "type": "overmap_terrain",
    "id": "orchard_processing",
    "name": "orchard processing",
    "sym": 84,
    "color": "i_light_green",
    "see_cost": 5,
    "extras": "field",
    "mondensity": 3,
    "flags": [ "NO_ROTATE" ]
  },
  {
    "type": "overmap_terrain",
    "id": "orchard_stall",
    "name": "orchard stall",
    "sym": 84,
    "color": "i_light_green",
    "see_cost": 5,
    "extras": "field",
    "mondensity": 3,
    "flags": [ "NO_ROTATE" ]
  },
  {
    "id": "dairy_farm_NW",
    "type": "overmap_terrain",
    "name": "dairy farm",
    "sym": 119,
    "color": "brown",
    "see_cost": 1,
    "flags": [ "SIDEWALK", "NO_ROTATE" ]
  },
  {
    "id": "dairy_farm_NE",
    "type": "overmap_terrain",
    "name": "dairy farm",
    "sym": 119,
    "color": "brown",
    "see_cost": 1,
    "flags": [ "SIDEWALK", "NO_ROTATE" ]
  },
  {
    "id": "dairy_farm_SE",
    "type": "overmap_terrain",
    "name": "dairy farm",
    "sym": 119,
    "color": "brown",
=======
>>>>>>> 1ee397aa
    "see_cost": 5,
    "extras": "field",
    "flags": [ "NO_ROTATE" ]
  },
  {
    "type": "overmap_terrain",
    "id": "bandit_camp_3",
    "name": "forest",
    "sym": 70,
    "color": "green",
    "see_cost": 5,
    "extras": "field",
    "flags": [ "NO_ROTATE" ]
  },
  {
    "type": "overmap_terrain",
    "id": "bandit_camp_4",
    "name": "forest",
    "sym": 70,
    "color": "green",
    "see_cost": 5,
    "extras": "field",
    "flags": [ "NO_ROTATE" ]
  },
  {
    "type": "overmap_terrain",
    "id": "sai",
    "name": "serving area interface",
    "sym": 48,
    "color": "i_magenta",
    "see_cost": 5,
    "flags": [ "NO_ROTATE" ]
  },
  {
    "type": "overmap_terrain",
    "id": "pwr_sub_s",
    "name": "small power substation",
    "sym": 72,
    "color": "light_cyan",
    "see_cost": 5,
    "extras": "field",
    "flags": [ "NO_ROTATE" ]
  },
  {
    "type": "overmap_terrain",
    "id": "pwr_large_entrance",
    "name": "large power substation",
    "sym": 72,
    "color": "cyan",
    "see_cost": 5,
    "extras": "field",
    "flags": [ "NO_ROTATE" ]
  },
  {
    "type": "overmap_terrain",
    "id": "pwr_large_2",
    "name": "large power substation",
    "sym": 72,
    "color": "cyan",
    "see_cost": 5,
    "extras": "field",
    "flags": [ "NO_ROTATE" ]
  },
  {
    "type": "overmap_terrain",
    "id": "pwr_large_3",
    "name": "large power substation",
    "sym": 72,
    "color": "cyan",
    "see_cost": 5,
    "extras": "field",
    "flags": [ "NO_ROTATE" ]
  },
  {
    "type": "overmap_terrain",
    "id": "pwr_large_4",
    "name": "large power substation",
    "sym": 72,
    "color": "cyan",
    "see_cost": 5,
    "extras": "field",
    "flags": [ "NO_ROTATE" ]
  },
  {
    "type": "overmap_terrain",
    "id": "warehouse",
    "copy-from": "generic_city_building",
    "name": "small warehouse",
    "sym": 119,
    "color": "light_blue"
  },
  {
    "type": "overmap_terrain",
    "id": "hdwr_large_entrance",
    "name": "home improvement superstore entrance",
    "sym": 72,
    "color": "light_green_yellow",
    "see_cost": 5,
    "extras": "field",
    "flags": [ "NO_ROTATE" ]
  },
  {
    "type": "overmap_terrain",
    "id": "hdwr_large_SW",
    "name": "home improvement superstore",
    "sym": 72,
    "color": "light_green_yellow",
    "see_cost": 5,
    "extras": "field",
    "flags": [ "NO_ROTATE" ]
  },
  {
    "type": "overmap_terrain",
    "id": "hdwr_large_NW",
    "name": "home improvement superstore",
    "sym": 72,
    "color": "light_green_yellow",
    "see_cost": 5,
    "extras": "field",
    "flags": [ "NO_ROTATE" ]
  },
  {
    "type": "overmap_terrain",
    "id": "hdwr_large_NE",
    "name": "home improvement superstore",
    "sym": 72,
    "color": "light_green_yellow",
    "see_cost": 5,
    "extras": "field",
    "flags": [ "NO_ROTATE" ]
  },
  {
    "type": "overmap_terrain",
    "id": "hdwr_large_backroom",
    "name": "home improvement superstore",
    "sym": 72,
    "color": "light_green_yellow",
    "see_cost": 5,
    "extras": "field",
    "flags": [ "NO_ROTATE" ]
  },
  {
    "type": "overmap_terrain",
    "id": "hdwr_large_loadingbay",
    "name": "home improvement superstore",
    "sym": 72,
    "color": "light_green_yellow",
    "see_cost": 5,
    "extras": "field",
    "flags": [ "NO_ROTATE" ]
  },
  {
    "type": "overmap_terrain",
    "id": "looted_building",
    "name": "looted building",
    "sym": 35,
    "color": "light_gray",
    "see_cost": 2
  },
  {
    "type": "overmap_terrain",
    "id": "debug_ramps",
    "name": "ramp testing area",
    "sym": 37,
    "color": "white",
    "flags": [ "NO_ROTATE" ]
  },
  {
    "type": "overmap_terrain",
    "id": "football_field_a1",
    "copy-from": "generic_city_building",
    "name": "football field",
    "sym": 79,
    "color": "light_green"
  },
  {
    "type": "overmap_terrain",
    "id": "football_field_a2",
    "copy-from": "generic_city_building",
    "name": "football field",
    "sym": 79,
    "color": "light_green"
  },
  {
    "type": "overmap_terrain",
    "id": "football_field_a3",
    "copy-from": "generic_city_building",
    "name": "football field",
    "sym": 79,
    "color": "light_green"
  },
  {
    "type": "overmap_terrain",
    "id": "football_field_a4",
    "copy-from": "generic_city_building",
    "name": "football field",
    "sym": 79,
    "color": "light_green"
  },
  {
    "type": "overmap_terrain",
    "id": "football_field_a5",
    "copy-from": "generic_city_building",
    "name": "football field",
    "sym": 79,
    "color": "light_green"
  },
  {
    "type": "overmap_terrain",
    "id": "football_field_b1",
    "copy-from": "generic_city_building",
    "name": "football field",
    "sym": 79,
    "color": "light_green"
  },
  {
    "type": "overmap_terrain",
    "id": "football_field_b2",
    "copy-from": "generic_city_building",
    "name": "football field",
    "sym": 79,
    "color": "light_green"
  },
  {
    "type": "overmap_terrain",
    "id": "football_field_b3",
    "copy-from": "generic_city_building",
    "name": "football field",
    "sym": 79,
    "color": "light_green"
  },
  {
    "type": "overmap_terrain",
    "id": "football_field_b4",
    "copy-from": "generic_city_building",
    "name": "football field",
    "sym": 79,
    "color": "light_green"
  },
  {
    "type": "overmap_terrain",
    "id": "football_field_b5",
    "copy-from": "generic_city_building",
    "name": "football field",
    "sym": 79,
    "color": "light_green"
  },
  {
    "type": "overmap_terrain",
    "id": "football_field_c1",
    "copy-from": "generic_city_building",
    "name": "football field",
    "sym": 79,
    "color": "light_green"
  },
  {
    "type": "overmap_terrain",
    "id": "football_field_c2",
    "copy-from": "generic_city_building",
    "name": "football field",
    "sym": 79,
    "color": "light_green"
  },
  {
    "type": "overmap_terrain",
    "id": "football_field_c3",
    "copy-from": "generic_city_building",
    "name": "football field",
    "sym": 79,
    "color": "light_green"
  },
  {
    "type": "overmap_terrain",
    "id": "football_field_c4",
    "copy-from": "generic_city_building",
    "name": "football field",
    "sym": 79,
    "color": "light_green"
  },
  {
    "type": "overmap_terrain",
    "id": "football_field_c5",
    "copy-from": "generic_city_building",
    "name": "football field",
    "sym": 79,
    "color": "light_green"
  },
  {
    "type": "overmap_terrain",
    "id": "campsite",
    "name": "campsite",
    "sym": 43,
    "color": "green",
    "see_cost": 5,
    "extras": "field",
    "spawns": { "group": "GROUP_FOREST", "population": [ 0, 1 ], "chance": 13 },
    "flags": [ "NO_ROTATE" ]
  },
  {
    "type": "overmap_terrain",
    "id": "campsite_a",
    "name": "campsites",
    "sym": 43,
    "color": "green",
    "see_cost": 5,
    "extras": "field",
    "spawns": { "group": "GROUP_FOREST", "population": [ 0, 1 ], "chance": 13 },
    "flags": [ "NO_ROTATE" ]
  },
  {
    "type": "overmap_terrain",
    "id": "campsite_cabin_incomplete",
    "name": "incomplete cabin",
    "sym": 43,
    "color": "light_green",
    "see_cost": 5,
    "extras": "field",
    "spawns": { "group": "GROUP_FOREST", "population": [ 0, 1 ], "chance": 13 },
    "flags": [ "NO_ROTATE" ]
  },
  {
    "type": "overmap_terrain",
    "id": "campsite_field_biker",
    "name": "field campsite",
    "sym": 43,
    "color": "light_green",
    "see_cost": 5,
    "extras": "field",
    "spawns": { "group": "GROUP_FOREST", "population": [ 0, 1 ], "chance": 13 },
    "flags": [ "NO_ROTATE" ]
  },
  {
    "type": "overmap_terrain",
    "id": "campsite_field_biker_destroyed",
    "name": "field campsite",
    "sym": 43,
    "color": "light_green",
    "see_cost": 5,
    "extras": "field",
    "spawns": { "group": "GROUP_FOREST", "population": [ 0, 1 ], "chance": 13 },
    "flags": [ "NO_ROTATE" ]
  },
  {
    "type": "overmap_terrain",
    "id": "roadstop",
    "name": "roadstop",
    "sym": 94,
    "color": "light_blue",
    "mondensity": 2,
    "flags": [ "SIDEWALK" ]
  },
  {
    "type": "overmap_terrain",
    "id": "roadstop_a",
    "name": "public washroom",
    "sym": 94,
    "color": "light_blue",
    "mondensity": 2,
    "flags": [ "SIDEWALK" ]
  },
  {
    "type": "overmap_terrain",
    "id": "roadstop_b",
    "name": "roadside foodcart",
    "sym": 94,
    "color": "magenta",
    "mondensity": 2,
    "flags": [ "SIDEWALK" ]
  },
  {
    "type": "overmap_terrain",
    "id": "pump_station_1",
    "copy-from": "generic_city_building",
    "name": "pump station",
    "sym": 80,
    "color": "red",
    "flags": [ "KNOWN_DOWN" ]
  },
  {
    "type": "overmap_terrain",
    "id": "pump_station_2",
    "copy-from": "generic_city_building",
    "name": "pump station",
    "sym": 80,
    "color": "red",
    "flags": [ "KNOWN_DOWN" ]
  },
  {
    "type": "overmap_terrain",
    "id": "pump_station_3",
    "name": "sewer",
    "sym": 4194414,
    "color": "green",
    "see_cost": 999,
    "mondensity": 2
  },
  {
    "type": "overmap_terrain",
    "id": "pump_station_4",
    "name": "sewer",
    "sym": 4194414,
    "color": "green",
    "see_cost": 999,
    "mondensity": 2
  },
  {
    "type": "overmap_terrain",
    "id": "pump_station_5",
    "name": "sewer",
    "sym": 4194414,
    "color": "green",
    "see_cost": 999,
    "mondensity": 2
  },
  {
    "type": "overmap_terrain",
    "id": "garage_gas_1",
    "name": "garage - gas station",
    "copy-from": "generic_city_building",
    "color": "light_blue"
  },
  {
    "type": "overmap_terrain",
    "id": "garage_gas_2",
    "copy-from": "generic_city_building",
    "name": "garage",
    "sym": 79,
    "color": "white"
  },
  {
    "type": "overmap_terrain",
    "id": "garage_gas_3",
    "copy-from": "generic_city_building",
    "name": "garage",
    "sym": 79,
    "color": "white"
  },
  {
    "type": "overmap_terrain",
    "id": "cemetery_4square_00",
    "copy-from": "generic_city_building_no_sidewalk",
    "name": "religious cemetery",
    "sym": 110,
    "color": "white",
    "extras": "field",
    "flags": [ "NO_ROTATE" ]
  },
  {
    "type": "overmap_terrain",
    "id": "cemetery_4square_10",
    "copy-from": "generic_city_building_no_sidewalk",
    "name": "religious cemetery",
    "sym": 110,
    "color": "white",
    "extras": "field",
    "flags": [ "NO_ROTATE" ]
  },
  {
    "type": "overmap_terrain",
    "id": "cemetery_4square_01",
    "copy-from": "generic_city_building_no_sidewalk",
    "name": "religious cemetery",
    "sym": 110,
    "color": "white",
    "extras": "field",
    "flags": [ "NO_ROTATE" ]
  },
  {
    "type": "overmap_terrain",
    "id": "cemetery_4square_11",
    "copy-from": "generic_city_building_no_sidewalk",
    "name": "religious cemetery",
    "sym": 110,
    "color": "white",
    "extras": "field",
    "flags": [ "NO_ROTATE" ]
  },
  {
    "type": "overmap_terrain",
    "id": "4way_road",
    "copy-from": "generic_city_building_no_sidewalk",
    "name": "road",
    "sym": 43,
    "color": "light_gray",
    "extras": "field",
    "flags": [ "NO_ROTATE" ]
  },
  {
    "type": "overmap_terrain",
    "id": "pond_field",
    "name": "pond",
    "sym": 46,
    "color": "blue",
    "see_cost": 5,
    "mondensity": 2,
    "flags": [ "NO_ROTATE" ]
  },
  {
    "type": "overmap_terrain",
    "id": "pond_forest",
    "name": "basin",
    "sym": 70,
    "color": "blue",
    "see_cost": 5,
    "mondensity": 2,
    "flags": [ "NO_ROTATE" ]
  },
  {
    "type": "overmap_terrain",
    "id": "pond_swamp",
    "name": "bog",
    "sym": 70,
    "color": "blue",
    "see_cost": 5,
    "mondensity": 2,
    "flags": [ "NO_ROTATE" ]
  },
  {
    "type": "overmap_terrain",
    "id": "hunter_shack",
    "name": "swamp shack",
    "sym": 70,
    "color": "cyan",
    "see_cost": 5,
    "extras": "field",
    "flags": [ "NO_ROTATE" ]
  },
  {
    "type": "overmap_terrain",
    "id": "orchard_tree_apple",
    "name": "apple orchard",
    "sym": 84,
    "color": "light_green",
    "see_cost": 5,
    "extras": "field",
    "mondensity": 3,
    "flags": [ "NO_ROTATE" ]
  },
  {
    "type": "overmap_terrain",
    "id": "orchard_processing",
    "name": "orchard processing",
    "sym": 84,
    "color": "i_light_green",
    "see_cost": 5,
    "extras": "field",
    "mondensity": 3,
    "flags": [ "NO_ROTATE" ]
  },
  {
    "type": "overmap_terrain",
    "id": "orchard_stall",
    "name": "orchard stall",
    "sym": 84,
    "color": "i_light_green",
    "see_cost": 5,
    "extras": "field",
    "mondensity": 3,
    "flags": [ "NO_ROTATE" ]
  },
  {
    "id": "dairy_farm_NW",
    "type": "overmap_terrain",
    "name": "dairy farm",
    "sym": 119,
    "color": "brown",
    "see_cost": 1,
    "flags": [ "SIDEWALK", "NO_ROTATE" ]
  },
  {
    "id": "dairy_farm_NE",
    "type": "overmap_terrain",
    "name": "dairy farm",
    "sym": 119,
    "color": "brown",
    "see_cost": 1,
    "flags": [ "SIDEWALK", "NO_ROTATE" ]
  },
  {
    "id": "dairy_farm_SE",
    "type": "overmap_terrain",
    "name": "dairy farm",
    "sym": 119,
    "color": "brown",
    "see_cost": 5,
    "flags": [ "SIDEWALK", "NO_ROTATE" ]
  },
  {
    "id": "dairy_farm_SW",
    "type": "overmap_terrain",
    "name": "dairy farm",
    "sym": 119,
    "color": "brown",
    "see_cost": 5,
    "flags": [ "SIDEWALK", "NO_ROTATE" ]
  },
  {
    "id": "dispensary",
    "type": "overmap_terrain",
    "copy-from": "generic_city_building",
    "name": "dispensary",
    "sym": 68,
    "color": "i_green"
  },
  {
    "id": "art_gallery",
    "type": "overmap_terrain",
    "copy-from": "generic_city_building",
    "name": "art gallery",
    "sym": 97,
    "color": "i_yellow"
  },
  {
    "id": "state_park_0_0",
    "type": "overmap_terrain",
    "copy-from": "generic_city_building_no_sidewalk",
    "name": "state park",
    "sym": 83,
    "color": "i_green"
  },
  {
    "id": "state_park_0_1",
    "type": "overmap_terrain",
    "copy-from": "generic_city_building_no_sidewalk",
    "name": "state park",
    "sym": 83,
    "color": "i_green"
  },
  {
    "id": "state_park_1_0",
    "type": "overmap_terrain",
    "copy-from": "generic_city_building",
    "name": "state park parking",
    "sym": 36,
    "color": "i_green"
  },
  {
    "id": "state_park_1_1",
    "type": "overmap_terrain",
    "copy-from": "generic_city_building_no_sidewalk",
    "name": "state park",
    "sym": 83,
    "color": "i_green"
  },
  {
    "id": "fishing_pond_0_0",
    "type": "overmap_terrain",
    "copy-from": "generic_city_building_no_sidewalk",
    "name": "fishing pond",
    "sym": 83,
    "color": "i_blue"
  },
  {
    "id": "fishing_pond_0_1",
    "type": "overmap_terrain",
    "copy-from": "generic_city_building_no_sidewalk",
    "name": "fishing pond",
    "sym": 83,
    "color": "i_blue"
  },
  {
    "id": "fishing_pond_1_0",
    "type": "overmap_terrain",
    "copy-from": "generic_city_building",
    "name": "fishing pond",
    "sym": 83,
    "color": "i_blue"
  },
  {
    "id": "fishing_pond_1_1",
    "type": "overmap_terrain",
    "copy-from": "generic_city_building_no_sidewalk",
    "name": "fishing pond",
    "sym": 83,
    "color": "i_blue"
  },
  {
    "id": "cemetery_small",
    "type": "overmap_terrain",
    "copy-from": "generic_city_building",
    "name": "small cemetery",
    "sym": 67,
    "color": "light_gray"
  },
  {
    "id": "orchard",
    "type": "overmap_terrain",
    "copy-from": "generic_city_building",
    "name": "orchard",
    "sym": 35,
    "color": "i_green"
  },
  {
    "id": "skate_park",
    "type": "overmap_terrain",
    "copy-from": "generic_city_building",
    "name": "skate park",
    "sym": 79,
    "color": "light_gray"
  },
  {
    "id": "small_office",
    "type": "overmap_terrain",
    "copy-from": "generic_city_building",
    "name": "small office",
    "sym": 111,
    "color": "brown"
  },
  {
    "id": "small_wooded_trail",
    "type": "overmap_terrain",
    "copy-from": "generic_city_building",
    "name": "small wooded trail",
    "sym": 83,
    "color": "i_green"
  },
  {
    "id": "derelict_property",
    "type": "overmap_terrain",
    "copy-from": "generic_city_building",
    "name": "derelict property",
    "sym": 88,
    "color": "i_brown",
    "extras": "field"
  },
  {
    "id": "pavilion",
    "type": "overmap_terrain",
    "copy-from": "generic_city_building",
    "name": "pavilion",
    "sym": 65,
    "color": "i_green"
  },
  {
    "id": "hunting_blind",
    "type": "overmap_terrain",
    "name": "hunting blind",
    "sym": 72,
    "color": "i_green",
    "see_cost": 5,
    "mondensity": 2,
    "extras": "field"
  },
  {
    "id": "small_storage_units",
    "type": "overmap_terrain",
    "copy-from": "generic_city_building",
    "name": "small storage units",
    "sym": 35,
    "color": "i_yellow"
  },
  {
    "type": "overmap_terrain",
    "id": "lumberyard_0_0",
    "name": "lumberyard",
    "copy-from": "generic_city_building",
    "sym": 76,
    "color": "i_green"
  },
  {
    "type": "overmap_terrain",
    "id": "lumberyard_0_1",
    "name": "lumberyard",
    "copy-from": "generic_city_building_no_sidewalk",
    "sym": 76,
    "color": "i_green"
  },
  {
    "type": "overmap_terrain",
    "id": "lumberyard_1_0",
    "name": "lumberyard",
    "copy-from": "generic_city_building_no_sidewalk",
    "sym": 76,
    "color": "i_green"
  },
  {
    "type": "overmap_terrain",
    "id": "lumberyard_1_1",
    "name": "lumberyard",
    "copy-from": "generic_city_building_no_sidewalk",
    "sym": 76,
    "color": "i_green"
  },
  {
    "type": "overmap_terrain",
    "id": "construction_site",
    "name": "construction site",
    "copy-from": "generic_city_building",
    "sym": 120,
    "color": "i_light_gray"
  },
  {
    "type": "overmap_terrain",
    "id": "post_office",
    "name": "post office",
    "copy-from": "generic_city_building",
    "color": "blue"
  },
  {
    "type": "overmap_terrain",
    "id": "candy_shop",
    "name": "candy shop",
    "copy-from": "generic_city_building",
    "color": "c_red_white"
  },
  {
    "type": "overmap_terrain",
    "id": "bakery",
    "name": "bakery",
    "copy-from": "generic_city_building",
    "color": "c_yellow_white"
  },
  {
    "type": "overmap_terrain",
    "id": "icecream_shop",
    "name": "icecream shop",
    "copy-from": "generic_city_building",
    "color": "c_blue_white"
  },
  {
    "type": "overmap_terrain",
    "id": "dumpsite",
    "copy-from": "generic_city_building_no_sidewalk",
    "name": "dumpsite",
    "sym": 68,
    "color": "brown"
  },
  {
    "type": "overmap_terrain",
    "id": "dump",
    "copy-from": "generic_city_building_no_sidewalk",
    "name": "dump",
    "sym": 68,
    "color": "i_brown"
  },
  {
    "type": "overmap_terrain",
    "id": "recyclecenter",
    "copy-from": "generic_city_building",
    "name": "recycle center",
    "sym": 82,
    "color": "i_green"
  },
  {
    "type": "overmap_terrain",
    "id": "landfill",
    "copy-from": "generic_city_building",
    "name": "landfill",
    "sym": 76,
    "color": "i_brown"
  },
  {
    "type": "overmap_terrain",
    "id": "junkyard_1a",
    "copy-from": "generic_city_building",
    "name": "junkyard",
    "sym": 74,
    "color": "i_brown"
  },
  {
    "type": "overmap_terrain",
    "id": "junkyard_1b",
    "copy-from": "generic_city_building",
    "name": "junkyard",
    "sym": 74,
    "color": "i_brown"
  },
  {
    "type": "overmap_terrain",
    "id": "junkyard_2a",
    "copy-from": "generic_city_building",
    "name": "junkyard",
    "sym": 74,
    "color": "i_brown"
  },
  {
    "type": "overmap_terrain",
    "id": "junkyard_2b",
    "copy-from": "generic_city_building",
    "name": "junkyard",
    "sym": 74,
    "color": "i_brown"
  },
  {
    "type": "overmap_terrain",
    "id": "NatureTrail_1a",
    "copy-from": "generic_city_building_no_sidewalk",
    "name": "nature trail",
    "sym": 83,
    "color": "i_green"
  },
  {
    "type": "overmap_terrain",
    "id": "NatureTrail_1b",
    "copy-from": "generic_city_building_no_sidewalk",
    "name": "nature trail",
    "sym": 83,
    "color": "i_green"
  },
  {
    "type": "overmap_terrain",
    "id": "PublicPond_1a",
    "copy-from": "generic_city_building_no_sidewalk",
    "name": "public pond",
    "sym": 80,
    "color": "i_green"
  },
  {
    "type": "overmap_terrain",
    "id": "PublicPond_1b",
    "copy-from": "generic_city_building_no_sidewalk",
    "name": "public pond",
    "sym": 80,
    "color": "i_green"
  },
  {
    "type": "overmap_terrain",
    "id": "Cemetery_1a",
    "name": "cemetery",
    "sym": 110,
    "color": "white",
    "see_cost": 5,
    "extras": "field",
    "mondensity": 2
  },
  {
    "type": "overmap_terrain",
    "id": "Cemetery_1b",
    "name": "cemetery",
    "sym": 110,
    "color": "white",
    "see_cost": 5,
    "extras": "field",
    "mondensity": 2
  },
  {
    "type": "overmap_terrain",
    "id": "communitygarden",
    "name": "community garden",
    "sym": 103,
    "color": "yellow",
    "see_cost": 5,
    "extras": "field",
    "mondensity": 2
  },
  {
    "type": "overmap_terrain",
    "id": "publicgarden",
    "name": "public garden",
    "sym": 103,
    "color": "light_green",
    "see_cost": 5,
    "extras": "field",
    "mondensity": 2
  },
  {
    "type": "overmap_terrain",
    "id": "BotanicalGarden_1a",
    "name": "botanical garden",
    "sym": 103,
    "color": "i_green",
    "see_cost": 5,
    "extras": "field",
    "mondensity": 2
  },
  {
    "type": "overmap_terrain",
    "id": "BotanicalGarden_1b",
    "name": "botanical garden",
    "sym": 103,
    "color": "i_green",
    "see_cost": 5,
    "extras": "field",
    "mondensity": 2
  },
  {
    "type": "overmap_terrain",
    "id": "TreeFarm_1a",
    "name": "tree farm",
    "sym": 84,
    "color": "i_green",
    "see_cost": 5,
    "extras": "field",
    "mondensity": 2
  },
  {
    "type": "overmap_terrain",
    "id": "dirtroad",
    "copy-from": "generic_city_building_no_sidewalk",
    "name": "dirt road",
    "sym": 35,
    "color": "brown"
  },
  {
    "type": "overmap_terrain",
    "id": "rural_house",
    "copy-from": "generic_city_building_no_sidewalk",
    "name": "rural house",
    "sym": 35,
    "color": "blue"
  },
  {
    "type": "overmap_terrain",
    "id": "moonshine_still",
    "copy-from": "generic_city_building_no_sidewalk",
    "name": "moonshine still",
    "sym": 83,
    "color": "i_brown"
  },
  {
    "type": "overmap_terrain",
    "id": "TreeFarm_1b",
    "name": "tree farm",
    "sym": 84,
    "color": "i_green",
    "see_cost": 5,
    "extras": "field",
    "mondensity": 2
  },
  {
    "type": "overmap_terrain",
    "id": "shootingrange_1a",
    "name": "shooting range",
    "sym": 83,
    "color": "red",
    "see_cost": 5,
    "extras": "field",
    "mondensity": 2
  },
  {
    "type": "overmap_terrain",
    "id": "shootingrange_2a",
    "name": "shooting range",
    "sym": 83,
    "color": "red",
    "see_cost": 5,
    "extras": "field",
    "mondensity": 2
  },
  {
    "type": "overmap_terrain",
    "id": "campground_1a",
    "name": "campground",
    "sym": 43,
    "color": "i_green",
    "see_cost": 5,
    "extras": "field",
    "mondensity": 2
  },
  {
    "type": "overmap_terrain",
    "id": "campground_1b",
    "name": "campground",
    "sym": 43,
    "color": "i_green",
    "see_cost": 5,
    "extras": "field",
    "mondensity": 2
  },
  {
    "type": "overmap_terrain",
    "id": "campground_2a",
    "name": "campground",
    "sym": 43,
    "color": "i_green",
    "see_cost": 5,
    "extras": "field",
    "mondensity": 2
  },
  {
    "type": "overmap_terrain",
    "id": "campground_2b",
    "name": "campground",
    "sym": 43,
    "color": "i_green",
    "see_cost": 5,
    "extras": "field",
    "mondensity": 2
  },
  {
    "type": "overmap_terrain",
    "id": "desolatebarn",
    "copy-from": "generic_city_building_no_sidewalk",
    "name": "desolate barn",
    "sym": 66,
    "color": "brown"
  },
  {
    "type": "overmap_terrain",
    "id": "emptycommerciallot",
    "copy-from": "generic_city_building",
    "name": "empty commercial lot",
    "sym": 79,
    "color": "i_light_gray"
  },
  {
    "type": "overmap_terrain",
    "id": "emptyresidentiallot",
    "copy-from": "generic_city_building",
    "name": "empty residential lot",
    "sym": 79,
    "color": "i_green"
  },
  {
    "type": "overmap_terrain",
    "id": "abandonedwarehouse",
    "copy-from": "generic_city_building",
    "name": "abandoned warehouse",
    "sym": 119,
    "color": "brown"
  },
  {
    "type": "overmap_terrain",
    "id": "dollarstore",
    "copy-from": "generic_city_building",
    "name": "dollar store",
    "sym": 36,
    "color": "yellow"
  },
  {
    "type": "overmap_terrain",
    "id": "lancenter",
    "name": "LAN center",
    "copy-from": "generic_city_building",
    "sym": 76,
    "color": "light_gray"
  },
  {
    "type": "overmap_terrain",
    "id": "landscapingsupplyco_1a",
    "copy-from": "generic_city_building_no_sidewalk",
    "name": "landscaping supply co",
    "sym": 76,
    "color": "i_green"
  },
  {
    "type": "overmap_terrain",
    "id": "landscapingsupplyco_1b",
    "copy-from": "generic_city_building_no_sidewalk",
    "name": "landscaping supply co",
    "sym": 76,
    "color": "i_green"
  },
  {
    "type": "overmap_terrain",
    "id": "bandit_garage_1",
    "name": "forest",
    "sym": 70,
    "color": "green",
    "see_cost": 5,
    "extras": "field",
    "flags": [ "NO_ROTATE" ]
  },
  {
    "type": "overmap_terrain",
    "id": "bandit_garage_2",
    "name": "forest",
    "sym": 70,
    "color": "green",
    "see_cost": 5,
    "extras": "field",
    "flags": [ "NO_ROTATE" ]
  },
  {
    "type": "overmap_terrain",
    "id": "golfcourse_00",
    "copy-from": "generic_city_building_no_sidewalk",
    "name": "golf course",
    "sym": 71,
    "color": "green"
  },
  {
    "type": "overmap_terrain",
    "id": "golfcourse_01",
    "copy-from": "generic_city_building_no_sidewalk",
    "name": "golf course",
    "sym": 71,
    "color": "green"
  },
  {
    "type": "overmap_terrain",
    "id": "golfcourse_02",
    "copy-from": "generic_city_building_no_sidewalk",
    "name": "golf course",
    "sym": 71,
    "color": "green"
  },
  {
    "type": "overmap_terrain",
    "id": "golfcourse_10",
    "copy-from": "generic_city_building_no_sidewalk",
    "name": "golf course",
    "sym": 71,
    "color": "green"
  },
  {
    "type": "overmap_terrain",
    "id": "golfcourse_11",
    "copy-from": "generic_city_building_no_sidewalk",
    "name": "golf course",
    "sym": 71,
    "color": "green"
  },
  {
    "type": "overmap_terrain",
    "id": "golfcourse_12",
    "copy-from": "generic_city_building_no_sidewalk",
    "name": "golf course",
    "sym": 71,
    "color": "green"
  },
  {
    "type": "overmap_terrain",
    "id": "golfcourse_20",
    "copy-from": "generic_city_building_no_sidewalk",
    "name": "golf course",
    "sym": 71,
    "color": "green"
  },
  {
    "type": "overmap_terrain",
    "id": "golfcourse_21",
    "copy-from": "generic_city_building_no_sidewalk",
    "name": "golf course",
    "sym": 71,
    "color": "green"
  },
  {
    "type": "overmap_terrain",
    "id": "golfcourse_22",
    "copy-from": "generic_city_building_no_sidewalk",
    "name": "golf course",
    "sym": 71,
    "color": "green"
  },
  {
    "type": "overmap_terrain",
    "id": "golfcourse_30",
    "copy-from": "generic_city_building_no_sidewalk",
    "name": "golf course parking lot",
    "sym": 71,
    "color": "light_gray"
  },
  {
    "type": "overmap_terrain",
    "id": "golfcourse_31",
    "copy-from": "generic_city_building_no_sidewalk",
    "name": "golf course service building",
    "sym": 71,
    "color": "light_gray"
  },
  {
    "type": "overmap_terrain",
    "id": "golfcourse_32",
    "copy-from": "generic_city_building_no_sidewalk",
    "name": "golf course",
    "sym": 71,
    "color": "green"
  },
  {
    "type": "overmap_terrain",
    "id": "s_vfw",
    "copy-from": "generic_city_building",
    "name": "veterans of foreign wars",
    "color": "i_green"
  },
  {
    "type": "overmap_terrain",
    "id": "s_thrift",
    "copy-from": "generic_city_building",
    "name": "thrift store",
    "color": "light_gray"
  },
  {
    "type": "overmap_terrain",
    "id": "s_daycare",
    "copy-from": "generic_city_building",
    "name": "daycare center",
    "color": "blue"
  },
  {
    "type": "overmap_terrain",
    "id": "s_petstore",
    "copy-from": "generic_city_building",
    "name": "pet supply store",
    "color": "i_yellow"
  },
  {
    "type": "overmap_terrain",
    "id": "large_storage_units_3",
    "copy-from": "generic_city_building",
    "name": "storage units",
    "sym": 77,
    "color": "white"
  },
  {
    "type": "overmap_terrain",
    "id": "large_storage_units_2",
    "copy-from": "generic_city_building",
    "name": "storage units",
    "sym": 77,
    "color": "white"
  },
  {
    "type": "overmap_terrain",
    "id": "large_storage_units_1",
    "copy-from": "generic_city_building",
    "name": "storage units",
    "sym": 77,
    "color": "white"
  },
  {
    "type": "overmap_terrain",
    "id": "medium_storage_units_1",
    "copy-from": "generic_city_building",
    "name": "storage units",
    "sym": 77,
    "color": "white"
  },
  {
    "type": "overmap_terrain",
    "id": "medium_storage_units_2",
    "copy-from": "generic_city_building",
    "name": "storage units",
    "sym": 77,
    "color": "white"
  },
  {
    "type": "overmap_terrain",
    "id": "s_baseballfield_a1",
    "copy-from": "generic_city_building",
    "name": "baseball field",
    "sym": 35,
    "color": "white"
  },
  {
    "type": "overmap_terrain",
    "id": "s_baseballfield_a2",
    "copy-from": "generic_city_building",
    "name": "baseball field",
    "sym": 35,
    "color": "white"
  },
  {
    "type": "overmap_terrain",
    "id": "s_baseballfield_b1",
    "copy-from": "generic_city_building",
    "name": "baseball field",
    "sym": 35,
    "color": "white"
  },
  {
    "type": "overmap_terrain",
    "id": "s_baseballfield_b2",
    "copy-from": "generic_city_building",
    "name": "baseball field",
    "sym": 35,
    "color": "white"
  },
  {
    "type": "overmap_terrain",
    "id": "s_shoppingplaza_a1",
    "copy-from": "generic_city_building",
    "name": "abandoned shopping plaza",
    "sym": 43,
    "color": "red"
  },
  {
    "type": "overmap_terrain",
    "id": "s_shoppingplaza_a2",
    "copy-from": "generic_city_building",
    "name": "abandoned shopping plaza",
    "sym": 43,
    "color": "red"
  },
  {
    "type": "overmap_terrain",
    "id": "s_shoppingplaza_a3",
    "copy-from": "generic_city_building",
    "name": "abandoned shopping plaza",
    "sym": 43,
    "color": "red"
  },
  {
    "type": "overmap_terrain",
    "id": "s_shoppingplaza_a4",
    "copy-from": "generic_city_building",
    "name": "abandoned shopping plaza",
    "sym": 43,
    "color": "red"
  },
  {
    "type": "overmap_terrain",
    "id": "s_shoppingplaza_a5",
    "copy-from": "generic_city_building",
    "name": "abandoned shopping plaza",
    "sym": 43,
    "color": "red"
  },
  {
    "type": "overmap_terrain",
    "id": "s_shoppingplaza_a6",
    "copy-from": "generic_city_building",
    "name": "abandoned shopping plaza",
    "sym": 77,
    "color": "red"
  },
  {
    "type": "overmap_terrain",
    "id": "s_shoppingplaza_b1",
    "copy-from": "generic_city_building",
    "name": "abandoned shopping plaza",
    "sym": 77,
    "color": "red"
  },
  {
    "type": "overmap_terrain",
    "id": "s_shoppingplaza_b2",
    "copy-from": "generic_city_building",
    "name": "abandoned shopping plaza",
    "sym": 77,
    "color": "red"
  },
  {
    "type": "overmap_terrain",
    "id": "s_shoppingplaza_b3",
    "copy-from": "generic_city_building",
    "name": "abandoned shopping plaza",
    "sym": 77,
    "color": "red"
  },
  {
    "type": "overmap_terrain",
    "id": "s_shoppingplaza_b4",
    "copy-from": "generic_city_building",
    "name": "abandoned shopping plaza",
    "sym": 77,
    "color": "red"
  },
  {
    "type": "overmap_terrain",
    "id": "s_shoppingplaza_b5",
    "copy-from": "generic_city_building",
    "name": "abandoned shopping plaza",
    "sym": 77,
    "color": "red"
  },
  {
    "type": "overmap_terrain",
    "id": "s_shoppingplaza_b6",
    "copy-from": "generic_city_building",
    "name": "abandoned shopping plaza",
    "sym": 77,
    "color": "red"
  },
  {
    "type": "overmap_terrain",
    "id": "s_reststop_1",
    "copy-from": "generic_city_building",
    "name": "rest area",
    "sym": 35,
    "color": "blue"
  },
  {
    "type": "overmap_terrain",
    "id": "s_reststop_2",
    "copy-from": "generic_city_building",
    "name": "rest area",
    "sym": 35,
    "color": "blue"
  },
  {
    "type": "overmap_terrain",
    "id": "s_restparking_1",
    "copy-from": "generic_city_building",
    "name": "rest area parking",
    "sym": 43,
    "color": "dark_gray"
  },
  {
    "type": "overmap_terrain",
    "id": "s_restparking_2",
    "copy-from": "generic_city_building",
    "name": "rest area parking",
    "sym": 43,
    "color": "dark_gray"
  },
  {
    "type": "overmap_terrain",
    "id": "zoo_0_0",
    "copy-from": "generic_city_building",
    "name": "zoo parking",
    "sym": 80,
    "color": "i_green"
  },
  {
    "type": "overmap_terrain",
    "id": "zoo_1_0",
    "copy-from": "generic_city_building",
    "name": "zoo parking",
    "sym": 80,
    "color": "i_green"
  },
  {
    "type": "overmap_terrain",
    "id": "zoo_2_0",
    "copy-from": "generic_city_building",
    "name": "zoo pavilion",
    "sym": 80,
    "color": "i_green"
  },
  {
    "type": "overmap_terrain",
    "id": "zoo_0_1",
    "copy-from": "generic_city_building_no_sidewalk",
    "name": "zoo",
    "sym": 90,
    "color": "i_green"
  },
  {
    "type": "overmap_terrain",
    "id": "zoo_1_1",
    "copy-from": "generic_city_building_no_sidewalk",
    "name": "zoo",
    "sym": 90,
    "color": "i_green"
  },
  {
    "type": "overmap_terrain",
    "id": "zoo_2_1",
    "copy-from": "generic_city_building_no_sidewalk",
    "name": "zoo",
    "sym": 90,
    "color": "i_green"
  },
  {
    "type": "overmap_terrain",
    "id": "zoo_0_2",
    "copy-from": "generic_city_building_no_sidewalk",
    "name": "zoo",
    "sym": 90,
    "color": "i_green"
  },
  {
    "type": "overmap_terrain",
    "id": "zoo_1_2",
    "copy-from": "generic_city_building_no_sidewalk",
    "name": "zoo",
    "sym": 90,
    "color": "i_green"
  },
  {
    "type": "overmap_terrain",
    "id": "zoo_2_2",
    "copy-from": "generic_city_building_no_sidewalk",
    "name": "zoo",
    "sym": 90,
    "color": "i_green"
  },
  {
    "type": "overmap_terrain",
    "id": "stadium_0_0",
    "copy-from": "generic_city_building",
    "name": "stadium parking",
    "sym": 43,
    "color": "white"
  },
  {
    "type": "overmap_terrain",
    "id": "stadium_1_0",
    "copy-from": "generic_city_building",
    "name": "stadium parking",
    "sym": 43,
    "color": "white"
  },
  {
    "type": "overmap_terrain",
    "id": "stadium_2_0",
    "copy-from": "generic_city_building",
    "name": "stadium parking",
    "sym": 43,
    "color": "white"
  },
  {
    "type": "overmap_terrain",
    "id": "stadium_3_0",
    "copy-from": "generic_city_building",
    "name": "stadium parking",
    "sym": 43,
    "color": "white"
  },
  {
    "type": "overmap_terrain",
    "id": "stadium_0_1",
    "copy-from": "generic_city_building",
    "name": "stadium",
    "sym": 48,
    "color": "white"
  },
  {
    "type": "overmap_terrain",
    "id": "stadium_1_1",
    "copy-from": "generic_city_building",
    "name": "stadium entrance",
    "sym": 48,
    "color": "white"
  },
  {
    "type": "overmap_terrain",
    "id": "stadium_2_1",
    "copy-from": "generic_city_building",
    "name": "stadium",
    "sym": 48,
    "color": "white"
  },
  {
    "type": "overmap_terrain",
    "id": "stadium_3_1",
    "copy-from": "generic_city_building",
    "name": "stadium",
    "sym": 48,
    "color": "white"
  },
  {
    "type": "overmap_terrain",
    "id": "stadium_0_2",
    "copy-from": "generic_city_building",
    "name": "stadium",
    "sym": 48,
    "color": "white"
  },
  {
    "type": "overmap_terrain",
    "id": "stadium_1_2",
    "copy-from": "generic_city_building",
    "name": "stadium field",
    "sym": 88,
    "color": "green"
  },
  {
    "type": "overmap_terrain",
    "id": "stadium_2_2",
    "copy-from": "generic_city_building",
    "name": "stadium field",
    "sym": 88,
    "color": "green"
  },
  {
    "type": "overmap_terrain",
    "id": "stadium_3_2",
    "copy-from": "generic_city_building",
    "name": "stadium",
    "sym": 48,
    "color": "white"
  },
  {
    "type": "overmap_terrain",
    "id": "stadium_0_3",
    "copy-from": "generic_city_building",
    "name": "stadium",
    "sym": 48,
    "color": "white"
  },
  {
    "type": "overmap_terrain",
    "id": "stadium_1_3",
    "copy-from": "generic_city_building",
    "name": "stadium field",
    "sym": 88,
    "color": "green"
  },
  {
    "type": "overmap_terrain",
    "id": "stadium_2_3",
    "copy-from": "generic_city_building",
    "name": "stadium field",
    "sym": 88,
    "color": "green"
  },
  {
    "type": "overmap_terrain",
    "id": "stadium_3_3",
    "copy-from": "generic_city_building",
    "name": "stadium",
    "sym": 48,
    "color": "white"
  },
  {
    "type": "overmap_terrain",
    "id": "stadium_0_4",
    "copy-from": "generic_city_building",
    "name": "stadium garage",
    "sym": 48,
    "color": "white"
  },
  {
    "type": "overmap_terrain",
    "id": "stadium_1_4",
    "copy-from": "generic_city_building",
    "name": "stadium",
    "sym": 48,
    "color": "white"
  },
  {
    "type": "overmap_terrain",
    "id": "stadium_2_4",
    "copy-from": "generic_city_building",
    "name": "stadium",
    "sym": 48,
    "color": "white"
  },
  {
    "type": "overmap_terrain",
    "id": "stadium_3_4",
    "copy-from": "generic_city_building",
    "name": "stadium bar",
    "sym": 48,
    "color": "white"
  },
  {
    "type": "overmap_terrain",
    "id": "headshop",
    "copy-from": "generic_city_building",
    "name": "Head Shop",
    "sym": 48,
    "color": "i_white"
  },
  {
    "type": "overmap_terrain",
    "id": "natural_spring",
    "copy-from": "generic_city_building_no_sidewalk",
    "name": "Natural Spring",
    "sym": 111,
    "color": "blue"
  },
  {
    "type": "overmap_terrain",
    "id": "movietheater_0_0",
    "copy-from": "generic_city_building",
    "name": "movie theater",
    "sym": 77,
    "color": "i_yellow"
  },
  {
    "type": "overmap_terrain",
    "id": "movietheater_1_0",
    "copy-from": "generic_city_building",
    "name": "movie theater entrance",
    "sym": 77,
    "color": "i_yellow"
  },
  {
    "type": "overmap_terrain",
    "id": "movietheater_2_0",
    "copy-from": "generic_city_building",
    "name": "movie theater",
    "sym": 77,
    "color": "i_yellow"
  },
  {
    "type": "overmap_terrain",
    "id": "movietheater_0_1",
    "copy-from": "generic_city_building",
    "name": "movie theater",
    "sym": 77,
    "color": "i_yellow"
  },
  {
    "type": "overmap_terrain",
    "id": "movietheater_1_1",
    "name": "movie theater",
    "copy-from": "generic_city_building",
    "sym": 77,
    "color": "i_yellow"
  },
  {
    "type": "overmap_terrain",
    "id": "movietheater_2_1",
    "copy-from": "generic_city_building",
    "name": "movie theater",
    "sym": 77,
    "color": "i_yellow"
  },
  {
    "type": "overmap_terrain",
    "id": "movietheater_0_2",
    "copy-from": "generic_city_building",
    "name": "movie theater",
    "sym": 77,
    "color": "i_yellow"
  },
  {
    "type": "overmap_terrain",
    "id": "movietheater_1_2",
    "copy-from": "generic_city_building",
    "name": "movie theater",
    "sym": 77,
    "color": "i_yellow"
  },
  {
    "type": "overmap_terrain",
    "id": "movietheater_2_2",
    "copy-from": "generic_city_building",
    "name": "movie theater",
    "sym": 77,
    "color": "i_yellow"
  },
  {
    "type": "overmap_terrain",
    "id": "paintball_field",
    "copy-from": "generic_city_building",
    "name": "paintball field",
    "sym": 112,
    "color": "red"
  },
  {
    "type": "overmap_terrain",
    "id": "smoke_lounge",
    "copy-from": "generic_city_building",
    "name": "smoking lounge",
    "sym": 115,
    "color": "white"
  },
  {
    "type": "overmap_terrain",
    "id": "music_venue",
    "copy-from": "generic_city_building",
    "name": "music venue",
    "sym": 77,
    "color": "white"
  },
  {
    "type": "overmap_terrain",
    "id": "gambling_hall",
    "copy-from": "generic_city_building",
    "name": "gambling hall",
    "sym": 103,
    "color": "blue"
  },
  {
    "type": "overmap_terrain",
    "id": "homelesscamp",
    "copy-from": "generic_city_building_no_sidewalk",
    "name": "homeless camp",
    "sym": 72,
    "color": "green"
  },
  {
    "type": "overmap_terrain",
    "id": "smallscrapyard",
    "copy-from": "generic_city_building_no_sidewalk",
    "name": "small scrap yard",
    "sym": 115,
    "color": "red"
  },
  {
    "type": "overmap_terrain",
    "id": "stripclub",
    "copy-from": "generic_city_building",
    "name": "strip club",
    "sym": 115,
    "color": "i_red"
  },
  {
    "type": "overmap_terrain",
    "id": "trailerparksmall0",
    "copy-from": "generic_city_building_no_sidewalk",
    "name": "trailer park",
    "sym": 35,
    "color": "white"
  },
  {
    "type": "overmap_terrain",
    "id": "trailerparksmall1",
    "copy-from": "generic_city_building_no_sidewalk",
    "name": "trailer park",
    "sym": 35,
    "color": "i_white"
  },
  {
    "type": "overmap_terrain",
    "id": "trailerparksmall2",
    "copy-from": "generic_city_building_no_sidewalk",
    "name": "trailer park",
    "sym": 35,
    "color": "white"
  },
  {
    "type": "overmap_terrain",
    "id": "mass_grave",
    "name": "mass grave",
    "sym": 88,
    "color": "yellow"
  },
  {
    "type": "overmap_terrain",
    "id": "railroad",
    "name": "railroad",
    "color": "light_green",
    "see_cost": 2,
    "mapgen_straight": [ { "method": "builtin", "name": "railroad_straight" } ],
    "mapgen_curved": [ { "method": "builtin", "name": "railroad_curved" } ],
    "mapgen_end": [ { "method": "builtin", "name": "railroad_end" } ],
    "mapgen_tee": [ { "method": "builtin", "name": "railroad_tee" } ],
    "mapgen_four_way": [ { "method": "builtin", "name": "railroad_four_way" } ],
    "flags": [ "LINEAR" ]
  },
  {
    "type": "overmap_terrain",
    "id": "railroad_bridge",
    "name": "railroad bridge",
    "sym": 4194424,
    "color": "light_cyan",
    "see_cost": 2,
    "mapgen": [ { "method": "builtin", "name": "railroad_bridge" } ],
    "flags": [ "RIVER" ]
  },
  {
    "type": "overmap_terrain",
    "id": "railroad_level_crossing",
    "name": "railroad level crossing",
    "sym": 4194414,
    "color": "red",
    "see_cost": 2,
    "extras": "road"
  },
  {
    "abstract": "generic_railroad_station",
    "type": "overmap_terrain",
    "name": "railroad station",
    "copy-from": "generic_city_building_no_sidewalk",
    "sym": 82,
    "color": "light_green"
  },
  {
    "abstract": "generic_railroad_station_under",
    "type": "overmap_terrain",
    "copy-from": "generic_railroad_station",
    "color": "dark_gray"
  },
  {
    "abstract": "generic_railroad_station_parking_lot",
    "type": "overmap_terrain",
    "name": "railroad station parking lot",
    "copy-from": "generic_railroad_station",
    "sym": 79,
    "color": "dark_gray"
  },
  {
    "id": "railroad_station_0_1",
    "type": "overmap_terrain",
    "copy-from": "generic_railroad_station",
    "sym": 4194424
  },
  {
    "id": "railroad_station_0_2",
    "type": "overmap_terrain",
    "copy-from": "generic_railroad_station",
    "sym": 4194424
  },
  {
    "id": "railroad_station_0_3",
    "type": "overmap_terrain",
    "copy-from": "generic_railroad_station",
    "sym": 4194424
  },
  {
    "id": "railroad_station_0_4",
    "type": "overmap_terrain",
    "copy-from": "generic_railroad_station",
    "sym": 4194424
  },
  {
    "id": "railroad_station_1_1",
    "type": "overmap_terrain",
    "copy-from": "generic_railroad_station"
  },
  {
    "id": "railroad_station_1_2",
    "type": "overmap_terrain",
    "copy-from": "generic_railroad_station"
  },
  {
    "id": "railroad_station_1_3",
    "type": "overmap_terrain",
    "copy-from": "generic_railroad_station"
  },
  {
    "id": "railroad_station_1_4",
    "type": "overmap_terrain",
    "copy-from": "generic_railroad_station"
  },
  {
    "id": "railroad_station_2_1",
    "type": "overmap_terrain",
    "copy-from": "generic_railroad_station_parking_lot"
  },
  {
    "id": "railroad_station_2_2",
    "type": "overmap_terrain",
    "copy-from": "generic_railroad_station_parking_lot"
  },
  {
    "id": "railroad_station_2_3",
    "type": "overmap_terrain",
    "copy-from": "generic_railroad_station_parking_lot"
  },
  {
    "id": "railroad_station_2_4",
    "type": "overmap_terrain",
    "copy-from": "generic_railroad_station_parking_lot"
  },
  {
    "id": "railroad_station_under_0_1",
    "type": "overmap_terrain",
    "copy-from": "generic_railroad_station_under"
  },
  {
    "id": "railroad_station_under_0_2",
    "type": "overmap_terrain",
    "copy-from": "generic_railroad_station_under"
  },
  {
    "id": "railroad_station_under_0_3",
    "type": "overmap_terrain",
    "copy-from": "generic_railroad_station_under"
  },
  {
    "id": "railroad_station_under_1_1",
    "type": "overmap_terrain",
    "copy-from": "generic_railroad_station_under"
  },
  {
    "id": "railroad_station_under_1_2",
    "type": "overmap_terrain",
    "copy-from": "generic_railroad_station_under"
  },
  {
    "id": "railroad_station_under_1_3",
    "type": "overmap_terrain",
    "copy-from": "generic_railroad_station_under"
  },
  {
    "type": "overmap_terrain",
    "id": "forest_trail",
    "name": "forest trail",
    "sym": 84,
    "color": "green",
    "mapgen_straight": [ { "method": "builtin", "name": "forest_trail_straight" } ],
    "mapgen_curved": [ { "method": "builtin", "name": "forest_trail_curved" } ],
    "mapgen_end": [ { "method": "builtin", "name": "forest_trail_straight" } ],
    "mapgen_tee": [ { "method": "builtin", "name": "forest_trail_tee" } ],
    "mapgen_four_way": [ { "method": "builtin", "name": "forest_trail_four_way" } ],
    "flags": [ "LINEAR" ]
  },
  {
    "type": "overmap_terrain",
    "id": "trailhead",
    "name": "trailhead",
    "sym": 84,
    "color": "brown"
  },
  {
    "type": "overmap_terrain",
    "id": "veterinarian",
    "name": "veterinarian clinic",
    "copy-from": "generic_city_building",
    "color": "i_pink"
  },
  {
    "type": "overmap_terrain",
    "id": "museum",
    "name": "museum",
    "copy-from": "generic_city_building",
    "sym": 77,
    "color": "white"
  },
  {
    "type": "overmap_terrain",
    "id": "mortuary",
    "name": "mortuary",
    "copy-from": "generic_city_building",
    "sym": 77,
    "color": "i_blue",
    "mondensity": 6
  },
  {
    "type": "overmap_terrain",
    "id": "s_laundromat",
    "name": "laundromat",
    "copy-from": "generic_city_building",
    "color": "white_white"
  },
  {
    "type": "overmap_terrain",
    "id": "s_jewelry",
    "name": "jewelry store",
    "copy-from": "generic_city_building",
    "sym": 74,
    "color": "white"
  },
  {
    "type": "overmap_terrain",
    "abstract": "generic_motel",
    "name": "2-story motel",
    "copy-from": "generic_city_building",
    "sym": 104,
    "color": "light_blue"
  },
  {
    "type": "overmap_terrain",
    "id": "2fmotel_entrance",
    "copy-from": "generic_motel"
  },
  {
    "type": "overmap_terrain",
    "id": "2fmotel_1",
    "copy-from": "generic_motel"
  },
  {
    "type": "overmap_terrain",
    "id": "2fmotel_2",
    "copy-from": "generic_motel"
  },
  {
    "type": "overmap_terrain",
    "id": "2fmotel_3",
    "copy-from": "generic_motel"
  },
  {
    "type": "overmap_terrain",
    "id": "2fmotel_entrance_f2",
    "copy-from": "generic_motel"
  },
  {
    "type": "overmap_terrain",
    "id": "2fmotel_1_f2",
    "copy-from": "generic_motel"
  },
  {
    "type": "overmap_terrain",
    "id": "2fmotel_2_f2",
    "copy-from": "generic_motel"
  },
  {
    "type": "overmap_terrain",
    "id": "2fmotel_3_f2",
    "copy-from": "generic_motel"
  },
  {
    "type": "overmap_terrain",
    "id": "2fmotel_1_r",
    "copy-from": "generic_motel"
  },
  {
    "type": "overmap_terrain",
    "id": "2fmotel_2_r",
    "copy-from": "generic_motel"
  },
  {
    "type": "overmap_terrain",
    "id": "2fmotel_3_r",
    "copy-from": "generic_motel"
  },
  {
    "type": "overmap_terrain",
    "abstract": "generic_large_office_tower",
    "name": "Large Office Tower",
    "copy-from": "generic_city_building",
    "sym": 84,
    "color": "white"
  },
  {
    "type": "overmap_terrain",
    "id": "home_improvement",
    "name": "home improvement store",
    "copy-from": "generic_city_building",
    "color": "c_yellow_green"
  },
  {
    "type": "overmap_terrain",
    "id": "loffice_tower_1",
    "copy-from": "generic_large_office_tower"
  },
  {
    "type": "overmap_terrain",
    "id": "loffice_tower_2",
    "copy-from": "generic_large_office_tower"
  },
  {
    "type": "overmap_terrain",
    "id": "loffice_tower_3",
    "copy-from": "generic_large_office_tower"
  },
  {
    "type": "overmap_terrain",
    "id": "loffice_tower_4",
    "copy-from": "generic_large_office_tower"
  },
  {
    "type": "overmap_terrain",
    "id": "loffice_tower_5",
    "copy-from": "generic_large_office_tower"
  },
  {
    "type": "overmap_terrain",
    "id": "loffice_tower_6",
    "copy-from": "generic_large_office_tower"
  },
  {
    "type": "overmap_terrain",
    "id": "loffice_tower_7",
    "copy-from": "generic_large_office_tower"
  },
  {
    "type": "overmap_terrain",
    "id": "loffice_tower_8",
    "copy-from": "generic_large_office_tower"
  },
  {
    "type": "overmap_terrain",
    "id": "loffice_tower_9",
    "copy-from": "generic_large_office_tower"
  },
  {
    "type": "overmap_terrain",
    "id": "loffice_tower_10",
    "copy-from": "generic_large_office_tower"
  },
  {
    "type": "overmap_terrain",
    "id": "loffice_tower_11",
    "copy-from": "generic_large_office_tower"
  },
  {
    "type": "overmap_terrain",
    "id": "loffice_tower_12",
    "copy-from": "generic_large_office_tower"
  },
  {
    "type": "overmap_terrain",
    "id": "loffice_tower_13",
    "copy-from": "generic_large_office_tower"
  },
  {
    "type": "overmap_terrain",
    "id": "loffice_tower_14",
    "copy-from": "generic_large_office_tower"
  },
  {
    "type": "overmap_terrain",
    "id": "loffice_tower_15",
    "copy-from": "generic_large_office_tower"
  },
  {
    "type": "overmap_terrain",
    "id": "loffice_tower_16",
    "copy-from": "generic_large_office_tower"
  },
  {
    "type": "overmap_terrain",
    "id": "animalpound",
    "name": "animal pound",
    "copy-from": "generic_city_building",
    "sym": 84,
    "color": "i_brown"
  },
  {
    "type": "overmap_terrain",
    "id": "animalshelter",
    "name": "animal shelter",
    "copy-from": "generic_city_building",
    "color": "i_pink"
  },
  {
    "type": "overmap_terrain",
    "id": "s_antique",
    "name": "antique store",
    "copy-from": "generic_city_building",
    "sym": 65,
    "color": "brown"
  },
  {
    "type": "overmap_terrain",
    "id": "s_arcade",
    "name": "arcade",
    "copy-from": "generic_city_building",
    "sym": 65,
    "color": "cyan"
  },
  {
    "type": "overmap_terrain",
    "id": "bowling_alley",
    "name": "bowling alley",
    "copy-from": "generic_city_building",
    "sym": 66,
    "color": "red"
  },
  {
    "type": "overmap_terrain",
    "id": "gym",
    "name": "boxing gym",
    "copy-from": "generic_city_building",
    "color": "yellow_cyan"
  },
  {
    "type": "overmap_terrain",
    "id": "gym_fitness",
    "name": "fitness gym",
    "copy-from": "generic_city_building",
    "color": "i_light_cyan"
  },
  {
    "type": "overmap_terrain",
    "id": "dojo",
    "name": "dojo",
    "copy-from": "generic_city_building",
    "color": "i_light_cyan"
  },
  {
    "type": "overmap_terrain",
    "id": "fire_station",
    "name": "fire station",
    "copy-from": "generic_city_building",
    "sym": 70,
    "color": "red"
  },
  {
    "type": "overmap_terrain",
    "id": "s_gardening",
    "name": "gardening supply",
    "copy-from": "generic_city_building",
    "sym": 70,
    "color": "green"
  },
  {
    "type": "overmap_terrain",
    "id": "craft_shop",
    "name": "craft shop",
    "copy-from": "generic_city_building",
    "sym": 115,
    "color": "cyan"
  }
]<|MERGE_RESOLUTION|>--- conflicted
+++ resolved
@@ -2044,3800 +2044,10 @@
   },
   {
     "type": "overmap_terrain",
-<<<<<<< HEAD
-    "id": "mall_a_4",
-    "name": "mall - utilities",
-    "copy-from": "generic_mall",
-    "sym": 77,
-    "color": "i_red"
-  },
-  {
-    "type": "overmap_terrain",
-    "id": "mall_a_5",
-    "name": "mall - utilities",
-    "copy-from": "generic_mall",
-    "sym": 77,
-    "color": "i_red"
-  },
-  {
-    "type": "overmap_terrain",
-    "id": "mall_a_6",
-    "name": "road",
-    "copy-from": "generic_mall",
-    "sym": 4194424,
-    "color": "dark_gray"
-  },
-  {
-    "type": "overmap_terrain",
-    "id": "mall_a_7",
-    "name": "lot",
-    "copy-from": "generic_mall",
-    "sym": 79,
-    "color": "dark_gray"
-  },
-  {
-    "type": "overmap_terrain",
-    "id": "mall_a_8",
-    "name": "lot",
-    "copy-from": "generic_mall",
-    "sym": 79,
-    "color": "dark_gray"
-  },
-  {
-    "type": "overmap_terrain",
-    "id": "mall_a_9",
-    "name": "lot",
-    "copy-from": "generic_mall",
-    "sym": 79,
-    "color": "dark_gray"
-  },
-  {
-    "type": "overmap_terrain",
-    "id": "mall_a_10",
-    "name": "road",
-    "copy-from": "generic_mall",
-    "sym": 4194424,
-    "color": "dark_gray"
-  },
-  {
-    "type": "overmap_terrain",
-    "id": "mall_a_11",
-    "copy-from": "generic_mall",
-    "sym": 77,
-    "color": "i_red"
-  },
-  {
-    "type": "overmap_terrain",
-    "id": "mall_a_12",
-    "copy-from": "generic_mall",
-    "sym": 77,
-    "color": "i_red"
-  },
-  {
-    "type": "overmap_terrain",
-    "id": "mall_a_13",
-    "copy-from": "generic_mall",
-    "sym": 77,
-    "color": "i_red"
-  },
-  {
-    "type": "overmap_terrain",
-    "id": "mall_a_14",
-    "name": "mall - entrance",
-    "copy-from": "generic_mall",
-    "sym": 77,
-    "color": "i_light_red"
-  },
-  {
-    "type": "overmap_terrain",
-    "id": "mall_a_15",
-    "name": "road",
-    "copy-from": "generic_mall",
-    "sym": 4194413,
-    "color": "dark_gray"
-  },
-  {
-    "type": "overmap_terrain",
-    "id": "mall_a_16",
-    "name": "road",
-    "copy-from": "generic_mall",
-    "sym": 4194417,
-    "color": "dark_gray"
-  },
-  {
-    "type": "overmap_terrain",
-    "id": "mall_a_17",
-    "name": "road",
-    "copy-from": "generic_mall",
-    "sym": 4194417,
-    "color": "dark_gray"
-  },
-  {
-    "type": "overmap_terrain",
-    "id": "mall_a_18",
-    "name": "road",
-    "copy-from": "generic_mall",
-    "sym": 4194411,
-    "color": "dark_gray"
-  },
-  {
-    "type": "overmap_terrain",
-    "id": "mall_a_19",
-    "name": "road",
-    "copy-from": "generic_mall",
-    "sym": 4194424,
-    "color": "dark_gray"
-  },
-  {
-    "type": "overmap_terrain",
-    "id": "mall_a_20",
-    "name": "mall - food court",
-    "copy-from": "generic_mall",
-    "sym": 77,
-    "color": "i_light_red"
-  },
-  {
-    "type": "overmap_terrain",
-    "id": "mall_a_21",
-    "copy-from": "generic_mall",
-    "sym": 77,
-    "color": "i_red"
-  },
-  {
-    "type": "overmap_terrain",
-    "id": "mall_a_22",
-    "copy-from": "generic_mall",
-    "sym": 77,
-    "color": "i_red"
-  },
-  {
-    "type": "overmap_terrain",
-    "id": "mall_a_23",
-    "copy-from": "generic_mall",
-    "sym": 77,
-    "color": "i_red"
-  },
-  {
-    "type": "overmap_terrain",
-    "id": "mall_a_24",
-    "copy-from": "generic_mall",
-    "sym": 77,
-    "color": "i_red"
-  },
-  {
-    "type": "overmap_terrain",
-    "id": "mall_a_25",
-    "copy-from": "generic_mall",
-    "sym": 77,
-    "color": "i_red"
-  },
-  {
-    "type": "overmap_terrain",
-    "id": "mall_a_26",
-    "copy-from": "generic_mall",
-    "sym": 77,
-    "color": "i_red"
-  },
-  {
-    "type": "overmap_terrain",
-    "id": "mall_a_27",
-    "name": "road",
-    "copy-from": "generic_mall",
-    "sym": 4194424,
-    "color": "dark_gray"
-  },
-  {
-    "type": "overmap_terrain",
-    "id": "mall_a_28",
-    "name": "road",
-    "copy-from": "generic_mall",
-    "sym": 4194424,
-    "color": "dark_gray"
-  },
-  {
-    "type": "overmap_terrain",
-    "id": "mall_a_29",
-    "name": "mall - food court",
-    "copy-from": "generic_mall",
-    "sym": 77,
-    "color": "i_light_red"
-  },
-  {
-    "type": "overmap_terrain",
-    "id": "mall_a_30",
-    "copy-from": "generic_mall",
-    "sym": 77,
-    "color": "i_red"
-  },
-  {
-    "type": "overmap_terrain",
-    "id": "mall_a_31",
-    "copy-from": "generic_mall",
-    "sym": 77,
-    "color": "i_red"
-  },
-  {
-    "type": "overmap_terrain",
-    "id": "mall_a_32",
-    "copy-from": "generic_mall",
-    "sym": 77,
-    "color": "i_red"
-  },
-  {
-    "type": "overmap_terrain",
-    "id": "mall_a_33",
-    "copy-from": "generic_mall",
-    "sym": 77,
-    "color": "i_red"
-  },
-  {
-    "type": "overmap_terrain",
-    "id": "mall_a_34",
-    "copy-from": "generic_mall",
-    "sym": 77,
-    "color": "i_red"
-  },
-  {
-    "type": "overmap_terrain",
-    "id": "mall_a_35",
-    "copy-from": "generic_mall",
-    "sym": 77,
-    "color": "i_red"
-  },
-  {
-    "type": "overmap_terrain",
-    "id": "mall_a_36",
-    "name": "road",
-    "copy-from": "generic_mall",
-    "sym": 4194424,
-    "color": "dark_gray"
-  },
-  {
-    "type": "overmap_terrain",
-    "id": "mall_a_37",
-    "name": "road",
-    "copy-from": "generic_mall",
-    "sym": 4194424,
-    "color": "dark_gray"
-  },
-  {
-    "type": "overmap_terrain",
-    "id": "mall_a_38",
-    "copy-from": "generic_mall",
-    "sym": 77,
-    "color": "i_red"
-  },
-  {
-    "type": "overmap_terrain",
-    "id": "mall_a_39",
-    "copy-from": "generic_mall",
-    "sym": 77,
-    "color": "i_red"
-  },
-  {
-    "type": "overmap_terrain",
-    "id": "mall_a_40",
-    "copy-from": "generic_mall",
-    "sym": 77,
-    "color": "i_red"
-  },
-  {
-    "type": "overmap_terrain",
-    "id": "mall_a_41",
-    "copy-from": "generic_mall",
-    "sym": 77,
-    "color": "i_red"
-  },
-  {
-    "type": "overmap_terrain",
-    "id": "mall_a_42",
-    "copy-from": "generic_mall",
-    "sym": 77,
-    "color": "i_red"
-  },
-  {
-    "type": "overmap_terrain",
-    "id": "mall_a_43",
-    "copy-from": "generic_mall",
-    "sym": 77,
-    "color": "i_red"
-  },
-  {
-    "type": "overmap_terrain",
-    "id": "mall_a_44",
-    "copy-from": "generic_mall",
-    "sym": 77,
-    "color": "i_red"
-  },
-  {
-    "type": "overmap_terrain",
-    "id": "mall_a_45",
-    "name": "road",
-    "copy-from": "generic_mall",
-    "sym": 4194424,
-    "color": "dark_gray"
-  },
-  {
-    "type": "overmap_terrain",
-    "id": "mall_a_46",
-    "name": "road",
-    "copy-from": "generic_mall",
-    "sym": 4194424,
-    "color": "dark_gray"
-  },
-  {
-    "type": "overmap_terrain",
-    "id": "mall_a_47",
-    "name": "mall - entrance",
-    "copy-from": "generic_mall",
-    "sym": 77,
-    "color": "i_light_red"
-  },
-  {
-    "type": "overmap_terrain",
-    "id": "mall_a_48",
-    "copy-from": "generic_mall",
-    "sym": 77,
-    "color": "i_red"
-  },
-  {
-    "type": "overmap_terrain",
-    "id": "mall_a_49",
-    "copy-from": "generic_mall",
-    "sym": 77,
-    "color": "i_red"
-  },
-  {
-    "type": "overmap_terrain",
-    "id": "mall_a_50",
-    "copy-from": "generic_mall",
-    "sym": 77,
-    "color": "i_red"
-  },
-  {
-    "type": "overmap_terrain",
-    "id": "mall_a_51",
-    "copy-from": "generic_mall",
-    "sym": 77,
-    "color": "i_red"
-  },
-  {
-    "type": "overmap_terrain",
-    "id": "mall_a_52",
-    "copy-from": "generic_mall",
-    "sym": 77,
-    "color": "i_red"
-  },
-  {
-    "type": "overmap_terrain",
-    "id": "mall_a_53",
-    "name": "mall - entrance",
-    "copy-from": "generic_mall",
-    "sym": 77,
-    "color": "i_light_red"
-  },
-  {
-    "type": "overmap_terrain",
-    "id": "mall_a_54",
-    "name": "road",
-    "copy-from": "generic_mall",
-    "sym": 4194424,
-    "color": "dark_gray"
-  },
-  {
-    "type": "overmap_terrain",
-    "id": "mall_a_55",
-    "name": "road",
-    "copy-from": "generic_mall",
-    "sym": 4194424,
-    "color": "dark_gray"
-  },
-  {
-    "type": "overmap_terrain",
-    "id": "mall_a_56",
-    "copy-from": "generic_mall",
-    "sym": 77,
-    "color": "i_red"
-  },
-  {
-    "type": "overmap_terrain",
-    "id": "mall_a_57",
-    "copy-from": "generic_mall",
-    "sym": 77,
-    "color": "i_red"
-  },
-  {
-    "type": "overmap_terrain",
-    "id": "mall_a_58",
-    "copy-from": "generic_mall",
-    "sym": 77,
-    "color": "i_red"
-  },
-  {
-    "type": "overmap_terrain",
-    "id": "mall_a_59",
-    "copy-from": "generic_mall",
-    "sym": 77,
-    "color": "i_red"
-  },
-  {
-    "type": "overmap_terrain",
-    "id": "mall_a_60",
-    "copy-from": "generic_mall",
-    "sym": 77,
-    "color": "i_red"
-  },
-  {
-    "type": "overmap_terrain",
-    "id": "mall_a_61",
-    "copy-from": "generic_mall",
-    "sym": 77,
-    "color": "i_red"
-  },
-  {
-    "type": "overmap_terrain",
-    "id": "mall_a_62",
-    "copy-from": "generic_mall",
-    "sym": 77,
-    "color": "i_red"
-  },
-  {
-    "type": "overmap_terrain",
-    "id": "mall_a_63",
-    "name": "road",
-    "copy-from": "generic_mall",
-    "sym": 4194424,
-    "color": "dark_gray"
-  },
-  {
-    "type": "overmap_terrain",
-    "id": "mall_a_64",
-    "name": "road",
-    "copy-from": "generic_mall",
-    "sym": 4194424,
-    "color": "dark_gray"
-  },
-  {
-    "type": "overmap_terrain",
-    "id": "mall_a_65",
-    "copy-from": "generic_mall",
-    "sym": 77,
-    "color": "i_red"
-  },
-  {
-    "type": "overmap_terrain",
-    "id": "mall_a_66",
-    "copy-from": "generic_mall",
-    "sym": 77,
-    "color": "i_red"
-  },
-  {
-    "type": "overmap_terrain",
-    "id": "mall_a_67",
-    "copy-from": "generic_mall",
-    "sym": 77,
-    "color": "i_red"
-  },
-  {
-    "type": "overmap_terrain",
-    "id": "mall_a_68",
-    "name": "mall - entrance",
-    "copy-from": "generic_mall",
-    "sym": 77,
-    "color": "i_light_red"
-  },
-  {
-    "type": "overmap_terrain",
-    "id": "mall_a_69",
-    "copy-from": "generic_mall",
-    "sym": 77,
-    "color": "i_red"
-  },
-  {
-    "type": "overmap_terrain",
-    "id": "mall_a_70",
-    "copy-from": "generic_mall",
-    "sym": 77,
-    "color": "i_red"
-  },
-  {
-    "type": "overmap_terrain",
-    "id": "mall_a_71",
-    "copy-from": "generic_mall",
-    "sym": 77,
-    "color": "i_red"
-  },
-  {
-    "type": "overmap_terrain",
-    "id": "mall_a_72",
-    "name": "road",
-    "copy-from": "generic_mall",
-    "sym": 4194424,
-    "color": "dark_gray"
-  },
-  {
-    "type": "overmap_terrain",
-    "id": "mall_a_73",
-    "name": "road",
-    "copy-from": "generic_mall",
-    "sym": 4194413,
-    "color": "dark_gray"
-  },
-  {
-    "type": "overmap_terrain",
-    "id": "mall_a_74",
-    "name": "road",
-    "copy-from": "generic_mall",
-    "sym": 4194417,
-    "color": "dark_gray"
-  },
-  {
-    "type": "overmap_terrain",
-    "id": "mall_a_75",
-    "name": "road",
-    "copy-from": "generic_mall",
-    "sym": 4194417,
-    "color": "dark_gray"
-  },
-  {
-    "type": "overmap_terrain",
-    "id": "mall_a_76",
-    "name": "road",
-    "copy-from": "generic_mall",
-    "sym": 4194417,
-    "color": "dark_gray"
-  },
-  {
-    "type": "overmap_terrain",
-    "id": "mall_a_77",
-    "name": "road",
-    "copy-from": "generic_mall",
-    "sym": 4194423,
-    "color": "dark_gray"
-  },
-  {
-    "type": "overmap_terrain",
-    "id": "mall_a_78",
-    "name": "road",
-    "copy-from": "generic_mall",
-    "sym": 4194417,
-    "color": "dark_gray"
-  },
-  {
-    "type": "overmap_terrain",
-    "id": "mall_a_79",
-    "name": "road",
-    "copy-from": "generic_mall",
-    "sym": 4194417,
-    "color": "dark_gray"
-  },
-  {
-    "type": "overmap_terrain",
-    "id": "mall_a_80",
-    "name": "road",
-    "copy-from": "generic_mall",
-    "sym": 4194417,
-    "color": "dark_gray"
-  },
-  {
-    "type": "overmap_terrain",
-    "id": "mall_a_81",
-    "name": "road",
-    "copy-from": "generic_mall",
-    "sym": 4194410,
-    "color": "dark_gray"
-  },
-  {
-    "type": "overmap_terrain",
-    "id": "necropolis_a_1",
-    "name": "field",
-    "sym": 46,
-    "color": "brown",
-    "see_cost": 5,
-    "mondensity": 2,
-    "flags": [ "SIDEWALK" ]
-  },
-  {
-    "type": "overmap_terrain",
-    "id": "necropolis_a_2",
-    "name": "house",
-    "sym": 118,
-    "color": "light_green",
-    "see_cost": 5,
-    "mondensity": 2,
-    "flags": [ "SIDEWALK" ]
-  },
-  {
-    "type": "overmap_terrain",
-    "id": "necropolis_a_3",
-    "name": "field",
-    "sym": 46,
-    "color": "brown",
-    "see_cost": 5,
-    "mondensity": 2,
-    "flags": [ "SIDEWALK" ]
-  },
-  {
-    "type": "overmap_terrain",
-    "id": "necropolis_a_4",
-    "name": "field",
-    "sym": 46,
-    "color": "brown",
-    "see_cost": 5,
-    "mondensity": 2,
-    "flags": [ "SIDEWALK" ]
-  },
-  {
-    "type": "overmap_terrain",
-    "id": "necropolis_a_5",
-    "name": "abandoned store",
-    "sym": 62,
-    "color": "h_dark_gray",
-    "see_cost": 5,
-    "mondensity": 2
-  },
-  {
-    "type": "overmap_terrain",
-    "id": "necropolis_a_6",
-    "name": "road",
-    "color": "dark_gray",
-    "sym": 4194424,
-    "see_cost": 5,
-    "mondensity": 2
-  },
-  {
-    "type": "overmap_terrain",
-    "id": "necropolis_a_7",
-    "name": "pump station",
-    "sym": 80,
-    "color": "red",
-    "see_cost": 5,
-    "mondensity": 2,
-    "flags": [ "KNOWN_DOWN" ]
-  },
-  {
-    "type": "overmap_terrain",
-    "id": "necropolis_a_8",
-    "name": "pump station",
-    "sym": 80,
-    "color": "red",
-    "see_cost": 5,
-    "mondensity": 2,
-    "flags": [ "KNOWN_DOWN", "SIDEWALK" ]
-  },
-  {
-    "type": "overmap_terrain",
-    "id": "necropolis_a_9",
-    "name": "field",
-    "sym": 46,
-    "color": "brown",
-    "see_cost": 5,
-    "mondensity": 2,
-    "flags": [ "SIDEWALK" ]
-  },
-  {
-    "type": "overmap_terrain",
-    "id": "necropolis_a_10",
-    "name": "house",
-    "sym": 62,
-    "color": "light_green",
-    "see_cost": 5,
-    "mondensity": 2,
-    "flags": [ "SIDEWALK" ]
-  },
-  {
-    "type": "overmap_terrain",
-    "id": "necropolis_a_11",
-    "name": "road",
-    "color": "dark_gray",
-    "sym": 4194424,
-    "see_cost": 5,
-    "mondensity": 2,
-    "extras": "road",
-    "flags": [ "SIDEWALK" ]
-  },
-  {
-    "type": "overmap_terrain",
-    "id": "necropolis_a_12",
-    "name": "gardening store",
-    "sym": 60,
-    "color": "light_green_yellow",
-    "see_cost": 5,
-    "mondensity": 2,
-    "flags": [ "SIDEWALK" ]
-  },
-  {
-    "type": "overmap_terrain",
-    "id": "necropolis_a_13",
-    "name": "salon",
-    "sym": 83,
-    "color": "white",
-    "see_cost": 5,
-    "mondensity": 2,
-    "flags": [ "SIDEWALK" ]
-  },
-  {
-    "type": "overmap_terrain",
-    "id": "necropolis_a_14",
-    "name": "crater",
-    "sym": 79,
-    "color": "red",
-    "see_cost": 5,
-    "mondensity": 2,
-    "flags": [ "SIDEWALK" ]
-  },
-  {
-    "type": "overmap_terrain",
-    "id": "necropolis_a_15",
-    "name": "road",
-    "mondensity": 2,
-    "see_cost": 5,
-    "sym": 4194424,
-    "color": "dark_gray"
-  },
-  {
-    "type": "overmap_terrain",
-    "id": "necropolis_a_16",
-    "name": "police station",
-    "sym": 60,
-    "color": "h_yellow",
-    "see_cost": 5,
-    "mondensity": 2,
-    "flags": [ "SIDEWALK" ]
-  },
-  {
-    "type": "overmap_terrain",
-    "id": "necropolis_a_17",
-    "name": "police station",
-    "sym": 118,
-    "color": "h_yellow",
-    "see_cost": 5,
-    "mondensity": 2,
-    "flags": [ "SIDEWALK" ]
-  },
-  {
-    "type": "overmap_terrain",
-    "id": "necropolis_a_18",
-    "name": "field",
-    "sym": 46,
-    "color": "brown",
-    "see_cost": 5,
-    "mondensity": 2,
-    "flags": [ "SIDEWALK" ]
-  },
-  {
-    "type": "overmap_terrain",
-    "id": "necropolis_a_19",
-    "name": "lot",
-    "sym": 79,
-    "color": "dark_gray",
-    "see_cost": 5,
-    "mondensity": 2,
-    "flags": [ "SIDEWALK" ]
-  },
-  {
-    "type": "overmap_terrain",
-    "id": "necropolis_a_20",
-    "name": "road",
-    "sym": 4194413,
-    "color": "dark_gray",
-    "see_cost": 5,
-    "mondensity": 2,
-    "flags": [ "SIDEWALK" ]
-  },
-  {
-    "type": "overmap_terrain",
-    "id": "necropolis_a_21",
-    "name": "road",
-    "sym": 4194417,
-    "color": "dark_gray",
-    "see_cost": 5,
-    "mondensity": 2,
-    "flags": [ "SIDEWALK" ]
-  },
-  {
-    "type": "overmap_terrain",
-    "id": "necropolis_a_22",
-    "name": "road",
-    "sym": 4194423,
-    "color": "dark_gray",
-    "see_cost": 5,
-    "mondensity": 2,
-    "flags": [ "SIDEWALK" ]
-  },
-  {
-    "type": "overmap_terrain",
-    "id": "necropolis_a_23",
-    "name": "road",
-    "sym": 4194417,
-    "color": "dark_gray",
-    "see_cost": 5,
-    "mondensity": 2,
-    "flags": [ "SIDEWALK" ]
-  },
-  {
-    "type": "overmap_terrain",
-    "id": "necropolis_a_24",
-    "name": "road",
-    "sym": 4194422,
-    "color": "dark_gray",
-    "see_cost": 5,
-    "mondensity": 2,
-    "flags": [ "SIDEWALK" ]
-  },
-  {
-    "type": "overmap_terrain",
-    "id": "necropolis_a_25",
-    "name": "road",
-    "sym": 4194417,
-    "color": "dark_gray",
-    "see_cost": 5,
-    "mondensity": 2,
-    "flags": [ "SIDEWALK" ]
-  },
-  {
-    "type": "overmap_terrain",
-    "id": "necropolis_a_26",
-    "name": "road",
-    "sym": 4194411,
-    "color": "dark_gray",
-    "see_cost": 5,
-    "mondensity": 2,
-    "flags": [ "SIDEWALK" ]
-  },
-  {
-    "type": "overmap_terrain",
-    "id": "necropolis_a_27",
-    "name": "field",
-    "sym": 46,
-    "color": "brown",
-    "see_cost": 5,
-    "mondensity": 2,
-    "flags": [ "SIDEWALK" ]
-  },
-  {
-    "type": "overmap_terrain",
-    "id": "necropolis_a_28",
-    "name": "grocery store",
-    "copy-from": "generic_necropolis_surface_building",
-    "color": "green"
-  },
-  {
-    "type": "overmap_terrain",
-    "id": "necropolis_a_29",
-    "name": "grocery store",
-    "copy-from": "generic_necropolis_surface_building",
-    "color": "green"
-  },
-  {
-    "type": "overmap_terrain",
-    "id": "necropolis_a_30",
-    "name": "park",
-    "sym": 79,
-    "color": "green",
-    "see_cost": 5,
-    "mondensity": 2,
-    "flags": [ "SIDEWALK" ]
-  },
-  {
-    "type": "overmap_terrain",
-    "id": "necropolis_a_31",
-    "name": "road",
-    "sym": 4194424,
-    "color": "dark_gray",
-    "see_cost": 5,
-    "mondensity": 2,
-    "flags": [ "SIDEWALK" ]
-  },
-  {
-    "type": "overmap_terrain",
-    "id": "necropolis_a_32",
-    "name": "church",
-    "sym": 67,
-    "color": "light_red",
-    "see_cost": 5,
-    "mondensity": 2,
-    "flags": [ "SIDEWALK" ]
-  },
-  {
-    "type": "overmap_terrain",
-    "id": "necropolis_a_33",
-    "name": "church",
-    "sym": 67,
-    "color": "light_red",
-    "see_cost": 5,
-    "mondensity": 2,
-    "flags": [ "SIDEWALK" ]
-  },
-  {
-    "type": "overmap_terrain",
-    "id": "necropolis_a_34",
-    "name": "pawn shop",
-    "copy-from": "generic_necropolis_surface_building",
-    "color": "white"
-  },
-  {
-    "type": "overmap_terrain",
-    "id": "necropolis_a_35",
-    "name": "crater",
-    "sym": 79,
-    "color": "red",
-    "see_cost": 5,
-    "mondensity": 2,
-    "flags": [ "SIDEWALK" ]
-  },
-  {
-    "type": "overmap_terrain",
-    "id": "necropolis_a_36",
-    "name": "field",
-    "sym": 46,
-    "color": "brown",
-    "see_cost": 5,
-    "mondensity": 2,
-    "flags": [ "SIDEWALK" ]
-  },
-  {
-    "type": "overmap_terrain",
-    "id": "necropolis_a_37",
-    "name": "furniture store",
-    "sym": 62,
-    "color": "i_brown",
-    "see_cost": 5,
-    "mondensity": 2,
-    "flags": [ "SIDEWALK" ]
-  },
-  {
-    "type": "overmap_terrain",
-    "id": "necropolis_a_38",
-    "name": "crater",
-    "sym": 79,
-    "color": "red",
-    "see_cost": 5,
-    "mondensity": 2,
-    "flags": [ "SIDEWALK" ]
-  },
-  {
-    "type": "overmap_terrain",
-    "id": "necropolis_a_39",
-    "name": "road",
-    "sym": 4194417,
-    "color": "dark_gray",
-    "see_cost": 5,
-    "mondensity": 2,
-    "flags": [ "SIDEWALK" ]
-  },
-  {
-    "type": "overmap_terrain",
-    "id": "necropolis_a_40",
-    "name": "road",
-    "sym": 4194422,
-    "color": "dark_gray",
-    "see_cost": 5,
-    "mondensity": 2,
-    "flags": [ "SIDEWALK" ]
-  },
-  {
-    "type": "overmap_terrain",
-    "id": "necropolis_a_41",
-    "name": "road",
-    "sym": 4194423,
-    "color": "dark_gray",
-    "see_cost": 5,
-    "mondensity": 2,
-    "flags": [ "SIDEWALK" ]
-  },
-  {
-    "type": "overmap_terrain",
-    "id": "necropolis_a_42",
-    "name": "road",
-    "sym": 4194417,
-    "color": "dark_gray",
-    "see_cost": 5,
-    "mondensity": 2,
-    "flags": [ "SIDEWALK" ]
-  },
-  {
-    "type": "overmap_terrain",
-    "id": "necropolis_a_43",
-    "name": "road",
-    "sym": 4194417,
-    "color": "dark_gray",
-    "see_cost": 5,
-    "mondensity": 2,
-    "flags": [ "SIDEWALK" ]
-  },
-  {
-    "type": "overmap_terrain",
-    "id": "necropolis_a_44",
-    "name": "road",
-    "sym": 4194421,
-    "color": "dark_gray",
-    "see_cost": 5,
-    "mondensity": 2,
-    "flags": [ "SIDEWALK" ]
-  },
-  {
-    "type": "overmap_terrain",
-    "id": "necropolis_a_45",
-    "name": "field",
-    "sym": 46,
-    "color": "brown",
-    "see_cost": 5,
-    "mondensity": 2,
-    "flags": [ "SIDEWALK" ]
-  },
-  {
-    "type": "overmap_terrain",
-    "id": "necropolis_a_46",
-    "name": "clothing store",
-    "sym": 62,
-    "color": "blue",
-    "see_cost": 5,
-    "mondensity": 2,
-    "flags": [ "SIDEWALK" ]
-  },
-  {
-    "type": "overmap_terrain",
-    "id": "necropolis_a_47",
-    "name": "road",
-    "sym": 4194424,
-    "color": "dark_gray",
-    "see_cost": 5,
-    "mondensity": 2,
-    "flags": [ "SIDEWALK" ]
-  },
-  {
-    "type": "overmap_terrain",
-    "id": "necropolis_a_48",
-    "name": "motel",
-    "sym": 109,
-    "color": "light_blue",
-    "see_cost": 5,
-    "mondensity": 2,
-    "flags": [ "SIDEWALK" ]
-  },
-  {
-    "type": "overmap_terrain",
-    "id": "necropolis_a_49",
-    "name": "motel",
-    "sym": 109,
-    "color": "light_blue",
-    "see_cost": 5,
-    "mondensity": 2,
-    "flags": [ "SIDEWALK" ]
-  },
-  {
-    "type": "overmap_terrain",
-    "id": "necropolis_a_50",
-    "name": "road",
-    "sym": 4194424,
-    "color": "dark_gray",
-    "see_cost": 5,
-    "mondensity": 2,
-    "flags": [ "SIDEWALK" ]
-  },
-  {
-    "type": "overmap_terrain",
-    "id": "necropolis_a_51",
-    "name": "restaurant",
-    "sym": 60,
-    "color": "pink",
-    "see_cost": 5,
-    "mondensity": 2,
-    "flags": [ "SIDEWALK" ]
-  },
-  {
-    "type": "overmap_terrain",
-    "id": "necropolis_a_52",
-    "name": "bank",
-    "sym": 36,
-    "color": "light_gray",
-    "see_cost": 5,
-    "mondensity": 2,
-    "flags": [ "SIDEWALK" ]
-  },
-  {
-    "type": "overmap_terrain",
-    "id": "necropolis_a_53",
-    "name": "road",
-    "sym": 4194424,
-    "color": "dark_gray",
-    "see_cost": 5,
-    "mondensity": 2,
-    "flags": [ "SIDEWALK" ]
-  },
-  {
-    "type": "overmap_terrain",
-    "id": "necropolis_a_54",
-    "name": "house",
-    "sym": 60,
-    "color": "light_green",
-    "see_cost": 5,
-    "mondensity": 2,
-    "flags": [ "SIDEWALK" ]
-  },
-  {
-    "type": "overmap_terrain",
-    "id": "necropolis_a_55",
-    "name": "motel",
-    "sym": 109,
-    "color": "light_blue",
-    "see_cost": 5,
-    "mondensity": 2,
-    "flags": [ "SIDEWALK" ]
-  },
-  {
-    "type": "overmap_terrain",
-    "id": "necropolis_a_56",
-    "name": "lot",
-    "sym": 79,
-    "color": "dark_gray",
-    "see_cost": 5,
-    "mondensity": 2,
-    "flags": [ "SIDEWALK" ]
-  },
-  {
-    "type": "overmap_terrain",
-    "id": "necropolis_a_57",
-    "name": "motel",
-    "sym": 109,
-    "color": "light_blue",
-    "see_cost": 5,
-    "mondensity": 2,
-    "flags": [ "SIDEWALK" ]
-  },
-  {
-    "type": "overmap_terrain",
-    "id": "necropolis_a_58",
-    "name": "lot",
-    "sym": 79,
-    "color": "dark_gray",
-    "see_cost": 5,
-    "mondensity": 2,
-    "flags": [ "SIDEWALK" ]
-  },
-  {
-    "type": "overmap_terrain",
-    "id": "necropolis_a_59",
-    "name": "road",
-    "sym": 4194424,
-    "color": "dark_gray",
-    "see_cost": 5,
-    "mondensity": 2,
-    "flags": [ "SIDEWALK" ]
-  },
-  {
-    "type": "overmap_terrain",
-    "id": "necropolis_a_60",
-    "name": "lot",
-    "sym": 79,
-    "color": "dark_gray",
-    "see_cost": 5,
-    "mondensity": 2,
-    "flags": [ "SIDEWALK" ]
-  },
-  {
-    "type": "overmap_terrain",
-    "id": "necropolis_a_61",
-    "name": "lot",
-    "sym": 79,
-    "color": "dark_gray",
-    "see_cost": 5,
-    "mondensity": 2,
-    "flags": [ "SIDEWALK" ]
-  },
-  {
-    "type": "overmap_terrain",
-    "id": "necropolis_a_62",
-    "name": "road",
-    "sym": 4194424,
-    "color": "dark_gray",
-    "see_cost": 5,
-    "mondensity": 2,
-    "flags": [ "SIDEWALK" ]
-  },
-  {
-    "type": "overmap_terrain",
-    "id": "necropolis_a_63",
-    "name": "house",
-    "sym": 60,
-    "color": "light_green",
-    "see_cost": 5,
-    "mondensity": 2,
-    "flags": [ "SIDEWALK" ]
-  },
-  {
-    "type": "overmap_terrain",
-    "id": "necropolis_a_64",
-    "name": "road",
-    "sym": 4194417,
-    "color": "dark_gray",
-    "see_cost": 5,
-    "mondensity": 2
-  },
-  {
-    "type": "overmap_terrain",
-    "id": "necropolis_a_65",
-    "name": "road",
-    "sym": 4194422,
-    "color": "dark_gray",
-    "see_cost": 5,
-    "mondensity": 2,
-    "flags": [ "SIDEWALK" ]
-  },
-  {
-    "type": "overmap_terrain",
-    "id": "necropolis_a_66",
-    "name": "road",
-    "sym": 4194417,
-    "color": "dark_gray",
-    "see_cost": 5,
-    "mondensity": 2,
-    "flags": [ "SIDEWALK" ]
-  },
-  {
-    "type": "overmap_terrain",
-    "id": "necropolis_a_67",
-    "name": "road",
-    "sym": 4194417,
-    "color": "dark_gray",
-    "see_cost": 5,
-    "mondensity": 2,
-    "flags": [ "SIDEWALK" ]
-  },
-  {
-    "type": "overmap_terrain",
-    "id": "necropolis_a_68",
-    "name": "road",
-    "sym": 4194414,
-    "color": "dark_gray",
-    "see_cost": 5,
-    "mondensity": 2,
-    "flags": [ "SIDEWALK" ]
-  },
-  {
-    "type": "overmap_terrain",
-    "id": "necropolis_a_69",
-    "name": "road",
-    "sym": 4194417,
-    "color": "dark_gray",
-    "see_cost": 5,
-    "mondensity": 2,
-    "flags": [ "SIDEWALK" ]
-  },
-  {
-    "type": "overmap_terrain",
-    "id": "necropolis_a_70",
-    "name": "road",
-    "sym": 4194417,
-    "color": "dark_gray",
-    "see_cost": 5,
-    "mondensity": 2,
-    "flags": [ "SIDEWALK" ]
-  },
-  {
-    "type": "overmap_terrain",
-    "id": "necropolis_a_71",
-    "name": "road",
-    "sym": 4194410,
-    "color": "dark_gray",
-    "see_cost": 5,
-    "mondensity": 2,
-    "flags": [ "SIDEWALK" ]
-  },
-  {
-    "type": "overmap_terrain",
-    "id": "necropolis_a_72",
-    "name": "field",
-    "sym": 46,
-    "color": "brown",
-    "see_cost": 5,
-    "mondensity": 2,
-    "flags": [ "SIDEWALK" ]
-  },
-  {
-    "type": "overmap_terrain",
-    "id": "necropolis_a_73",
-    "name": "field",
-    "sym": 46,
-    "color": "brown",
-    "see_cost": 5,
-    "mondensity": 2,
-    "flags": [ "SIDEWALK" ]
-  },
-  {
-    "type": "overmap_terrain",
-    "id": "necropolis_a_74",
-    "name": "bar",
-    "copy-from": "generic_necropolis_surface_building",
-    "color": "i_magenta"
-  },
-  {
-    "type": "overmap_terrain",
-    "id": "necropolis_a_75",
-    "name": "fast food restaurant",
-    "copy-from": "generic_necropolis_surface_building",
-    "color": "yellow_magenta"
-  },
-  {
-    "type": "overmap_terrain",
-    "id": "necropolis_a_76",
-    "name": "lot",
-    "sym": 79,
-    "color": "dark_gray",
-    "see_cost": 5,
-    "mondensity": 2,
-    "flags": [ "SIDEWALK" ]
-  },
-  {
-    "type": "overmap_terrain",
-    "id": "necropolis_a_77",
-    "name": "road",
-    "sym": 4194424,
-    "color": "dark_gray",
-    "see_cost": 5,
-    "mondensity": 2
-  },
-  {
-    "type": "overmap_terrain",
-    "id": "necropolis_a_78",
-    "name": "gas station",
-    "copy-from": "generic_necropolis_surface_building",
-    "color": "light_blue"
-  },
-  {
-    "type": "overmap_terrain",
-    "id": "necropolis_a_79",
-    "name": "garage",
-    "sym": 79,
-    "color": "white",
-    "see_cost": 5,
-    "mondensity": 2,
-    "flags": [ "SIDEWALK" ]
-  },
-  {
-    "type": "overmap_terrain",
-    "id": "necropolis_a_80",
-    "name": "field",
-    "sym": 46,
-    "color": "brown",
-    "see_cost": 5,
-    "mondensity": 2,
-    "flags": [ "SIDEWALK" ]
-  },
-  {
-    "type": "overmap_terrain",
-    "id": "necropolis_a_81",
-    "name": "field",
-    "sym": 46,
-    "color": "brown",
-    "see_cost": 5,
-    "mondensity": 2,
-    "flags": [ "SIDEWALK" ]
-  },
-  {
-    "//": "xxx Bookmark for necropolis sewers",
-    "type": "overmap_terrain",
-    "id": "necropolis_b_1",
-    "name": "solid rock",
-    "sym": 37,
-    "color": "dark_gray",
-    "see_cost": 999,
-    "mondensity": 2
-  },
-  {
-    "type": "overmap_terrain",
-    "id": "necropolis_b_2",
-    "name": "solid rock",
-    "sym": 37,
-    "color": "dark_gray",
-    "see_cost": 999,
-    "mondensity": 2
-  },
-  {
-    "type": "overmap_terrain",
-    "id": "necropolis_b_3",
-    "name": "solid rock",
-    "sym": 37,
-    "color": "dark_gray",
-    "see_cost": 999,
-    "mondensity": 2
-  },
-  {
-    "type": "overmap_terrain",
-    "id": "necropolis_b_4",
-    "name": "solid rock",
-    "sym": 37,
-    "color": "dark_gray",
-    "see_cost": 999,
-    "mondensity": 2
-  },
-  {
-    "type": "overmap_terrain",
-    "id": "necropolis_b_5",
-    "name": "sewer",
-    "sym": 4194414,
-    "color": "green",
-    "see_cost": 999,
-    "mondensity": 2
-  },
-  {
-    "type": "overmap_terrain",
-    "id": "necropolis_b_6",
-    "name": "sewer",
-    "sym": 4194414,
-    "color": "green",
-    "see_cost": 999,
-    "mondensity": 2
-  },
-  {
-    "type": "overmap_terrain",
-    "id": "necropolis_b_7",
-    "name": "sewer",
-    "sym": 4194414,
-    "color": "green",
-    "see_cost": 999,
-    "mondensity": 2
-  },
-  {
-    "type": "overmap_terrain",
-    "id": "necropolis_b_8",
-    "name": "sewer",
-    "sym": 4194414,
-    "color": "green",
-    "see_cost": 999,
-    "mondensity": 2
-  },
-  {
-    "type": "overmap_terrain",
-    "id": "necropolis_b_9",
-    "name": "solid rock",
-    "sym": 37,
-    "color": "dark_gray",
-    "see_cost": 999,
-    "mondensity": 2
-  },
-  {
-    "type": "overmap_terrain",
-    "id": "necropolis_b_10",
-    "name": "solid rock",
-    "sym": 37,
-    "color": "dark_gray",
-    "see_cost": 999,
-    "mondensity": 2
-  },
-  {
-    "type": "overmap_terrain",
-    "id": "necropolis_b_11",
-    "name": "sewer",
-    "sym": 4194414,
-    "color": "green",
-    "see_cost": 999,
-    "mondensity": 2
-  },
-  {
-    "type": "overmap_terrain",
-    "id": "necropolis_b_12",
-    "name": "sewer",
-    "sym": 4194414,
-    "color": "green",
-    "see_cost": 999,
-    "mondensity": 2
-  },
-  {
-    "type": "overmap_terrain",
-    "id": "necropolis_b_13",
-    "name": "solid rock",
-    "sym": 37,
-    "color": "dark_gray",
-    "see_cost": 999,
-    "mondensity": 2
-  },
-  {
-    "type": "overmap_terrain",
-    "id": "necropolis_b_14",
-    "name": "solid rock",
-    "sym": 37,
-    "color": "dark_gray",
-    "see_cost": 999,
-    "mondensity": 2
-  },
-  {
-    "type": "overmap_terrain",
-    "id": "necropolis_b_15",
-    "name": "sewer",
-    "sym": 4194414,
-    "color": "green",
-    "see_cost": 999,
-    "mondensity": 2
-  },
-  {
-    "type": "overmap_terrain",
-    "id": "necropolis_b_16",
-    "name": "solid rock",
-    "sym": 37,
-    "color": "dark_gray",
-    "see_cost": 999,
-    "mondensity": 2
-  },
-  {
-    "type": "overmap_terrain",
-    "id": "necropolis_b_17",
-    "name": "sewer",
-    "sym": 4194414,
-    "color": "green",
-    "see_cost": 999,
-    "mondensity": 2
-  },
-  {
-    "type": "overmap_terrain",
-    "id": "necropolis_b_18",
-    "name": "solid rock",
-    "sym": 37,
-    "color": "dark_gray",
-    "see_cost": 999,
-    "mondensity": 2
-  },
-  {
-    "type": "overmap_terrain",
-    "id": "necropolis_b_19",
-    "name": "solid rock",
-    "sym": 37,
-    "color": "dark_gray",
-    "see_cost": 999,
-    "mondensity": 2
-  },
-  {
-    "type": "overmap_terrain",
-    "id": "necropolis_b_20",
-    "name": "sewer",
-    "sym": 4194414,
-    "color": "green",
-    "see_cost": 999,
-    "mondensity": 2
-  },
-  {
-    "type": "overmap_terrain",
-    "id": "necropolis_b_21",
-    "name": "sewer",
-    "sym": 4194414,
-    "color": "green",
-    "see_cost": 999,
-    "mondensity": 2
-  },
-  {
-    "type": "overmap_terrain",
-    "id": "necropolis_b_22",
-    "name": "sewer",
-    "sym": 4194414,
-    "color": "green",
-    "see_cost": 999,
-    "mondensity": 2
-  },
-  {
-    "type": "overmap_terrain",
-    "id": "necropolis_b_23",
-    "name": "sewer",
-    "sym": 4194414,
-    "color": "green",
-    "see_cost": 999,
-    "mondensity": 2
-  },
-  {
-    "type": "overmap_terrain",
-    "id": "necropolis_b_24",
-    "name": "sewer",
-    "sym": 4194414,
-    "color": "green",
-    "see_cost": 999,
-    "mondensity": 2
-  },
-  {
-    "type": "overmap_terrain",
-    "id": "necropolis_b_25",
-    "name": "sewer",
-    "sym": 4194414,
-    "color": "green",
-    "see_cost": 999,
-    "mondensity": 2
-  },
-  {
-    "type": "overmap_terrain",
-    "id": "necropolis_b_26",
-    "name": "sewer",
-    "sym": 4194414,
-    "color": "green",
-    "see_cost": 999,
-    "mondensity": 2
-  },
-  {
-    "type": "overmap_terrain",
-    "id": "necropolis_b_27",
-    "name": "solid rock",
-    "sym": 37,
-    "color": "dark_gray",
-    "see_cost": 999,
-    "mondensity": 2
-  },
-  {
-    "type": "overmap_terrain",
-    "id": "necropolis_b_28",
-    "name": "cavern",
-    "sym": 48,
-    "color": "light_gray",
-    "see_cost": 999,
-    "mondensity": 2
-  },
-  {
-    "type": "overmap_terrain",
-    "id": "necropolis_b_29",
-    "name": "sewer?",
-    "sym": 4194414,
-    "color": "green",
-    "see_cost": 999,
-    "mondensity": 2
-  },
-  {
-    "type": "overmap_terrain",
-    "id": "necropolis_b_30",
-    "name": "solid rock",
-    "sym": 37,
-    "color": "dark_gray",
-    "see_cost": 999,
-    "mondensity": 2
-  },
-  {
-    "type": "overmap_terrain",
-    "id": "necropolis_b_31",
-    "name": "sewer",
-    "sym": 4194414,
-    "color": "green",
-    "see_cost": 999,
-    "mondensity": 2
-  },
-  {
-    "type": "overmap_terrain",
-    "id": "necropolis_b_32",
-    "name": "solid rock",
-    "sym": 37,
-    "color": "dark_gray",
-    "see_cost": 999,
-    "mondensity": 2
-  },
-  {
-    "type": "overmap_terrain",
-    "id": "necropolis_b_33",
-    "name": "solid rock",
-    "sym": 37,
-    "color": "dark_gray",
-    "see_cost": 999,
-    "mondensity": 2
-  },
-  {
-    "type": "overmap_terrain",
-    "id": "necropolis_b_34",
-    "name": "basement",
-    "sym": 79,
-    "color": "dark_gray",
-    "see_cost": 999,
-    "mondensity": 2
-  },
-  {
-    "type": "overmap_terrain",
-    "id": "necropolis_b_35",
-    "name": "sewer",
-    "sym": 4194414,
-    "color": "green",
-    "see_cost": 999,
-    "mondensity": 2
-  },
-  {
-    "type": "overmap_terrain",
-    "id": "necropolis_b_36",
-    "name": "solid rock",
-    "sym": 37,
-    "color": "dark_gray",
-    "see_cost": 999,
-    "mondensity": 2
-  },
-  {
-    "type": "overmap_terrain",
-    "id": "necropolis_b_37",
-    "name": "cavern",
-    "sym": 48,
-    "color": "light_gray",
-    "see_cost": 999,
-    "mondensity": 2
-  },
-  {
-    "type": "overmap_terrain",
-    "id": "necropolis_b_38",
-    "name": "sewer",
-    "sym": 4194414,
-    "color": "green",
-    "see_cost": 999,
-    "mondensity": 2
-  },
-  {
-    "type": "overmap_terrain",
-    "id": "necropolis_b_39",
-    "name": "sewer",
-    "sym": 4194414,
-    "color": "green",
-    "see_cost": 999,
-    "mondensity": 2
-  },
-  {
-    "type": "overmap_terrain",
-    "id": "necropolis_b_40",
-    "name": "sewer",
-    "sym": 4194414,
-    "color": "green",
-    "see_cost": 999,
-    "mondensity": 2
-  },
-  {
-    "type": "overmap_terrain",
-    "id": "necropolis_b_41",
-    "name": "sewer",
-    "sym": 4194414,
-    "color": "green",
-    "see_cost": 999,
-    "mondensity": 2
-  },
-  {
-    "type": "overmap_terrain",
-    "id": "necropolis_b_42",
-    "name": "sewer",
-    "sym": 4194414,
-    "color": "green",
-    "see_cost": 999,
-    "mondensity": 2
-  },
-  {
-    "type": "overmap_terrain",
-    "id": "necropolis_b_43",
-    "name": "sewer",
-    "sym": 4194414,
-    "color": "green",
-    "see_cost": 999,
-    "mondensity": 2
-  },
-  {
-    "type": "overmap_terrain",
-    "id": "necropolis_b_44",
-    "name": "sewer",
-    "sym": 4194414,
-    "color": "green",
-    "see_cost": 999,
-    "mondensity": 2
-  },
-  {
-    "type": "overmap_terrain",
-    "id": "necropolis_b_45",
-    "name": "solid rock",
-    "sym": 37,
-    "color": "dark_gray",
-    "see_cost": 999,
-    "mondensity": 2
-  },
-  {
-    "type": "overmap_terrain",
-    "id": "necropolis_b_46",
-    "name": "sewer",
-    "sym": 4194414,
-    "color": "green",
-    "see_cost": 999,
-    "mondensity": 2
-  },
-  {
-    "type": "overmap_terrain",
-    "id": "necropolis_b_47",
-    "name": "sewer",
-    "sym": 4194414,
-    "color": "green",
-    "see_cost": 999,
-    "mondensity": 2
-  },
-  {
-    "type": "overmap_terrain",
-    "id": "necropolis_b_48",
-    "name": "sewer",
-    "sym": 4194414,
-    "color": "green",
-    "see_cost": 999,
-    "mondensity": 2
-  },
-  {
-    "type": "overmap_terrain",
-    "id": "necropolis_b_49",
-    "name": "sewer",
-    "sym": 4194414,
-    "color": "green",
-    "see_cost": 999,
-    "mondensity": 2
-  },
-  {
-    "type": "overmap_terrain",
-    "id": "necropolis_b_50",
-    "name": "sewer",
-    "sym": 4194414,
-    "color": "green",
-    "see_cost": 999,
-    "mondensity": 2
-  },
-  {
-    "type": "overmap_terrain",
-    "id": "necropolis_b_51",
-    "name": "sewer",
-    "sym": 4194414,
-    "color": "green",
-    "see_cost": 999,
-    "mondensity": 2
-  },
-  {
-    "type": "overmap_terrain",
-    "id": "necropolis_b_52",
-    "name": "solid rock",
-    "sym": 37,
-    "color": "dark_gray",
-    "see_cost": 999,
-    "mondensity": 2
-  },
-  {
-    "type": "overmap_terrain",
-    "id": "necropolis_b_53",
-    "name": "sewer",
-    "sym": 4194414,
-    "color": "green",
-    "see_cost": 999,
-    "mondensity": 2
-  },
-  {
-    "type": "overmap_terrain",
-    "id": "necropolis_b_54",
-    "name": "basement",
-    "sym": 79,
-    "color": "dark_gray",
-    "see_cost": 999,
-    "mondensity": 2
-  },
-  {
-    "type": "overmap_terrain",
-    "id": "necropolis_b_55",
-    "name": "solid rock",
-    "sym": 37,
-    "color": "dark_gray",
-    "see_cost": 999,
-    "mondensity": 2
-  },
-  {
-    "type": "overmap_terrain",
-    "id": "necropolis_b_56",
-    "name": "sewer",
-    "sym": 4194414,
-    "color": "green",
-    "see_cost": 999,
-    "mondensity": 2
-  },
-  {
-    "type": "overmap_terrain",
-    "id": "necropolis_b_57",
-    "name": "sewer",
-    "sym": 4194414,
-    "color": "green",
-    "see_cost": 999,
-    "mondensity": 2
-  },
-  {
-    "type": "overmap_terrain",
-    "id": "necropolis_b_58",
-    "name": "sewer",
-    "sym": 4194414,
-    "color": "green",
-    "see_cost": 999,
-    "mondensity": 2
-  },
-  {
-    "type": "overmap_terrain",
-    "id": "necropolis_b_59",
-    "name": "sewer",
-    "sym": 4194414,
-    "color": "green",
-    "see_cost": 999,
-    "mondensity": 2
-  },
-  {
-    "type": "overmap_terrain",
-    "id": "necropolis_b_60",
-    "name": "solid rock",
-    "sym": 37,
-    "color": "dark_gray",
-    "see_cost": 999,
-    "mondensity": 2
-  },
-  {
-    "type": "overmap_terrain",
-    "id": "necropolis_b_61",
-    "name": "solid rock",
-    "sym": 37,
-    "color": "dark_gray",
-    "see_cost": 999,
-    "mondensity": 2
-  },
-  {
-    "type": "overmap_terrain",
-    "id": "necropolis_b_62",
-    "name": "sewer",
-    "sym": 4194414,
-    "color": "green",
-    "see_cost": 999,
-    "mondensity": 2
-  },
-  {
-    "type": "overmap_terrain",
-    "id": "necropolis_b_63",
-    "name": "solid rock",
-    "sym": 37,
-    "color": "dark_gray",
-    "see_cost": 999,
-    "mondensity": 2
-  },
-  {
-    "type": "overmap_terrain",
-    "id": "necropolis_b_64",
-    "name": "sewer",
-    "sym": 4194414,
-    "color": "green",
-    "see_cost": 999,
-    "mondensity": 2
-  },
-  {
-    "type": "overmap_terrain",
-    "id": "necropolis_b_65",
-    "name": "sewer",
-    "sym": 4194414,
-    "color": "green",
-    "see_cost": 999,
-    "mondensity": 2
-  },
-  {
-    "type": "overmap_terrain",
-    "id": "necropolis_b_66",
-    "name": "sewer",
-    "sym": 4194414,
-    "color": "green",
-    "see_cost": 999,
-    "mondensity": 2
-  },
-  {
-    "type": "overmap_terrain",
-    "id": "necropolis_b_67",
-    "name": "sewer",
-    "sym": 4194414,
-    "color": "green",
-    "see_cost": 999,
-    "mondensity": 2
-  },
-  {
-    "type": "overmap_terrain",
-    "id": "necropolis_b_68",
-    "name": "sewer",
-    "sym": 4194414,
-    "color": "green",
-    "see_cost": 999,
-    "mondensity": 2
-  },
-  {
-    "type": "overmap_terrain",
-    "id": "necropolis_b_69",
-    "name": "sewer",
-    "sym": 4194414,
-    "color": "green",
-    "see_cost": 999,
-    "mondensity": 2
-  },
-  {
-    "type": "overmap_terrain",
-    "id": "necropolis_b_70",
-    "name": "sewer",
-    "sym": 4194414,
-    "color": "green",
-    "see_cost": 999,
-    "mondensity": 2
-  },
-  {
-    "type": "overmap_terrain",
-    "id": "necropolis_b_71",
-    "name": "sewer",
-    "sym": 4194414,
-    "color": "green",
-    "see_cost": 999,
-    "mondensity": 2
-  },
-  {
-    "type": "overmap_terrain",
-    "id": "necropolis_b_72",
-    "name": "solid rock",
-    "sym": 37,
-    "color": "dark_gray",
-    "see_cost": 999,
-    "mondensity": 2
-  },
-  {
-    "type": "overmap_terrain",
-    "id": "necropolis_b_73",
-    "name": "solid rock",
-    "sym": 37,
-    "color": "dark_gray",
-    "see_cost": 999,
-    "mondensity": 2
-  },
-  {
-    "type": "overmap_terrain",
-    "id": "necropolis_b_74",
-    "name": "solid rock",
-    "sym": 37,
-    "color": "dark_gray",
-    "see_cost": 999,
-    "mondensity": 2
-  },
-  {
-    "type": "overmap_terrain",
-    "id": "necropolis_b_75",
-    "name": "solid rock",
-    "sym": 37,
-    "color": "dark_gray",
-    "see_cost": 999,
-    "mondensity": 2
-  },
-  {
-    "type": "overmap_terrain",
-    "id": "necropolis_b_76",
-    "name": "solid rock",
-    "sym": 37,
-    "color": "dark_gray",
-    "see_cost": 999,
-    "mondensity": 2
-  },
-  {
-    "type": "overmap_terrain",
-    "id": "necropolis_b_77",
-    "name": "sewer",
-    "sym": 4194414,
-    "color": "green",
-    "see_cost": 999,
-    "mondensity": 2
-  },
-  {
-    "type": "overmap_terrain",
-    "id": "necropolis_b_78",
-    "name": "sewer",
-    "sym": 4194414,
-    "color": "green",
-    "see_cost": 999,
-    "mondensity": 2
-  },
-  {
-    "type": "overmap_terrain",
-    "id": "necropolis_b_79",
-    "name": "sewer",
-    "sym": 4194414,
-    "color": "green",
-    "see_cost": 999,
-    "mondensity": 2
-  },
-  {
-    "type": "overmap_terrain",
-    "id": "necropolis_b_80",
-    "name": "solid rock",
-    "sym": 37,
-    "color": "dark_gray",
-    "see_cost": 999,
-    "mondensity": 2
-  },
-  {
-    "type": "overmap_terrain",
-    "id": "necropolis_b_81",
-    "name": "solid rock",
-    "sym": 37,
-    "color": "dark_gray",
-    "see_cost": 999,
-    "mondensity": 2
-  },
-  {
-    "type": "overmap_terrain",
-    "id": "necropolis_c_1",
-    "name": "Vault - Barracks",
-    "sym": 66,
-    "color": "yellow",
-    "see_cost": 999,
-    "mondensity": 2
-  },
-  {
-    "type": "overmap_terrain",
-    "id": "necropolis_c_2",
-    "name": "Vault - Armory",
-    "sym": 65,
-    "color": "yellow",
-    "see_cost": 999,
-    "mondensity": 2
-  },
-  {
-    "type": "overmap_terrain",
-    "id": "necropolis_c_3",
-    "name": "Vault - Barracks",
-    "sym": 66,
-    "color": "yellow",
-    "see_cost": 999,
-    "mondensity": 2
-  },
-  {
-    "type": "overmap_terrain",
-    "id": "necropolis_c_4",
-    "name": "Vault - Barracks",
-    "sym": 66,
-    "color": "yellow",
-    "see_cost": 999,
-    "mondensity": 2
-  },
-  {
-    "type": "overmap_terrain",
-    "id": "necropolis_c_5",
-    "name": "Vault - Hospital",
-    "sym": 72,
-    "color": "yellow",
-    "see_cost": 999,
-    "mondensity": 2
-  },
-  {
-    "type": "overmap_terrain",
-    "id": "necropolis_c_6",
-    "name": "Vault - Hospital",
-    "sym": 72,
-    "color": "yellow",
-    "see_cost": 999,
-    "mondensity": 2
-  },
-  {
-    "type": "overmap_terrain",
-    "id": "necropolis_c_7",
-    "name": "Vault - Hospital",
-    "sym": 72,
-    "color": "yellow",
-    "see_cost": 999,
-    "mondensity": 2
-  },
-  {
-    "type": "overmap_terrain",
-    "id": "necropolis_c_8",
-    "name": "Vault - Hospital",
-    "sym": 72,
-    "color": "yellow",
-    "see_cost": 999,
-    "mondensity": 2
-  },
-  {
-    "type": "overmap_terrain",
-    "id": "necropolis_c_9",
-    "name": "Vault - Jail",
-    "sym": 74,
-    "color": "yellow",
-    "see_cost": 999,
-    "mondensity": 2
-  },
-  {
-    "type": "overmap_terrain",
-    "id": "necropolis_c_10",
-    "name": "Vault - Barracks",
-    "sym": 66,
-    "color": "yellow",
-    "see_cost": 999,
-    "mondensity": 2
-  },
-  {
-    "type": "overmap_terrain",
-    "id": "necropolis_c_11",
-    "name": "Vault - Barracks",
-    "sym": 66,
-    "color": "yellow",
-    "see_cost": 999,
-    "mondensity": 2
-  },
-  {
-    "type": "overmap_terrain",
-    "id": "necropolis_c_12",
-    "name": "Vault - Barracks",
-    "sym": 66,
-    "color": "yellow",
-    "see_cost": 999,
-    "mondensity": 2
-  },
-  {
-    "type": "overmap_terrain",
-    "id": "necropolis_c_13",
-    "name": "Vault - Offices",
-    "sym": 79,
-    "color": "yellow",
-    "see_cost": 999,
-    "mondensity": 2
-  },
-  {
-    "type": "overmap_terrain",
-    "id": "necropolis_c_14",
-    "name": "Vault - Offices",
-    "sym": 79,
-    "color": "yellow",
-    "see_cost": 999,
-    "mondensity": 2
-  },
-  {
-    "type": "overmap_terrain",
-    "id": "necropolis_c_15",
-    "name": "Vault - Hospital",
-    "sym": 72,
-    "color": "yellow",
-    "see_cost": 999,
-    "mondensity": 2
-  },
-  {
-    "type": "overmap_terrain",
-    "id": "necropolis_c_16",
-    "name": "Vault - Hospital",
-    "sym": 72,
-    "color": "yellow",
-    "see_cost": 999,
-    "mondensity": 2
-  },
-  {
-    "type": "overmap_terrain",
-    "id": "necropolis_c_17",
-    "name": "Vault - Police Station",
-    "sym": 80,
-    "color": "yellow",
-    "see_cost": 999,
-    "mondensity": 2
-  },
-  {
-    "type": "overmap_terrain",
-    "id": "necropolis_c_18",
-    "name": "Vault - Police Station",
-    "sym": 80,
-    "color": "yellow",
-    "see_cost": 999,
-    "mondensity": 2
-  },
-  {
-    "type": "overmap_terrain",
-    "id": "necropolis_c_19",
-    "name": "solid rock",
-    "sym": 37,
-    "color": "dark_gray",
-    "see_cost": 999,
-    "mondensity": 2
-  },
-  {
-    "type": "overmap_terrain",
-    "id": "necropolis_c_20",
-    "name": "Vault - Entrance",
-    "sym": 69,
-    "color": "yellow",
-    "see_cost": 999,
-    "mondensity": 2
-  },
-  {
-    "type": "overmap_terrain",
-    "id": "necropolis_c_21",
-    "name": "Vault - Utilities",
-    "sym": 85,
-    "color": "yellow",
-    "see_cost": 999,
-    "mondensity": 2
-  },
-  {
-    "type": "overmap_terrain",
-    "id": "necropolis_c_22",
-    "name": "Vault - Passage",
-    "sym": 4194414,
-    "color": "white",
-    "see_cost": 999,
-    "mondensity": 2
-  },
-  {
-    "type": "overmap_terrain",
-    "id": "necropolis_c_23",
-    "name": "Vault - Communications",
-    "sym": 67,
-    "color": "yellow",
-    "see_cost": 999,
-    "mondensity": 2
-  },
-  {
-    "type": "overmap_terrain",
-    "id": "necropolis_c_24",
-    "name": "Vault - Passage",
-    "sym": 4194414,
-    "color": "white",
-    "see_cost": 999,
-    "mondensity": 2
-  },
-  {
-    "type": "overmap_terrain",
-    "id": "necropolis_c_25",
-    "name": "Vault - Courthouse",
-    "sym": 67,
-    "color": "yellow",
-    "see_cost": 999,
-    "mondensity": 2
-  },
-  {
-    "type": "overmap_terrain",
-    "id": "necropolis_c_26",
-    "name": "Vault - Police Station",
-    "sym": 80,
-    "color": "yellow",
-    "see_cost": 999,
-    "mondensity": 2
-  },
-  {
-    "type": "overmap_terrain",
-    "id": "necropolis_c_27",
-    "name": "Vault - Police Station",
-    "sym": 80,
-    "color": "yellow",
-    "see_cost": 999,
-    "mondensity": 2
-  },
-  {
-    "type": "overmap_terrain",
-    "id": "necropolis_c_28",
-    "name": "Vault - Passage",
-    "sym": 4194414,
-    "color": "white",
-    "see_cost": 999,
-    "mondensity": 2
-  },
-  {
-    "type": "overmap_terrain",
-    "id": "necropolis_c_29",
-    "name": "Vault - Entrance",
-    "sym": 69,
-    "color": "yellow",
-    "see_cost": 999,
-    "mondensity": 2
-  },
-  {
-    "type": "overmap_terrain",
-    "id": "necropolis_c_30",
-    "name": "Vault - Passage",
-    "sym": 4194414,
-    "color": "white",
-    "see_cost": 999,
-    "mondensity": 2
-  },
-  {
-    "type": "overmap_terrain",
-    "id": "necropolis_c_31",
-    "name": "Vault - Passage",
-    "sym": 4194414,
-    "color": "white",
-    "see_cost": 999,
-    "mondensity": 2
-  },
-  {
-    "type": "overmap_terrain",
-    "id": "necropolis_c_32",
-    "name": "Vault - Passage",
-    "sym": 4194414,
-    "color": "white",
-    "see_cost": 999,
-    "mondensity": 2
-  },
-  {
-    "type": "overmap_terrain",
-    "id": "necropolis_c_33",
-    "name": "Vault - Passage",
-    "sym": 4194414,
-    "color": "white",
-    "see_cost": 999,
-    "mondensity": 2
-  },
-  {
-    "type": "overmap_terrain",
-    "id": "necropolis_c_34",
-    "name": "Vault - Passage",
-    "sym": 4194414,
-    "color": "white",
-    "see_cost": 999,
-    "mondensity": 2
-  },
-  {
-    "type": "overmap_terrain",
-    "id": "necropolis_c_35",
-    "name": "Vault - Passage",
-    "sym": 4194414,
-    "color": "white",
-    "see_cost": 999,
-    "mondensity": 2
-  },
-  {
-    "type": "overmap_terrain",
-    "id": "necropolis_c_36",
-    "name": "Vault - Passage",
-    "sym": 4194414,
-    "color": "white",
-    "see_cost": 999,
-    "mondensity": 2
-  },
-  {
-    "type": "overmap_terrain",
-    "id": "necropolis_c_37",
-    "name": "Vault - Passage",
-    "sym": 4194414,
-    "color": "white",
-    "see_cost": 999,
-    "mondensity": 2
-  },
-  {
-    "type": "overmap_terrain",
-    "id": "necropolis_c_38",
-    "name": "Vault - Motor Pool",
-    "sym": 77,
-    "color": "yellow",
-    "see_cost": 999,
-    "mondensity": 2
-  },
-  {
-    "type": "overmap_terrain",
-    "id": "necropolis_c_39",
-    "name": "Vault - Motor Pool",
-    "sym": 77,
-    "color": "yellow",
-    "see_cost": 999,
-    "mondensity": 2
-  },
-  {
-    "type": "overmap_terrain",
-    "id": "necropolis_c_40",
-    "name": "Vault - Visitor Center",
-    "sym": 86,
-    "color": "yellow",
-    "see_cost": 999,
-    "mondensity": 2
-  },
-  {
-    "type": "overmap_terrain",
-    "id": "necropolis_c_41",
-    "name": "Vault - Passage",
-    "sym": 4194414,
-    "color": "white",
-    "see_cost": 999,
-    "mondensity": 2
-  },
-  {
-    "type": "overmap_terrain",
-    "id": "necropolis_c_42",
-    "name": "Vault - Control",
-    "sym": 88,
-    "color": "yellow",
-    "see_cost": 999,
-    "mondensity": 2
-  },
-  {
-    "type": "overmap_terrain",
-    "id": "necropolis_c_43",
-    "name": "Vault - Control",
-    "sym": 88,
-    "color": "yellow",
-    "see_cost": 999,
-    "mondensity": 2
-  },
-  {
-    "type": "overmap_terrain",
-    "id": "necropolis_c_44",
-    "name": "Vault - Control",
-    "sym": 88,
-    "color": "yellow",
-    "see_cost": 999,
-    "mondensity": 2
-  },
-  {
-    "type": "overmap_terrain",
-    "id": "necropolis_c_45",
-    "name": "Vault - Passage",
-    "sym": 4194414,
-    "color": "white",
-    "see_cost": 999,
-    "mondensity": 2
-  },
-  {
-    "type": "overmap_terrain",
-    "id": "necropolis_c_46",
-    "name": "solid rock",
-    "sym": 37,
-    "color": "dark_gray",
-    "see_cost": 999,
-    "mondensity": 2
-  },
-  {
-    "type": "overmap_terrain",
-    "id": "necropolis_c_47",
-    "name": "Vault - Motor Pool",
-    "sym": 77,
-    "color": "yellow",
-    "see_cost": 999,
-    "mondensity": 2
-  },
-  {
-    "type": "overmap_terrain",
-    "id": "necropolis_c_48",
-    "name": "Vault - Motor Pool",
-    "sym": 77,
-    "color": "yellow",
-    "see_cost": 999,
-    "mondensity": 2
-  },
-  {
-    "type": "overmap_terrain",
-    "id": "necropolis_c_49",
-    "name": "Vault - Passage",
-    "sym": 4194414,
-    "color": "white",
-    "see_cost": 999,
-    "mondensity": 2
-  },
-  {
-    "type": "overmap_terrain",
-    "id": "necropolis_c_50",
-    "name": "Vault - Passage",
-    "sym": 4194414,
-    "color": "white",
-    "see_cost": 999,
-    "mondensity": 2
-  },
-  {
-    "type": "overmap_terrain",
-    "id": "necropolis_c_51",
-    "name": "Vault - Cafeteria",
-    "sym": 67,
-    "color": "yellow",
-    "see_cost": 999,
-    "mondensity": 2
-  },
-  {
-    "type": "overmap_terrain",
-    "id": "necropolis_c_52",
-    "name": "Vault - Cafeteria",
-    "sym": 67,
-    "color": "yellow",
-    "see_cost": 999,
-    "mondensity": 2
-  },
-  {
-    "type": "overmap_terrain",
-    "id": "necropolis_c_53",
-    "name": "Vault - Cafeteria",
-    "sym": 67,
-    "color": "yellow",
-    "see_cost": 999,
-    "mondensity": 2
-  },
-  {
-    "type": "overmap_terrain",
-    "id": "necropolis_c_54",
-    "name": "Vault - Passage",
-    "sym": 4194414,
-    "color": "white",
-    "see_cost": 999,
-    "mondensity": 2
-  },
-  {
-    "type": "overmap_terrain",
-    "id": "necropolis_c_55",
-    "name": "solid rock",
-    "sym": 37,
-    "color": "dark_gray",
-    "see_cost": 999,
-    "mondensity": 2
-  },
-  {
-    "type": "overmap_terrain",
-    "id": "necropolis_c_56",
-    "name": "Vault - Passage",
-    "sym": 4194414,
-    "color": "white",
-    "see_cost": 999,
-    "mondensity": 2
-  },
-  {
-    "type": "overmap_terrain",
-    "id": "necropolis_c_57",
-    "name": "Vault - Passage",
-    "sym": 4194414,
-    "color": "white",
-    "see_cost": 999,
-    "mondensity": 2
-  },
-  {
-    "type": "overmap_terrain",
-    "id": "necropolis_c_58",
-    "name": "Vault - Passage",
-    "sym": 4194414,
-    "color": "white",
-    "see_cost": 999,
-    "mondensity": 2
-  },
-  {
-    "type": "overmap_terrain",
-    "id": "necropolis_c_59",
-    "name": "Vault - Passage",
-    "sym": 4194414,
-    "color": "white",
-    "see_cost": 999,
-    "mondensity": 2
-  },
-  {
-    "type": "overmap_terrain",
-    "id": "necropolis_c_60",
-    "name": "Vault - Passage",
-    "sym": 4194414,
-    "color": "white",
-    "see_cost": 999,
-    "mondensity": 2
-  },
-  {
-    "type": "overmap_terrain",
-    "id": "necropolis_c_61",
-    "name": "Vault - Passage",
-    "sym": 4194414,
-    "color": "white",
-    "see_cost": 999,
-    "mondensity": 2
-  },
-  {
-    "type": "overmap_terrain",
-    "id": "necropolis_c_62",
-    "name": "Vault - Passage",
-    "sym": 4194414,
-    "color": "white",
-    "see_cost": 999,
-    "mondensity": 2
-  },
-  {
-    "type": "overmap_terrain",
-    "id": "necropolis_c_63",
-    "name": "Vault - Passage",
-    "sym": 4194414,
-    "color": "white",
-    "see_cost": 999,
-    "mondensity": 2
-  },
-  {
-    "type": "overmap_terrain",
-    "id": "necropolis_c_64",
-    "name": "Vault - School",
-    "sym": 83,
-    "color": "yellow",
-    "see_cost": 999,
-    "mondensity": 2
-  },
-  {
-    "type": "overmap_terrain",
-    "id": "necropolis_c_65",
-    "name": "Vault - School",
-    "sym": 83,
-    "color": "yellow",
-    "see_cost": 999,
-    "mondensity": 2
-  },
-  {
-    "type": "overmap_terrain",
-    "id": "necropolis_c_66",
-    "name": "Vault - School",
-    "sym": 83,
-    "color": "yellow",
-    "see_cost": 999,
-    "mondensity": 2
-  },
-  {
-    "type": "overmap_terrain",
-    "id": "necropolis_c_67",
-    "name": "Vault - School",
-    "sym": 83,
-    "color": "yellow",
-    "see_cost": 999,
-    "mondensity": 2
-  },
-  {
-    "type": "overmap_terrain",
-    "id": "necropolis_c_68",
-    "name": "Vault - Labs",
-    "sym": 76,
-    "color": "yellow",
-    "see_cost": 999,
-    "mondensity": 2
-  },
-  {
-    "type": "overmap_terrain",
-    "id": "necropolis_c_69",
-    "name": "Vault - Labs",
-    "sym": 76,
-    "color": "yellow",
-    "see_cost": 999,
-    "mondensity": 2
-  },
-  {
-    "type": "overmap_terrain",
-    "id": "necropolis_c_70",
-    "name": "Vault - Labs",
-    "sym": 76,
-    "color": "yellow",
-    "see_cost": 999,
-    "mondensity": 2
-  },
-  {
-    "type": "overmap_terrain",
-    "id": "necropolis_c_71",
-    "name": "Vault - Labs",
-    "sym": 76,
-    "color": "yellow",
-    "see_cost": 999,
-    "mondensity": 2
-  },
-  {
-    "type": "overmap_terrain",
-    "id": "necropolis_c_72",
-    "name": "Vault - Labs",
-    "sym": 76,
-    "color": "yellow",
-    "see_cost": 999,
-    "mondensity": 2
-  },
-  {
-    "type": "overmap_terrain",
-    "id": "necropolis_c_73",
-    "name": "solid rock",
-    "sym": 37,
-    "color": "dark_gray",
-    "see_cost": 999,
-    "mondensity": 2
-  },
-  {
-    "type": "overmap_terrain",
-    "id": "necropolis_c_74",
-    "name": "Vault - School",
-    "sym": 83,
-    "color": "yellow",
-    "see_cost": 999,
-    "mondensity": 2
-  },
-  {
-    "type": "overmap_terrain",
-    "id": "necropolis_c_75",
-    "name": "Vault - School",
-    "sym": 83,
-    "color": "yellow",
-    "see_cost": 999,
-    "mondensity": 2
-  },
-  {
-    "type": "overmap_terrain",
-    "id": "necropolis_c_76",
-    "name": "Vault - School",
-    "sym": 83,
-    "color": "yellow",
-    "see_cost": 999,
-    "mondensity": 2
-  },
-  {
-    "type": "overmap_terrain",
-    "id": "necropolis_c_77",
-    "name": "Vault - School",
-    "sym": 83,
-    "color": "yellow",
-    "see_cost": 999,
-    "mondensity": 2
-  },
-  {
-    "type": "overmap_terrain",
-    "id": "necropolis_c_78",
-    "name": "Vault - School",
-    "sym": 83,
-    "color": "yellow",
-    "see_cost": 999,
-    "mondensity": 2
-  },
-  {
-    "type": "overmap_terrain",
-    "id": "necropolis_c_79",
-    "name": "Vault - School",
-    "sym": 83,
-    "color": "yellow",
-    "see_cost": 999,
-    "mondensity": 2
-  },
-  {
-    "type": "overmap_terrain",
-    "id": "necropolis_c_80",
-    "name": "Vault - Labs",
-    "sym": 76,
-    "color": "yellow",
-    "see_cost": 999,
-    "mondensity": 2
-  },
-  {
-    "type": "overmap_terrain",
-    "id": "necropolis_c_81",
-    "name": "Vault - Labs",
-    "sym": 76,
-    "color": "yellow",
-    "see_cost": 999,
-    "mondensity": 2
-  },
-  {
-    "type": "overmap_terrain",
-    "id": "necropolis_d_1",
-    "name": "Vault - Robotics Bay",
-    "sym": 82,
-    "color": "yellow",
-    "see_cost": 999,
-    "mondensity": 2
-  },
-  {
-    "type": "overmap_terrain",
-    "id": "necropolis_d_2",
-    "name": "Vault - Robotics Bay",
-    "sym": 82,
-    "color": "yellow",
-    "see_cost": 999,
-    "mondensity": 2
-  },
-  {
-    "type": "overmap_terrain",
-    "id": "necropolis_d_3",
-    "name": "Vault - Slum Housing",
-    "sym": 104,
-    "color": "yellow",
-    "see_cost": 999,
-    "mondensity": 2
-  },
-  {
-    "type": "overmap_terrain",
-    "id": "necropolis_d_4",
-    "name": "Vault - Slum Housing",
-    "sym": 104,
-    "color": "yellow",
-    "see_cost": 999,
-    "mondensity": 2
-  },
-  {
-    "type": "overmap_terrain",
-    "id": "necropolis_d_5",
-    "name": "Vault - Slum Housing",
-    "sym": 104,
-    "color": "yellow",
-    "see_cost": 999,
-    "mondensity": 2
-  },
-  {
-    "type": "overmap_terrain",
-    "id": "necropolis_d_6",
-    "name": "Vault - Hospital",
-    "sym": 72,
-    "color": "yellow",
-    "see_cost": 999,
-    "mondensity": 2
-  },
-  {
-    "type": "overmap_terrain",
-    "id": "necropolis_d_7",
-    "name": "Vault - Hospital",
-    "sym": 72,
-    "color": "yellow",
-    "see_cost": 999,
-    "mondensity": 2
-  },
-  {
-    "type": "overmap_terrain",
-    "id": "necropolis_d_8",
-    "name": "solid rock",
-    "sym": 37,
-    "color": "dark_gray",
-    "see_cost": 999,
-    "mondensity": 2
-  },
-  {
-    "type": "overmap_terrain",
-    "id": "necropolis_d_9",
-    "name": "Vault - Suites",
-    "sym": 104,
-    "color": "yellow",
-    "see_cost": 999,
-    "mondensity": 2
-  },
-  {
-    "type": "overmap_terrain",
-    "id": "necropolis_d_10",
-    "name": "solid rock",
-    "sym": 37,
-    "color": "dark_gray",
-    "see_cost": 999,
-    "mondensity": 2
-  },
-  {
-    "type": "overmap_terrain",
-    "id": "necropolis_d_11",
-    "name": "Vault - Passage",
-    "sym": 4194414,
-    "color": "white",
-    "see_cost": 999,
-    "mondensity": 2
-  },
-  {
-    "type": "overmap_terrain",
-    "id": "necropolis_d_12",
-    "name": "Vault - Passage",
-    "sym": 4194414,
-    "color": "white",
-    "see_cost": 999,
-    "mondensity": 2
-  },
-  {
-    "type": "overmap_terrain",
-    "id": "necropolis_d_13",
-    "name": "Vault - Passage",
-    "sym": 4194414,
-    "color": "white",
-    "see_cost": 999,
-    "mondensity": 2
-  },
-  {
-    "type": "overmap_terrain",
-    "id": "necropolis_d_14",
-    "name": "Vault - Passage",
-    "sym": 4194414,
-    "color": "white",
-    "see_cost": 999,
-    "mondensity": 2
-  },
-  {
-    "type": "overmap_terrain",
-    "id": "necropolis_d_15",
-    "name": "Vault - Passage",
-    "sym": 4194414,
-    "color": "white",
-    "see_cost": 999,
-    "mondensity": 2
-  },
-  {
-    "type": "overmap_terrain",
-    "id": "necropolis_d_16",
-    "name": "Vault - Passage",
-    "sym": 4194414,
-    "color": "white",
-    "see_cost": 999,
-    "mondensity": 2
-  },
-  {
-    "type": "overmap_terrain",
-    "id": "necropolis_d_17",
-    "name": "Vault - Suites",
-    "sym": 104,
-    "color": "yellow",
-    "see_cost": 999,
-    "mondensity": 2
-  },
-  {
-    "type": "overmap_terrain",
-    "id": "necropolis_d_18",
-    "name": "Vault - Passage",
-    "sym": 4194414,
-    "color": "white",
-    "see_cost": 999,
-    "mondensity": 2
-  },
-  {
-    "type": "overmap_terrain",
-    "id": "necropolis_d_19",
-    "name": "Vault - Living Bays",
-    "sym": 104,
-    "color": "yellow",
-    "see_cost": 999,
-    "mondensity": 2
-  },
-  {
-    "type": "overmap_terrain",
-    "id": "necropolis_d_20",
-    "name": "Vault - Living Bays",
-    "sym": 104,
-    "color": "yellow",
-    "see_cost": 999,
-    "mondensity": 2
-  },
-  {
-    "type": "overmap_terrain",
-    "id": "necropolis_d_21",
-    "name": "Vault - Housing",
-    "sym": 104,
-    "color": "yellow",
-    "see_cost": 999,
-    "mondensity": 2
-  },
-  {
-    "type": "overmap_terrain",
-    "id": "necropolis_d_22",
-    "name": "Vault - Housing",
-    "sym": 104,
-    "color": "yellow",
-    "see_cost": 999,
-    "mondensity": 2
-  },
-  {
-    "type": "overmap_terrain",
-    "id": "necropolis_d_23",
-    "name": "Vault - Housing",
-    "sym": 104,
-    "color": "yellow",
-    "see_cost": 999,
-    "mondensity": 2
-  },
-  {
-    "type": "overmap_terrain",
-    "id": "necropolis_d_24",
-    "name": "Vault - Passage",
-    "sym": 4194414,
-    "color": "white",
-    "see_cost": 999,
-    "mondensity": 2
-  },
-  {
-    "type": "overmap_terrain",
-    "id": "necropolis_d_25",
-    "name": "Vault - Living Bays",
-    "sym": 104,
-    "color": "yellow",
-    "see_cost": 999,
-    "mondensity": 2
-  },
-  {
-    "type": "overmap_terrain",
-    "id": "necropolis_d_26",
-    "name": "Vault - Passage",
-    "sym": 4194414,
-    "color": "white",
-    "see_cost": 999,
-    "mondensity": 2
-  },
-  {
-    "type": "overmap_terrain",
-    "id": "necropolis_d_27",
-    "name": "Vault - Transition Bay",
-    "sym": 84,
-    "color": "yellow",
-    "see_cost": 999,
-    "mondensity": 2
-  },
-  {
-    "type": "overmap_terrain",
-    "id": "necropolis_d_28",
-    "name": "Vault - Living Bays",
-    "sym": 104,
-    "color": "yellow",
-    "see_cost": 999,
-    "mondensity": 2
-  },
-  {
-    "type": "overmap_terrain",
-    "id": "necropolis_d_29",
-    "name": "Vault - Living Bays",
-    "sym": 104,
-    "color": "yellow",
-    "see_cost": 999,
-    "mondensity": 2
-  },
-  {
-    "type": "overmap_terrain",
-    "id": "necropolis_d_30",
-    "name": "Vault - Housing",
-    "sym": 104,
-    "color": "yellow",
-    "see_cost": 999,
-    "mondensity": 2
-  },
-  {
-    "type": "overmap_terrain",
-    "id": "necropolis_d_31",
-    "name": "Vault - Housing",
-    "sym": 104,
-    "color": "yellow",
-    "see_cost": 999,
-    "mondensity": 2
-  },
-  {
-    "type": "overmap_terrain",
-    "id": "necropolis_d_32",
-    "name": "Vault - Housing",
-    "sym": 104,
-    "color": "yellow",
-    "see_cost": 999,
-    "mondensity": 2
-  },
-  {
-    "type": "overmap_terrain",
-    "id": "necropolis_d_33",
-    "name": "Vault - Housing",
-    "sym": 104,
-    "color": "yellow",
-    "see_cost": 999,
-    "mondensity": 2
-  },
-  {
-    "type": "overmap_terrain",
-    "id": "necropolis_d_34",
-    "name": "Vault - Housing",
-    "sym": 104,
-    "color": "yellow",
-    "see_cost": 999,
-    "mondensity": 2
-  },
-  {
-    "type": "overmap_terrain",
-    "id": "necropolis_d_35",
-    "name": "Vault - Housing",
-    "sym": 104,
-    "color": "yellow",
-    "see_cost": 999,
-    "mondensity": 2
-  },
-  {
-    "type": "overmap_terrain",
-    "id": "necropolis_d_36",
-    "name": "Vault - Transition Bay",
-    "sym": 84,
-    "color": "yellow",
-    "see_cost": 999,
-    "mondensity": 2
-  },
-  {
-    "type": "overmap_terrain",
-    "id": "necropolis_d_37",
-    "name": "solid rock",
-    "sym": 37,
-    "color": "dark_gray",
-    "see_cost": 999,
-    "mondensity": 2
-  },
-  {
-    "type": "overmap_terrain",
-    "id": "necropolis_d_38",
-    "name": "Vault - Maint. Bay",
-    "sym": 77,
-    "color": "yellow",
-    "see_cost": 999,
-    "mondensity": 2
-  },
-  {
-    "type": "overmap_terrain",
-    "id": "necropolis_d_39",
-    "name": "Vault - Maint. Bay",
-    "sym": 77,
-    "color": "yellow",
-    "see_cost": 999,
-    "mondensity": 2
-  },
-  {
-    "type": "overmap_terrain",
-    "id": "necropolis_d_40",
-    "name": "Vault - Passage",
-    "sym": 4194414,
-    "color": "white",
-    "see_cost": 999,
-    "mondensity": 2
-  },
-  {
-    "type": "overmap_terrain",
-    "id": "necropolis_d_41",
-    "name": "Vault - Quartermasters",
-    "sym": 81,
-    "color": "yellow",
-    "see_cost": 999,
-    "mondensity": 2
-  },
-  {
-    "type": "overmap_terrain",
-    "id": "necropolis_d_42",
-    "name": "Vault - Housing",
-    "sym": 104,
-    "color": "yellow",
-    "see_cost": 999,
-    "mondensity": 2
-  },
-  {
-    "type": "overmap_terrain",
-    "id": "necropolis_d_43",
-    "name": "Vault - Housing",
-    "sym": 104,
-    "color": "yellow",
-    "see_cost": 999,
-    "mondensity": 2
-  },
-  {
-    "type": "overmap_terrain",
-    "id": "necropolis_d_44",
-    "name": "Vault - Housing",
-    "sym": 104,
-    "color": "yellow",
-    "see_cost": 999,
-    "mondensity": 2
-  },
-  {
-    "type": "overmap_terrain",
-    "id": "necropolis_d_45",
-    "name": "Vault - Passage",
-    "sym": 4194414,
-    "color": "white",
-    "see_cost": 999,
-    "mondensity": 2
-  },
-  {
-    "type": "overmap_terrain",
-    "id": "necropolis_d_46",
-    "name": "Vault - Living Bays",
-    "sym": 104,
-    "color": "yellow",
-    "see_cost": 999,
-    "mondensity": 2
-  },
-  {
-    "type": "overmap_terrain",
-    "id": "necropolis_d_47",
-    "name": "Vault - Passage",
-    "sym": 4194414,
-    "color": "white",
-    "see_cost": 999,
-    "mondensity": 2
-  },
-  {
-    "type": "overmap_terrain",
-    "id": "necropolis_d_48",
-    "name": "Vault - Housing",
-    "sym": 104,
-    "color": "yellow",
-    "see_cost": 999,
-    "mondensity": 2
-  },
-  {
-    "type": "overmap_terrain",
-    "id": "necropolis_d_49",
-    "name": "Vault - Housing",
-    "sym": 104,
-    "color": "yellow",
-    "see_cost": 999,
-    "mondensity": 2
-  },
-  {
-    "type": "overmap_terrain",
-    "id": "necropolis_d_50",
-    "name": "Vault - Housing",
-    "sym": 104,
-    "color": "yellow",
-    "see_cost": 999,
-    "mondensity": 2
-  },
-  {
-    "type": "overmap_terrain",
-    "id": "necropolis_d_51",
-    "name": "Vault - Passage",
-    "sym": 4194414,
-    "color": "white",
-    "see_cost": 999,
-    "mondensity": 2
-  },
-  {
-    "type": "overmap_terrain",
-    "id": "necropolis_d_52",
-    "name": "Vault - Kitchen",
-    "sym": 75,
-    "color": "yellow",
-    "see_cost": 999,
-    "mondensity": 2
-  },
-  {
-    "type": "overmap_terrain",
-    "id": "necropolis_d_53",
-    "name": "Vault - Passage",
-    "sym": 4194414,
-    "color": "white",
-    "see_cost": 999,
-    "mondensity": 2
-  },
-  {
-    "type": "overmap_terrain",
-    "id": "necropolis_d_54",
-    "name": "Vault - Slum Housing",
-    "sym": 104,
-    "color": "yellow",
-    "see_cost": 999,
-    "mondensity": 2
-  },
-  {
-    "type": "overmap_terrain",
-    "id": "necropolis_d_55",
-    "name": "Vault - Living Bays",
-    "sym": 104,
-    "color": "yellow",
-    "see_cost": 999,
-    "mondensity": 2
-  },
-  {
-    "type": "overmap_terrain",
-    "id": "necropolis_d_56",
-    "name": "Vault - Living Bays",
-    "sym": 104,
-    "color": "yellow",
-    "see_cost": 999,
-    "mondensity": 2
-  },
-  {
-    "type": "overmap_terrain",
-    "id": "necropolis_d_57",
-    "name": "Vault - Housing",
-    "sym": 104,
-    "color": "yellow",
-    "see_cost": 999,
-    "mondensity": 2
-  },
-  {
-    "type": "overmap_terrain",
-    "id": "necropolis_d_58",
-    "name": "Vault - Housing",
-    "sym": 104,
-    "color": "yellow",
-    "see_cost": 999,
-    "mondensity": 2
-  },
-  {
-    "type": "overmap_terrain",
-    "id": "necropolis_d_59",
-    "name": "Vault - Housing",
-    "sym": 104,
-    "color": "yellow",
-    "see_cost": 999,
-    "mondensity": 2
-  },
-  {
-    "type": "overmap_terrain",
-    "id": "necropolis_d_60",
-    "name": "Vault - Passage",
-    "sym": 4194414,
-    "color": "white",
-    "see_cost": 999,
-    "mondensity": 2
-  },
-  {
-    "type": "overmap_terrain",
-    "id": "necropolis_d_61",
-    "name": "Vault - Conference Room",
-    "sym": 67,
-    "color": "yellow",
-    "see_cost": 999,
-    "mondensity": 2
-  },
-  {
-    "type": "overmap_terrain",
-    "id": "necropolis_d_62",
-    "name": "Vault - Passage",
-    "sym": 4194414,
-    "color": "white",
-    "see_cost": 999,
-    "mondensity": 2
-  },
-  {
-    "type": "overmap_terrain",
-    "id": "necropolis_d_63",
-    "name": "Vault - Slum Housing",
-    "sym": 104,
-    "color": "yellow",
-    "see_cost": 999,
-    "mondensity": 2
-  },
-  {
-    "type": "overmap_terrain",
-    "id": "necropolis_d_64",
-    "name": "Vault - Living Bays",
-    "sym": 104,
-    "color": "yellow",
-    "see_cost": 999,
-    "mondensity": 2
-  },
-  {
-    "type": "overmap_terrain",
-    "id": "necropolis_d_65",
-    "name": "Vault - Living Bays",
-    "sym": 104,
-    "color": "yellow",
-    "see_cost": 999,
-    "mondensity": 2
-  },
-  {
-    "type": "overmap_terrain",
-    "id": "necropolis_d_66",
-    "name": "Vault - Housing",
-    "sym": 104,
-    "color": "yellow",
-    "see_cost": 999,
-    "mondensity": 2
-  },
-  {
-    "type": "overmap_terrain",
-    "id": "necropolis_d_67",
-    "name": "Vault - Housing",
-    "sym": 104,
-    "color": "yellow",
-    "see_cost": 999,
-    "mondensity": 2
-  },
-  {
-    "type": "overmap_terrain",
-    "id": "necropolis_d_68",
-    "name": "Vault - Housing",
-    "sym": 104,
-    "color": "yellow",
-    "see_cost": 999,
-    "mondensity": 2
-  },
-  {
-    "type": "overmap_terrain",
-    "id": "necropolis_d_69",
-    "name": "Vault - Passage",
-    "sym": 4194414,
-    "color": "white",
-    "see_cost": 999,
-    "mondensity": 2
-  },
-  {
-    "type": "overmap_terrain",
-    "id": "necropolis_d_70",
-    "name": "Vault - Passage",
-    "sym": 4194414,
-    "color": "white",
-    "see_cost": 999,
-    "mondensity": 2
-  },
-  {
-    "type": "overmap_terrain",
-    "id": "necropolis_d_71",
-    "name": "Vault - Passage",
-    "sym": 4194414,
-    "color": "white",
-    "see_cost": 999,
-    "mondensity": 2
-  },
-  {
-    "type": "overmap_terrain",
-    "id": "necropolis_d_72",
-    "name": "Vault - Passage",
-    "sym": 4194414,
-    "color": "white",
-    "see_cost": 999,
-    "mondensity": 2
-  },
-  {
-    "type": "overmap_terrain",
-    "id": "necropolis_d_73",
-    "name": "solid rock",
-    "sym": 37,
-    "color": "dark_gray",
-    "see_cost": 999,
-    "mondensity": 2
-  },
-  {
-    "type": "overmap_terrain",
-    "id": "necropolis_d_74",
-    "name": "Vault - Passage",
-    "sym": 4194414,
-    "color": "white",
-    "see_cost": 999,
-    "mondensity": 2
-  },
-  {
-    "type": "overmap_terrain",
-    "id": "necropolis_d_75",
-    "name": "Vault - Library",
-    "sym": 76,
-    "color": "yellow",
-    "see_cost": 999,
-    "mondensity": 2
-  },
-  {
-    "type": "overmap_terrain",
-    "id": "necropolis_d_76",
-    "name": "Vault - Passage",
-    "sym": 4194414,
-    "color": "white",
-    "see_cost": 999,
-    "mondensity": 2
-  },
-  {
-    "type": "overmap_terrain",
-    "id": "necropolis_d_77",
-    "name": "Vault - Light Industry",
-    "sym": 73,
-    "color": "yellow",
-    "see_cost": 999,
-    "mondensity": 2
-  },
-  {
-    "type": "overmap_terrain",
-    "id": "necropolis_d_78",
-    "name": "Vault - Light Industry",
-    "sym": 73,
-    "color": "yellow",
-    "see_cost": 999,
-    "mondensity": 2
-  },
-  {
-    "type": "overmap_terrain",
-    "id": "necropolis_d_79",
-    "name": "Vault - Passage",
-    "sym": 4194414,
-    "color": "white",
-    "see_cost": 999,
-    "mondensity": 2
-  },
-  {
-    "type": "overmap_terrain",
-    "id": "necropolis_d_80",
-    "name": "Vault - Gym",
-    "sym": 71,
-    "color": "yellow",
-    "see_cost": 999,
-    "mondensity": 2
-  },
-  {
-    "type": "overmap_terrain",
-    "id": "necropolis_d_81",
-    "name": "Vault - Passage",
-    "sym": 4194414,
-    "color": "white",
-    "see_cost": 999,
-    "mondensity": 2
-  },
-  {
-    "type": "overmap_terrain",
-    "abstract": "generic_evac_center",
-    "see_cost": 5,
-    "mondensity": 2
-  },
-  {
-    "type": "overmap_terrain",
-    "id": "evac_center_1",
-    "copy-from": "generic_evac_center",
-    "name": "road",
-    "sym": 4194412,
-    "color": "dark_gray"
-  },
-  {
-    "type": "overmap_terrain",
-    "id": "evac_center_2",
-    "copy-from": "generic_evac_center",
-    "name": "road",
-    "sym": 4194417,
-    "color": "dark_gray"
-  },
-  {
-    "type": "overmap_terrain",
-    "id": "evac_center_3",
-    "copy-from": "generic_evac_center",
-    "name": "road",
-    "sym": 4194417,
-    "color": "dark_gray"
-  },
-  {
-    "type": "overmap_terrain",
-    "id": "evac_center_4",
-    "copy-from": "generic_evac_center",
-    "name": "road",
-    "sym": 4194417,
-    "color": "dark_gray"
-  },
-  {
-    "type": "overmap_terrain",
-    "id": "evac_center_5",
-    "copy-from": "generic_evac_center",
-    "name": "road",
-    "sym": 4194411,
-    "color": "dark_gray"
-  },
-  {
-    "type": "overmap_terrain",
-    "id": "evac_center_6",
-    "copy-from": "generic_evac_center",
-    "name": "road",
-    "sym": 4194424,
-    "color": "dark_gray"
-  },
-  {
-    "type": "overmap_terrain",
-    "id": "evac_center_7",
-    "copy-from": "generic_evac_center",
-    "name": "refugee center",
-    "sym": 4194414,
-    "color": "white"
-  },
-  {
-    "type": "overmap_terrain",
-    "id": "evac_center_8",
-    "copy-from": "generic_evac_center",
-    "name": "refugee center",
-    "sym": 4194414,
-    "color": "white"
-  },
-  {
-    "type": "overmap_terrain",
-    "id": "evac_center_9",
-    "copy-from": "generic_evac_center",
-    "name": "refugee center",
-    "sym": 4194414,
-    "color": "white"
-  },
-  {
-    "type": "overmap_terrain",
-    "id": "evac_center_10",
-    "copy-from": "generic_evac_center",
-    "name": "road",
-    "sym": 4194424,
-    "color": "dark_gray"
-  },
-  {
-    "type": "overmap_terrain",
-    "id": "evac_center_11",
-    "copy-from": "generic_evac_center",
-    "name": "road",
-    "sym": 4194424,
-    "color": "dark_gray"
-  },
-  {
-    "type": "overmap_terrain",
-    "id": "evac_center_12",
-    "copy-from": "generic_evac_center",
-    "name": "refugee center",
-    "sym": 4194414,
-    "color": "white"
-  },
-  {
-    "type": "overmap_terrain",
-    "id": "evac_center_13",
-    "copy-from": "generic_evac_center",
-    "name": "refugee center",
-    "sym": 4194414,
-    "color": "white"
-  },
-  {
-    "type": "overmap_terrain",
-    "id": "evac_center_14",
-    "copy-from": "generic_evac_center",
-    "name": "refugee center",
-    "sym": 4194414,
-    "color": "white"
-  },
-  {
-    "type": "overmap_terrain",
-    "id": "evac_center_15",
-    "copy-from": "generic_evac_center",
-    "name": "road",
-    "sym": 4194424,
-    "color": "dark_gray"
-  },
-  {
-    "type": "overmap_terrain",
-    "id": "evac_center_16",
-    "copy-from": "generic_evac_center",
-    "name": "road",
-    "sym": 4194424,
-    "color": "dark_gray"
-  },
-  {
-    "type": "overmap_terrain",
-    "id": "evac_center_17",
-    "copy-from": "generic_evac_center",
-    "name": "refugee center",
-    "sym": 4194414,
-    "color": "white"
-  },
-  {
-    "type": "overmap_terrain",
-    "id": "evac_center_18",
-    "copy-from": "generic_evac_center",
-    "name": "refugee center",
-    "sym": 4194414,
-    "color": "white"
-  },
-  {
-    "type": "overmap_terrain",
-    "id": "evac_center_19",
-    "copy-from": "generic_evac_center",
-    "name": "refugee center",
-    "sym": 4194414,
-    "color": "white"
-  },
-  {
-    "type": "overmap_terrain",
-    "id": "evac_center_20",
-    "copy-from": "generic_evac_center",
-    "name": "road",
-    "sym": 4194424,
-    "color": "dark_gray"
-  },
-  {
-    "type": "overmap_terrain",
-    "id": "evac_center_21",
-    "copy-from": "generic_evac_center",
-    "name": "road",
-    "sym": 4194413,
-    "color": "dark_gray"
-  },
-  {
-    "type": "overmap_terrain",
-    "id": "evac_center_22",
-    "copy-from": "generic_evac_center",
-    "name": "road",
-    "sym": 4194417,
-    "color": "dark_gray"
-  },
-  {
-    "type": "overmap_terrain",
-    "id": "evac_center_23",
-    "copy-from": "generic_evac_center",
-    "name": "road",
-    "sym": 4194423,
-    "color": "dark_gray"
-  },
-  {
-    "type": "overmap_terrain",
-    "id": "evac_center_24",
-    "copy-from": "generic_evac_center",
-    "name": "road",
-    "sym": 4194417,
-    "color": "dark_gray"
-  },
-  {
-    "type": "overmap_terrain",
-    "id": "evac_center_25",
-    "copy-from": "generic_evac_center",
-    "name": "road",
-    "sym": 4194410,
-    "color": "dark_gray"
-  },
-  {
-    "type": "overmap_terrain",
-    "id": "bandit_cabin",
-    "name": "forest",
-    "sym": 70,
-    "color": "green",
-    "see_cost": 5,
-    "extras": "field",
-    "flags": [ "NO_ROTATE" ]
-  },
-  {
-    "type": "overmap_terrain",
-    "id": "bandit_camp_1",
-    "name": "forest",
-    "sym": 70,
-    "color": "green",
-    "see_cost": 5,
-    "extras": "field",
-    "flags": [ "NO_ROTATE" ]
-  },
-  {
-    "type": "overmap_terrain",
-=======
->>>>>>> 1ee397aa
     "id": "bandit_camp_2",
     "name": "forest",
     "sym": 70,
     "color": "green",
-<<<<<<< HEAD
     "see_cost": 5,
     "extras": "field",
     "flags": [ "NO_ROTATE" ]
@@ -5982,1322 +2192,6 @@
     "color": "light_green_yellow",
     "see_cost": 5,
     "extras": "field"
-  },
-  {
-    "type": "overmap_terrain",
-    "id": "ranch_camp_1",
-    "name": "field",
-    "sym": 4194412,
-    "color": "brown",
-    "see_cost": 2,
-    "flags": [ "NO_ROTATE" ]
-  },
-  {
-    "type": "overmap_terrain",
-    "id": "ranch_camp_2",
-    "name": "field",
-    "sym": 4194417,
-    "color": "brown",
-    "see_cost": 2,
-    "flags": [ "NO_ROTATE" ]
-  },
-  {
-    "type": "overmap_terrain",
-    "id": "ranch_camp_3",
-    "name": "field",
-    "sym": 4194417,
-    "color": "brown",
-    "see_cost": 2,
-    "flags": [ "NO_ROTATE" ]
-  },
-  {
-    "type": "overmap_terrain",
-    "id": "ranch_camp_4",
-    "name": "field",
-    "sym": 4194417,
-    "color": "brown",
-    "see_cost": 2,
-    "flags": [ "NO_ROTATE" ]
-  },
-  {
-    "type": "overmap_terrain",
-    "id": "ranch_camp_5",
-    "name": "field",
-    "sym": 4194417,
-    "color": "brown",
-    "see_cost": 2,
-    "flags": [ "NO_ROTATE" ]
-  },
-  {
-    "type": "overmap_terrain",
-    "id": "ranch_camp_6",
-    "name": "field",
-    "sym": 4194417,
-    "color": "brown",
-    "see_cost": 2,
-    "flags": [ "NO_ROTATE" ]
-  },
-  {
-    "type": "overmap_terrain",
-    "id": "ranch_camp_7",
-    "name": "field",
-    "sym": 4194417,
-    "color": "brown",
-    "see_cost": 2,
-    "flags": [ "NO_ROTATE" ]
-  },
-  {
-    "type": "overmap_terrain",
-    "id": "ranch_camp_8",
-    "name": "field",
-    "sym": 4194417,
-    "color": "brown",
-    "see_cost": 2,
-    "flags": [ "NO_ROTATE" ]
-  },
-  {
-    "type": "overmap_terrain",
-    "id": "ranch_camp_9",
-    "name": "field",
-    "sym": 4194411,
-    "color": "brown",
-    "see_cost": 2,
-    "flags": [ "NO_ROTATE" ]
-  },
-  {
-    "type": "overmap_terrain",
-    "id": "ranch_camp_10",
-    "name": "field",
-    "sym": 4194424,
-    "color": "brown",
-    "see_cost": 2,
-    "flags": [ "NO_ROTATE" ]
-  },
-  {
-    "type": "overmap_terrain",
-    "id": "ranch_camp_11",
-    "name": "field",
-    "sym": 46,
-    "color": "brown",
-    "see_cost": 2,
-    "flags": [ "NO_ROTATE" ]
-  },
-  {
-    "type": "overmap_terrain",
-    "id": "ranch_camp_12",
-    "name": "field",
-    "sym": 46,
-    "color": "brown",
-    "see_cost": 2,
-    "flags": [ "NO_ROTATE" ]
-  },
-  {
-    "type": "overmap_terrain",
-    "id": "ranch_camp_13",
-    "name": "field",
-    "sym": 46,
-    "color": "brown",
-    "see_cost": 2,
-    "flags": [ "NO_ROTATE" ]
-  },
-  {
-    "type": "overmap_terrain",
-    "id": "ranch_camp_14",
-    "name": "field",
-    "sym": 46,
-    "color": "brown",
-    "see_cost": 2,
-    "flags": [ "NO_ROTATE" ]
-  },
-  {
-    "type": "overmap_terrain",
-    "id": "ranch_camp_15",
-    "name": "field",
-    "sym": 46,
-    "color": "brown",
-    "see_cost": 2,
-    "flags": [ "NO_ROTATE" ]
-  },
-  {
-    "type": "overmap_terrain",
-    "id": "ranch_camp_16",
-    "name": "field",
-    "sym": 46,
-    "color": "brown",
-    "see_cost": 2,
-    "flags": [ "NO_ROTATE" ]
-  },
-  {
-    "type": "overmap_terrain",
-    "id": "ranch_camp_17",
-    "name": "pond",
-    "sym": 80,
-    "color": "blue",
-    "see_cost": 2,
-    "flags": [ "NO_ROTATE" ]
-  },
-  {
-    "type": "overmap_terrain",
-    "id": "ranch_camp_18",
-    "name": "field",
-    "sym": 4194424,
-    "color": "brown",
-    "see_cost": 2,
-    "flags": [ "NO_ROTATE" ]
-  },
-  {
-    "type": "overmap_terrain",
-    "id": "ranch_camp_19",
-    "name": "field",
-    "sym": 4194424,
-    "color": "brown",
-    "see_cost": 2,
-    "flags": [ "NO_ROTATE" ]
-  },
-  {
-    "type": "overmap_terrain",
-    "id": "ranch_camp_20",
-    "name": "field",
-    "sym": 46,
-    "color": "brown",
-    "see_cost": 2,
-    "flags": [ "NO_ROTATE" ]
-  },
-  {
-    "type": "overmap_terrain",
-    "id": "ranch_camp_21",
-    "name": "field",
-    "sym": 46,
-    "color": "brown",
-    "see_cost": 2,
-    "flags": [ "NO_ROTATE" ]
-  },
-  {
-    "type": "overmap_terrain",
-    "id": "ranch_camp_22",
-    "name": "field",
-    "sym": 46,
-    "color": "brown",
-    "see_cost": 2,
-    "flags": [ "NO_ROTATE" ]
-  },
-  {
-    "type": "overmap_terrain",
-    "id": "ranch_camp_23",
-    "name": "field",
-    "sym": 46,
-    "color": "brown",
-    "see_cost": 2,
-    "flags": [ "NO_ROTATE" ]
-  },
-  {
-    "type": "overmap_terrain",
-    "id": "ranch_camp_24",
-    "name": "field",
-    "sym": 46,
-    "color": "brown",
-    "see_cost": 2,
-    "flags": [ "NO_ROTATE" ]
-  },
-  {
-    "type": "overmap_terrain",
-    "id": "ranch_camp_25",
-    "name": "field",
-    "sym": 46,
-    "color": "brown",
-    "see_cost": 2,
-    "flags": [ "NO_ROTATE" ]
-  },
-  {
-    "type": "overmap_terrain",
-    "id": "ranch_camp_26",
-    "name": "field",
-    "sym": 46,
-    "color": "brown",
-    "see_cost": 2,
-    "flags": [ "NO_ROTATE" ]
-  },
-  {
-    "type": "overmap_terrain",
-    "id": "ranch_camp_27",
-    "name": "field",
-    "sym": 4194424,
-    "color": "brown",
-    "see_cost": 2,
-    "flags": [ "NO_ROTATE" ]
-  },
-  {
-    "type": "overmap_terrain",
-    "id": "ranch_camp_28",
-    "name": "field",
-    "sym": 4194424,
-    "color": "brown",
-    "see_cost": 2,
-    "flags": [ "NO_ROTATE" ]
-  },
-  {
-    "type": "overmap_terrain",
-    "id": "ranch_camp_29",
-    "name": "field",
-    "sym": 46,
-    "color": "brown",
-    "see_cost": 2,
-    "flags": [ "NO_ROTATE" ]
-  },
-  {
-    "type": "overmap_terrain",
-    "id": "ranch_camp_30",
-    "name": "field",
-    "sym": 46,
-    "color": "brown",
-    "see_cost": 2,
-    "flags": [ "NO_ROTATE" ]
-  },
-  {
-    "type": "overmap_terrain",
-    "id": "ranch_camp_31",
-    "name": "field",
-    "sym": 46,
-    "color": "brown",
-    "see_cost": 2,
-    "flags": [ "NO_ROTATE" ]
-  },
-  {
-    "type": "overmap_terrain",
-    "id": "ranch_camp_32",
-    "name": "field",
-    "sym": 46,
-    "color": "brown",
-    "see_cost": 2,
-    "flags": [ "NO_ROTATE" ]
-  },
-  {
-    "type": "overmap_terrain",
-    "id": "ranch_camp_33",
-    "name": "field",
-    "sym": 46,
-    "color": "brown",
-    "see_cost": 2,
-    "flags": [ "NO_ROTATE" ]
-  },
-  {
-    "type": "overmap_terrain",
-    "id": "ranch_camp_34",
-    "name": "field",
-    "sym": 46,
-    "color": "brown",
-    "see_cost": 2,
-    "flags": [ "NO_ROTATE" ]
-  },
-  {
-    "type": "overmap_terrain",
-    "id": "ranch_camp_35",
-    "name": "field",
-    "sym": 46,
-    "color": "brown",
-    "see_cost": 2,
-    "flags": [ "NO_ROTATE" ]
-  },
-  {
-    "type": "overmap_terrain",
-    "id": "ranch_camp_36",
-    "name": "field",
-    "sym": 4194424,
-    "color": "brown",
-    "see_cost": 2,
-    "flags": [ "NO_ROTATE" ]
-  },
-  {
-    "type": "overmap_terrain",
-    "id": "ranch_camp_37",
-    "name": "field",
-    "sym": 4194424,
-    "color": "brown",
-    "see_cost": 2,
-    "flags": [ "NO_ROTATE" ]
-  },
-  {
-    "type": "overmap_terrain",
-    "id": "ranch_camp_38",
-    "name": "field",
-    "sym": 46,
-    "color": "brown",
-    "see_cost": 2,
-    "flags": [ "NO_ROTATE" ]
-  },
-  {
-    "type": "overmap_terrain",
-    "id": "ranch_camp_39",
-    "name": "field",
-    "sym": 46,
-    "color": "brown",
-    "see_cost": 2,
-    "flags": [ "NO_ROTATE" ]
-  },
-  {
-    "type": "overmap_terrain",
-    "id": "ranch_camp_40",
-    "name": "field",
-    "sym": 46,
-    "color": "brown",
-    "see_cost": 2,
-    "flags": [ "NO_ROTATE" ]
-  },
-  {
-    "type": "overmap_terrain",
-    "id": "ranch_camp_41",
-    "name": "field",
-    "sym": 46,
-    "color": "brown",
-    "see_cost": 2,
-    "flags": [ "NO_ROTATE" ]
-  },
-  {
-    "type": "overmap_terrain",
-    "id": "ranch_camp_42",
-    "name": "field",
-    "sym": 46,
-    "color": "brown",
-    "see_cost": 2,
-    "flags": [ "NO_ROTATE" ]
-  },
-  {
-    "type": "overmap_terrain",
-    "id": "ranch_camp_43",
-    "name": "field",
-    "sym": 46,
-    "color": "brown",
-    "see_cost": 2,
-    "flags": [ "NO_ROTATE" ]
-  },
-  {
-    "type": "overmap_terrain",
-    "id": "ranch_camp_44",
-    "name": "field",
-    "sym": 46,
-    "color": "brown",
-    "see_cost": 2,
-    "flags": [ "NO_ROTATE" ]
-  },
-  {
-    "type": "overmap_terrain",
-    "id": "ranch_camp_45",
-    "name": "field",
-    "sym": 4194424,
-    "color": "brown",
-    "see_cost": 2,
-    "flags": [ "NO_ROTATE" ]
-  },
-  {
-    "type": "overmap_terrain",
-    "id": "ranch_camp_46",
-    "name": "field",
-    "sym": 4194424,
-    "color": "brown",
-    "see_cost": 2,
-    "flags": [ "NO_ROTATE" ]
-  },
-  {
-    "type": "overmap_terrain",
-    "id": "ranch_camp_47",
-    "name": "field",
-    "sym": 46,
-    "color": "brown",
-    "see_cost": 2,
-    "flags": [ "NO_ROTATE" ]
-  },
-  {
-    "type": "overmap_terrain",
-    "id": "ranch_camp_48",
-    "name": "field",
-    "sym": 46,
-    "color": "brown",
-    "see_cost": 2,
-    "flags": [ "NO_ROTATE" ]
-  },
-  {
-    "type": "overmap_terrain",
-    "id": "ranch_camp_49",
-    "name": "field",
-    "sym": 46,
-    "color": "brown",
-    "see_cost": 2,
-    "flags": [ "NO_ROTATE" ]
-  },
-  {
-    "type": "overmap_terrain",
-    "id": "ranch_camp_50",
-    "name": "field",
-    "sym": 46,
-    "color": "brown",
-    "see_cost": 2,
-    "flags": [ "NO_ROTATE" ]
-  },
-  {
-    "type": "overmap_terrain",
-    "id": "ranch_camp_51",
-    "name": "field",
-    "sym": 46,
-    "color": "brown",
-    "see_cost": 2,
-    "flags": [ "NO_ROTATE" ]
-  },
-  {
-    "type": "overmap_terrain",
-    "id": "ranch_camp_52",
-    "name": "field",
-    "sym": 46,
-    "color": "brown",
-    "see_cost": 2,
-    "flags": [ "NO_ROTATE" ]
-  },
-  {
-    "type": "overmap_terrain",
-    "id": "ranch_camp_53",
-    "name": "field",
-    "sym": 46,
-    "color": "brown",
-    "see_cost": 2,
-    "flags": [ "NO_ROTATE" ]
-  },
-  {
-    "type": "overmap_terrain",
-    "id": "ranch_camp_54",
-    "name": "field",
-    "sym": 4194424,
-    "color": "brown",
-    "see_cost": 2,
-    "flags": [ "NO_ROTATE" ]
-  },
-  {
-    "type": "overmap_terrain",
-    "id": "ranch_camp_55",
-    "name": "field",
-    "sym": 4194424,
-    "color": "brown",
-    "see_cost": 2,
-    "flags": [ "NO_ROTATE" ]
-  },
-  {
-    "type": "overmap_terrain",
-    "id": "ranch_camp_56",
-    "name": "field",
-    "sym": 46,
-    "color": "brown",
-    "see_cost": 2,
-    "flags": [ "NO_ROTATE" ]
-  },
-  {
-    "type": "overmap_terrain",
-    "id": "ranch_camp_57",
-    "name": "silo",
-    "sym": 35,
-    "color": "i_brown",
-    "see_cost": 2,
-    "flags": [ "NO_ROTATE" ]
-  },
-  {
-    "type": "overmap_terrain",
-    "id": "ranch_camp_58",
-    "name": "field",
-    "sym": 46,
-    "color": "brown",
-    "see_cost": 2,
-    "flags": [ "NO_ROTATE" ]
-  },
-  {
-    "type": "overmap_terrain",
-    "id": "ranch_camp_59",
-    "name": "field",
-    "sym": 46,
-    "color": "brown",
-    "see_cost": 2,
-    "flags": [ "NO_ROTATE" ]
-  },
-  {
-    "type": "overmap_terrain",
-    "id": "ranch_camp_60",
-    "name": "field",
-    "sym": 46,
-    "color": "brown",
-    "see_cost": 2,
-    "flags": [ "NO_ROTATE" ]
-  },
-  {
-    "type": "overmap_terrain",
-    "id": "ranch_camp_61",
-    "name": "field",
-    "sym": 46,
-    "color": "brown",
-    "see_cost": 2,
-    "flags": [ "NO_ROTATE" ]
-  },
-  {
-    "type": "overmap_terrain",
-    "id": "ranch_camp_62",
-    "name": "field",
-    "sym": 46,
-    "color": "brown",
-    "see_cost": 2,
-    "flags": [ "NO_ROTATE" ]
-  },
-  {
-    "type": "overmap_terrain",
-    "id": "ranch_camp_63",
-    "name": "field",
-    "sym": 4194424,
-    "color": "brown",
-    "see_cost": 2,
-    "flags": [ "NO_ROTATE" ]
-  },
-  {
-    "type": "overmap_terrain",
-    "id": "ranch_camp_64",
-    "name": "field",
-    "sym": 4194424,
-    "color": "brown",
-    "see_cost": 2,
-    "flags": [ "NO_ROTATE" ]
-  },
-  {
-    "type": "overmap_terrain",
-    "id": "ranch_camp_65",
-    "name": "field",
-    "sym": 46,
-    "color": "brown",
-    "see_cost": 2,
-    "flags": [ "NO_ROTATE" ]
-  },
-  {
-    "type": "overmap_terrain",
-    "id": "ranch_camp_66",
-    "name": "barn",
-    "sym": 35,
-    "color": "i_brown",
-    "see_cost": 2,
-    "flags": [ "NO_ROTATE" ]
-  },
-  {
-    "type": "overmap_terrain",
-    "id": "ranch_camp_67",
-    "name": "garage",
-    "sym": 79,
-    "color": "white",
-    "see_cost": 2,
-    "flags": [ "NO_ROTATE" ]
-  },
-  {
-    "type": "overmap_terrain",
-    "id": "ranch_camp_68",
-    "name": "ranch",
-    "sym": 118,
-    "color": "light_green",
-    "see_cost": 2,
-    "flags": [ "NO_ROTATE" ]
-  },
-  {
-    "type": "overmap_terrain",
-    "id": "ranch_camp_69",
-    "name": "field",
-    "sym": 4194411,
-    "color": "brown",
-    "see_cost": 2,
-    "flags": [ "NO_ROTATE" ]
-  },
-  {
-    "type": "overmap_terrain",
-    "id": "ranch_camp_70",
-    "name": "field",
-    "sym": 46,
-    "color": "brown",
-    "see_cost": 2,
-    "flags": [ "NO_ROTATE" ]
-  },
-  {
-    "type": "overmap_terrain",
-    "id": "ranch_camp_71",
-    "name": "field",
-    "sym": 46,
-    "color": "brown",
-    "see_cost": 2,
-    "flags": [ "NO_ROTATE" ]
-  },
-  {
-    "type": "overmap_terrain",
-    "id": "ranch_camp_72",
-    "name": "field",
-    "sym": 4194424,
-    "color": "brown",
-    "see_cost": 2,
-    "flags": [ "NO_ROTATE" ]
-  },
-  {
-    "type": "overmap_terrain",
-    "id": "ranch_camp_73",
-    "name": "field",
-    "sym": 4194413,
-    "color": "brown",
-    "see_cost": 2,
-    "flags": [ "NO_ROTATE" ]
-  },
-  {
-    "type": "overmap_terrain",
-    "id": "ranch_camp_74",
-    "name": "field",
-    "sym": 4194417,
-    "color": "brown",
-    "see_cost": 2,
-    "flags": [ "NO_ROTATE" ]
-  },
-  {
-    "type": "overmap_terrain",
-    "id": "ranch_camp_75",
-    "name": "field",
-    "sym": 4194410,
-    "color": "brown",
-    "see_cost": 2,
-    "flags": [ "NO_ROTATE" ]
-  },
-  {
-    "type": "overmap_terrain",
-    "id": "ranch_camp_76",
-    "name": "lot",
-    "sym": 79,
-    "color": "dark_gray",
-    "see_cost": 2,
-    "flags": [ "NO_ROTATE" ]
-  },
-  {
-    "type": "overmap_terrain",
-    "id": "ranch_camp_77",
-    "name": "road",
-    "sym": 4194424,
-    "color": "dark_gray",
-    "see_cost": 2,
-    "extras": "road",
-    "flags": [ "NO_ROTATE" ]
-  },
-  {
-    "type": "overmap_terrain",
-    "id": "ranch_camp_78",
-    "name": "field",
-    "sym": 4194413,
-    "color": "brown",
-    "see_cost": 2,
-    "flags": [ "NO_ROTATE" ]
-  },
-  {
-    "type": "overmap_terrain",
-    "id": "ranch_camp_79",
-    "name": "field",
-    "sym": 4194417,
-    "color": "brown",
-    "see_cost": 2,
-    "flags": [ "NO_ROTATE" ]
-  },
-  {
-    "type": "overmap_terrain",
-    "id": "ranch_camp_80",
-    "name": "field",
-    "sym": 4194417,
-    "color": "brown",
-    "see_cost": 2,
-    "flags": [ "NO_ROTATE" ]
-  },
-  {
-    "type": "overmap_terrain",
-    "id": "ranch_camp_81",
-    "name": "field",
-    "sym": 4194410,
-    "color": "brown",
-    "see_cost": 2,
-    "flags": [ "NO_ROTATE" ]
-  },
-  {
-    "type": "overmap_terrain",
-    "id": "looted_building",
-    "name": "looted building",
-    "sym": 35,
-    "color": "light_gray",
-    "see_cost": 2
-  },
-  {
-    "type": "overmap_terrain",
-    "id": "debug_ramps",
-    "name": "ramp testing area",
-    "sym": 37,
-    "color": "white",
-    "flags": [ "NO_ROTATE" ]
-  },
-  {
-    "type": "overmap_terrain",
-    "id": "football_field_a1",
-    "copy-from": "generic_city_building",
-    "name": "football field",
-    "sym": 79,
-    "color": "light_green"
-  },
-  {
-    "type": "overmap_terrain",
-    "id": "football_field_a2",
-    "copy-from": "generic_city_building",
-    "name": "football field",
-    "sym": 79,
-    "color": "light_green"
-  },
-  {
-    "type": "overmap_terrain",
-    "id": "football_field_a3",
-    "copy-from": "generic_city_building",
-    "name": "football field",
-    "sym": 79,
-    "color": "light_green"
-  },
-  {
-    "type": "overmap_terrain",
-    "id": "football_field_a4",
-    "copy-from": "generic_city_building",
-    "name": "football field",
-    "sym": 79,
-    "color": "light_green"
-  },
-  {
-    "type": "overmap_terrain",
-    "id": "football_field_a5",
-    "copy-from": "generic_city_building",
-    "name": "football field",
-    "sym": 79,
-    "color": "light_green"
-  },
-  {
-    "type": "overmap_terrain",
-    "id": "football_field_b1",
-    "copy-from": "generic_city_building",
-    "name": "football field",
-    "sym": 79,
-    "color": "light_green"
-  },
-  {
-    "type": "overmap_terrain",
-    "id": "football_field_b2",
-    "copy-from": "generic_city_building",
-    "name": "football field",
-    "sym": 79,
-    "color": "light_green"
-  },
-  {
-    "type": "overmap_terrain",
-    "id": "football_field_b3",
-    "copy-from": "generic_city_building",
-    "name": "football field",
-    "sym": 79,
-    "color": "light_green"
-  },
-  {
-    "type": "overmap_terrain",
-    "id": "football_field_b4",
-    "copy-from": "generic_city_building",
-    "name": "football field",
-    "sym": 79,
-    "color": "light_green"
-  },
-  {
-    "type": "overmap_terrain",
-    "id": "football_field_b5",
-    "copy-from": "generic_city_building",
-    "name": "football field",
-    "sym": 79,
-    "color": "light_green"
-  },
-  {
-    "type": "overmap_terrain",
-    "id": "football_field_c1",
-    "copy-from": "generic_city_building",
-    "name": "football field",
-    "sym": 79,
-    "color": "light_green"
-  },
-  {
-    "type": "overmap_terrain",
-    "id": "football_field_c2",
-    "copy-from": "generic_city_building",
-    "name": "football field",
-    "sym": 79,
-    "color": "light_green"
-  },
-  {
-    "type": "overmap_terrain",
-    "id": "football_field_c3",
-    "copy-from": "generic_city_building",
-    "name": "football field",
-    "sym": 79,
-    "color": "light_green"
-  },
-  {
-    "type": "overmap_terrain",
-    "id": "football_field_c4",
-    "copy-from": "generic_city_building",
-    "name": "football field",
-    "sym": 79,
-    "color": "light_green"
-  },
-  {
-    "type": "overmap_terrain",
-    "id": "football_field_c5",
-    "copy-from": "generic_city_building",
-    "name": "football field",
-    "sym": 79,
-    "color": "light_green"
-  },
-  {
-    "type": "overmap_terrain",
-    "id": "campsite",
-    "name": "campsite",
-    "sym": 43,
-    "color": "green",
-    "see_cost": 5,
-    "extras": "field",
-    "spawns": { "group": "GROUP_FOREST", "population": [ 0, 1 ], "chance": 13 },
-    "flags": [ "NO_ROTATE" ]
-  },
-  {
-    "type": "overmap_terrain",
-    "id": "campsite_a",
-    "name": "campsites",
-    "sym": 43,
-    "color": "green",
-    "see_cost": 5,
-    "extras": "field",
-    "spawns": { "group": "GROUP_FOREST", "population": [ 0, 1 ], "chance": 13 },
-    "flags": [ "NO_ROTATE" ]
-  },
-  {
-    "type": "overmap_terrain",
-    "id": "campsite_cabin_incomplete",
-    "name": "incomplete cabin",
-    "sym": 43,
-    "color": "light_green",
-    "see_cost": 5,
-    "extras": "field",
-    "spawns": { "group": "GROUP_FOREST", "population": [ 0, 1 ], "chance": 13 },
-    "flags": [ "NO_ROTATE" ]
-  },
-  {
-    "type": "overmap_terrain",
-    "id": "campsite_field_biker",
-    "name": "field campsite",
-    "sym": 43,
-    "color": "light_green",
-    "see_cost": 5,
-    "extras": "field",
-    "spawns": { "group": "GROUP_FOREST", "population": [ 0, 1 ], "chance": 13 },
-    "flags": [ "NO_ROTATE" ]
-  },
-  {
-    "type": "overmap_terrain",
-    "id": "campsite_field_biker_destroyed",
-    "name": "field campsite",
-    "sym": 43,
-    "color": "light_green",
-    "see_cost": 5,
-    "extras": "field",
-    "spawns": { "group": "GROUP_FOREST", "population": [ 0, 1 ], "chance": 13 },
-    "flags": [ "NO_ROTATE" ]
-  },
-  {
-    "type": "overmap_terrain",
-    "id": "roadstop",
-    "name": "roadstop",
-    "sym": 94,
-    "color": "light_blue",
-    "mondensity": 2,
-    "flags": [ "SIDEWALK" ]
-  },
-  {
-    "type": "overmap_terrain",
-    "id": "roadstop_a",
-    "name": "public washroom",
-    "sym": 94,
-    "color": "light_blue",
-    "mondensity": 2,
-    "flags": [ "SIDEWALK" ]
-  },
-  {
-    "type": "overmap_terrain",
-    "id": "roadstop_b",
-    "name": "roadside foodcart",
-    "sym": 94,
-    "color": "magenta",
-    "mondensity": 2,
-    "flags": [ "SIDEWALK" ]
-  },
-  {
-    "type": "overmap_terrain",
-    "id": "pump_station_1",
-    "copy-from": "generic_city_building",
-    "name": "pump station",
-    "sym": 80,
-    "color": "red",
-    "flags": [ "KNOWN_DOWN" ]
-  },
-  {
-    "type": "overmap_terrain",
-    "id": "pump_station_2",
-    "copy-from": "generic_city_building",
-    "name": "pump station",
-    "sym": 80,
-    "color": "red",
-    "flags": [ "KNOWN_DOWN" ]
-  },
-  {
-    "type": "overmap_terrain",
-    "id": "pump_station_3",
-    "name": "sewer",
-    "sym": 4194414,
-    "color": "green",
-    "see_cost": 999,
-    "mondensity": 2
-  },
-  {
-    "type": "overmap_terrain",
-    "id": "pump_station_4",
-    "name": "sewer",
-    "sym": 4194414,
-    "color": "green",
-    "see_cost": 999,
-    "mondensity": 2
-  },
-  {
-    "type": "overmap_terrain",
-    "id": "pump_station_5",
-    "name": "sewer",
-    "sym": 4194414,
-    "color": "green",
-    "see_cost": 999,
-    "mondensity": 2
-  },
-  {
-    "type": "overmap_terrain",
-    "id": "garage_gas_1",
-    "name": "garage - gas station",
-    "copy-from": "generic_necropolis_surface_building",
-    "color": "light_blue"
-  },
-  {
-    "type": "overmap_terrain",
-    "id": "garage_gas_2",
-    "copy-from": "generic_city_building",
-    "name": "garage",
-    "sym": 79,
-    "color": "white"
-  },
-  {
-    "type": "overmap_terrain",
-    "id": "garage_gas_3",
-    "copy-from": "generic_city_building",
-    "name": "garage",
-    "sym": 79,
-    "color": "white"
-  },
-  {
-    "type": "overmap_terrain",
-    "id": "cemetery_4square_00",
-    "copy-from": "generic_city_building_no_sidewalk",
-    "name": "religious cemetery",
-    "sym": 110,
-    "color": "white",
-    "extras": "field",
-    "flags": [ "NO_ROTATE" ]
-  },
-  {
-    "type": "overmap_terrain",
-    "id": "cemetery_4square_10",
-    "copy-from": "generic_city_building_no_sidewalk",
-    "name": "religious cemetery",
-    "sym": 110,
-    "color": "white",
-    "extras": "field",
-    "flags": [ "NO_ROTATE" ]
-  },
-  {
-    "type": "overmap_terrain",
-    "id": "cemetery_4square_01",
-    "copy-from": "generic_city_building_no_sidewalk",
-    "name": "religious cemetery",
-    "sym": 110,
-    "color": "white",
-    "extras": "field",
-    "flags": [ "NO_ROTATE" ]
-  },
-  {
-    "type": "overmap_terrain",
-    "id": "cemetery_4square_11",
-    "copy-from": "generic_city_building_no_sidewalk",
-    "name": "religious cemetery",
-    "sym": 110,
-    "color": "white",
-    "extras": "field",
-    "flags": [ "NO_ROTATE" ]
-  },
-  {
-    "type": "overmap_terrain",
-    "id": "4way_road",
-    "copy-from": "generic_city_building_no_sidewalk",
-    "name": "road",
-    "sym": 43,
-    "color": "light_gray",
-    "extras": "field",
-    "flags": [ "NO_ROTATE" ]
-  },
-  {
-    "type": "overmap_terrain",
-    "id": "pond_field",
-    "name": "pond",
-    "sym": 46,
-    "color": "blue",
-    "see_cost": 5,
-    "mondensity": 2,
-    "flags": [ "NO_ROTATE" ]
-  },
-  {
-    "type": "overmap_terrain",
-    "id": "pond_forest",
-    "name": "basin",
-    "sym": 70,
-    "color": "blue",
-    "see_cost": 5,
-    "mondensity": 2,
-    "flags": [ "NO_ROTATE" ]
-  },
-  {
-    "type": "overmap_terrain",
-    "id": "pond_swamp",
-    "name": "bog",
-    "sym": 70,
-    "color": "blue",
-    "see_cost": 5,
-    "mondensity": 2,
-    "flags": [ "NO_ROTATE" ]
-  },
-  {
-    "type": "overmap_terrain",
-    "id": "hunter_shack",
-    "name": "swamp shack",
-    "sym": 70,
-    "color": "cyan",
-    "see_cost": 5,
-    "extras": "field",
-    "flags": [ "NO_ROTATE" ]
-  },
-  {
-    "type": "overmap_terrain",
-    "id": "orchard_tree_apple",
-    "name": "apple orchard",
-    "sym": 84,
-    "color": "light_green",
-    "see_cost": 5,
-    "extras": "field",
-    "mondensity": 3,
-    "flags": [ "NO_ROTATE" ]
-  },
-  {
-    "type": "overmap_terrain",
-    "id": "orchard_processing",
-    "name": "orchard processing",
-    "sym": 84,
-    "color": "i_light_green",
-    "see_cost": 5,
-    "extras": "field",
-    "mondensity": 3,
-    "flags": [ "NO_ROTATE" ]
-  },
-  {
-    "type": "overmap_terrain",
-    "id": "orchard_stall",
-    "name": "orchard stall",
-    "sym": 84,
-    "color": "i_light_green",
-    "see_cost": 5,
-    "extras": "field",
-    "mondensity": 3,
-    "flags": [ "NO_ROTATE" ]
-  },
-  {
-    "id": "dairy_farm_NW",
-    "type": "overmap_terrain",
-    "name": "dairy farm",
-    "sym": 119,
-    "color": "brown",
-    "see_cost": 1,
-    "flags": [ "SIDEWALK", "NO_ROTATE" ]
-  },
-  {
-    "id": "dairy_farm_NE",
-    "type": "overmap_terrain",
-    "name": "dairy farm",
-    "sym": 119,
-    "color": "brown",
-    "see_cost": 1,
-    "flags": [ "SIDEWALK", "NO_ROTATE" ]
-  },
-  {
-    "id": "dairy_farm_SE",
-    "type": "overmap_terrain",
-    "name": "dairy farm",
-    "sym": 119,
-    "color": "brown",
-=======
->>>>>>> 1ee397aa
-    "see_cost": 5,
-    "extras": "field",
-    "flags": [ "NO_ROTATE" ]
-  },
-  {
-    "type": "overmap_terrain",
-    "id": "bandit_camp_3",
-    "name": "forest",
-    "sym": 70,
-    "color": "green",
-    "see_cost": 5,
-    "extras": "field",
-    "flags": [ "NO_ROTATE" ]
-  },
-  {
-    "type": "overmap_terrain",
-    "id": "bandit_camp_4",
-    "name": "forest",
-    "sym": 70,
-    "color": "green",
-    "see_cost": 5,
-    "extras": "field",
-    "flags": [ "NO_ROTATE" ]
-  },
-  {
-    "type": "overmap_terrain",
-    "id": "sai",
-    "name": "serving area interface",
-    "sym": 48,
-    "color": "i_magenta",
-    "see_cost": 5,
-    "flags": [ "NO_ROTATE" ]
-  },
-  {
-    "type": "overmap_terrain",
-    "id": "pwr_sub_s",
-    "name": "small power substation",
-    "sym": 72,
-    "color": "light_cyan",
-    "see_cost": 5,
-    "extras": "field",
-    "flags": [ "NO_ROTATE" ]
-  },
-  {
-    "type": "overmap_terrain",
-    "id": "pwr_large_entrance",
-    "name": "large power substation",
-    "sym": 72,
-    "color": "cyan",
-    "see_cost": 5,
-    "extras": "field",
-    "flags": [ "NO_ROTATE" ]
-  },
-  {
-    "type": "overmap_terrain",
-    "id": "pwr_large_2",
-    "name": "large power substation",
-    "sym": 72,
-    "color": "cyan",
-    "see_cost": 5,
-    "extras": "field",
-    "flags": [ "NO_ROTATE" ]
-  },
-  {
-    "type": "overmap_terrain",
-    "id": "pwr_large_3",
-    "name": "large power substation",
-    "sym": 72,
-    "color": "cyan",
-    "see_cost": 5,
-    "extras": "field",
-    "flags": [ "NO_ROTATE" ]
-  },
-  {
-    "type": "overmap_terrain",
-    "id": "pwr_large_4",
-    "name": "large power substation",
-    "sym": 72,
-    "color": "cyan",
-    "see_cost": 5,
-    "extras": "field",
-    "flags": [ "NO_ROTATE" ]
-  },
-  {
-    "type": "overmap_terrain",
-    "id": "warehouse",
-    "copy-from": "generic_city_building",
-    "name": "small warehouse",
-    "sym": 119,
-    "color": "light_blue"
-  },
-  {
-    "type": "overmap_terrain",
-    "id": "hdwr_large_entrance",
-    "name": "home improvement superstore entrance",
-    "sym": 72,
-    "color": "light_green_yellow",
-    "see_cost": 5,
-    "extras": "field",
-    "flags": [ "NO_ROTATE" ]
-  },
-  {
-    "type": "overmap_terrain",
-    "id": "hdwr_large_SW",
-    "name": "home improvement superstore",
-    "sym": 72,
-    "color": "light_green_yellow",
-    "see_cost": 5,
-    "extras": "field",
-    "flags": [ "NO_ROTATE" ]
-  },
-  {
-    "type": "overmap_terrain",
-    "id": "hdwr_large_NW",
-    "name": "home improvement superstore",
-    "sym": 72,
-    "color": "light_green_yellow",
-    "see_cost": 5,
-    "extras": "field",
-    "flags": [ "NO_ROTATE" ]
-  },
-  {
-    "type": "overmap_terrain",
-    "id": "hdwr_large_NE",
-    "name": "home improvement superstore",
-    "sym": 72,
-    "color": "light_green_yellow",
-    "see_cost": 5,
-    "extras": "field",
-    "flags": [ "NO_ROTATE" ]
-  },
-  {
-    "type": "overmap_terrain",
-    "id": "hdwr_large_backroom",
-    "name": "home improvement superstore",
-    "sym": 72,
-    "color": "light_green_yellow",
-    "see_cost": 5,
-    "extras": "field",
-    "flags": [ "NO_ROTATE" ]
-  },
-  {
-    "type": "overmap_terrain",
-    "id": "hdwr_large_loadingbay",
-    "name": "home improvement superstore",
-    "sym": 72,
-    "color": "light_green_yellow",
-    "see_cost": 5,
-    "extras": "field",
-    "flags": [ "NO_ROTATE" ]
   },
   {
     "type": "overmap_terrain",
