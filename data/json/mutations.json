--- conflicted
+++ resolved
@@ -102,7 +102,7 @@
         "points": 2,
         "description": "Your skin is tough. Cutting damage is slightly reduced for you. Slightly decreases wet penalties.",
         "starting_trait": true,
-        "category": ["MUTCAT_LIZARD", "MUTCAT_CATTLE" "MUTCAT_CHIMERA"],
+        "category": ["MUTCAT_LIZARD", "MUTCAT_CATTLE", "MUTCAT_CHIMERA"],
         "wet_protection":[
          {
             "part": "LEGS",
@@ -377,11 +377,7 @@
         "points": -3,
         "description": "You have a hard time remembering things. Your skills will erode slightly faster than usual.",
         "starting_trait": true,
-<<<<<<< HEAD
-        "category": ["MUTCAT_BEAST", "MUTCAT_MEDICAL"]
-=======
-        "category": ["MUTCAT_BEAST", "MUTCAT_CHIMERA"]
->>>>>>> 1dc3f5da
+        "category": ["MUTCAT_BEAST", "MUTCAT_MEDICAL", "MUTCAT_CHIMERA"]
     },{
         "type" : "mutation",
         "id" : "LIGHTWEIGHT",
@@ -423,11 +419,7 @@
         "points": -2,
         "description": "You suffer from a minor chemical imbalance, whether mental or physical. Minor changes to your internal chemistry will manifest themselves on occasion, such as hunger, sleepiness, narcotic effects, etc.",
         "starting_trait": true,
-<<<<<<< HEAD
-        "category": ["MUTCAT_SLIME", "MUTCAT_MEDICAL"]
-=======
-        "category": ["MUTCAT_SLIME", "MUTCAT_CHIMERA"]
->>>>>>> 1dc3f5da
+        "category": ["MUTCAT_SLIME", "MUTCAT_MEDICAL", "MUTCAT_CHIMERA"]
     },{
         "type" : "mutation",
         "id" : "SCHIZOPHRENIC",
@@ -636,8 +628,8 @@
         "visibility": 10,
         "ugliness": 3,
         "description": "A set of flexible green scales has grown to cover your body, acting as natural armor. Somewhat reduces wet effects.",
-        "category": ["MUTCAT_CHIMERA"]
-		"prereqs": ["SKIN_ROUGH"],
+        "category": ["MUTCAT_CHIMERA"],
+        "prereqs": ["SKIN_ROUGH"],
         "changes_to": ["THICK_SCALES", "SLEEK_SCALES"],
         "wet_protection":[
          {
@@ -764,8 +756,8 @@
         "visibility": 6,
         "ugliness": 2,
         "description": "Light fur has grown to cover your entire body, providing slight protection from cold.",
-        "category": ["MUTCAT_CHIMERA"]
-		"prereqs": ["SKIN_ROUGH"],
+        "category": ["MUTCAT_CHIMERA"],
+        "prereqs": ["SKIN_ROUGH"],
         "cancels": ["SCALES", "FEATHERS", "CHITIN", "PLANTSKIN"],
         "changes_to": ["FUR"]
     },{
@@ -1176,8 +1168,8 @@
         "ugliness": 2,
         "description": "You have a pair of large curled horns, like those of a ram. They allow you to make a strong bashing headbutt attack, but prevent you from wearing any headwear.",
         "prereqs": ["HORNS"],
-        "cancels": ["ANTENNAE", "HORNS_POINTED", "ANTLERS"]
-		"category": ["MUTCAT_CHIMERA"]
+        "cancels": ["ANTENNAE", "HORNS_POINTED", "ANTLERS"],
+        "category": ["MUTCAT_CHIMERA"]
     },{
         "type" : "mutation",
         "id" : "HORNS_POINTED",
@@ -1298,8 +1290,8 @@
         "ugliness": 2,
         "description": "You have a long tail that ends in a heavy, bony club. It does not improve your balance at all, but allows for a powerful bashing attack.",
         "prereqs": ["TAIL_LIZARD"],
-        "cancels": ["TAIL_FLUFFY", "TAIL_STING", "TAIL_FIN"]
-		"category": ["MUTCAT_CHIMERA"]
+        "cancels": ["TAIL_FLUFFY", "TAIL_STING", "TAIL_FIN"],
+        "category": ["MUTCAT_CHIMERA"]
     },{
         "type" : "mutation",
         "id" : "PAINREC1",
@@ -1438,8 +1430,8 @@
         "visibility": 1,
         "description": "Your muscles are much stronger. Strength + 4",
         "prereqs": ["STR_UP_2"],
-        "changes_to": ["STR_UP_4"]
-		"category": ["MUTCAT_CHIMERA"]
+        "changes_to": ["STR_UP_4"],
+        "category": ["MUTCAT_CHIMERA"]
     },{
         "type" : "mutation",
         "id" : "STR_UP_4",
@@ -1534,13 +1526,8 @@
         "points": 2,
         "description": "Your senses are keener. Perception + 2",
         "prereqs": ["PER_UP"],
-<<<<<<< HEAD
         "changes_to": ["PER_UP_3"],
-        "category": ["MUTCAT_ALPHA"]
-=======
-        "changes_to": ["PER_UP_3"]
-		"category": ["MUTCAT_CHIMERA"]
->>>>>>> 1dc3f5da
+        "category": ["MUTCAT_ALPHA", "MUTCAT_CHIMERA"]
     },{
         "type" : "mutation",
         "id" : "PER_UP_3",
@@ -1602,7 +1589,7 @@
         "visibility": 7,
         "ugliness": 6,
         "description": "Skin tabs and odd flaps of skin surround your mouth. They don't affect your eating, but are unpleasant to look at.",
-		"category": ["MUTCAT_CHIMERA"]
+        "category": ["MUTCAT_CHIMERA"],
         "leads_to": ["MOUTH_TENTACLES", "MANDIBLES"]
     },{
         "type" : "mutation",
@@ -1751,11 +1738,7 @@
         "name": "Fast Metabolism",
         "points": -2,
         "description": "You require more food than most people.",
-<<<<<<< HEAD
-        "category": ["MUTCAT_BEAST", "MUTCAT_SLIME", "MUTCAT_RAT", "MUTCAT_ALPHA", "MUTCAT_MEDICAL"]
-=======
-        "category": ["MUTCAT_BEAST", "MUTCAT_SLIME", "MUTCAT_RAT", "MUTCAT_CHIMERA"]
->>>>>>> 1dc3f5da
+        "category": ["MUTCAT_BEAST", "MUTCAT_SLIME", "MUTCAT_RAT", "MUTCAT_ALPHA", "MUTCAT_MEDICAL", "MUTCAT_CHIMERA"]
     },{
         "type" : "mutation",
         "id" : "THIRST",
@@ -1780,8 +1763,8 @@
         "description": "Your body is very slowly wasting away.",
         "cancels": ["FASTHEALER", "FASTHEALER2", "REGEN"],
         "prereqs": ["ROT1"],
-        "changes_to": ["ROT3"]
-		"category": ["MUTCAT_CHIMERA"]
+        "changes_to": ["ROT3"],
+        "category": ["MUTCAT_CHIMERA"]
     },{
         "type" : "mutation",
         "id" : "ROT3",
@@ -1873,11 +1856,7 @@
         "name": "Genetically Unstable",
         "points": -4,
         "description": "Your DNA has been damaged in a way that causes you to continually develop more mutations.",
-<<<<<<< HEAD
-        "category": ["MUTCAT_SLIME", "MUTCAT_MEDICAL"]
-=======
-        "category": ["MUTCAT_SLIME", "MUTCAT_CHIMERA"]
->>>>>>> 1dc3f5da
+        "category": ["MUTCAT_SLIME", "MUTCAT_MEDICAL", "MUTCAT_CHIMERA"]
     },{
         "type" : "mutation",
         "id" : "RADIOACTIVE1",
