--- conflicted
+++ resolved
@@ -1288,7 +1288,6 @@
         "examine_action": "flower_datura"
     },{
         "type" : "furniture",
-<<<<<<< HEAD
         "id" : "f_flower_marloss",
         "name": "marloss flower",
         "symbol": "f",
@@ -1297,7 +1296,8 @@
         "required_str": -1,
         "flags": ["TRANSPARENT", "FLAMMABLE_ASH", "FUNGUS"],
         "examine_action": "flower_marloss"
-=======
+    },{
+        "type" : "furniture",
         "id" : "f_dandelion",
         "name": "dandelion",
         "symbol": "f",
@@ -1306,7 +1306,6 @@
         "required_str": -1,
         "flags": ["TRANSPARENT"],
         "examine_action": "flower_dandelion"
->>>>>>> 1fa6fb1e
     },{
         "type" : "furniture",
         "id" : "f_forge",
