[
    {
        "type" : "furniture",
        "id" : "f_hay",
        "name": "hay",
        "symbol": "#",
        "bgcolor": "brown",
        "move_cost_mod": 3,
        "required_str": 6,
        "flags": ["TRANSPARENT", "CONTAINER", "FLAMMABLE_ASH", "ORGANIC", "MOUNTABLE", "SHORT"],
        "bash": {
            "str_min": 1, "str_max": 12,
            "sound": "whish!",
            "sound_fail": "whish."
        }
    },{
        "type" : "furniture",
        "id" : "f_rubble",
        "name": "pile of rubble",
        "symbol": "^",
        "color": "ltgray",
        "move_cost_mod": 6,
        "max_volume": 3000,
        "required_str": -1,
        "flags": ["TRANSPARENT", "UNSTABLE", "ROUGH", "PLACE_ITEM", "MOUNTABLE", "CONTAINER",
	 "SEALED", "TINY"],
        "examine_action": "rubble"
    },{
        "type" : "furniture",
        "id" : "f_rubble_rock",
        "name": "pile of rocky rubble",
        "symbol": "^",
        "color": "dkgray",
        "move_cost_mod": 6,
        "max_volume": 3000,
        "required_str": -1,
        "flags": ["TRANSPARENT", "UNSTABLE", "ROUGH", "PLACE_ITEM", "MOUNTABLE", "CONTAINER",
	 "SEALED", "SHORT"],
        "examine_action": "rubble"
    },{
        "type" : "furniture",
        "id" : "f_wreckage",
        "name": "metal wreckage",
        "symbol": "#",
        "color": "cyan",
        "move_cost_mod": 6,
        "max_volume": 3000,
        "required_str": -1,
        "flags": ["TRANSPARENT", "UNSTABLE", "ROUGH", "SHARP", "PLACE_ITEM", "MOUNTABLE",
	 "CONTAINER", "SEALED", "SHORT"],
        "examine_action": "rubble"
    },{
        "type" : "furniture",
        "id" : "f_ash",
        "name": "pile of ash",
        "symbol": "#",
        "color": "ltgray",
        "move_cost_mod": 0,
        "required_str": -1,
        "flags": ["TRANSPARENT", "NOCOLLIDE"],
        "examine_action": "rubble"
    },{
        "type" : "furniture",
        "id" : "f_barricade_road",
        "name": "road barricade",
        "symbol": "#",
        "bgcolor": "yellow",
        "move_cost_mod": 3,
        "required_str": 5,
        "flags": ["TRANSPARENT", "FLAMMABLE_ASH", "ORGANIC", "MOUNTABLE"],
        "deconstruct": {
            "items": [
                { "item": "2x4", "amount": 6 },
                { "item": "nail", "amount": 8, "minamount": 6 }
            ]
        },
        "bash": {
            "str_min": 3, "str_max": 40,
            "sound": "smash!",
            "sound_fail": "whump.",
            "items": [
                { "item": "2x4", "amount": 6, "minamount": 2},
                { "item": "nail", "amount": 12, "minamount": 4},
                { "item": "splinter", "amount": 1 }
            ]
        }
    },{
        "type" : "furniture",
        "id" : "f_sandbag_half",
        "name": "sandbag barricade",
        "symbol": "#",
        "bgcolor": "brown",
        "move_cost_mod": 3,
        "required_str": -1,
        "flags": ["TRANSPARENT", "MOUNTABLE", "BLOCKSDOOR", "SHORT"],
        "deconstruct": {
            "items": [
                { "item": "bag_canvas", "amount": 2},
                { "item": "material_sand", "amount": 20}
            ]
        },
        "bash": {
            "str_min": 12, "str_max": 60,
            "sound": "rrrip!",
            "sound_fail": "whump.",
            "items": [
                { "item": "bag_canvas", "amount": 2, "minamount": 1},
                { "item": "material_sand", "amount": 20, "minamount": 5}
            ]
        }
    },{
        "type" : "furniture",
        "id" : "f_sandbag_wall",
        "name": "sandbag wall",
        "symbol": "#",
        "bgcolor": "brown",
        "move_cost_mod": -1,
        "required_str": -1,
        "flags": ["NOITEM", "BLOCKSDOOR"],
        "deconstruct": {
            "items": [
                { "item": "bag_canvas", "amount": 4},
                { "item": "material_sand", "amount": 40}
            ],
            "furn_set": "f_sandbag_half"
        },
        "bash": {
            "str_min": 24, "str_max": 80,
            "sound": "rrrip!",
            "sound_fail": "whump.",
            "furn_set": "f_sandbag_half",
            "items": [
                { "item": "bag_canvas", "amount": 4, "minamount": 1},
                { "item": "material_sand", "amount": 40, "minamount": 10}
            ]
        }
    },{
        "type" : "furniture",
        "id" : "f_bulletin",
        "name": "bulletin board",
        "symbol": "6",
        "color": "blue",
        "move_cost_mod": -1,
        "required_str": -1,
        "flags": ["FLAMMABLE", "NOITEM", "ORGANIC"],
        "examine_action": "bulletin_board",
        "deconstruct": {
            "items": [
                { "item": "2x4", "amount": 4 },
                { "item": "nail", "amount": 8, "minamount": 4 }
            ]
        },
        "bash": {
            "str_min": 3, "str_max": 40,
            "sound": "crunch!",
            "sound_fail": "whump.",
            "items": [
                { "item": "2x4", "amount": 3, "minamount": 0 },
                { "item": "nail", "amount": 6, "minamount": 4 },
                { "item": "splinter", "amount": 4, "minamount": 1 }
            ]
        }
    },{
        "type" : "furniture",
        "id" : "f_indoor_plant",
        "name": "indoor plant",
        "symbol": "^",
        "color": "green",
        "move_cost_mod": 2,
        "required_str": 5,
        "max_volume": 2000,
        "flags": ["CONTAINER", "FLAMMABLE_ASH", "PLACE_ITEM", "ORGANIC", "SHORT"],
        "bash": {
            "str_min": 2, "str_max": 18,
            "sound": "smash!",
            "sound_fail": "whump.",
            "items": [
                { "item": "withered", "amount": 1, "minamount": 0 }
            ]
        }
    },{
        "type" : "furniture",
        "id" : "f_bed",
        "name": "bed",
        "symbol": "#",
        "color": "magenta",
        "move_cost_mod": 3,
        "required_str": -1,
        "deconstruct": {
            "items": [
                { "item": "2x4", "amount": 10 },
                { "item": "rag", "amount": 15, "minamount": 10 },
                { "item": "nail", "amount": 8, "minamount": 6 }
            ]
        },
        "max_volume": 4000,
        "flags": ["TRANSPARENT", "CONTAINER", "FLAMMABLE_ASH",
                  "PLACE_ITEM", "ORGANIC", "MOUNTABLE"],
        "bash": {
            "str_min": 12, "str_max": 40,
            "sound": "crunch!",
            "sound_fail": "whump.",
            "items": [
                { "item": "2x4", "amount": 8, "minamount": 3 },
                { "item": "nail", "amount": 10, "minamount": 6 },
                { "item": "splinter", "amount": 6, "minamount": 3 },
                { "item": "rag", "amount": 10, "minamount": 5 }
            ]
        }
    },{
        "type" : "furniture",
        "id" : "f_toilet",
        "name": "toilet",
        "symbol": "&",
        "color": "white",
        "move_cost_mod": 2,
        "required_str": -1,
        "flags": ["TRANSPARENT", "FLAMMABLE_HARD", "MOUNTABLE"],
        "examine_action": "toilet",
        "bash": {
            "str_min": 8, "str_max": 30,
            "sound": "porcelain breaking!",
            "sound_fail": "whunk!",
            "items": [
                { "item": "cu_pipe", "amount": 1, "chance": 50 },
                { "item": "ceramic_shard", "amount": 8, "minamount": 2}
            ]
        }
    },{
        "type" : "furniture",
        "id" : "f_makeshift_bed",
        "name": "makeshift bed",
        "symbol": "#",
        "color": "magenta",
        "move_cost_mod": 3,
        "required_str": 12,
        "deconstruct": {
            "items": [
                { "item": "2x4", "amount": 10 },
                { "item": "rag", "amount": 15, "minamount": 10 },
                { "item": "nail", "amount": 8, "minamount": 6 }
            ]
        },
        "max_volume": 4000,
        "flags": ["TRANSPARENT", "FLAMMABLE_ASH", "ORGANIC", "MOUNTABLE", "SHORT"],
        "bash": {
            "str_min": 8, "str_max": 30,
            "sound": "crunch!",
            "sound_fail": "whump.",
            "items": [
                { "item": "2x4", "amount": 3, "minamount": 0 },
                { "item": "nail", "amount": 6, "minamount": 2 },
                { "item": "splinter", "amount": 4, "minamount": 1 },
                { "item": "rag", "amount": 12, "minamount": 6 }
            ]
        }
    },{
        "type" : "furniture",
        "id" : "f_sink",
        "name": "sink",
        "symbol": "&",
        "color": "white",
        "move_cost_mod": 2,
<<<<<<< HEAD
        "required_str": 16,
=======
        "required_str": -1,
>>>>>>> e282e735
        "flags": ["TRANSPARENT", "FLAMMABLE_HARD", "CONTAINER", "PLACE_ITEM", "MOUNTABLE"],
        "bash": {
            "str_min": 8, "str_max": 30,
            "sound": "porcelain breaking!",
            "sound_fail": "whunk!",
            "items": [
                { "item": "cu_pipe", "amount": 1, "minamount": 0 },
                { "item": "water_faucet", "amount": 1, "minamount": 0},
                { "item": "ceramic_shard", "amount": 8, "minamount": 2}
            ]
        }
    },{
        "type" : "furniture",
        "id" : "f_oven",
        "name": "oven",
        "symbol": "#",
        "color": "dkgray",
        "move_cost_mod": 2,
        "required_str": 16,
        "flags": ["PLACE_ITEM", "TRANSPARENT", "FIRE_CONTAINER", "CONTAINER", "BLOCKSDOOR", "MOUNTABLE"],
        "deconstruct": {
            "items": [
                { "item": "sheet_metal", "amount": 6, "minamount": 2 },
                { "item": "scrap", "amount": 6, "minamount": 2 },
                { "item": "steel_chunk", "amount": 3, "minamount": 2 },
                { "item": "element", "amount": 4, "minamount": 1 },
                { "item": "pilot_light", "amount": 1 }
            ]
        },
        "max_volume": 4000,
        "bash": {
            "str_min": 8, "str_max": 30,
            "sound": "metal screeching!",
            "sound_fail": "clang!",
            "items": [
                { "item": "scrap", "amount": 6, "minamount": 0},
                { "item": "steel_chunk", "amount": 3, "minamount": 0},
                { "item": "element", "amount": 3, "minamount": 1},
                { "item": "sheet_metal", "amount": 6, "minamount": 2},
                { "item": "cable", "amount": 3, "minamount": 1},
                { "item": "pilot_light", "amount": 1 }
            ]
        }
    },{
        "type" : "furniture",
        "id" : "f_woodstove",
        "name": "wood stove",
        "symbol": "#",
        "bgcolor": "red",
        "move_cost_mod": 2,
        "required_str": 10,
        "max_volume": 4000,
        "flags": ["TRANSPARENT", "CONTAINER", "FIRE_CONTAINER", "SUPPRESS_SMOKE", "PLACE_ITEM", "MOUNTABLE"],
        "bash": {
            "str_min": 8, "str_max": 30,
            "sound": "metal screeching!",
            "sound_fail": "clang!",
            "items": [
                { "item": "scrap", "amount": 6, "minamount": 3},
                { "item": "pipe", "amount": 1, "chance": 50}
            ]
        }
    },{
        "type" : "furniture",
        "id" : "f_fireplace",
        "name": "fireplace",
        "symbol": "#",
        "bgcolor": "white",
        "move_cost_mod": 2,
        "required_str": -1,
        "flags": ["TRANSPARENT", "CONTAINER", "FIRE_CONTAINER", "SUPPRESS_SMOKE", "PLACE_ITEM"],
        "bash": {
            "str_min": 30, "str_max": 210,
            "sound": "crash!",
            "sound_fail": "whump!",
            "items": [
                { "item": "rock", "amount": 30, "minamount": 15}
            ]
        }
    },{
        "type" : "furniture",
        "id" : "f_shower",
        "name": "shower",
        "symbol": "~",
        "color": "white",
        "move_cost_mod": 0,
        "required_str": -1,
        "flags": ["TRANSPARENT", "FLAMMABLE_HARD", "CONTAINER", "PLACE_ITEM", "BLOCKSDOOR"],
        "bash": {
            "str_min": 6, "str_max": 30,
            "sound": "porcelain breaking!",
            "sound_fail": "whunk!",
            "items": [
                { "item": "cu_pipe", "amount": 3, "minamount": 0 },
                { "item": "ceramic_shard", "amount": 6, "minamount": 2},
                { "item": "glass_shard", "amount": 2, "minamount": 1 }
            ]
        }
    },{
        "type" : "furniture",
        "id" : "f_bathtub",
        "name": "bathtub",
        "symbol": "~",
        "color": "white",
        "move_cost_mod": 2,
<<<<<<< HEAD
        "required_str": 20,
=======
        "required_str": -1,
>>>>>>> e282e735
        "flags": ["TRANSPARENT", "FLAMMABLE_HARD", "CONTAINER", "PLACE_ITEM", "BLOCKSDOOR", "MOUNTABLE"],
        "bash": {
            "str_min": 12, "str_max": 50,
            "sound": "porcelain breaking!",
            "sound_fail": "whunk!",
            "items": [
                { "item": "cu_pipe", "amount": 1, "minamount": 0 },
                { "item": "water_faucet", "amount": 1, "minamount": 0},
                { "item": "ceramic_shard", "amount": 18, "minamount": 6}
            ]
        }
    },{
        "type" : "furniture",
        "id" : "f_chair",
        "name": "chair",
        "symbol": "#",
        "color": "brown",
        "move_cost_mod": 1,
        "required_str": 4,
        "flags": ["TRANSPARENT", "FLAMMABLE_ASH", "ORGANIC", "MOUNTABLE"],
        "deconstruct": {
            "items": [
                { "item": "2x4", "amount": 4 },
                { "item": "nail", "amount": 10, "minamount": 6 }
            ]
        },
        "max_volume": 4000,
        "bash": {
            "str_min": 6, "str_max": 20,
            "sound": "smash!",
            "sound_fail": "whump.",
            "items": [
                { "item": "2x4", "amount": 3, "minamount": 1},
                { "item": "nail", "amount": 6, "minamount": 2},
                { "item": "splinter", "amount": 1 }
            ]
        }
    },{
        "type" : "furniture",
        "id" : "f_armchair",
        "name": "arm chair",
        "symbol": "H",
        "color": "green",
        "move_cost_mod": 1,
        "required_str": 7,
        "deconstruct": {
            "items": [
                { "item": "2x4", "amount": 10 },
                { "item": "rag", "amount": 15, "minamount": 10 },
                { "item": "nail", "amount": 8, "minamount": 6 }
            ]
        },
        "max_volume": 4000,
        "flags": ["TRANSPARENT", "FLAMMABLE_ASH", "ORGANIC", "MOUNTABLE"],
        "bash": {
            "str_min": 12, "str_max": 40,
            "sound": "smash!",
            "sound_fail": "whump.",
            "items": [
                { "item": "2x4", "amount": 3, "minamount": 1},
                { "item": "nail", "amount": 6, "minamount": 2},
                { "item": "splinter", "amount": 1 },
                { "item": "rag", "amount": 10, "minamount": 5 }
            ]
        }
    },{
        "type" : "furniture",
        "id" : "f_sofa",
        "name": "sofa",
        "symbol": "H",
        "bgcolor": "red",
        "move_cost_mod": 1,
        "required_str": 10,
        "deconstruct": {
            "items": [
                { "item": "2x4", "amount": 10 },
                { "item": "rag", "amount": 15, "minamount": 10 },
                { "item": "nail", "amount": 8, "minamount": 6 }
            ]
        },
        "max_volume": 4000,
        "flags": ["TRANSPARENT", "FLAMMABLE_ASH", "ORGANIC", "BLOCKSDOOR", "MOUNTABLE"],
        "bash": {
            "str_min": 12, "str_max": 40,
            "sound": "smash!",
            "sound_fail": "whump.",
            "items": [
                { "item": "2x4", "amount": 3, "minamount": 1},
                { "item": "nail", "amount": 6, "minamount": 2},
                { "item": "splinter", "amount": 1 },
                { "item": "rag", "amount": 10, "minamount": 5 }
            ]
        }
    },{
        "type" : "furniture",
        "id" : "f_cupboard",
        "name": "cupboard",
        "symbol": "#",
        "color": "blue",
        "move_cost_mod": 1,
        "required_str": 8,
        "flags": ["TRANSPARENT", "FLAMMABLE_ASH", "CONTAINER", "PLACE_ITEM", "ORGANIC", "MOUNTABLE"],
        "deconstruct": {
            "items": [
                { "item": "2x4", "amount": 4 },
                { "item": "nail", "amount": 10, "minamount": 6 }
            ]
        },
        "max_volume": 4000,
        "bash": {
            "str_min": 8, "str_max": 30,
            "sound": "smash!",
            "sound_fail": "whump.",
            "items": [
                { "item": "2x4", "amount": 3, "minamount": 1},
                { "item": "nail", "amount": 6, "minamount": 2},
                { "item": "splinter", "amount": 1 }
            ]
        }
    },{
        "type" : "furniture",
        "id" : "f_trashcan",
        "name": "trash can",
        "symbol": "&",
        "color": "ltcyan",
        "move_cost_mod": 1,
        "required_str": 5,
        "max_volume": 4000,
        "flags": ["TRANSPARENT", "FLAMMABLE_ASH", "CONTAINER", "PLACE_ITEM", "MOUNTABLE", "SHORT"],
        "bash": {
            "str_min": 8, "str_max": 30,
            "sound": "smash!",
            "sound_fail": "whump.",
            "items": [
                { "item": "plastic_chunk", "amount": 2, "minamount": 1 }
            ]
        }
    },{
        "type" : "furniture",
        "id" : "f_desk",
        "name": "desk",
        "symbol": "#",
        "color": "ltred",
        "move_cost_mod": 1,
        "required_str": 8,
        "flags": ["TRANSPARENT", "FLAMMABLE_ASH", "CONTAINER", "PLACE_ITEM", "ORGANIC", "MOUNTABLE"],
        "deconstruct": {
            "items": [
                { "item": "2x4", "amount": 4 },
                { "item": "nail", "amount": 10, "minamount": 6 }
            ]
        },
        "max_volume": 4000,
        "bash": {
            "str_min": 12, "str_max": 40,
            "sound": "smash!",
            "sound_fail": "whump.",
            "items": [
                { "item": "2x4", "amount": 3, "minamount": 1},
                { "item": "nail", "amount": 6, "minamount": 2},
                { "item": "splinter", "amount": 1 }
            ]
        }
    },{
        "type" : "furniture",
        "id" : "f_exercise",
        "name": "exercise machine",
        "symbol": "T",
        "color": "dkgray",
        "move_cost_mod": 1,
        "required_str": 8,
        "flags": ["TRANSPARENT"],
        "deconstruct": {
            "items": [
                { "item": "pipe", "amount": 1 },
                { "item": "steel_chunk", "amount": 1 },
                { "item": "scrap", "amount": 6, "minamount": 2 }
            ]
        },
        "bash": {
            "str_min": 18, "str_max": 60,
            "sound": "metal screeching!",
            "sound_fail": "clang!",
            "items": [
                { "item": "scrap", "amount": 6, "minamount": 2},
                { "item": "steel_chunk", "amount": 1, "minamount": 0},
                { "item": "pipe", "amount": 1 }
            ]
        }
    },{
        "type" : "furniture",
        "id" : "f_ball_mach",
        "name": "ball machine",
        "symbol": "T",
        "color": "dkgray",
        "move_cost_mod": 1,
        "required_str": -1,
        "flags": ["TRANSPARENT"],
        "bash": {
            "str_min": 18, "str_max": 60,
            "sound": "metal screeching!",
            "sound_fail": "clang!",
            "items": [
                { "item": "scrap", "amount": 6, "minamount": 2},
                { "item": "steel_chunk", "amount": 1, "minamount": 0},
                { "item": "pipe", "amount": 1 }
            ]
        }
    },{
        "type" : "furniture",
        "id" : "f_bench",
        "name": "bench",
        "symbol": "#",
        "color": "brown",
        "move_cost_mod": 1,
        "required_str": 8,
        "flags": ["TRANSPARENT", "FLAMMABLE_ASH", "ORGANIC", "MOUNTABLE", "SHORT"],
        "max_volume": 4000,
        "deconstruct": {
            "items": [
                { "item": "2x4", "amount": 4 },
                { "item": "nail", "amount": 10, "minamount": 6 }
            ]
        },
        "bash": {
            "str_min": 12, "str_max": 40,
            "sound": "smash!",
            "sound_fail": "whump.",
            "items": [
                { "item": "2x4", "amount": 3, "minamount": 1},
                { "item": "nail", "amount": 6, "minamount": 2},
                { "item": "splinter", "amount": 1 }
            ]
        }
    },{
        "type" : "furniture",
        "id" : "f_lane",
        "name": "lane guard",
        "symbol": "#",
        "color": "brown",
        "move_cost_mod": 1,
        "required_str": -1,
        "flags": ["TRANSPARENT", "FLAMMABLE_ASH", "ORGANIC", "MOUNTABLE", "SHORT"],
        "bash": {
            "str_min": 6, "str_max": 30,
            "sound": "smash!",
            "sound_fail": "whump.",
            "items": [
                { "item": "2x4", "amount": 3, "minamount": 1},
                { "item": "nail", "amount": 6, "minamount": 2},
                { "item": "splinter", "amount": 1 }
            ]
        }
    },{
        "type" : "furniture",
        "id" : "f_table",
        "name": "table",
        "symbol": "#",
        "color": "red",
        "move_cost_mod": 2,
        "required_str": 8,
        "max_volume": 4000,
        "flags": ["TRANSPARENT", "FLAMMABLE", "ORGANIC", "MOUNTABLE", "SHORT"],
        "deconstruct": {
            "items": [
                { "item": "2x4", "amount": 6 },
                { "item": "nail", "amount": 8, "minamount": 6 }
            ]
        },
        "bash": {
            "str_min": 12, "str_max": 50,
            "sound": "smash!",
            "sound_fail": "whump.",
            "items": [
                { "item": "2x4", "amount": 6, "minamount": 2},
                { "item": "nail", "amount": 12, "minamount": 4},
                { "item": "splinter", "amount": 1 }
            ]
        }
    },{
        "type" : "furniture",
        "id" : "f_sign",
        "name": "sign",
        "symbol": "P",
        "color": "brown",
        "examine_action": "sign",
        "move_cost_mod": 1,
        "required_str": 8,
        "flags": ["TRANSPARENT", "FLAMMABLE", "ASH", "ORGANIC", "MOUNTABLE"],
        "deconstruct": {
            "items": [
                { "item": "2x4", "amount": 3 },
                { "item": "nail", "amount": 5, "minamount": 2 }
            ]
        },
        "bash": {
            "str_min": 6, "str_max": 40,
            "sound": "smash!",
            "sound_fail": "whump.",
            "items": [
                { "item": "2x4", "amount": 2, "minamount": 1},
                { "item": "nail", "amount": 4, "minamount": 2},
                { "item": "splinter", "amount": 2 }
            ]
        }
    },{
        "type" : "furniture",
        "id" : "f_pool_table",
        "name": "pool table",
        "symbol": "#",
        "color": "green",
        "move_cost_mod": 2,
        "required_str": -1,
        "max_volume": 4000,
        "flags": ["TRANSPARENT", "FLAMMABLE", "ORGANIC", "MOUNTABLE", "SHORT"],
        "deconstruct": {
            "items": [
                { "item": "2x4", "amount": 4 },
                { "item": "rag", "amount": 4 },
                { "item": "nail", "amount": 10, "minamount": 6 }
            ]
        },
        "bash": {
            "str_min": 12, "str_max": 50,
            "sound": "smash!",
            "sound_fail": "whump.",
            "items": [
                { "item": "2x4", "amount": 6, "minamount": 2},
                { "item": "nail", "amount": 12, "minamount": 4},
                { "item": "splinter", "amount": 1 },
                { "item": "rag", "amount": 2, "minamount": 0 }
            ]
        }
    },{
        "type" : "furniture",
        "id" : "f_counter",
        "name": "counter",
        "symbol": "#",
        "color": "blue",
        "move_cost_mod": 2,
        "required_str": 10,
        "flags": ["TRANSPARENT", "FLAMMABLE", "ORGANIC", "MOUNTABLE", "SHORT"],
        "deconstruct": {
            "items": [
                { "item": "2x4", "amount": 6 },
                { "item": "nail", "amount": 8, "minamount": 6 }
            ]
        },
        "max_volume": 4000,
        "bash": {
            "str_min": 12, "str_max": 40,
            "sound": "smash!",
            "sound_fail": "whump.",
            "items": [
                { "item": "2x4", "amount": 6, "minamount": 2},
                { "item": "nail", "amount": 12, "minamount": 4},
                { "item": "splinter", "amount": 1 }
            ]
        }
    },{
        "type" : "furniture",
        "id" : "f_fridge",
        "name": "refrigerator",
        "symbol": "{",
        "color": "ltcyan",
        "move_cost_mod": -1,
        "required_str": 10,
        "flags": ["CONTAINER", "PLACE_ITEM", "BLOCKSDOOR"],
        "deconstruct": {
            "items": [
                { "item": "scrap", "amount": 8, "minamount": 2 },
                { "item": "steel_chunk", "amount": 3, "minamount": 2 },
                { "item": "hose", "amount": 1 },
                { "item": "cu_pipe", "amount": 5, "minamount": 2 }
            ]
        },
        "max_volume": 7000,
        "bash": {
            "str_min": 18, "str_max": 50,
            "sound": "metal screeching!",
            "sound_fail": "clang!",
            "items": [
                { "item": "scrap", "amount": 8, "minamount": 2},
                { "item": "steel_chunk", "amount": 3, "minamount": 0},
                { "item": "hose", "amount": 1},
                { "item": "cu_pipe", "amount": 6, "minamount": 3 }
            ]
        }
    },{
        "type" : "furniture",
        "id" : "f_glass_fridge",
        "name": "glass door fridge",
        "symbol": "{",
        "color": "ltcyan",
        "move_cost_mod": -1,
        "required_str": 10,
        "flags": ["PLACE_ITEM", "BLOCKSDOOR"],
        "deconstruct": {
            "items": [
                { "item": "scrap", "amount": 6, "minamount": 2 },
                { "item": "steel_chunk", "amount": 3, "minamount": 2 },
                { "item": "hose", "amount": 1 },
                { "item": "glass_sheet", "amount": 1 },
                { "item": "cu_pipe", "amount": 6, "minamount": 3 }
            ]
        },
        "max_volume": 7000,
        "bash": {
            "str_min": 12, "str_max": 50,
            "sound": "metal screeching!",
            "sound_fail": "clang!",
            "items": [
                { "item": "scrap", "amount": 8, "minamount": 2},
                { "item": "steel_chunk", "amount": 3, "minamount": 0},
                { "item": "hose", "amount": 1},
                { "item": "cu_pipe", "amount": 5, "minamount": 2 },
                { "item": "glass_shard", "amount": 6, "minamount": 3 }
            ]
        }
    },{
        "type" : "furniture",
        "id" : "f_dresser",
        "name": "dresser",
        "symbol": "{",
        "color": "brown",
        "move_cost_mod": -1,
        "required_str": 8,
        "flags": ["TRANSPARENT", "CONTAINER", "FLAMMABLE", "PLACE_ITEM", "ORGANIC", "BLOCKSDOOR", "MOUNTABLE"],
        "deconstruct": {
            "items": [
                { "item": "2x4", "amount": 6 },
                { "item": "nail", "amount": 8, "minamount": 6 }
            ]
        },
        "max_volume": 8000,
        "bash": {
            "str_min": 12, "str_max": 40,
            "sound": "smash!",
            "sound_fail": "whump.",
            "items": [
                { "item": "2x4", "amount": 6, "minamount": 2},
                { "item": "nail", "amount": 12, "minamount": 4},
                { "item": "splinter", "amount": 1 }
            ]
        }
    },{
        "type" : "furniture",
        "id" : "f_locker",
        "name": "locker",
        "symbol": "{",
        "color": "ltgray",
        "move_cost_mod": -1,
        "required_str": 9,
        "flags": ["CONTAINER", "PLACE_ITEM", "BLOCKSDOOR"],
        "deconstruct": {
            "items": [
                { "item": "sheet_metal", "amount": 2, "minamount": 1 },
                { "item": "pipe", "amount": 8, "minamount": 4 }
            ]
        },
        "max_volume": 8000,
        "bash": {
            "str_min": 12, "str_max": 40,
            "sound": "metal screeching!",
            "sound_fail": "clang!",
            "items": [
                { "item": "scrap", "amount": 8, "minamount": 2},
                { "item": "steel_chunk", "amount": 3, "minamount": 0},
                { "item": "pipe", "amount": 1 }
            ]
        }
    },{
        "type" : "furniture",
        "id" : "f_rack",
        "name": "display rack",
        "symbol": "{",
        "color": "ltgray",
        "move_cost_mod": -1,
        "required_str": 8,
        "flags": ["TRANSPARENT", "FLAMMABLE_HARD", "PLACE_ITEM", "BLOCKSDOOR", "MOUNTABLE"],
        "deconstruct": {
            "items": [
                { "item": "pipe", "amount": 12, "minamount": 6 }
            ]
        },
        "max_volume": 7000,
        "bash": {
            "str_min": 6, "str_max": 30,
            "sound": "metal screeching!",
            "sound_fail": "clang!",
            "items": [
                { "item": "scrap", "amount": 8, "minamount": 2},
                { "item": "steel_chunk", "amount": 3, "minamount": 0},
                { "item": "pipe", "amount": 1 }
            ]
        }
    },{
        "type" : "furniture",
        "id" : "f_bookcase",
        "name": "book case",
        "symbol": "{",
        "color": "brown",
        "move_cost_mod": -1,
        "required_str": 9,
        "flags": ["FLAMMABLE", "PLACE_ITEM", "ORGANIC", "BLOCKSDOOR"],
        "deconstruct": {
            "items": [
                { "item": "2x4", "amount": 12 },
                { "item": "nail", "amount": 16, "minamount": 12 }
            ]
        },
        "max_volume": 8000,
        "bash": {
            "str_min": 6, "str_max": 40,
            "sound": "smash!",
            "sound_fail": "whump.",
            "items": [
                { "item": "2x4", "amount": 6, "minamount": 2},
                { "item": "nail", "amount": 12, "minamount": 4},
                { "item": "splinter", "amount": 1 }
            ]
        }
    },{
        "type" : "furniture",
        "id" : "f_washer",
        "name": "washing machine",
        "symbol": "{",
        "bgcolor": "white",
        "move_cost_mod": -1,
        "required_str": 16,
        "max_volume": 4000,
        "flags": ["CONTAINER", "PLACE_ITEM", "BLOCKSDOOR"],
        "deconstruct": {
            "items": [
                { "item": "pipe", "amount": 1 },
                { "item": "scrap", "amount": 6, "minamount": 2 },
                { "item": "steel_chunk", "amount": 3, "minamount": 1 },
                { "item": "sheet_metal", "amount": 6, "minamount": 2 },
                { "item": "cable", "amount": 15, "minamount": 1 },
                { "item": "cu_pipe", "amount": 5, "minamount": 2 }
            ]
        },
        "bash": {
            "str_min": 18, "str_max": 50,
            "sound": "metal screeching!",
            "sound_fail": "clang!",
            "items": [
                { "item": "scrap", "amount": 7, "minamount": 2},
                { "item": "steel_chunk", "amount": 3, "minamount": 0},
                { "item": "sheet_metal", "amount": 6, "minamount": 2},
                { "item": "cable", "amount": 15, "minamount": 1},
                { "item": "hose", "amount": 2, "minamount": 0},
                { "item": "cu_pipe", "amount": 5, "minamount": 2 }
            ]
        }
    },{
        "type" : "furniture",
        "id" : "f_dryer",
        "name": "dryer",
        "symbol": "{",
        "bgcolor": "white",
        "move_cost_mod": -1,
        "required_str": 16,
        "max_volume": 4000,
        "flags": ["CONTAINER", "PLACE_ITEM", "BLOCKSDOOR"],
        "deconstruct": {
            "items": [
                { "item": "scrap", "amount": 6, "minamount": 2 },
                { "item": "steel_chunk", "amount": 3, "minamount": 1 },
                { "item": "sheet_metal", "amount": 6, "minamount": 2 },
                { "item": "cable", "amount": 15, "minamount": 1 },
                { "item": "cu_pipe", "amount": 3, "minamount": 1 }
            ]
        },
        "bash": {
            "str_min": 18, "str_max": 50,
            "sound": "metal screeching!",
            "sound_fail": "clang!",
            "items": [
                { "item": "scrap", "amount": 6, "minamount": 0},
                { "item": "steel_chunk", "amount": 3, "minamount": 0},
                { "item": "element", "amount": 3, "minamount": 1},
                { "item": "sheet_metal", "amount": 6, "minamount": 2},
                { "item": "cable", "amount": 15, "minamount": 1}
            ]
        }
    },{
        "type" : "furniture",
        "id" : "f_vending_c",
        "name": "vending machine",
        "symbol": "{",
        "color": "ltcyan",
        "move_cost_mod": -1,
        "required_str": 10,
        "flags": ["SEALED", "PLACE_ITEM", "ALARMED", "CONTAINER", "BLOCKSDOOR"],
        "examine_action": "vending",
        "bash": {
            "str_min": 6, "str_max": 20,
            "sound": "glass breaking!",
            "sound_fail": "whack!",
            "furn_set": "f_vending_o",
            "items": [
                { "item": "glass_shard", "amount": 6, "minamount": 3}
            ]
        }
    },{
        "type" : "furniture",
        "id" : "f_vending_o",
        "name": "broken vending machine",
        "symbol": "{",
        "color": "dkgray",
        "move_cost_mod": -1,
        "required_str": 10,
        "flags": ["PLACE_ITEM", "CONTAINER", "BLOCKSDOOR"],
        "bash": {
            "str_min": 18, "str_max": 50,
            "sound": "metal screeching!",
            "sound_fail": "clang!",
            "items": [
                { "item": "scrap", "amount": 8, "minamount": 2},
                { "item": "steel_chunk", "amount": 3, "minamount": 0},
                { "item": "hose", "amount": 1},
                { "item": "cu_pipe", "amount": 5, "minamount": 2 }
            ]
        }
    },{
        "type" : "furniture",
        "id" : "f_dumpster",
        "name": "dumpster",
        "symbol": "{",
        "color": "green",
        "move_cost_mod": -1,
        "required_str": 16,
        "flags": ["CONTAINER", "PLACE_ITEM", "BLOCKSDOOR"],
        "bash": {
            "str_min": 8, "str_max": 45,
            "sound": "metal screeching!",
            "sound_fail": "clang!",
            "items": [
                { "item": "scrap", "amount": 8, "minamount": 2},
                { "item": "steel_chunk", "amount": 3, "minamount": 1},
                { "item": "pipe", "amount": 2, "minamount": 1 }
            ]
        }
    },{
        "type" : "furniture",
        "id" : "f_dive_block",
        "name": "diving block",
        "symbol": "O",
        "color": "ltgray",
        "move_cost_mod": -1,
        "required_str": 16,
        "flags": ["TRANSPARENT", "MOUNTABLE"],
        "bash": {
            "str_min": 8, "str_max": 40,
            "sound": "metal screeching!",
            "sound_fail": "clang!",
            "items": [
                { "item": "plastic_chunk", "amount": 4, "minamount": 2},
                { "item": "pipe", "amount": 2, "minamount": 0 }
            ]
        }
    },{
        "type" : "furniture",
        "id" : "f_crate_c",
        "name": "crate",
        "symbol": "X",
        "bgcolor": "brown",
        "move_cost_mod": -1,
        "required_str": 14,
        "flags": ["TRANSPARENT", "CONTAINER", "SEALED", "FLAMMABLE", "PLACE_ITEM", "ORGANIC",
	 "MOUNTABLE", "SHORT"],
        "deconstruct": {
            "items": [
                { "item": "2x4", "amount": 4 },
                { "item": "nail", "amount": 10, "minamount": 6 }
            ]
        },
        "max_volume": 4000,
        "bash": {
            "str_min": 12, "str_max": 40,
            "sound": "smash!",
            "sound_fail": "wham!",
            "items": [
                { "item": "2x4", "amount": 5, "minamount": 1},
                { "item": "nail", "amount": 10, "minamount": 2 }
            ]
        }
    },{
        "type" : "furniture",
        "id" : "f_crate_o",
        "name": "open crate",
        "symbol": "O",
        "bgcolor": "brown",
        "move_cost_mod": -1,
        "required_str": 12,
        "flags": ["TRANSPARENT", "CONTAINER", "FLAMMABLE", "PLACE_ITEM", "ORGANIC", "MOUNTABLE",
	 "SHORT"],
        "deconstruct": {
            "items": [
                { "item": "2x4", "amount": 4 },
                { "item": "nail", "amount": 10, "minamount": 6 }
            ]
        },
        "max_volume": 4000,
        "bash": {
            "str_min": 12, "str_max": 40,
            "sound": "smash!",
            "sound_fail": "wham!",
            "items": [
                { "item": "2x4", "amount": 5, "minamount": 1},
                { "item": "nail", "amount": 10, "minamount": 2 }
            ]
        }
    },{
        "type" : "furniture",
        "id" : "f_canvas_wall",
        "name": "canvas wall",
        "symbol": "#",
        "color": "blue",
        "move_cost_mod": -1,
        "required_str": -1,
        "flags": ["FLAMMABLE_HARD", "NOITEM"],
        "comment": "No bash info due to special handling"
    },{
        "type" : "furniture",
        "id" : "f_large_canvas_wall",
        "name": "canvas wall",
        "symbol": "#",
        "color": "blue",
        "move_cost_mod": -1,
        "required_str": -1,
        "flags": ["FLAMMABLE_HARD", "NOITEM"],
        "comment": "No bash info due to special handling"
    },{
        "type" : "furniture",
        "id" : "f_canvas_door",
        "name": "canvas flap",
        "symbol": "+",
        "color": "blue",
        "move_cost_mod": -1,
        "required_str": -1,
        "flags": ["FLAMMABLE_HARD", "NOITEM"],
        "open": "f_canvas_door_o",
        "comment": "No bash info due to special handling"
    },{
        "type" : "furniture",
        "id" : "f_canvas_door_o",
        "name": "open canvas flap",
        "symbol": ".",
        "color": "blue",
        "move_cost_mod": 0,
        "required_str": -1,
        "flags": ["TRANSPARENT"],
        "close": "f_canvas_door",
        "comment": "No bash info due to special handling"
    },{
        "type" : "furniture",
        "id" : "f_large_canvas_door",
        "name": "canvas flap",
        "symbol": "+",
        "color": "blue",
        "move_cost_mod": -1,
        "required_str": -1,
        "flags": ["FLAMMABLE_HARD", "NOITEM"],
        "open": "f_canvas_door_o",
        "comment": "No bash info due to special handling"
    },{
        "type" : "furniture",
        "id" : "f_large_canvas_door_o",
        "name": "open canvas flap",
        "symbol": ".",
        "color": "blue",
        "move_cost_mod": 0,
        "required_str": -1,
        "flags": ["TRANSPARENT"],
        "close": "f_canvas_door",
        "comment": "No bash info due to special handling"
    },{
        "type" : "furniture",
        "id" : "f_groundsheet",
        "name": "groundsheet",
        "symbol": ";",
        "color": "green",
        "move_cost_mod": 0,
        "required_str": -1,
        "flags": ["TRANSPARENT", "INDOORS", "NOCOLLIDE"],
        "examine_action": "tent",
        "comment": "No bash info due to special handling"
    },{
        "type" : "furniture",
        "id" : "f_large_groundsheet",
        "name": "groundsheet",
        "symbol": ";",
        "color": "green",
        "move_cost_mod": 0,
        "required_str": -1,
        "flags": ["TRANSPARENT", "INDOORS", "NOCOLLIDE"],
        "comment": "No bash info due to special handling"
    },{
        "type" : "furniture",
        "id" : "f_center_groundsheet",
        "name": "groundsheet",
        "symbol": ";",
        "color": "green",
        "move_cost_mod": 0,
        "required_str": -1,
        "flags": ["TRANSPARENT", "INDOORS", "NOCOLLIDE"],
        "examine_action": "large_tent",
        "comment": "No bash info due to special handling"
    },{
        "type" : "furniture",
        "id" : "f_fema_groundsheet",
        "name": "groundsheet",
        "symbol": ";",
        "color": "green",
        "move_cost_mod": 0,
        "required_str": -1,
        "flags": ["TRANSPARENT", "INDOORS", "ORGANIC", "NOCOLLIDE"],
        "comment": "No bash info due to special handling"
    },{
        "type" : "furniture",
        "id" : "f_skin_wall",
        "name": "animalskin wall",
        "symbol": "#",
        "color": "brown",
        "move_cost_mod": -1,
        "required_str": -1,
        "flags": ["FLAMMABLE_HARD", "NOITEM"],
        "comment": "No bash info due to special handling"
    },{
        "type" : "furniture",
        "id" : "f_skin_door",
        "name": "animalskin flap",
        "symbol": "+",
        "color": "white",
        "move_cost_mod": -1,
        "required_str": -1,
        "flags": ["FLAMMABLE_HARD", "NOITEM"],
        "open": "f_skin_door_o",
        "comment": "No bash info due to special handling"
    },{
        "type" : "furniture",
        "id" : "f_skin_door_o",
        "name": "open animalskin flap",
        "symbol": ".",
        "color": "white",
        "move_cost_mod": 0,
        "required_str": -1,
        "flags": ["TRANSPARENT"],
        "close": "f_skin_door",
        "comment": "No bash info due to special handling"
    },{
        "type" : "furniture",
        "id" : "f_skin_groundsheet",
        "name": "animalskin floor",
        "symbol": ";",
        "color": "brown",
        "move_cost_mod": 0,
        "required_str": -1,
        "flags": ["TRANSPARENT", "INDOORS", "NOCOLLIDE"],
        "examine_action": "shelter",
        "comment": "No bash info due to special handling"
    },{
        "type" : "furniture",
        "id" : "f_mutpoppy",
        "name": "mutated poppy flower",
        "symbol": "f",
        "color": "red",
        "move_cost_mod": 1,
        "required_str": -1,
        "flags": ["TRANSPARENT", "TINY"],
        "examine_action": "flower_poppy",
        "bash": {
            "str_min": 2, "str_max": 6,
            "sound": "crunch.",
            "sound_fail": "whish."
        }
    },{
        "type" : "furniture",
        "id" : "f_flower_fungal",
        "name": "fungal flower",
        "symbol": "f",
        "color": "dkgray",
        "move_cost_mod": 1,
        "required_str": -1,
        "flags": ["TRANSPARENT", "FLOWER", "FUNGUS", "TINY"],
        "examine_action": "fungus",
        "bash": {
            "str_min": 2, "str_max": 6,
            "sound": "poof.",
            "sound_fail": "poof."
        }
    },{
        "type" : "furniture",
        "id" : "f_fungal_mass",
        "name": "fungal mass",
        "symbol": "O",
        "bgcolor": "dkgray",
        "move_cost_mod": -10,
        "required_str": -1,
        "flags": ["CONTAINER", "SEALED", "FLAMMABLE_ASH", "FUNGUS", "MOUNTABLE", "SHORT"],
        "bash": {
            "str_min": 6, "str_max":30,
            "sound": "poof.",
            "sound_fail": "poof."
        }
    },{
        "type" : "furniture",
        "id" : "f_fungal_clump",
        "name": "fungal clump",
        "symbol": "#",
        "bgcolor": "ltgray",
        "move_cost_mod": 3,
        "required_str": -1,
        "flags": ["TRANSPARENT", "CONTAINER", "SEALED", "FLAMMABLE_ASH", "FUNGUS", "MOUNTABLE",
	 "SHORT"],
        "bash": {
            "str_min": 6, "str_max":20,
            "sound": "poof.",
            "sound_fail": "poof."
        }
    },{
        "type" : "furniture",
        "id" : "f_safe_c",
        "name": "safe",
        "symbol": "X",
        "color": "ltgray",
        "move_cost_mod": -1,
        "required_str": 14,
        "max_volume": 1000,
        "flags": ["TRANSPARENT", "CONTAINER", "SEALED", "PLACE_ITEM", "MOUNTABLE"],
        "open": "f_safe_o",
        "bash": {
            "str_min": 40, "str_max": 200,
            "sound": "screeching metal!",
            "sound_fail": "whump!",
            "items": [
                { "item": "steel_chunk", "amount": 5, "minamount": 1},
                { "item": "scrap", "amount": 5, "minamount": 1 }
            ]
        }
    },{
        "type" : "furniture",
        "id" : "f_safe_l",
        "name": "safe",
        "symbol": "X",
        "color": "ltgray",
        "move_cost_mod": -1,
        "required_str": 14,
        "max_volume": 1000,
        "flags": ["TRANSPARENT", "CONTAINER", "SEALED", "PLACE_ITEM", "MOUNTABLE"],
        "examine_action": "safe",
        "bash": {
            "str_min": 40, "str_max": 200,
            "sound": "screeching metal!",
            "sound_fail": "whump!",
            "items": [
                { "item": "steel_chunk", "amount": 5, "minamount": 1},
                { "item": "scrap", "amount": 5, "minamount": 1 }
            ]
        }
    },{
        "type" : "furniture",
        "id" : "f_safe_o",
        "name": "open safe",
        "symbol": "O",
        "color": "ltgray",
        "move_cost_mod": -1,
        "required_str": 14,
        "max_volume": 1000,
        "flags": ["TRANSPARENT", "CONTAINER", "PLACE_ITEM", "MOUNTABLE"],
        "close": "f_safe_c",
        "bash": {
            "str_min": 40, "str_max": 200,
            "sound": "screeching metal!",
            "sound_fail": "whump!",
            "items": [
                { "item": "steel_chunk", "amount": 5, "minamount": 1},
                { "item": "scrap", "amount": 5, "minamount": 1 }
            ]
        }
    },{
        "type" : "furniture",
        "id" : "f_plant_seed",
        "name": "seed",
        "symbol": "^",
        "color": "brown",
        "move_cost_mod": 0,
        "required_str": -1,
        "flags": ["PLANT", "SEALED", "TRANSPARENT", "CONTAINER", "NOITEM", "TINY"],
        "examine_action": "aggie_plant"
    },{
        "type" : "furniture",
        "id" : "f_plant_seedling",
        "name": "seedling",
        "symbol": "^",
        "color": "green",
        "move_cost_mod": 0,
        "required_str": -1,
        "flags": ["PLANT", "SEALED", "TRANSPARENT", "CONTAINER", "NOITEM", "TINY"],
        "examine_action": "aggie_plant",
        "bash": {
            "str_min": 2, "str_max": 6,
            "sound": "crunch.",
            "sound_fail": "whish."
        }
    },{
        "type" : "furniture",
        "id" : "f_plant_mature",
        "name": "mature plant",
        "symbol": "#",
        "color": "green",
        "move_cost_mod": 0,
        "required_str": -1,
        "flags": ["PLANT", "SEALED", "TRANSPARENT", "CONTAINER", "NOITEM", "TINY"],
        "examine_action": "aggie_plant",
        "bash": {
            "str_min": 3, "str_max": 8,
            "sound": "crunch.",
            "sound_fail": "whish."
        }
    },{
        "type" : "furniture",
        "id" : "f_plant_harvest",
        "name": "harvestable plant",
        "symbol": "#",
        "color": "ltgreen",
        "move_cost_mod": 0,
        "required_str": -1,
        "flags": ["PLANT", "SEALED", "TRANSPARENT", "CONTAINER", "NOITEM", "TINY"],
        "examine_action": "aggie_plant",
        "bash": {
            "str_min": 4, "str_max": 10,
            "sound": "crunch.",
            "sound_fail": "whish."
        }
    },{
        "type" : "furniture",
        "id" : "f_fvat_empty",
        "name": "empty fermenting vat",
        "symbol": "O",
        "color": "brown",
        "move_cost_mod": -1,
        "required_str": -1,
        "flags": ["NOITEM", "SEALED", "TRANSPARENT", "FLAMMABLE", "CONTAINER"],
        "examine_action": "fvat_empty",
        "bash": {
            "str_min": 3, "str_max": 45,
            "sound": "smash!",
            "sound_fail": "whump.",
            "items": [
                { "item": "2x4", "amount": 8, "minamount": 4},
                { "item": "nail", "amount": 8, "minamount": 4},
                { "item": "water_faucet", "amount": 1, "minamount": 0 },
                { "item": "splinter", "amount": 1 }
            ]
        }
    },{
        "type" : "furniture",
        "id" : "f_fvat_full",
        "name": "full fermenting vat",
        "symbol": "O",
        "color": "brown_cyan",
        "move_cost_mod": -1,
        "required_str": -1,
        "flags": ["NOITEM", "SEALED", "TRANSPARENT", "FLAMMABLE", "CONTAINER"],
        "examine_action": "fvat_full",
        "bash": {
            "str_min": 12, "str_max": 50,
            "sound": "smash!",
            "sound_fail": "whump.",
            "items": [
                { "item": "2x4", "amount": 8, "minamount": 4},
                { "item": "nail", "amount": 8, "minamount": 4},
                { "item": "water_faucet", "amount": 1, "minamount": 0 },
                { "item": "splinter", "amount": 1 }
            ]
        }
    },{
        "type" : "furniture",
        "id" : "f_wood_keg",
        "name": "wooden keg",
        "symbol": "H",
        "color": "brown",
        "move_cost_mod": -1,
        "required_str": -1,
        "flags": ["NOITEM", "SEALED", "TRANSPARENT", "FLAMMABLE", "CONTAINER", "LIQUIDCONT"],
        "examine_action": "keg",
        "bash": {
            "str_min": 12, "str_max": 50,
            "sound": "smash!",
            "sound_fail": "whump.",
            "items": [
                { "item": "2x4", "amount": 12, "minamount": 6},
                { "item": "nail", "amount": 8, "minamount": 4},
                { "item": "water_faucet", "amount": 1, "minamount": 0 },
                { "item": "splinter", "amount": 1 }
            ]
        }
    },{
        "type" : "furniture",
        "id" : "f_indoor_plant_y",
        "name": "yellow indoor plant",
        "symbol": "^",
        "color": "yellow",
        "move_cost_mod": 2,
        "required_str": 5,
        "flags": ["CONTAINER", "FLAMMABLE_ASH", "PLACE_ITEM", "ORGANIC", "TINY"],
        "bash": {
            "str_min": 2, "str_max": 18,
            "sound": "smash!",
            "sound_fail": "whump.",
            "items": [
                { "item": "withered", "amount": 1, "minamount": 0 }
            ]
        }
    },{
        "type" : "furniture",
        "id" : "f_statue",
        "name": "statue",
        "symbol": "S",
        "color": "dkgray",
        "move_cost_mod": 2,
        "required_str": 10,
        "flags": ["PLACE_ITEM","BLOCKSDOOR"],
        "bash": {
            "str_min": 16, "str_max": 40,
            "sound": "smash!",
            "sound_fail": "thump.",
            "items": [
                { "item": "rock", "amount": 6, "minamount": 1 }
            ]
        }
    },{
        "type" : "furniture",
        "id" : "f_bluebell",
        "name": "bluebell",
        "symbol": "f",
        "color": "blue",
        "move_cost_mod": 1,
        "required_str": -1,
        "flags": ["TRANSPARENT", "TINY"],
        "examine_action": "flower_bluebell",
        "bash": {
            "str_min": 2, "str_max": 6,
            "sound": "crunch.",
            "sound_fail": "whish."
        }
    },{
        "type" : "furniture",
        "id" : "f_dahlia",
        "name": "dahlia",
        "symbol": "f",
        "color": "magenta",
        "move_cost_mod": 1,
        "required_str": -1,
        "flags": ["TRANSPARENT", "TINY"],
        "examine_action": "flower_dahlia",
        "bash": {
            "str_min": 2, "str_max": 6,
            "sound": "crunch.",
            "sound_fail": "whish."
        }
    },{
        "type" : "furniture",
        "id" : "f_datura",
        "name": "datura",
        "symbol": "*",
        "color": "light_green",
        "move_cost_mod": 1,
        "required_str": -1,
        "flags": ["TRANSPARENT", "TINY"],
        "examine_action": "flower_datura",
        "bash": {
            "str_min": 2, "str_max": 6,
            "sound": "crunch.",
            "sound_fail": "whish."
        }
    },{
        "type" : "furniture",
        "id" : "f_flower_marloss",
        "name": "marloss flower",
        "symbol": "f",
        "color": "cyan",
        "move_cost_mod": 1,
        "required_str": -1,
        "flags": ["TRANSPARENT", "FLAMMABLE_ASH", "FUNGUS", "TINY"],
        "examine_action": "flower_marloss",
        "bash": {
            "str_min": 2, "str_max": 6,
            "sound": "poof.",
            "sound_fail": "poof."
        }
    },{
        "type" : "furniture",
        "id" : "f_dandelion",
        "name": "dandelion",
        "symbol": "f",
        "color": "yellow",
        "move_cost_mod": 1,
        "required_str": -1,
        "flags": ["TRANSPARENT", "TINY"],
        "examine_action": "flower_dandelion",
        "bash": {
            "str_min": 2, "str_max": 6,
            "sound": "crunch.",
            "sound_fail": "whish."
        }
    },{
        "type" : "furniture",
        "id" : "f_forge",
        "name": "forge",
        "symbol": "^",
        "color": "ltred",
        "move_cost_mod": -1,
        "required_str": -1,
        "crafting_pseudo_item": "char_forge",
        "flags": ["TRANSPARENT", "SEALED", "CONTAINER", "NOITEM"],
        "deconstruct": {
            "items": [
                { "item": "forge", "amount": 1 }
            ]
        },
        "examine_action": "reload_furniture",
        "bash": {
            "str_min": 4, "str_max": 8,
            "sound": "crunch!",
            "sound_fail": "whump.",
            "items": [
                { "item": "forge", "amount": 1 }
            ]
        }
    },{
        "type" : "furniture",
        "id" : "f_anvil",
        "name": "anvil",
        "symbol": "^",
        "color": "ltred",
        "move_cost_mod": -1,
        "required_str": -1,
        "crafting_pseudo_item": "anvil",
        "deconstruct": {
            "items": [
                { "item": "anvil", "amount": 1 }
            ]
        },
        "flags": ["TRANSPARENT", "NOITEM"],
        "bash": {
            "str_min": 4, "str_max": 8,
            "sound": "crunch!",
            "sound_fail": "whump.",
            "items": [
                { "item": "anvil", "amount": 1 }
            ]
        }
    },{
        "type" : "furniture",
        "id" : "f_still",
        "name": "still",
        "symbol": "^",
        "color": "ltred",
        "move_cost_mod": -1,
        "required_str": -1,
        "crafting_pseudo_item": "still",
        "deconstruct": {
            "items": [
                { "item": "still", "amount": 1 }
            ]
        },
        "flags": ["TRANSPARENT", "NOITEM"],
        "bash": {
            "str_min": 4, "str_max": 8,
            "sound": "crunch!",
            "sound_fail": "whump.",
            "items": [
                { "item": "still", "amount": 1 }
            ]
        }
    },{
        "type" : "furniture",
        "id" : "f_egg_sackbw",
        "name": "spider egg sack",
        "symbol": "O",
        "color": "white",
        "move_cost_mod": 3,
        "required_str": 6,
        "flags": ["TRANSPARENT", "FLAMMABLE_ASH", "ORGANIC", "MOUNTABLE", "TINY"],
        "examine_action": "egg_sackbw",
        "bash": {
            "str_min": 8, "str_max": 16,
            "sound": "splat!",
            "sound_fail": "whump.",
            "furn_set": "f_egg_sacke"
        }
     },{
        "type" : "furniture",
        "id" : "f_egg_sackws",
        "name": "spider egg sack",
        "symbol": "O",
        "color": "yellow",
        "move_cost_mod": 3,
        "required_str": 6,
        "flags": ["TRANSPARENT", "FLAMMABLE_ASH", "ORGANIC", "MOUNTABLE", "TINY"],
        "examine_action": "egg_sackws",
        "bash": {
            "str_min": 4, "str_max": 8,
            "sound": "splat!",
            "sound_fail": "whump.",
            "furn_set": "f_egg_sacke"
        }
    },{
        "type" : "furniture",
        "id" : "f_egg_sacke",
        "name": "ruptured egg sack",
        "symbol": "X",
        "color": "white",
        "move_cost_mod": 3,
        "required_str": 6,
        "flags": ["TRANSPARENT", "CONTAINER", "FLAMMABLE_ASH", "ORGANIC", "MOUNTABLE", "TINY"],
        "bash": {
            "str_min": 2, "str_max": 6,
            "sound": "splat!",
            "sound_fail": "whump."
        }
    },{
        "type" : "furniture",
        "id" : "f_vending_reinforced",
        "name": "reinforced vending machine",
        "symbol": "{",
        "color": "light_red",
        "move_cost_mod": -1,
        "required_str": 30,
        "flags": ["SEALED", "PLACE_ITEM", "ALARMED", "CONTAINER", "BLOCKSDOOR", "FLAMMABLE_HARD"],
        "examine_action": "vending",
        "bash": {
            "str_min": 40, "str_max": 200,
            "sound": "glass breaking!",
            "sound_fail": "whack!",
            "furn_set": "f_vending_o",
            "items": [
                { "item": "glass_shard", "amount": 3, "minamount": 1 }
            ]
        }
    },{
        "type" : "furniture",
        "id" : "f_arcade_machine",
        "name": "arcade machine",
        "symbol": "6",
        "color": "red",
        "move_cost_mod": -1,
        "required_str": 12,
        "flags": ["BLOCKSDOOR", "TRANSPARENT"],
        "deconstruct": {
            "items": [
                { "item": "television", "amount": 1},
                { "item": "plastic_chunk", "amount": 6, "minamount": 3 },
                { "item": "circuit", "amount": 6, "minamount": 4 },
                { "item": "2x4", "amount": 8 },
                { "item": "nail", "amount": 16, "minamount": 10 },
                { "item": "cable", "amount": 20, "minamount": 14 },
                { "item": "power_supply", "amount": 2, "minamount": 1 },
                { "item": "RAM", "amount": 4, "minamount": 2}
            ]
        },
        "bash": {
            "str_min": 6, "str_max": 35,
            "sound": "smash!",
            "sound_fail": "whump!",
            "items": [
                { "item": "splinter", "amount": 6, "minamount": 0},
                { "item": "television", "amount": 1, "minamount": 0},
                { "item": "2x4", "amount": 6, "minamount": 2},
                { "item": "nail", "amount": 10, "minamount": 4},
                { "item": "cable", "amount": 10, "minamount": 4},
                { "item": "circuit", "amount": 4, "minamount": 0 },
                { "item": "power_supply", "amount": 1, "minamount": 0 },
                { "item": "RAM", "amount": 2, "minamount": 0}
           ]
        }
   },{
        "type" : "furniture",
        "id" : "f_pinball_machine",
        "name": "pinball machine",
        "symbol": "7",
        "color": "red",
        "move_cost_mod": -1,
        "required_str": 8,
        "flags": ["BLOCKSDOOR", "TRANSPARENT"],
        "deconstruct": {
            "items": [
                { "item": "scrap", "amount": 6, "minamount": 4},
                { "item": "plastic_chunk", "amount": 5, "minamount": 3 },
                { "item": "circuit", "amount": 1},
                { "item": "2x4", "amount": 4 },
                { "item": "nail", "amount": 12, "minamount": 10 },
                { "item": "cable", "amount": 15, "minamount": 10 },
                { "item": "power_supply", "amount": 1, "minamount": 0 },
                { "item": "RAM", "amount": 1},
                { "item": "pipe", "amount": 2},
                { "item": "glass_sheet", "amount": 1},
                { "item": "bearing", "amount": 16, "minamount":10 }
            ]
        },
        "bash": {
            "str_min": 8, "str_max": 40,
            "sound": "smash!",
            "sound_fail": "whump!",
            "items": [
                { "item": "splinter", "amount": 4, "minamount": 0},
                { "item": "scrap", "amount": 4, "minamount": 0},
                { "item": "2x4", "amount": 2, "minamount": 1},
                { "item": "nail", "amount": 8, "minamount": 4},
                { "item": "cable", "amount": 10, "minamount": 4},
                { "item": "circuit", "amount": 1, "minamount": 0 },
                { "item": "power_supply", "amount": 1, "minamount": 0 },
                { "item": "RAM", "amount": 1, "minamount": 0},
                { "item": "pipe", "amount": 2, "minamount":0},
                { "item": "glass_shard", "amount": 8, "minamount":4},
                { "item": "plastic_chunk", "amount": 3, "minamount": 1},
                { "item": "bearing", "amount": 16, "minamount":0 }
            ]
        }
    },{
        "type" : "furniture",
        "id" : "f_ergometer",
        "name": "ergometer",
        "symbol": "5",
        "color": "dkgray",
        "move_cost_mod": 2,
        "required_str": 8,
        "flags": ["BLOCKSDOOR", "TRANSPARENT", "MOUNTABLE"],
        "deconstruct": {
            "items": [
                { "item": "foot_crank", "amount": 1, "minamount": 1},
                { "item": "plastic_chunk", "amount": 10, "minamount": 8 },
                { "item": "scrap", "amount": 4, "minamount": 2},
                { "item": "chain", "amount": 1 },
                { "item": "pipe", "amount": 5, "minamount": 4 },
                { "item": "saddle", "amount": 1, "minamount": 1 },
                { "item": "wheel_small", "amount": 1, "minamount": 1 },
                { "item": "small_lcd_screen", "amount": 1},
                { "item": "processor", "amount": 1},
                { "item": "RAM", "amount": 1},
                { "item": "nail", "amount": 8, "minamount":6 }
            ]
        },
            "bash": {
            "str_min": 6, "str_max": 25,
            "sound": "smash!",
            "sound_fail": "thump!",
            "items": [
                { "item": "foot_crank", "amount": 1, "minamount": 0},
                { "item": "plastic_chunk", "amount": 6, "minamount": 4},
                { "item": "scrap", "amount": 2, "minamount": 0},
                { "item": "chain", "amount": 1, "minamount": 0},
                { "item": "pipe", "amount": 4, "minamount": 0},
                { "item": "saddle", "amount": 1, "minamount": 0 },
                { "item": "wheel_small", "amount": 1, "minamount": 0 },
                { "item": "small_lcd_screen", "amount": 1, "minamount": 0},
                { "item": "processor", "amount": 1, "minamount":0},
                { "item": "RAM", "amount": 1, "minamount":0},
                { "item": "nail", "amount": 6, "minamount": 2}
            ]
        }
    },{
        "type" : "furniture",
        "id" : "f_treadmill",
        "name": "treadmill",
        "symbol": "L",
        "color": "dkgray",
        "move_cost_mod": 1,
        "required_str": 12,
        "flags": ["BLOCKSDOOR", "TRANSPARENT", "MOUNTABLE"],
        "deconstruct": {
            "items": [
                { "item": "plastic_chunk", "amount": 14, "minamount": 10 },
                { "item": "scrap", "amount": 5,"minamount": 2},
                { "item": "pipe", "amount": 3, "minamount": 4 },
                { "item": "small_lcd_screen", "amount": 1},
                { "item": "RAM", "amount": 1},
                { "item": "nail", "amount": 8, "minamount":6 }
            ]
        },
            "bash": {
            "str_min": 12, "str_max": 40,
            "sound": "smash!",
            "sound_fail": "thump!",
            "items": [
                { "item": "plastic_chunk", "amount": 10, "minamount": 4},
                { "item": "scrap", "amount": 3, "minamount": 0},
                { "item": "pipe", "amount": 4, "minamount": 0},
                { "item": "small_lcd_screen", "amount": 1, "minamount": 0},
                { "item": "RAM", "amount": 1, "minamount":4},
                { "item": "nail", "amount": 6, "minamount": 2}
            ]
        }
    },{
        "type" : "furniture",
        "id" : "f_displaycase",
        "name": "display case",
        "symbol": "#",
        "color": "ltcyan",
        "move_cost_mod": 2,
        "required_str": 9,
        "flags": ["TRANSPARENT", "SEALED", "PLACE_ITEM"],
        "bash": {
            "str_min": 6, "str_max": 20,
            "sound": "glass breaking",
            "sound_fail": "whack!",
            "furn_set": "f_displaycase_b",
            "items": [
                { "item": "glass_shard", "amount": 6, "minamount": 3 }
            ]
        }
    },{
        "type" : "furniture",
        "id" : "f_displaycase_b",
        "name": "broken display case",
        "symbol": "#",
        "color": "ltgray",
        "move_cost_mod": 2,
        "required_str": 9,
        "flags": ["TRANSPARENT", "PLACE_ITEM"],
        "bash": {
            "str_min": 8, "str_max": 30,
            "sound": "crunch!",
            "sound_fail": "whump.",
            "items": [
                { "item": "2x4", "amount": 6, "minamount": 3 },
                { "item": "splinter", "amount": 4, "minamount": 2 }
            ]
        }
    }
]<|MERGE_RESOLUTION|>--- conflicted
+++ resolved
@@ -261,11 +261,7 @@
         "symbol": "&",
         "color": "white",
         "move_cost_mod": 2,
-<<<<<<< HEAD
-        "required_str": 16,
-=======
-        "required_str": -1,
->>>>>>> e282e735
+        "required_str": -1,
         "flags": ["TRANSPARENT", "FLAMMABLE_HARD", "CONTAINER", "PLACE_ITEM", "MOUNTABLE"],
         "bash": {
             "str_min": 8, "str_max": 30,
@@ -371,11 +367,7 @@
         "symbol": "~",
         "color": "white",
         "move_cost_mod": 2,
-<<<<<<< HEAD
-        "required_str": 20,
-=======
-        "required_str": -1,
->>>>>>> e282e735
+        "required_str": -1,
         "flags": ["TRANSPARENT", "FLAMMABLE_HARD", "CONTAINER", "PLACE_ITEM", "BLOCKSDOOR", "MOUNTABLE"],
         "bash": {
             "str_min": 12, "str_max": 50,
