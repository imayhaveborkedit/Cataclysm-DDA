--- conflicted
+++ resolved
@@ -1234,8 +1234,7 @@
         "move_cost_mod": -1,
         "required_str": -1,
         "flags": ["FLAMMABLE_HARD", "NOITEM", "DOOR"],
-<<<<<<< HEAD
-        "open": "f_canvas_door_o",
+        "open": "f_large_canvas_door_o",
         "bash": {
             "str_min": 1, "str_max": 8,
             "sound": "rrrrip!",
@@ -1244,10 +1243,6 @@
             "collapse_radius": 2,
             "tent_centers": ["f_center_groundsheet"]
         }
-=======
-        "open": "f_large_canvas_door_o",
-        "comment": "No bash info due to special handling"
->>>>>>> 1cf3307e
     },{
         "type" : "furniture",
         "id" : "f_large_canvas_door_o",
