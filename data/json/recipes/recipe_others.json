--- conflicted
+++ resolved
@@ -5294,7 +5294,6 @@
   "components": [ [ [ "bag_plastic", 3 ] ] ]
   },{
   "type" : "recipe",
-<<<<<<< HEAD
   "result": "chitin_plate",
   "category": "CC_OTHER",
   "subcategory": "CSC_OTHER_PARTS",
@@ -5337,7 +5336,37 @@
   "skill_used": "fabrication",
   "difficulty": 7,
   "time": 360000,
-=======
+  "reversible": false,
+  "autolearn": true,
+  "qualities":[
+    {"id":"HAMMER","level":3,"amount":1}],
+  "tools": [
+    [
+     ["tongs", -1]
+    ],
+    [
+     ["chisel", -1]
+    ],
+    [
+     ["anvil", -1]
+    ],
+    [
+     ["crucible", -1]
+    ],
+    [
+     ["forge", 250], ["char_forge", 50], ["oxy_torch", 50]
+    ]
+    ],
+  "components":
+    [
+      [
+        [ "steel_lump", 5 ],
+        [ "steel_chunk", 20 ],
+        [ "scrap", 60 ]
+      ]
+    ]
+ },{
+    "type" : "recipe",
   "result": "spring",
   "category": "CC_OTHER",
   "subcategory": "CSC_OTHER_MATERIALS",
@@ -5394,7 +5423,8 @@
   "reversible": false,
   "autolearn": true,
   "qualities":[
-    {"id":"CUT","level":1,"amount":1}],
+    {"id":"CUT","level":1,"amount":1}
+    ],
   "tools": [
     [
       [ "soldering_iron", 25 ]
@@ -5411,7 +5441,7 @@
       [ "duct_tape", 50 ]
     ]
   ]
-},{
+  },{
   "type" : "recipe",
   "result": "charcoal",
   "byproducts": { "id" : "charcoal", "amount" : 3 },
@@ -5420,44 +5450,18 @@
   "skill_used": "fabrication",
   "difficulty": 7,
   "time": 180000,
->>>>>>> e5d31471
-  "reversible": false,
-  "autolearn": true,
-  "qualities":[
-    {"id":"HAMMER","level":3,"amount":1}],
+  "reversible": false,
+  "autolearn": true,
+  "qualities": [
+        {"id":"HAMMER","level":3,"amount":1}
+      ],
   "tools": [
-    [
-<<<<<<< HEAD
-     ["tongs", -1]
-    ],
-    [
-     ["chisel", -1]
-    ],
-    [
-     ["anvil", -1]
-    ],
-    [
-     ["crucible", -1]
-    ],
-    [
-     ["forge", 250], ["char_forge", 50], ["oxy_torch", 50]
-    ]
-    ],
-  "components":
-    [
-    [
-    [ "steel_lump", 5 ],
-    [ "steel_chunk", 20 ],
-    [ "scrap", 60 ]
-    ]
-=======
-      [ "pickaxe", -1 ]
-    ]
-  ],
-  "components": [
-    [
-      [ "coal", 1 ]
->>>>>>> e5d31471
-    ]
-}
+        [ "pickaxe", -1 ]
+      ],
+  "components": [
+      [
+        [ "coal", 1 ]
+      ]
+    ]
+  }
 ]