[
{
  "type" : "recipe",
  "result": "caltrops",
  "category": "CC_OTHER",
  "subcategory": "CSC_OTHER_TRAPS",
  "skill_used": "fabrication",
  "skills_required": [ "traps", 1 ],
  "difficulty": 2,
  "time": 100000,
  "reversible": false,
  "autolearn": true,
  "qualities":[
    {"id":"HAMMER","level":3,"amount":1}
  ], "tools": [
      [
      ["tongs", -1]
      ],
      [
      ["chisel", -1]
      ],
      [
      ["anvil", -1]
      ],
      [
      ["swage", -1]
      ],
      [
      ["forge", 50], ["char_forge", 10], ["oxy_torch", 10]
      ]
      ],
  "components":
    [
     [
     [ "steel_chunk", 1 ],
     [ "scrap", 3 ]
     ]
    ]
},{
  "type" : "recipe",
  "result": "concrete",
  "category": "CC_OTHER",
  "subcategory": "CSC_OTHER_OTHER",
  "skill_used": "fabrication",
  "skills_required": [ "carpentry", 4],
  "difficulty": 4,
  "time": 30000,
  "reversible": false,
  "autolearn": true,
  "tools": [
	[
	["con_mix", 50]
	]
	],
  "components":
	[
	 [
	 [ "material_cement", 50]
	 ],
	 [
	 [ "material_sand", 25]
	 ],
	 [
	 [ "rock", 20]
	 ],
	 [
	 [ "water", 5]
	 ],
	 [
	 [ "bag_canvas", 1]
	 ]
	]
},{
  "type" : "recipe",
  "result": "wood_smoother",
  "category": "CC_OTHER",
  "subcategory": "CSC_OTHER_TOOLS",
  "skill_used": "fabrication",
  "skills_required": [ "carpentry", 3],
  "difficulty": 1,
  "time": 8000,
  "reversible": false,
  "autolearn": true,
  "qualities": [
	{"id":"HAMMER","level":2,"amount":1}
  ], "components":
	[
	 [
	 [ "nail", 8 ]
	 ],
	 [
	 [ "2x4", 3 ]
	 ]
	]
},{
  "type" : "recipe",
  "result": "down_pillow",
  "category": "CC_OTHER",
  "subcategory": "CSC_OTHER_OTHER",
  "skill_used": "tailor",
  "difficulty": 0,
  "time": 10000,
  "reversible": true,
  "autolearn": true,
  "tools": [
    [
      [ "needle_bone", 12 ],
      [ "needle_wood", 12 ],
      [ "sewing_kit", 12 ]
    ]
  ],
  "components": [
    [
      [ "rag", 6 ]
    ],
    [
      [ "down_feather", 40]
    ]
  ]
},{
  "type" : "recipe",
  "result": "pillow",
  "category": "CC_OTHER",
  "subcategory": "CSC_OTHER_OTHER",
  "skill_used": "tailor",
  "difficulty": 0,
  "time": 10000,
  "reversible": true,
  "autolearn": true,
  "tools": [
    [
      [ "needle_bone", 12 ],
      [ "needle_wood", 12 ],
      [ "sewing_kit", 12 ]
    ]
  ],
  "components": [
    [
      [ "rag", 6 ]
    ],
    [
      [ "cotton_ball", 8]
    ]
  ]
},{
  "type" : "recipe",
  "result": "caltrops",
  "id_suffix": "from wire",
  "category": "CC_OTHER",
  "subcategory": "CSC_OTHER_TRAPS",
  "skill_used": "fabrication",
  "skills_required": [ "traps", 2 ],
  "difficulty": 3,
  "time": 30000,
  "reversible": false,
  "autolearn": true,
  "qualities":[
  {"id":"HAMMER","level":1,"amount":1}
  ], "tools": [
      [
      [ "boltcutters", -1 ],
      [ "toolset", -1 ]
      ]
      ],
  "components":
    [
     [
     [ "wire_barbed", 3 ],
     [ "wire", 9 ],
     [ "nail", 10 ]
     ]
    ]
},{
  "type" : "recipe",
  "result": "meal_chitin_piece",
  "category": "CC_OTHER",
  "subcategory": "CSC_OTHER_MATERIALS",
  "skill_used": "cooking",
  "difficulty": 2,
  "time": 60000,
  "reversible": false,
  "autolearn": true,
  "tools": [ [ ["rock_quern", -1], ["clay_quern", -1] ] ],
  "components": [ [ ["chitin_piece", 1] ] ]
},{
  "type" : "recipe",
  "result": "reinforced_glass_sheet",
  "category": "CC_OTHER",
  "subcategory": "CSC_OTHER_MATERIALS",
  "skill_used": "fabrication",
  "difficulty": 4,
  "time": 20000,
  "reversible": true,
  "decomp_learn": 3,
  "autolearn": true,
  "qualities":[
    {"id":"SAW_M","level":1,"amount":1}
  ], "tools": [
    [
      [ "welder", 100 ],
      [ "welder_crude", 150 ],
      [ "toolset", 150 ],
      [ "soldering_iron", 150 ]
    ]
  ],
  "components": [
    [
      [ "reinforced_glass_pane", 4 ]
    ]
  ]
},{
  "type" : "recipe",
  "result": "chainsaw_off",
  "category": "CC_OTHER",
  "subcategory": "CSC_OTHER_TOOLS",
  "skill_used": "mechanics",
  "difficulty": 4,
  "time": 20000,
  "reversible": true,
  "decomp_learn": 4,
  "autolearn": false,
  "book_learn": [["book_icef", 3] , ["textbook_mechanics", 3] , ["textbook_carpentry", 3]],
  "qualities":[
    {"id":"HAMMER","level":2,"amount":1},
    {"id":"SCREW","level":1,"amount":1},
    {"id":"WRENCH","level":1,"amount":1}
  ], "tools": [
    [
      [ "goggles_welding", -1 ]
    ],
    [
      ["welder", 100],
      ["welder_crude", 150],
      ["toolset", 150],
      ["oxy_torch", 10]
    ]
  ],
  "components": [
    [
      [ "1cyl_combustion_small", 1 ]
    ],
    [
      [ "metal_tank_little", 1 ]
    ],
    [
      [ "chain", 1 ]
    ],
    [
      [ "scrap", 3 ]
    ]
  ]
},{
    "type" : "recipe",
  "result": "puller",
  "category": "CC_OTHER",
  "subcategory": "CSC_OTHER_TOOLS",
  "skill_used": "fabrication",
  "skills_required" : [ "gun", 3 ],
  "difficulty": 4,
  "time": 20000,
  "reversible": false,
  "autolearn": false,
  "book_learn": [["recipe_bullets", 6] , ["textbook_fabrication", 7]],
  "tools" : [
     [ ["mold_plastic", -1] ],
     [
      ["hotplate", 10],
      ["toolset", 10],
      ["fire", -1]
     ],
     [
      [ "swage", -1 ]
     ],
     [
      [ "soldering_iron", 10 ],
      [ "toolset", 10 ]
     ]
  ],
  "components" : [
     [
      ["plastic_chunk", 5]
     ],
     [
      [ "scrap", 1 ]
     ]
    ]
},{
    "type" : "recipe",
    "result": "press",
    "category": "CC_OTHER",
    "subcategory": "CSC_OTHER_TOOLS",
    "skill_used": "fabrication",
    "skills_required": [ "gun", 2 ],
    "difficulty": 5,
    "time": 45000,
    "reversible": false,
    "autolearn": false,
    "book_learn": [[ "manual_shotgun", 2 ] ,[ "manual_rifle", 2 ] ,[ "manual_smg", 2 ] ,[ "manual_pistol", 3 ] , ["recipe_bullets" , 2]],
    "qualities":[
    {"id":"HAMMER","level":3,"amount":1}
    ], "tools": [
     [
      ["tongs", -1]
     ],
     [
      ["swage", -1]
     ],
     [
      ["anvil", -1]
     ],
     [
      ["forge", 50], ["char_forge", 10], ["oxy_torch", 10]
     ]
    ],
    "components": [
      [
        [ "scrap", 6 ]
      ],
      [
        [ "element", 2 ],
        [ "hotplate", 1 ]
      ],
      [
        [ "cable", 2 ]
      ]
    ]
  },{
  "type" : "recipe",
  "result": "wearable_light",
  "category": "CC_OTHER",
  "subcategory": "CSC_OTHER_TOOLS",
  "skill_used": "fabrication",
  "difficulty": 1,
  "time": 20000,
  "reversible": true,
  "autolearn": true,
  "qualities" : [
    {"id":"CUT","level":1,"amount":1}
  ],
  "book_learn": [[ "textbook_fabrication", 0 ] , [ "manual_fabrication", 0 ], [ "mag_electronics", 0 ]],
  "components": [
    [
      [ "flashlight", 1 ]
    ],
    [
      [ "rag", 2 ],
      [ "leather", 2 ],
      [ "string_6", 6 ],
      [ "string_36", 1 ],
      [ "duct_tape", 10 ],
      [ "medical_tape", 20 ]
    ]
  ]
},{
  "type" : "recipe",
  "result": "oil_lamp",
  "category": "CC_OTHER",
  "subcategory": "CSC_OTHER_TOOLS",
  "skill_used": "fabrication",
  "difficulty": 3,
  "time": 45000,
  "reversible": false,
  "autolearn": true,
  "qualities":[
    {"id":"HAMMER","level":1,"amount":1}
  ], "components": [
    [
      [ "scrap", 6 ]
    ],
    [
      [ "rag", 1 ]
    ],
    [
      [ "bottle_glass", 1 ],
      [ "flask_glass", 1],
      [ "jar_glass", 1 ]
    ],
    [
      [ "can_food", 1 ],
      [ "can_drink", 1 ],
      [ "canister_empty", 1 ]
    ]
  ]
},{
  "type" : "recipe",
  "result": "reinforced_glass_pane",
  "category": "CC_OTHER",
  "subcategory": "CSC_OTHER_MATERIALS",
  "skill_used": "fabrication",
  "difficulty": 2,
  "time": 20000,
  "reversible": false,
  "autolearn": false,
  "book_learn": [["textbook_fabrication", 3] , ["textbook_mechanics", 3] , ["welding_book", 5]],
  "qualities":[
    {"id":"SAW_M","level":1,"amount":1}
  ], "tools": [
    [
      [ "goggles_welding", -1 ]
    ],
    [
      [ "welder", 35 ],
      [ "welder_crude", 52 ],
      [ "toolset", 52 ]
    ]
  ],
  "components": [
    [
      [ "glass_sheet", 1 ]
    ],
    [
      [ "wire", 8 ]
    ],
    [
      [ "superglue", 1 ]
    ]
  ]
},{
  "type" : "recipe",
  "result": "headlight_reinforced",
  "category": "CC_OTHER",
  "subcategory": "CSC_OTHER_PARTS",
  "skill_used": "fabrication",
  "difficulty": 2,
  "time": 20000,
  "reversible": false,
  "autolearn": false,
  "book_learn": [["textbook_fabrication", 3] , ["textbook_mechanics", 3] , ["welding_book", 5]],
  "qualities":[
    {"id":"SAW_M","level":1,"amount":1}
  ], "tools": [
    [
      [ "goggles_welding", -1 ]
    ],
    [
      [ "welder", 15 ],
      [ "welder_crude", 30 ],
      [ "toolset", 30 ]
    ]
  ],
  "components": [
    [
      [ "flashlight", 1 ]
    ],
    [
      [ "wire", 2 ]
    ],
    [
      [ "superglue", 1 ]
    ]
  ]
},{
  "type" : "recipe",
  "result": "reinforced_solar_panel",
  "category": "CC_OTHER",
  "subcategory": "CSC_OTHER_PARTS",
  "skill_used": "fabrication",
  "difficulty": 2,
  "time": 20000,
  "reversible": true,
  "autolearn": true,
  "qualities":[
    {"id":"SAW_M","level":1,"amount":1}
  ], "tools": [
    [
      [ "goggles_welding", -1 ]
    ],
    [
      [ "welder", 35 ],
      [ "welder_crude", 52 ],
      [ "toolset", 52 ]
    ]
  ],
  "components": [
    [
      [ "solar_panel", 1 ]
    ],
    [
      [ "reinforced_glass_pane", 1 ]
    ],
    [
      [ "scrap", 1 ]
    ]
  ]
},{
  "type" : "recipe",
  "result": "reinforced_solar_panel_v2",
  "category": "CC_OTHER",
  "subcategory": "CSC_OTHER_PARTS",
  "skill_used": "fabrication",
  "difficulty": 10,
  "time": 20000,
  "reversible": true,
  "autolearn": false,
  "book_learn": [["textbook_robots", 8]],
  "qualities":[
    {"id":"SAW_M","level":1,"amount":1}
  ], "tools": [
    [
      [ "goggles_welding", -1 ]
    ],
    [
      [ "welder", 50 ],
      [ "welder_crude", 75 ],
      [ "toolset", 75 ]
    ]
  ],
  "components": [
    [
      [ "solar_panel_v2", 1 ]
    ],
    [
      [ "reinforced_glass_pane", 1 ]
    ],
    [
      [ "scrap", 2 ]
    ],
    [
      [ "wire", 2 ]
    ]
  ]
},{
    "type" : "recipe",
    "result": "telepad",
    "category": "CC_OTHER",
    "subcategory": "CSC_OTHER_TRAPS",
    "skill_used": "traps",
    "skills_required": [ "electronics", 8 ],
    "difficulty": 5,
    "time": 4500,
    "reversible": true,
    "autolearn": false,
    "decomp_learn": 5,
    "book_learn": [[ "recipe_lab_elec", 8 ]],
    "qualities" : [
    {"id":"SCREW","level":1,"amount":1},
    {"id":"WRENCH","level":1,"amount":1}
  ], "tools": [
        [
            [ "soldering_iron", 16 ],
            [ "toolset", 16 ]
        ]
        ],
    "components": [
        [
            [ "teleporter", 1 ]
        ],
        [
            [ "amplifier", 1 ]
        ],
        [
            [ "solar_cell", 1 ]
        ],
        [
            [ "cable", 3 ]
        ]
    ]
},{
  "type" : "recipe",
  "result": "towel",
  "category": "CC_OTHER",
  "subcategory": "CSC_OTHER_OTHER",
  "skill_used": "tailor",
  "difficulty": 0,
  "time": 6000,
  "reversible": false,
  "autolearn": true,
  "tools": [
    [
      [ "needle_bone", 7 ],
      [ "needle_wood", 7 ],
      [ "sewing_kit", 7 ]
    ]
  ],
  "components": [
    [
      [ "rag", 5 ]
    ]
  ]
},{
  "type" : "recipe",
  "result": "primitive_hammer",
  "category": "CC_OTHER",
  "subcategory": "CSC_OTHER_TOOLS",
  "skill_used": "survival",
  "difficulty": 0,
  "time": 5000,
  "reversible": false,
  "autolearn": true,
  "qualities":[
    {"id":"HAMMER","level":1,"amount":1}
  ], "components": [
    [
      [ "stick", 1 ],
      [ "2x4", 1 ]
    ],
    [
      [ "rock", 1 ]
    ],
    [
      [ "string_6", 2 ],
      [ "sinew", 40 ],
      [ "thread", 40 ],
      [ "plant_fibre", 40 ]
    ]
  ]
},{
  "type" : "recipe",
  "result": "needle_bone",
  "category": "CC_OTHER",
  "subcategory": "CSC_OTHER_TOOLS",
  "skill_used": "survival",
  "difficulty": 1,
  "time": 20000,
  "reversible": false,
  "autolearn": true,
  "qualities" : [
    {"id":"CUT","level":1,"amount":1}
  ],
  "components": [
    [
      [ "bone", 1 ]
    ]
  ]
},{
  "type" : "recipe",
  "result": "needle_wood",
  "category": "CC_OTHER",
  "subcategory": "CSC_OTHER_TOOLS",
  "skill_used": "fabrication",
  "difficulty": 1,
  "time": 20000,
  "reversible": false,
  "autolearn": true,
  "qualities" : [
    {"id":"CUT","level":1,"amount":1}
  ],
  "components": [
    [
      [ "skewer", 1 ],
      [ "splinter", 1 ]
    ]
  ]
},{
  "type" : "recipe",
  "result": "primitive_knife",
  "category": "CC_OTHER",
  "subcategory": "CSC_OTHER_TOOLS",
  "skill_used": "survival",
  "difficulty": 0,
  "time": 60000,
  "reversible": false,
  "autolearn": true,
  "qualities":[
    {"id":"HAMMER","level":1,"amount":1}
  ], "components": [
    [
      [ "stick", 1 ],
      [ "2x4", 1 ],
      [ "bone", 1 ]
    ],
    [
      [ "rock", 1 ],
      [ "ceramic_shard", 1 ]
    ],
    [
      [ "string_6", 1 ],
      [ "sinew", 20 ],
      [ "thread", 20 ],
      [ "plant_fibre", 20 ]
    ]
  ]
},{
  "type" : "recipe",
  "result": "digging_stick",
  "category": "CC_OTHER",
  "subcategory": "CSC_OTHER_TOOLS",
  "skill_used": "survival",
  "difficulty": 1,
  "time": 20000,
  "reversible": false,
  "autolearn": true,
  "qualities" : [
    {"id":"CUT","level":1,"amount":1}
  ],
  "components": [
    [
      [ "stick", 1 ],
      [ "2x4", 1 ]
    ]
  ]
},{
  "type" : "recipe",
  "result": "rock_pot",
  "category": "CC_OTHER",
  "subcategory": "CSC_OTHER_TOOLS",
  "skill_used": "survival",
  "skills_required": [ "cooking", 1 ],
  "difficulty": 2,
  "time": 20000,
  "reversible": false,
  "autolearn": true,
  "qualities":[
    {"id":"HAMMER","level":1,"amount":1}
  ], "components": [
    [
      [ "rock", 3 ]
    ],
    [
      [ "sinew", 80 ],
      [ "thread", 80 ],
      [ "plant_fibre", 80 ],
      [ "string_36", 1 ]
    ]
  ]
},{
  "type" : "recipe",
  "result": "primitive_shovel",
  "category": "CC_OTHER",
  "subcategory": "CSC_OTHER_TOOLS",
  "skill_used": "survival",
  "skills_required": [ "carpentry", 1 ],
  "difficulty": 2,
  "time": 60000,
  "reversible": false,
  "autolearn": true,
  "qualities":[
    {"id":"HAMMER","level":1,"amount":1}
  ], "components": [
    [
      [ "stick", 1 ],
      [ "2x4", 1 ]
    ],
    [
      [ "rock", 1 ],
      [ "ceramic_shard", 1 ]
    ],
    [
      [ "string_6", 2 ],
      [ "sinew", 40 ],
      [ "thread", 40 ],
      [ "plant_fibre", 40 ]
    ]
  ]
},{
  "type" : "recipe",
  "result": "primitive_axe",
  "category": "CC_OTHER",
  "subcategory": "CSC_OTHER_TOOLS",
  "skill_used": "survival",
  "skills_required": [ "carpentry", 1 ],
  "difficulty": 3,
  "time": 60000,
  "reversible": false,
  "autolearn": true,
  "book_learn": [["mag_survival", 1] , ["atomic_survival", 1] , ["textbook_carpentry", 2]],
  "qualities":[
    {"id":"HAMMER","level":1,"amount":1}
  ], "components": [
    [
      [ "stick", 1 ],
      [ "2x4", 1 ]
    ],
    [
      [ "rock", 1 ],
      [ "ceramic_shard", 1 ]
    ],
    [
      [ "string_6", 2 ],
      [ "sinew", 40 ],
      [ "thread", 40 ],
      [ "plant_fibre", 40 ]
    ]
  ]
},{
  "type" : "recipe",
  "result": "fire_drill",
  "category": "CC_OTHER",
  "subcategory": "CSC_OTHER_TOOLS",
  "skill_used": "survival",
  "difficulty": 2,
  "time": 5000,
  "reversible": false,
  "autolearn": true,
  "qualities" : [
    {"id":"CUT","level":1,"amount":1}
  ],
  "components": [
    [
      [ "stick", 2 ],
      [ "2x4", 1 ]
    ],
    [
      [ "skewer", 1 ]
    ],
    [
      [ "string_6", 3 ]
    ]
  ]
},{
  "type" : "recipe",
  "result": "fire_drill_large",
  "category": "CC_OTHER",
  "subcategory": "CSC_OTHER_TOOLS",
  "skill_used": "survival",
  "difficulty": 2,
  "time": 10000,
  "reversible": false,
  "autolearn": true,
  "qualities" : [
    {"id":"CUT","level":1,"amount":1}
  ],
  "components": [
    [
      [ "stick", 4 ],
      [ "2x4", 2 ]
    ],
    [
      [ "rock", 1 ],
      [ "ceramic_shard", 1 ]
    ],
    [
      [ "string_36", 3 ]
    ]
  ]
},{
  "type" : "recipe",
  "result": "knitting_needles",
  "category": "CC_OTHER",
  "subcategory": "CSC_OTHER_TOOLS",
  "skill_used": "fabrication",
  "difficulty": 1,
  "time": 3000,
  "reversible": false,
  "autolearn": true,
  "qualities":[
    {"id":"CUT","level":1,"amount":1}
  ],
  "components": [
    [
      [ "skewer", 2 ]
    ]
  ]
},{
  "type" : "recipe",
  "result": "distaff_spindle",
  "category": "CC_OTHER",
  "subcategory": "CSC_OTHER_TOOLS",
  "skill_used": "fabrication",
  "difficulty": 2,
  "time": 6000,
  "reversible": false,
  "autolearn": true,
  "qualities":[
    {"id":"CUT","level":1,"amount":1}
  ],
  "components": [
    [
      [ "stick", 1 ],
      [ "broom", 1 ],
      [ "mop", 1 ],
      [ "2x4", 1 ],
      [ "pool_cue", 1 ]
    ]
  ]
},{
  "type" : "recipe",
  "result": "carding_paddles",
  "category": "CC_OTHER",
  "subcategory": "CSC_OTHER_TOOLS",
  "skill_used": "fabrication",
  "difficulty": 3,
  "time": 9000,
  "reversible": false,
  "autolearn": true,
  "qualities":[
    {"id":"CUT","level":1,"amount":1}
  ],
  "components": [
    [
      [ "stick", 2 ],
      [ "2x4", 1 ]
    ],
    [
      [ "skewer", 20 ]
    ]
  ]
},{
  "type" : "recipe",
  "result": "waterskin",
  "category": "CC_OTHER",
  "subcategory": "CSC_OTHER_CONTAINERS",
  "skill_used": "tailor",
  "skills_required": [ "survival", 1 ],
  "difficulty": 2,
  "time": 30000,
  "reversible": false,
  "autolearn": true,
  "tools": [
    [
      [ "needle_bone", 60 ],
      [ "needle_wood", 60 ],
      [ "sewing_kit", 60 ]
    ]
  ],
  "components": [
    [
      [ "sinew", 40 ],
      [ "thread", 40 ],
      [ "plant_fibre", 40 ],
      [ "string_36", 1 ]
    ],
    [
      [ "leather", 6 ],
      [ "tanned_hide", 1 ],
      [ "fur", 6 ],
      [ "tanned_pelt", 1 ]
    ]
  ]
},{
  "type" : "recipe",
  "result": "waterskin2",
  "category": "CC_OTHER",
  "subcategory": "CSC_OTHER_CONTAINERS",
  "skill_used": "tailor",
  "skills_required": [ "survival", 2 ],
  "difficulty": 2,
  "time": 30000,
  "reversible": false,
  "autolearn": true,
  "tools": [
    [
      [ "needle_bone", 90 ],
      [ "needle_wood", 90 ],
      [ "sewing_kit", 90 ]
    ]
  ],
  "components": [
    [
      [ "sinew", 40 ],
      [ "thread", 40 ],
      [ "plant_fibre", 40 ],
      [ "string_36", 1 ]
    ],
    [
      [ "leather", 14 ],
      [ "tanned_hide", 2 ],
      [ "fur", 14 ],
      [ "tanned_pelt", 2 ]
    ]
  ]
},{
  "type" : "recipe",
  "result": "waterskin3",
  "category": "CC_OTHER",
  "subcategory": "CSC_OTHER_CONTAINERS",
  "skill_used": "tailor",
  "skills_required": [ "survival", 2 ],
  "difficulty": 3,
  "time": 30000,
  "reversible": false,
  "autolearn": true,
  "tools": [
    [
      [ "needle_bone", 120 ],
      [ "needle_wood", 120 ],
      [ "sewing_kit", 120 ]
    ]
  ],
  "components": [
    [
      [ "sinew", 40 ],
      [ "thread", 40 ],
      [ "plant_fibre", 40 ],
      [ "string_36", 1 ]
    ],
    [
      [ "leather", 24 ],
      [ "tanned_hide", 4 ],
      [ "fur", 24 ],
      [ "tanned_pelt", 4 ]
    ]
  ]
},{
  "type" : "recipe",
  "result": "makeshift_funnel",
  "category": "CC_OTHER",
  "subcategory": "CSC_OTHER_TOOLS",
  "skill_used": "fabrication",
  "difficulty": 1,
  "time": 5000,
  "reversible": false,
  "autolearn": true,
  "qualities" : [
    {"id":"CUT","level":1,"amount":1}
  ],
  "components": [
    [
      [ "jug_plastic", 1 ],
      [ "bottle_plastic", 3 ],
      [ "bottle_plastic_small", 6 ]
    ]
  ]
},{
  "type" : "recipe",
  "result": "shelter_kit",
  "category": "CC_OTHER",
  "subcategory": "CSC_OTHER_OTHER",
  "skill_used": "survival",
  "skills_required": [ "carpentry", 1 ],
  "difficulty": 2,
  "time": 50000,
  "reversible": false,
  "autolearn": true,
  "tools": [
    [
      [ "needle_bone", 200 ],
      [ "needle_wood", 200 ],
      [ "sewing_kit", 200 ]
    ]
  ],
  "components": [
    [
      [ "stick", 10 ],
      [ "2x4", 5 ]
    ],
    [
      [ "leather", 20 ],
      [ "tanned_hide", 4 ]
    ],
    [
      [ "string_6", 10 ],
      [ "sinew", 500 ],
      [ "thread", 500 ],
      [ "plant_fibre", 500 ]
    ]
  ]
},{
  "type" : "recipe",
  "result": "shelter_kit",
  "id_suffix": "repair",
  "category": "CC_OTHER",
  "subcategory": "CSC_OTHER_OTHER",
  "skill_used": "survival",
  "skills_required": [ "tailor", 1 ],
  "difficulty": 0,
  "time": 20000,
  "reversible": false,
  "autolearn": true,
  "tools": [
    [
      [ "needle_bone", 50 ],
      [ "needle_wood", 50 ],
      [ "sewing_kit", 50 ]
    ]
  ],
  "components": [
    [
      [ "stick", 3 ],
      [ "2x4", 2 ]
    ],
    [
      [ "leather", 4 ],
      [ "tanned_hide", 1 ]
    ],
    [
      [ "sinew", 60 ],
      [ "thread", 60 ],
      [ "plant_fibre", 60 ],
      [ "string_6", 1 ]
    ],
    [
      [ "damaged_shelter_kit", 1 ]
    ]
  ]
},{
  "type" : "recipe",
  "result": "fur_rollmat",
  "category": "CC_OTHER",
  "subcategory": "CSC_OTHER_OTHER",
  "skill_used": "survival",
  "skills_required": [ "tailor", 1 ],
  "difficulty": 1,
  "time": 20000,
  "reversible": true,
  "decomp_learn": 0,
  "autolearn": true,
  "qualities" : [
    {"id":"CUT","level":1,"amount":1}
  ],
  "components": [
    [
      [ "fur", 24 ]
    ],
    [
      [ "thread", 360 ],
      [ "sinew", 360 ],
      [ "plant_fibre", 360 ],
      [ "string_6", 6 ],
      [ "string_36", 1 ]
    ]
  ]
},{
  "type" : "recipe",
  "result": "snare_trigger",
  "category": "CC_OTHER",
  "subcategory": "CSC_OTHER_TRAPS",
  "skill_used": "traps",
  "skills_required": [ "survival", 1 ],
  "difficulty": 0,
  "time": 2000,
  "reversible": false,
  "autolearn": false,
  "note": "believed removed-from-game",
  "qualities" : [
    {"id":"CUT","level":1,"amount":1}
  ],
  "components": [
    [
      [ "stick", 1 ],
      [ "2x4", 1 ]
    ]
  ]
},{
  "type" : "recipe",
  "result": "light_snare_kit",
  "category": "CC_OTHER",
  "subcategory": "CSC_OTHER_TRAPS",
  "skill_used": "traps",
  "skills_required": [ "survival", 1 ],
  "difficulty": 1,
  "time": 5000,
  "reversible": true,
  "autolearn": false,
  "note": "believed removed-from-game",
  "components": [
    [
      [ "snare_trigger", 1 ]
    ],
    [
      [ "string_36", 1 ]
    ]
  ]
},{
  "type" : "recipe",
  "result": "heavy_snare_kit",
  "category": "CC_OTHER",
  "subcategory": "CSC_OTHER_TRAPS",
  "skill_used": "traps",
  "skills_required": [ "survival", 1 ],
  "difficulty": 3,
  "time": 8000,
  "reversible": true,
  "autolearn": false,
  "note": "believed removed-from-game",
  "components": [
    [
      [ "snare_trigger", 1 ]
    ],
    [
      [ "rope_6", 1 ]
    ]
  ]
},{
  "type" : "recipe",
  "result": "water_faucet",
  "category": "CC_OTHER",
  "subcategory": "CSC_OTHER_PARTS",
  "skill_used": "fabrication",
  "skills_required": [ "mechanics", 1 ],
  "difficulty": 2,
  "time": 7000,
  "reversible": false,
  "autolearn": true,
  "qualities":[
    {"id":"HAMMER","level":2,"amount":1},
    {"id":"SAW_M","level":1,"amount":1}
  ], "components": [
    [
      [ "pipe", 1 ]
    ],
    [
      [ "scrap", 1 ]
    ],
    [
      [ "plastic_chunk", 1 ]
    ]
  ]
},{
  "type" : "recipe",
  "result": "kitchen_unit",
  "category": "CC_OTHER",
  "subcategory": "CSC_OTHER_PARTS",
  "skill_used": "mechanics",
  "difficulty": 4,
  "time": 60000,
  "reversible": true,
  "decomp_learn": 3,
  "autolearn": true,
  "qualities":[
    {"id":"HAMMER","level":2,"amount":1},
    {"id":"SAW_M","level":1,"amount":1},
    {"id":"WRENCH","level":1,"amount":1}
  ], "tools": [
    [
      [ "goggles_welding", -1 ]
    ],
    [
      [ "welder", 100 ],
      [ "welder_crude", 150 ],
      [ "toolset", 150 ]
    ]
  ],
  "components": [
    [
      [ "pipe", 2 ]
    ],
    [
      [ "steel_chunk", 16 ],
      [ "steel_plate", 2 ]
    ],
    [
      [ "hotplate", 1 ]
    ],
    [
      [ "pot", 1 ]
    ],
    [
      [ "pan", 1 ]
    ],
    [
      [ "water_faucet", 1 ]
    ]
  ]
},{
  "type" : "recipe",
  "result": "cargo_rack",
  "category": "CC_OTHER",
  "subcategory": "CSC_OTHER_PARTS",
  "skill_used": "fabrication",
  "skills_required": ["mechanics",1],
  "difficulty": 4,
  "time": 60000,
  "reversible": false,
  "autolearn": true,
  "qualities":[
    {"id":"HAMMER","level":2,"amount":1},
    {"id":"SAW_M","level":1,"amount":1},
    {"id":"WRENCH","level":1,"amount":1}
  ], "tools": [
    [
      [ "goggles_welding", -1 ]
    ],
    [
      [ "welder", 100 ],
      [ "welder_crude", 150 ],
      [ "toolset", 150 ],
      [ "oxy_torch", 10]
    ]
  ],
  "components": [
    [
      [ "frame", 4 ]
    ],
    [
      ["rope_30", 4],
      ["vine_30", 4]
    ],
    [
      [ "steel_chunk", 4 ],
      [ "scrap", 12 ]
    ]
  ]
},{
  "type" : "recipe",
  "result": "v_table",
  "category": "CC_OTHER",
  "subcategory": "CSC_OTHER_PARTS",
  "skill_used": "carpentry",
  "difficulty": 1,
  "time": 20000,
  "reversible": true,
  "decomp_learn": 1,
  "autolearn": true,
  "qualities":[
    {"id":"HAMMER","level":1,"amount":1}
  ], "components": [
    [
      [ "2x4", 6 ]
    ],
    [
      [ "nail", 8 ]
    ]
  ]
},{
  "type" : "recipe",
  "result": "foot_crank",
  "category": "CC_OTHER",
  "subcategory": "CSC_OTHER_PARTS",
  "skill_used": "mechanics",
  "difficulty": 1,
  "time": 10000,
  "reversible": true,
  "autolearn": true,
  "qualities":[
    {"id":"HAMMER","level":2,"amount":1},
    {"id":"WRENCH","level":1,"amount":1}
  ], "components": [
    [
      [ "pipe", 1 ]
    ],
    [
      [ "steel_chunk", 2 ],
      [ "scrap", 6 ]
    ],
    [
      [ "chain", 1 ]
    ]
  ]
},{
  "type" : "recipe",
  "result": "muffler",
  "category": "CC_OTHER",
  "subcategory": "CSC_OTHER_PARTS",
  "skill_used": "mechanics",
  "difficulty": 1,
  "time": 10000,
  "reversible": true,
  "autolearn": true,
  "qualities":[
    {"id":"HAMMER","level":2,"amount":1},
    {"id":"SAW_M","level":1,"amount":1}
  ], "tools": [
    [
      [ "goggles_welding", -1 ]
    ],
    [
      [ "welder", 50 ],
      [ "welder_crude", 75 ],
      [ "toolset", 75 ],
      [ "oxy_torch", 5]
    ]
  ],
  "components": [
    [
      [ "pipe", 2 ]
    ],
    [
      [ "sheet_metal", 1 ]
    ]
  ]
},{
  "type" : "recipe",
  "result": "seat",
  "category": "CC_OTHER",
  "subcategory": "CSC_OTHER_PARTS",
  "skill_used": "fabrication",
  "difficulty": 1,
  "time": 10000,
  "reversible": true,
  "autolearn": true,
  "tools": [
    [
      [ "goggles_welding", -1 ]
    ],
    [
      [ "welder", 50 ],
      [ "welder_crude", 75 ],
      [ "toolset", 75 ]
    ],
    [
      [ "needle_bone", 50 ],
      [ "needle_wood", 50 ],
      [ "sewing_kit", 50 ]
    ]
  ],
  "components": [
    [
      [ "pipe", 4 ]
    ],
    [
      [ "spring", 2 ]
    ],
    [
      [ "leather", 12 ],
      [ "fur", 12 ],
      [ "rag", 20 ],
      [ "tanned_hide", 3 ],
      [ "tanned_pelt", 3 ],
      [ "sheet", 1 ]
    ]
  ]
},{
  "type" : "recipe",
  "result": "cotton_ball",
  "category": "CC_OTHER",
  "subcategory": "CSC_OTHER_MATERIALS",
  "id_suffix": "by hand",
  "difficulty": 0,
  "time": 54000,
  "reversible": false,
  "autolearn": true,
  "byproducts": { "id" : "seed_cotton_boll", "amount" : 2 },
  "components": [
    [
      [ "cotton_boll", 1 ]
    ]
  ]
},{
  "type" : "recipe",
  "result": "cotton_ball",
  "category": "CC_OTHER",
  "subcategory": "CSC_OTHER_MATERIALS",
  "difficulty": 0,
  "time": 9000,
  "reversible": false,
  "autolearn": true,
  "byproducts": { "id" : "seed_cotton_boll", "amount" : 2 },
  "tools": [
    [
      [ "carding_paddles", -1 ]
    ]
  ],
  "components": [
    [
      [ "cotton_boll", 1 ]
    ]
  ]
},{
  "type" : "recipe",
  "result": "thread",
  "category": "CC_OTHER",
  "subcategory": "CSC_OTHER_MATERIALS",
  "skill_used": "tailor",
  "difficulty": 1,
  "skills_required": [ "fabrication", 1 ],
  "time": 9000,
  "reversible": false,
  "autolearn": true,
  "tools": [
    [
      [ "distaff_spindle", -1 ]
    ]
  ],
  "components": [
    [
      [ "cotton_ball", 2 ]
    ]
  ]
},{
  "type" : "recipe",
  "result": "rag",
  "id_suffix": "knitting",
  "category": "CC_OTHER",
  "subcategory": "CSC_OTHER_MATERIALS",
  "skill_used": "tailor",
  "difficulty": 2,
  "time": 6000,
  "reversible": false,
  "autolearn": true,
  "tools": [
    [
      [ "knitting_needles", -1 ]
    ]
  ],
  "components": [
    [
      [ "thread", 100 ],
      [ "sinew", 100 ],
      [ "plant_fibre", 100 ]
    ]
  ]
},{
  "type" : "recipe",
  "result": "rag",
  "category": "CC_OTHER",
  "subcategory": "CSC_OTHER_MATERIALS",
  "difficulty": 0,
  "time": 3000,
  "reversible": false,
  "autolearn": true,
  "tools": [
    [
      [ "fire", -1 ],
      [ "hotplate", 3 ],
      [ "char_smoker", 1 ],
      [ "toolset", 3 ]
    ]
  ],
  "components": [
    [
      [ "water", 1 ],
      [ "water_clean", 1 ]
    ],
    [
      [ "rag_bloody", 1 ]
    ]
  ]
},{
  "type" : "recipe",
  "result": "sheet",
  "category": "CC_OTHER",
  "subcategory": "CSC_OTHER_MATERIALS",
  "difficulty": 0,
  "time": 10000,
  "reversible": false,
  "autolearn": true,
  "tools": [
    [
      [ "needle_bone", 50 ],
      [ "needle_wood", 50 ],
      [ "sewing_kit", 50 ]
    ]
  ],
  "components": [
    [
      [ "rag", 20 ]
    ]
  ]
},{
  "type" : "recipe",
  "result": "vehicle_controls",
  "category": "CC_OTHER",
  "subcategory": "CSC_OTHER_PARTS",
  "skill_used": "mechanics",
  "difficulty": 3,
  "time": 30000,
  "reversible": true,
  "decomp_learn": 3,
  "autolearn": false,
  "book_learn": [["textbook_fabrication", 5] , ["textbook_mechanics", 3] , ["manual_mechanics", 3]],
  "qualities":[
    {"id":"HAMMER","level":2,"amount":1},
    {"id":"SAW_M","level":1,"amount":1},
    {"id":"WRENCH","level":1,"amount":1}
  ], "tools": [
    [
      [ "goggles_welding", -1 ]
    ],
    [
      [ "welder", 50 ],
      [ "welder_crude", 75 ],
      [ "toolset", 75 ]
    ]
  ],
  "components": [
    [
      [ "pipe", 10 ]
    ],
    [
      [ "steel_chunk", 12 ],
      [ "scrap", 36 ]
    ],
    [
      [ "wire", 3 ]
    ]
  ]
},{
  "type" : "recipe",
  "result": "folding_bicycle",
  "category": "CC_OTHER",
  "subcategory": "CSC_OTHER_OTHER",
  "skill_used": "mechanics",
  "difficulty": 5,
  "time": 120000,
  "reversible": true,
  "decomp_learn": 4,
  "autolearn": false,
  "book_learn": [["textbook_fabrication", 4] , ["manual_mechanics", 4] , ["textbook_mechanics", 4]],
  "qualities" : [
    {"id":"WRENCH","level":1,"amount":1}
  ], "tools": [
    [
      [ "goggles_welding", -1 ]
    ],
    [
      [ "welder", 300 ],
      [ "welder_crude", 450 ],
      [ "toolset", 450 ]
    ]
  ],
  "components": [
    [
      [ "frame", 2 ]
    ],
    [
      [ "saddle", 1 ]
    ],
    [
      [ "vehicle_controls", 1 ]
    ],
    [
      [ "foot_crank", 1 ]
    ],
    [
      [ "wheel_bicycle", 2 ]
    ]
  ]
},{
  "type" : "recipe",
  "result": "rolling_paper",
  "category": "CC_OTHER",
  "subcategory": "CSC_OTHER_MATERIALS",
  "difficulty": 0,
  "time": 5000,
  "reversible": false,
  "autolearn": true,
  "components": [
    [
      [ "paper", 5 ]
    ]
  ]
},{
  "type" : "recipe",
  "result": "string_6",
  "category": "CC_OTHER",
  "subcategory": "CSC_OTHER_MATERIALS",
  "difficulty": 0,
  "time": 5000,
  "reversible": true,
  "autolearn": true,
  "components": [
    [
      [ "thread", 50 ],
      [ "sinew", 50 ],
      [ "plant_fibre", 50 ],
      [ "yarn", 25 ]
    ]
  ]
},{
  "type" : "recipe",
  "result": "string_36",
  "category": "CC_OTHER",
  "subcategory": "CSC_OTHER_MATERIALS",
  "difficulty": 0,
  "time": 5000,
  "reversible": true,
  "autolearn": true,
  "components": [
    [
      [ "string_6", 6 ],
      [ "thread", 300 ],
      [ "sinew", 300 ],
      [ "plant_fibre", 300 ]
    ]
  ]
},{
  "type" : "recipe",
  "result": "rope_6",
  "id_suffix": "from_string",
  "category": "CC_OTHER",
  "subcategory": "CSC_OTHER_MATERIALS",
  "skill_used": "tailor",
  "difficulty": 0,
  "time": 7500,
  "reversible": true,
  "autolearn": true,
  "components": [
    [
      [ "string_36", 6 ],
      [ "string_6", 36 ]
    ]
  ]
},{
  "type" : "recipe",
  "result": "rope_6",
  "id_suffix": "from_cloth",
  "category": "CC_OTHER",
  "subcategory": "CSC_OTHER_MATERIALS",
  "skill_used": "tailor",
  "difficulty": 3,
  "time": 90000,
  "reversible": false,
  "autolearn": true,
  "qualities" : [
    {"id":"CUT","level":1,"amount":1}
  ],
  "components": [
    [
      ["rag", 30],
      ["leather", 30],
      ["felt_patch", 30],
      [ "tanned_hide", 5 ]
    ]
  ]  
},{
  "type" : "recipe",
  "result": "rope_30",
  "category": "CC_OTHER",
  "subcategory": "CSC_OTHER_MATERIALS",
  "skill_used": "tailor",
  "difficulty": 0,
  "time": 7500,
  "reversible": true,
  "autolearn": true,
  "components": [
    [
      [ "rope_6", 5 ],
      [ "string_36", 30 ],
      [ "string_6", 180 ]
    ]
  ]
},{
  "type" : "recipe",
  "result": "wire",
  "category": "CC_OTHER",
  "subcategory": "CSC_OTHER_MATERIALS",
  "skill_used": "fabrication",
  "difficulty": 3,
  "time": 30000,
  "reversible": false,
  "autolearn": true,
  "qualities":[
    {"id":"HAMMER","level":3,"amount":1}
  ], "tools": [
     [
      ["tongs", -1]
     ],
     [
      ["chisel", -1]
     ],
     [
      ["anvil", -1]
     ],
     [
      ["crucible", -1]
     ],
     [
      ["forge", 50], ["char_forge", 10], ["oxy_torch", 10]
     ]
    ],
  "components":
    [
     [
     [ "scrap", 1 ]
     ]
    ]
},{
  "type" : "recipe",
  "result": "wire_barbed",
  "category": "CC_OTHER",
  "subcategory": "CSC_OTHER_MATERIALS",
  "skill_used": "fabrication",
  "difficulty": 2,
  "time": 8000,
  "reversible": false,
  "autolearn": true,
  "qualities":[
    {"id":"HAMMER","level":3,"amount":1}
  ], "tools": [
    [
      [ "boltcutters", -1 ],
      [ "toolset", -1 ]
    ]
  ],
  "components": [
    [
      [ "wire", 2 ]
    ]
  ]
},{
  "type" : "recipe",
  "result": "candle",
  "category": "CC_OTHER",
  "subcategory": "CSC_OTHER_OTHER",
  "difficulty": 0,
  "time": 5000,
  "reversible": false,
  "autolearn": true,
  "tools": [
    [
      [ "hotplate", 2 ],
      [ "char_smoker", 1 ],
      [ "lighter", 5 ],
      [ "ref_lighter", 5 ],
      [ "toolset", 2 ],
      [ "fire", -1 ]
    ]
  ],
  "components": [
    [
      [ "can_food", -1 ],
      [ "canister_empty", -1 ]
    ],
    [
      [ "wax", 2 ],
      [ "tallow", 4 ]
    ],
    [
      [ "string_6", 1 ]
    ]
  ]
},{
  "type" : "recipe",
  "result": "spike",
  "category": "CC_OTHER",
  "subcategory": "CSC_OTHER_MATERIALS",
  "difficulty": 0,
  "time": 3000,
  "reversible": false,
  "autolearn": true,
  "qualities":[
    {"id":"HAMMER","level":1,"amount":1}
  ], "components": [
    [
      [ "steel_chunk", 2 ],
      [ "scrap", 5 ]
    ]
  ]
},{
  "type" : "recipe",
  "result": "blade",
  "category": "CC_OTHER",
  "subcategory": "CSC_OTHER_MATERIALS",
  "difficulty": 0,
  "time": 3000,
  "reversible": false,
  "autolearn": true,
  "qualities":[
    {"id":"HAMMER","level":1,"amount":1}
  ], "components": [
    [
      [ "broadsword", 1 ],
      [ "machete", 1 ]
    ]
  ]
},{
  "type" : "recipe",
  "result": "screwdriver",
  "category": "CC_OTHER",
  "subcategory": "CSC_OTHER_TOOLS",
  "skill_used": "fabrication",
  "difficulty": 0,
  "time": 2000,
  "reversible": false,
  "autolearn": true,
  "qualities":[
    {"id":"HAMMER","level":2,"amount":1}
  ], "components": [
    [
      [ "steel_chunk", 2 ],
      [ "scrap", 6 ]
    ],
    [
      [ "duct_tape", 30 ]
    ]
  ]
},{
  "type" : "recipe",
  "result": "duct_tape",
  "category": "CC_OTHER",
  "subcategory": "CSC_OTHER_MATERIALS",
  "skill_used": "fabrication",
  "difficulty": 3,
  "time": 18000,
  "reversible": false,
  "autolearn": false,
  "book_learn": [["textbook_fabrication", 3] , ["textbook_chemistry", 3] , ["adv_chemistry", 3] , ["textbook_mechanics", 5]],
  "qualities" : [
    {"id":"CUT","level":1,"amount":1},
    {"id":"COOK","level":2,"amount":1}
  ], "tools": [
    [
      [ "hotplate", 5 ],
      [ "char_smoker", 1 ],
      [ "toolset", 5 ],
      [ "fire", -1 ]
    ]
  ],
  "components": [
    [
      [ "superglue", 1 ]
    ],
    [
      [ "rag", 6 ]
    ],
    [
      [ "plant_fibre", 50 ],
      [ "sinew", 50 ],
      [ "thread", 50 ]
    ],
    [
      [ "plastic_chunk", 1 ]
    ]
  ]
},{
  "type" : "recipe",
  "result": "steel_lump",
  "category": "CC_OTHER",
  "subcategory": "CSC_OTHER_MATERIALS",
  "skill_used": "fabrication",
  "difficulty": 0,
  "time": 5000,
  "reversible": true,
  "autolearn": true,
  "tools": [
    [
      [ "goggles_welding", -1 ]
    ],
    [
      [ "crucible", -1 ]
    ],
    [
      [ "welder", 20 ],
      [ "welder_crude", 30 ],
      [ "toolset", 30 ],
      [ "forge", 10],
      [ "char_forge", 2],
      [ "oxy_torch", 2]
    ]
  ],
  "components": [
    [
      [ "steel_chunk", 4 ],
      [ "scrap", 12 ],
      [ "rebar", 2 ]
    ]
  ]
},{
  "type" : "recipe",
  "result": "2x4",
  "category": "CC_OTHER",
  "subcategory": "CSC_OTHER_MATERIALS",
  "difficulty": 0,
  "time": 8000,
  "reversible": false,
  "autolearn": true,
  "qualities":[
    {"id":"SAW_W","level":2,"amount":1} ],
  "components": [
    [
      [ "stick", 1 ]
    ]
  ]
},{
  "type" : "recipe",
  "result": "basket",
  "category": "CC_OTHER",
  "subcategory": "CSC_OTHER_MATERIALS",
  "skill_used": "fabrication",
  "difficulty": 1,
  "time": 8000,
  "reversible": true,
  "autolearn": true,
  "tools": [
    [
      [ "goggles_welding", -1 ]
    ],
    [
      [ "welder", 50 ],
      [ "welder_crude", 75 ],
      [ "toolset", 75 ],
      [ "oxy_torch", 5]
    ]
  ],
  "components": [
    [
      [ "wire", 6 ]
    ]
  ]
},{
  "type" : "recipe",
  "result": "folding_basket",
  "category": "CC_OTHER",
  "subcategory": "CSC_OTHER_MATERIALS",
  "skill_used": "fabrication",
  "difficulty": 1,
  "time": 8000,
  "reversible": true,
  "autolearn": true,
  "tools": [
    [
      [ "goggles_welding", -1 ]
    ],
    [
      [ "welder", 50 ],
      [ "welder_crude", 75 ],
      [ "toolset", 75 ],
      [ "oxy_torch", 5]
    ]
  ],
  "components": [
    [
      [ "wire", 6 ],
      [ "basket", 1]
    ],
    [
      [ "scrap", 8]
    ]
  ]
},{
  "type" : "recipe",
  "result": "xlframe",
  "category": "CC_OTHER",
  "subcategory": "CSC_OTHER_MATERIALS",
  "skill_used": "fabrication",
  "difficulty": 1,
  "time": 8000,
  "reversible": true,
  "autolearn": true,
  "tools": [
    [
      [ "goggles_welding", -1 ]
    ],
    [
      [ "welder", 60 ],
      [ "welder_crude", 90 ],
      [ "toolset", 90 ],
      [ "oxy_torch", 6]
    ]
  ],
  "components": [
    [
      [ "pipe", 4 ]
    ]
  ]
},{
  "type" : "recipe",
  "result": "foldframe",
  "category": "CC_OTHER",
  "subcategory": "CSC_OTHER_MATERIALS",
  "skill_used": "fabrication",
  "difficulty": 1,
  "time": 8000,
  "reversible": true,
  "autolearn": true,
  "tools": [
    [
      [ "goggles_welding", -1 ]
    ],
    [
      [ "welder", 60 ],
      [ "welder_crude", 90 ],
      [ "toolset", 90 ],
      [ "oxy_torch", 6]
    ]
  ],
  "components": [
    [
      [ "pipe", 4 ]
    ]
  ]
},{
  "type" : "recipe",
  "result": "wheel_wheelchair",
  "category": "CC_OTHER",
  "subcategory": "CSC_OTHER_MATERIALS",
  "skill_used": "fabrication",
  "difficulty": 2,
  "time": 5000,
  "reversible": true,
  "autolearn": true,
  "qualities":[
    {"id":"HAMMER","level":2,"amount":1},
    {"id":"SAW_M","level":1,"amount":1}
  ], "tools": [
    [
      [ "goggles_welding", -1 ]
    ],
    [
      [ "welder", 40 ],
      [ "oxy_torch", 4],
      [ "welder_crude", 60 ],
      [ "toolset", 60 ]
    ]
  ],
  "components": [
    [
      [ "pipe", 2 ]
    ], [
      [ "wheel_bicycle", 2 ]
    ]
  ]
},{
  "type" : "recipe",
  "result": "hand_rims",
  "category": "CC_OTHER",
  "subcategory": "CSC_OTHER_MATERIALS",
  "skill_used": "fabrication",
  "difficulty": 1,
  "time": 4000,
  "reversible": true,
  "autolearn": true,
  "qualities":[
    {"id":"HAMMER","level":2,"amount":1},
    {"id":"SAW_M","level":1,"amount":1}
  ], "tools": [
    [
      [ "goggles_welding", -1 ]
    ],
    [
      [ "welder", 20 ],
      [ "oxy_torch", 2],
      [ "welder_crude", 30 ],
      [ "toolset", 30 ]
    ]
  ],
  "components": [
    [
      [ "pipe", 2 ]
    ]
  ]
},{
  "type" : "recipe",
  "result": "frame",
  "category": "CC_OTHER",
  "subcategory": "CSC_OTHER_MATERIALS",
  "skill_used": "fabrication",
  "difficulty": 1,
  "time": 8000,
  "reversible": true,
  "autolearn": true,
  "tools": [
    [
      [ "goggles_welding", -1 ]
    ],
    [
      [ "crucible", -1 ]
    ],
    [
      [ "welder", 50 ],
      [ "welder_crude", 75 ],
      [ "toolset", 75 ],
      [ "forge", 50 ],
      [ "char_forge", 10],
      [ "oxy_torch", 10]
    ]
  ],
  "components": [
    [
      [ "steel_lump", 10 ]
    ]
  ]
},{
  "type" : "recipe",
  "result": "hdframe",
  "category": "CC_OTHER",
  "subcategory": "CSC_OTHER_MATERIALS",
  "skill_used": "fabrication",
  "difficulty": 1,
  "time": 8000,
  "reversible": true,
  "autolearn": true,
  "tools": [
    [
      [ "goggles_welding", -1 ]
    ],
    [
      [ "crucible", -1 ]
    ],
    [
      [ "welder", 50 ],
      [ "welder_crude", 75 ],
      [ "toolset", 75 ],
      [ "forge", 50 ],
      [ "char_forge", 10],
      [ "oxy_torch", 10]
    ]
  ],
  "components": [
    [
      [ "steel_lump", 18 ]
    ]
  ]
},{
  "type" : "recipe",
  "result": "frame_wood",
  "category": "CC_OTHER",
  "subcategory": "CSC_OTHER_MATERIALS",
  "skill_used": "fabrication",
  "difficulty": 1,
  "time": 6000,
  "reversible": true,
  "autolearn": true,
  "qualities":[
    {"id":"HAMMER","level":1,"amount":1}
  ], "components": [
    [
      [ "2x4", 5 ]
    ],
    [
      [ "nail", 20 ]
    ]
  ]
},{
  "type" : "recipe",
  "result": "frame_wood_light",
  "category": "CC_OTHER",
  "subcategory": "CSC_OTHER_MATERIALS",
  "skill_used": "fabrication",
  "difficulty": 0,
  "time": 4000,
  "reversible": true,
  "autolearn": true,
  "components": [
    [
      [ "2x4", 3 ],
      [ "stick", 6 ]
    ],
    [
      [ "rope_6", 3 ]
    ]
  ]
},{
  "type" : "recipe",
  "result": "wheel_wood",
  "category": "CC_OTHER",
  "subcategory": "CSC_OTHER_MATERIALS",
  "skill_used": "fabrication",
  "difficulty": 3,
  "time": 6000,
  "reversible": true,
  "autolearn": true,
  "qualities":[
    {"id":"HAMMER","level":1,"amount":1},
    {"id":"SAW_W","level":1,"amount":1}
  ], "components": [
    [
      [ "2x4", 5 ]
    ],
    [
      [ "nail", 20 ]
    ]
  ]
},{
  "type" : "recipe",
  "result": "wheel_wood_b",
  "category": "CC_OTHER",
  "subcategory": "CSC_OTHER_MATERIALS",
  "skill_used": "fabrication",
  "difficulty": 4,
  "time": 12000,
  "reversible": true,
  "autolearn": true,
  "qualities":[
    {"id":"HAMMER","level":1,"amount":1},
    {"id":"SAW_W","level":1,"amount":1}
  ], "components": [
    [
      [ "2x4", 5 ]
    ],
    [
      [ "nail", 30 ]
    ],
    [
      [ "scrap", 5 ]
    ]
  ]
},{
  "type" : "recipe",
  "result": "sheet_metal",
  "category": "CC_OTHER",
  "subcategory": "CSC_OTHER_MATERIALS",
  "skill_used": "fabrication",
  "difficulty": 2,
  "time": 4000,
  "reversible": true,
  "autolearn": true,
  "tools": [
    [
      [ "goggles_welding", -1 ]
    ],
    [
      [ "welder", 20 ],
      [ "welder_crude", 30 ],
      [ "toolset", 30 ],
      [ "oxy_torch", 2]
    ]
  ],
  "components": [
    [
      [ "scrap", 4 ]
    ]
  ]
},{
  "type" : "recipe",
  "result": "wood_plate",
  "category": "CC_OTHER",
  "subcategory": "CSC_OTHER_MATERIALS",
  "skill_used": "fabrication",
  "difficulty": 2,
  "time": 6000,
  "reversible": true,
  "autolearn": true,
  "components": [
    [
      [ "2x4", 6 ]
    ],
    [
      [ "rope_6", 2]
    ]
  ]
},{
  "type" : "recipe",
  "result": "steel_plate",
  "category": "CC_OTHER",
  "subcategory": "CSC_OTHER_MATERIALS",
  "skill_used": "fabrication",
  "difficulty": 4,
  "time": 12000,
  "reversible": true,
  "note": "sawing it down doesn't teach anything useful",
  "autolearn": true,
  "tools": [
    [
      [ "goggles_welding", -1 ]
    ],
    [
      [ "welder", 100 ],
      [ "welder_crude", 150 ],
      [ "toolset", 150 ],
      [ "forge", 100 ],
      [ "char_forge", 20],
      [ "oxy_torch", 20]
    ]
  ],
  "components": [
    [
      [ "steel_lump", 8 ]
    ]
  ]
},{
  "type" : "recipe",
  "result": "spiked_plate",
  "category": "CC_OTHER",
  "subcategory": "CSC_OTHER_MATERIALS",
  "skill_used": "fabrication",
   "difficulty": 4,
  "time": 12000,
  "reversible": true,
  "autolearn": false,
  "book_learn": [["textbook_fabrication", 3] , ["welding_book", 3] , ["textbook_mechanics", 4]],
  "tools": [
    [
      [ "goggles_welding", -1 ]
    ],
    [
      [ "welder", 100 ],
      [ "welder_crude", 150 ],
      [ "toolset", 150 ],
      [ "forge", 100 ],
      [ "char_forge", 20],
      [ "oxy_torch", 20]
    ]
  ],
  "components": [
    [
      [ "steel_lump", 8 ],
      [ "steel_plate", 1 ]
    ],
    [
      [ "steel_chunk", 4 ],
      [ "scrap", 12 ],
      [ "spike", 4 ]
    ]
  ]
},{
  "type" : "recipe",
  "result": "hard_plate",
  "category": "CC_OTHER",
  "subcategory": "CSC_OTHER_MATERIALS",
  "skill_used": "fabrication",
   "difficulty": 6,
   "note": "hardened metal tools require high fabrication, so +1 diff here",
  "time": 12000,
  "reversible": true,
  "autolearn": false,
  "book_learn": [["textbook_fabrication", 5] , ["adv_chemistry", 6] , ["welding_book", 5]],
  "tools": [
    [
      [ "goggles_welding", -1 ]
    ],
    [
      [ "welder", 100 ],
      [ "welder_crude", 150 ],
      [ "toolset", 150 ],
      [ "forge", 100 ],
      [ "char_forge", 20],
      [ "oxy_torch", 20]
    ]
  ],
  "components": [
    [
      [ "steel_lump", 24 ]
    ]
  ]
},{
  "type" : "recipe",
  "result": "crude_picklock",
  "category": "CC_OTHER",
  "subcategory": "CSC_OTHER_TOOLS",
  "skill_used": "fabrication",
  "difficulty": 0,
  "time": 1000,
  "reversible": false,
  "autolearn": true,
  "qualities":[
    {"id":"HAMMER","level":1,"amount":1}
  ], "components": [
    [
      [ "scrap", 1 ]
    ]
  ]
},{
  "type" : "recipe",
  "result": "tripwire",
  "category": "CC_OTHER",
  "subcategory": "CSC_OTHER_TRAPS",
  "skill_used": "traps",
  "difficulty": 1,
  "time": 500,
  "reversible": false,
  "autolearn": true,
  "components": [
    [
      [ "string_36", 1 ]
    ],
    [
      [ "superglue", 1 ]

    ]
  ]
},{
  "type" : "recipe",
  "result": "board_trap",
  "category": "CC_OTHER",
  "subcategory": "CSC_OTHER_TRAPS",
  "skill_used": "traps",
  "difficulty": 0,
  "time": 2500,
  "reversible": true,
  "autolearn": true,
  "qualities":[
    {"id":"HAMMER","level":1,"amount":1}
  ], "components": [
    [
      [ "2x4", 3 ]
    ],
    [
      [ "nail", 20 ]
    ]
  ]
},{
  "type" : "recipe",
  "result": "beartrap",
  "category": "CC_OTHER",
  "subcategory": "CSC_OTHER_TRAPS",
  "skill_used": "traps",
  "skills_required": [ "mechanics", 3 ],
  "difficulty": 2,
  "time": 3000,
  "reversible": true,
  "decomp_learn": 2,
  "autolearn": true,
  "book_learn": [["mag_traps", 1] , ["manual_mechanics", 2] , ["manual_traps", 1] , ["howto_traps", 1]],
  "qualities" : [
    {"id":"WRENCH","level":1,"amount":1}
  ], "components": [
    [
      [ "scrap", 3 ]
    ],
    [
      [ "spring", 1 ]
    ]
  ]
},{
  "type" : "recipe",
  "result": "crossbow_trap",
  "category": "CC_OTHER",
  "subcategory": "CSC_OTHER_TRAPS",
  "skill_used": "traps",
  "skills_required": [ "mechanics", 1 ],
  "difficulty": 3,
  "time": 4500,
  "reversible": true,
  "decomp_learn": 2,
  "autolearn": true,
  "components": [
    [
      [ "crossbow", 1 ]
    ],
    [
      [ "bolt_steel", 1 ],
      [ "bolt_wood", 4 ]
    ],
    [
      [ "string_6", 6 ],
      [ "string_36", 1 ]
    ]
  ]
},{
  "type" : "recipe",
  "result": "shotgun_trap",
  "category": "CC_OTHER",
  "subcategory": "CSC_OTHER_TRAPS",
  "skill_used": "traps",
  "skills_required": [ "mechanics", 1 ],
  "difficulty": 3,
  "time": 5000,
  "reversible": true,
  "decomp_learn": 2,
  "autolearn": true,
  "components": [
    [
      [ "shotgun_sawn", 1 ]
    ],
    [
      [ "shot_00", 2 ]
    ],
    [
      [ "string_36", 1 ],
      [ "string_6", 2 ]
    ]
  ]
},{
  "type" : "recipe",
  "result": "blade_trap",
  "category": "CC_OTHER",
  "subcategory": "CSC_OTHER_TRAPS",
  "skill_used": "traps",
  "skills_required": [ "mechanics", 3 ],
  "difficulty": 4,
  "time": 8000,
  "reversible": true,
  "decomp_learn": 3,
  "autolearn": false,
  "book_learn": [["manual_mechanics", 3] , ["manual_traps", 3] , ["howto_traps", 3] , ["book_icef", 4]],
  "qualities" : [
    {"id":"WRENCH","level":1,"amount":1}
  ], "components": [
    [
      [ "motor", 1 ]
    ],
    [
      [ "blade", 2 ]
    ],
    [
      [ "string_36", 1 ]
    ]
  ]
},{
  "type" : "recipe",
  "result": "boobytrap",
  "category": "CC_OTHER",
  "subcategory": "CSC_OTHER_TRAPS",
  "skill_used": "traps",
  "difficulty": 3,
  "time": 5000,
  "reversible": false,
  "autolearn": false,
  "book_learn": [["textbook_traps", 2] , ["manual_traps", 3] , ["howto_traps", 3]],
  "components": [
    [
      [ "grenade", 1 ]
    ],
    [
      [ "string_6", 1 ]
    ],
    [
      [ "can_food", 1 ]
    ]
  ]
},{
  "type" : "recipe",
  "result": "landmine",
  "category": "CC_OTHER",
  "subcategory": "CSC_OTHER_TRAPS",
  "skill_used": "traps",
  "skills_required": [ "mechanics", 3 ],
  "difficulty": 5,
  "time": 10000,
  "reversible": true,
  "autolearn": false,
  "book_learn": [["textbook_traps", 5] , ["manual_traps", 5] , ["howto_traps", 4] , ["recipe_bullets", 6]],
  "qualities" : [
    {"id":"SCREW","level":1,"amount":1}
  ], "components": [
    [
      [ "superglue", 1 ],
      [ "duct_tape", 75 ]
    ],
    [
      [ "scrap", 3 ],
      [ "steel_chunk", 1 ],
      [ "canister_empty", 1 ],
      [ "can_food", 1 ]
    ],
    [
      [ "bb", 200 ],
      [ "nail", 100 ]
    ],
    [
      [ "gunpowder", 72 ],
      [ "shot_bird", 30 ],
      [ "shot_00", 15 ],
      [ "shot_slug", 12 ],
      [ "gasoline", 600 ],
      [ "diesel", 600 ],
      [ "grenade", 1 ]
    ]
  ]
},{
  "type" : "recipe",
  "result": "brazier",
  "category": "CC_OTHER",
  "subcategory": "CSC_OTHER_TOOLS",
  "skill_used": "fabrication",
  "difficulty": 1,
  "time": 2000,
  "reversible": false,
  "autolearn": true,
  "qualities":[
    {"id":"HAMMER","level":2,"amount":1}
  ], "components": [
    [
      [ "sheet_metal", 1 ]
    ]
  ]
},{
  "type" : "recipe",
  "result": "metal_tank",
  "category": "CC_OTHER",
  "subcategory": "CSC_OTHER_MATERIALS",
  "skill_used": "fabrication",
  "difficulty": 1,
  "time": 2000,
  "reversible": false,
  "autolearn": true,
  "qualities":[
    {"id":"HAMMER","level":2,"amount":1}
  ], "tools": [
    [
      [ "goggles_welding", -1 ]
    ],
    [
      [ "welder", 50 ],
      [ "welder_crude", 75 ],
      [ "toolset", 75 ],
      [ "oxy_torch", 5]
    ]
  ],
  "components": [
    [
      [ "sheet_metal", 2 ]
    ]
  ]
},{
  "type" : "recipe",
  "result": "metal_tank_small",
  "category": "CC_OTHER",
  "subcategory": "CSC_OTHER_MATERIALS",
  "skill_used": "fabrication",
  "difficulty": 1,
  "time": 2000,
  "reversible": false,
  "autolearn": true,
  "qualities":[
    {"id":"HAMMER","level":2,"amount":1}
  ], "tools": [
    [
      [ "goggles_welding", -1 ]
    ],
    [
      [ "welder", 50 ],
      [ "welder_crude", 75 ],
      [ "toolset", 75 ],
      [ "oxy_torch", 5]
    ]
  ],
  "components": [
    [
      [ "sheet_metal", 1 ]
    ]
  ]
},{
  "type" : "recipe",
  "result": "it_battery_mount",
  "category": "CC_OTHER",
  "subcategory": "CSC_OTHER_MATERIALS",
  "skill_used": "fabrication",
  "difficulty": 4,
  "time": 10000,
  "reversible": true,
  "autolearn": true,
  "qualities":[
    {"id":"HAMMER","level":2,"amount":1}
  ], "tools": [
    [
      [ "goggles_welding", -1 ]
    ],
    [
      [ "welder", 50 ],
      [ "welder_crude", 75 ],
      [ "toolset", 75 ],
      [ "oxy_torch", 5]
    ],
    [
    [ "soldering_iron", 10 ]
    ]
  ],
  "components": [
    [
      [ "sheet_metal", 1 ]
    ],
    [
      [ "scrap", 2 ]
    ],
    [
      [ "circuit", 1]
    ]
  ]
},{
  "type" : "recipe",
  "result": "metal_tank_little",
  "category": "CC_OTHER",
  "subcategory": "CSC_OTHER_MATERIALS",
  "skill_used": "fabrication",
  "difficulty": 1,
  "time": 500,
  "reversible": false,
  "autolearn": true,
  "qualities":[
    {"id":"HAMMER","level":2,"amount":1}
  ], "tools": [
    [
      [ "goggles_welding", -1 ]
    ],
    [
      [ "welder", 20 ],
      [ "welder_crude", 30 ],
      [ "toolset", 30 ],
      [ "oxy_torch", 2]
    ]
  ],
  "components": [
    [
      [ "sheet_metal", 1 ],
      [ "scrap", 2 ]
    ]
  ]
},{
  "type" : "recipe",
  "result": "bandages",
  "category": "CC_OTHER",
  "subcategory": "CSC_OTHER_MEDICAL",
  "skill_used": "firstaid",
   "difficulty": 1,
  "time": 500,
  "reversible": false,
  "autolearn": true,
  "components": [
    [
      [ "rag", 3 ],
      [ "cotton_ball", 1 ],
      [ "medical_gauze", 1 ]
    ],
    [
      [ "superglue", 1 ],
      [ "duct_tape", 5 ],
      [ "medical_tape", 3 ]
    ],
    [
      [ "vodka", 7 ],
      [ "rum", 7 ],
      [ "whiskey", 7 ],
      [ "single_malt_whiskey", 7 ],
      [ "tequila", 7 ],
      [ "gin", 7 ],
      [ "moonshine", 7 ],
      [ "brandy", 7 ],
      [ "disinfectant", 1 ],
      [ "saline", 5 ]
    ]
  ]
},{
  "type" : "recipe",
  "result": "arm_splint",
  "category": "CC_OTHER",
  "subcategory": "CSC_OTHER_MEDICAL",
  "skill_used": "firstaid",
  "skills_required": [ "survival", 1 ],
  "difficulty": 1,
  "time": 1000,
  "reversible": false,
  "autolearn": true,
  "components": [
    [
      [ "rag", 5 ],
      [ "medical_gauze", 2 ]
    ],
    [
      [ "string_6", 6 ],
      [ "string_36", 1 ],
      [ "duct_tape", 50 ],
      [ "medical_tape", 25 ]
    ],
    [
      [ "stick", 1 ],
      [ "broom", 1 ],
      [ "mop", 1 ],
      [ "2x4", 1 ],
      [ "pool_cue", 1 ]
    ]
  ]
},{
  "type" : "recipe",
  "result": "leg_splint",
  "category": "CC_OTHER",
  "subcategory": "CSC_OTHER_MEDICAL",
  "skill_used": "firstaid",
  "skills_required": [ "survival", 1 ],
  "difficulty": 1,
  "time": 1000,
  "reversible": false,
  "autolearn": true,
  "components": [
    [
      [ "rag", 10 ],
      [ "medical_gauze", 4 ]
    ],
    [
      [ "string_6", 12 ],
      [ "string_36", 2 ],
      [ "duct_tape", 100 ],
      [ "medical_tape", 50 ]
    ],
    [
      [ "stick", 2 ],
      [ "broom", 2 ],
      [ "mop", 2 ],
      [ "2x4", 1 ],
      [ "pool_cue", 2 ]
    ]
  ]
},{
  "type" : "recipe",
  "result": "bot_manhack",
  "category": "CC_OTHER",
  "subcategory": "CSC_OTHER_OTHER",
  "skill_used": "mechanics",
  "skills_required": [[ "electronics", 5 ], [ "computer", 5 ]],
  "difficulty": 6,
  "time": 8000,
  "reversible": true,
  "decomp_learn": 7,
  "autolearn": false,
  "book_learn": [[ "recipe_lab_elec", 6 ] , [ "textbook_robots", 7]],
  "qualities" : [
    {"id":"SCREW","level":1,"amount":1}
  ], "tools": [
    [
      [ "soldering_iron", 10 ],
      [ "toolset", 10 ]
    ]
  ],
  "components": [
    [
      [ "spike", 2 ]
    ],
    [
      [ "processor", 1 ]
    ],
    [
      [ "RAM", 1 ]
    ],
    [
      [ "power_supply", 1 ],
      [ "plut_cell", 1 ]
    ],
    [
      [ "scrap", 2 ]
    ]
  ]
},{
  "type" : "recipe",
  "result": "bag_bundle_10",
  "category": "CC_OTHER",
  "subcategory": "CSC_OTHER_MATERIALS",
  "difficulty": 0,
  "time": 500,
  "reversible": true,
  "autolearn": true,
  "tools": [ ],
  "components": [
    [
      [ "string_6", 1 ]
    ],
    [
      [ "bag_plastic", 10 ]
    ]
  ]
},{
  "type" : "recipe",
  "result": "steel_chunk",
  "category": "CC_OTHER",
  "subcategory": "CSC_OTHER_MATERIALS",
  "skill_used": "mechanics",
  "difficulty": 0,
  "time": 5000,
  "reversible": true,
  "autolearn": true,
  "tools": [
    [
      [ "goggles_welding", -1 ]
    ],
    [
      [ "crucible", -1 ]
    ],
    [
      [ "welder", 20 ],
      [ "welder_crude", 30 ],
      [ "toolset", 30 ],
      [ "forge", 5],
      [ "char_forge", 1],
      [ "oxy_torch", 1]
    ]
  ],
  "components": [
    [
      [ "scrap", 3 ],
      [ "rebar", 1 ]
    ]
  ]
},{
  "type" : "recipe",
  "result": "1st_aid",
  "category": "CC_OTHER",
  "subcategory": "CSC_OTHER_MEDICAL",
  "skill_used": "firstaid",
  "difficulty": 3,
  "time": 20000,
  "reversible": true,
  "decomp_learn": 2,
  "autolearn": true,
  "components": [
    [
      [ "medical_tape", 20 ],
      [ "duct_tape", 40 ]
    ],
    [
      [ "aspirin", 8 ]
    ],
    [
      [ "disinfectant", 1 ],
      [ "saline", 10 ]
    ],
    [
      [ "bandages", 2 ],
      [ "quikclot", 2 ]
    ]
  ]
},{
  "type" : "recipe",
  "result": "jug_plastic",
  "category": "CC_OTHER",
  "subcategory": "CSC_OTHER_CONTAINERS",
  "skill_used": "fabrication",
  "difficulty": 1,
  "time": 30000,
  "reversible": false,
  "autolearn": true,
  "qualities" : [
    {"id":"CUT","level":1,"amount":1}
  ],
  "components": [
    [
      [ "duct_tape", 10 ]
    ],
    [
      [ "bottle_plastic", 8 ],
      [ "bottle_plastic_small", 16 ]
    ]
  ]
},{
  "type" : "recipe",
  "result": "jerrycan",
  "category": "CC_OTHER",
  "subcategory": "CSC_OTHER_CONTAINERS",
  "skill_used": "fabrication",
  "difficulty": 1,
  "time": 30000,
  "reversible": false,
  "autolearn": true,
  "qualities" : [
    {"id":"CUT","level":1,"amount":1}
  ],
  "components": [
    [
      [ "string_36", 1 ]
    ],
    [
      [ "duct_tape", 50 ]
    ],
    [
      [ "jug_plastic", 4 ]
    ]
  ]
},{
  "type" : "recipe",
  "result": "jerrycan_big",
  "category": "CC_OTHER",
  "subcategory": "CSC_OTHER_CONTAINERS",
  "skill_used": "fabrication",
  "difficulty": 2,
  "time": 30000,
  "reversible": false,
  "autolearn": true,
  "qualities":[
    {"id":"SAW_M","level":1,"amount":1},
    {"id":"SCREW","level":1,"amount":1}
  ], "components": [
    [
      [ "string_36", 1 ]
    ],
    [
      [ "metal_tank", 1 ]
    ],
    [
      [ "scrap", 1 ]
    ]
  ]
},{
  "type" : "recipe",
  "result": "flask_hip",
  "category": "CC_OTHER",
  "subcategory": "CSC_OTHER_CONTAINERS",
  "skill_used": "fabrication",
  "difficulty": 3,
  "time": 120000,
  "reversible": false,
  "autolearn": true,
  "qualities":[
    {"id":"HAMMER","level":3,"amount":1}
  ], "tools": [
     [
      ["tongs", -1]
     ],
     [
      ["chisel", -1]
     ],
     [
      ["anvil", -1]
     ],
     [
      ["crucible", -1]
     ],
     [
      ["swage", -1]
     ],
     [
      ["forge", 150], ["char_forge", 30], ["oxy_torch", 30]
     ]
    ],
  "components":
    [
     [
     [ "scrap", 2 ]
     ]
    ]
},{
  "type" : "recipe",
  "result": "bowl_plastic",
  "category": "CC_OTHER",
  "subcategory": "CSC_OTHER_CONTAINERS",
  "skill_used": "fabrication",
  "difficulty": 1,
  "time": 12000,
  "reversible": false,
  "autolearn": true,
  "tools": [
    [
      ["hotplate", 2],
      ["toolset", 2],
      ["fire", -1]
    ]
  ],
  "components": [
    [
      ["plastic_chunk", 3]
    ]
  ]
},{
  "type" : "recipe",
  "result": "mold_plastic",
  "category": "CC_OTHER",
  "subcategory": "CSC_OTHER_TOOLS",
  "skill_used": "fabrication",
  "difficulty": 2,
  "time": 20000,
  "reversible": false,
  "autolearn": true,
  "tools": [
    [
      ["hotplate", 5],
      ["toolset", 5],
      ["fire", -1]
    ]
  ],
  "components": [
    [
      ["bowl_plastic", 4]
    ]
  ]
},{
  "type" : "recipe",
  "result": "bottle_plastic",
  "category": "CC_OTHER",
  "subcategory": "CSC_OTHER_CONTAINERS",
  "skill_used": "fabrication",
  "difficulty": 4,
  "time": 30000,
  "reversible": false,
  "autolearn": true,
  "tools": [
    [
      ["mold_plastic", -1]
    ],
    [
      ["hotplate", 5],
      ["toolset", 5],
      ["fire", -1]
    ]
  ],
  "components": [
    [
      ["plastic_chunk", 2]
    ]
  ]
},{
  "type" : "recipe",
  "result": "bottle_plastic_small",
  "category": "CC_OTHER",
  "subcategory": "CSC_OTHER_CONTAINERS",
  "skill_used": "fabrication",
  "difficulty": 4,
  "time": 20000,
  "reversible": false,
  "autolearn": true,
  "tools": [
    [
      ["mold_plastic", -1]
    ],
    [
      ["hotplate", 3],
      ["toolset", 3],
      ["fire", -1]
    ]
  ],
  "components": [
    [
      ["plastic_chunk", 1]
    ]
  ]
},{
  "type" : "recipe",
  "result": "chemistry_set",
  "category": "CC_OTHER",
  "subcategory": "CSC_OTHER_TOOLS",
  "skill_used" : "fabrication",
  "skills_required" : ["cooking", 2],
  "difficulty" : 2,
  "time": 50000,
  "reversible": false,
  "autolearn": false,
  "book_learn": [["adv_chemistry", 1] , ["textbook_chemistry", 1]],
  "components": [
    [
      ["wire", 5],
      ["cable", 5]
    ],
    [
      ["hotplate", 1]
    ],
    [
      ["glasses_safety", 1]
    ],
    [
      ["hose", 3]
    ],
    [
      ["bottle_glass", 4],
      ["flask_glass", 4]
    ],
    [
      ["backpack", 1],
      ["backpack_leather", 1],
      ["rucksack", 1],
      ["duffelbag", 1]
    ]
  ]
},{
  "type" : "recipe",
  "result": "misc_repairkit",
  "category": "CC_OTHER",
  "subcategory": "CSC_OTHER_TOOLS",
  "skill_used" : "fabrication",
  "difficulty" : 1,
  "time": 2000,
  "reversible": false,
  "autolearn": true,
  "components": [
    [
      ["string_36", 1],
      ["string_6", 6]
    ],
    [
      ["chisel", 1]
    ],
    [
      ["hammer", 1]
    ],
    [
      ["rag", 2],
      ["leather", 2],
      ["fur", 2]
    ]
  ]
},{
  "type" : "recipe",
  "result": "small_repairkit",
  "category": "CC_OTHER",
  "subcategory": "CSC_OTHER_TOOLS",
  "skill_used" : "mechanics",
  "difficulty" : 1,
  "time": 2000,
  "reversible": false,
  "autolearn": false,
    "book_learn": [[ "manual_shotgun", 0 ] ,[ "manual_rifle", 0 ] ,[ "manual_smg", 0 ] ,[ "manual_pistol", 0 ] , ["recipe_bullets" , 0] , [ "textbook_mechanics", 1 ] , [ "mag_mechanics", 2 ], [ "mag_rifle", 2 ]],
  "components": [
    [
      ["wire", 2],
      ["cable", 2]
    ],
    [
      ["soldering_iron", 1]
    ],
    [
      ["screwdriver", 1]
    ],
    [
      ["wrench", 1]
    ],
    [
      ["chisel", 1]
    ],
    [
      ["hacksaw", 1]
    ],
    [
      ["hammer", 1]
    ],
    [
      ["rag", 2],
      ["leather", 2],
      ["fur", 2]
    ]
  ]
},{
  "type" : "recipe",
  "result": "rock_quern",
  "category": "CC_OTHER",
  "subcategory": "CSC_OTHER_TOOLS",
  "skill_used": "fabrication",
  "skills_required": [ ["survival", 1], ["mechanics", 2], ["cooking", 2] ],
  "difficulty": 2,
  "time": 5000,
  "reversible": false,
  "autolearn": true,
  "book_learn": [["atomic_survival", 1] , ["textbook_survival", 1] , ["cookbook", 3]],
  "qualities":[
    {"id":"HAMMER","level":2,"amount":1}
  ], "components": [ [ ["stick", 2], [ "2x4", 1 ] ], [ ["rock", 6], [ "ceramic_shard", 6 ] ] ]
},{
  "type" : "recipe",
  "result": "welder_crude",
  "category": "CC_OTHER",
  "subcategory": "CSC_OTHER_TOOLS",
  "skill_used": "mechanics",
  "difficulty": 2,
  "time": 12000,
  "reversible": true,
  "decomp_learn": 2,
  "autolearn": false,
  "book_learn": [["manual_mechanics", 3] , ["textbook_mechanics", 2] , ["welding_book", 1]],
  "qualities":[
    {"id":"HAMMER","level":1,"amount":1}
  ], "components": [ [ ["element", 3] ],
    [ ["scrap", 2] ],
    [ ["cable", 8] ] ]
},{
  "type" : "recipe",
  "result": "still",
  "category": "CC_OTHER",
  "subcategory": "CSC_OTHER_TOOLS",
  "skill_used": "mechanics",
  "skills_required": ["cooking", 4],
  "difficulty": 3,
  "time": 200000,
  "reversible": false,
  "autolearn": true,
  "book_learn": [["textbook_chemistry", 2] , ["adv_chemistry", 2]],
  "qualities" : [
    {"id":"CUT","level":1,"amount":1},
    {"id":"HAMMER","level":2,"amount":1}
  ], "components": [ [ ["pot", 1] ],
    [ ["hose", 2] ],
    [ ["metal_tank_small", 1] ] ]
},{
  "type" : "recipe",
  "result": "forge",
  "category": "CC_OTHER",
  "subcategory": "CSC_OTHER_TOOLS",
  "skill_used": "fabrication",
  "difficulty": 4,
  "time": 180000,
  "reversible": true,
  "decomp_learn": 4,
  "autolearn": true,
  "book_learn": [["textbook_fabrication", 4] , ["textbook_weapeast", 5] , ["textbook_weapwest", 5] , ["textbook_armeast", 5] , ["textbook_armwest", 5]],
  "qualities":[
    {"id":"HAMMER","level":3,"amount":1},
    {"id":"SAW_M","level":1,"amount":1},
    {"id":"SCREW","level":1,"amount":1},
    {"id":"WRENCH","level":1,"amount":1}
  ], "tools": [
      [
      [ "welder", 200 ],
      [ "welder_crude", 300 ],
      [ "toolset", 300 ],
      [ "soldering_iron", 300 ],
      ["oxy_torch", 20]
      ] ],
  "components":
    [
     [ ["element", 8] ],
     [
     [ "steel_lump", 1 ],
     [ "steel_chunk", 4 ],
     [ "scrap", 12 ]
     ],
     [ ["cable", 4]
     ],
     [ ["power_supply", 1]
     ]
    ]
},{
  "type" : "recipe",
  "result": "anvil",
  "category": "CC_OTHER",
  "subcategory": "CSC_OTHER_TOOLS",
  "skill_used": "fabrication",
  "difficulty": 3,
  "time": 240000,
  "reversible": false,
  "autolearn": true,
  "qualities":[
    {"id":"HAMMER","level":3,"amount":1}
  ], "tools": [
      [
      ["crucible", -1]
      ],
      [
      [ "forge", 150],
      [ "char_forge", 30],
      [ "oxy_torch", 30]
      ]
      ],
  "components":
    [
     [[ "steel_lump", 40 ]]
    ]
},{
  "type" : "recipe",
  "result": "crucible",
  "category": "CC_OTHER",
  "subcategory": "CSC_OTHER_TOOLS",
  "skill_used": "fabrication",
  "difficulty": 2,
  "time": 240000,
  "reversible": false,
  "autolearn": true,
  "qualities":[
    {"id":"HAMMER","level":3,"amount":1}
  ], "tools": [
      [
      [ "forge", 100],
      [ "char_forge", 20],
      [ "oxy_torch", 20]
      ]
      ],
  "components":
    [
     [
     [ "frame", 1 ]
     ],
    [
     [ "sheet_metal", 2 ]
    ]
    ]
},{
  "type" : "recipe",
  "result": "tongs",
  "category": "CC_OTHER",
  "subcategory": "CSC_OTHER_TOOLS",
  "skill_used": "fabrication",
  "difficulty": 3,
  "time": 30000,
  "reversible": false,
  "autolearn": true,
  "qualities":[
    {"id":"HAMMER","level":3,"amount":1}
  ], "tools": [
      [
      ["anvil", -1]
      ],
      [
      [ "forge", 150],
      [ "char_forge", 30],
      [ "oxy_torch", 30]
      ]
      ],
  "components":
    [
     [
     [ "steel_lump", 1 ],
     [ "steel_chunk", 4 ],
     [ "scrap", 12 ],
     [ "pipe", 3 ]
     ]
    ]
},{
  "type" : "recipe",
  "result": "chisel",
  "category": "CC_OTHER",
  "subcategory": "CSC_OTHER_TOOLS",
  "skill_used": "fabrication",
  "difficulty": 4,
  "time": 45000,
  "reversible": true,
  "note": "melting the chisel back down seems unlikely to teach anything useful",
  "autolearn": true,
  "book_learn": [["textbook_fabrication", 3] , ["textbook_weapeast", 5] , ["textbook_weapwest", 5] , ["textbook_armeast", 5] , ["textbook_armwest", 5]],
  "qualities":[
    {"id":"HAMMER","level":3,"amount":1}
  ], "tools": [
      [
      ["tongs", -1]
      ],
      [
      ["anvil", -1]
      ]
      ,
      [
      [ "forge", 200],
      [ "char_forge", 40],
      [ "oxy_torch", 40]
      ]
      ],
  "components":
    [
     [
     [ "steel_lump", 1 ],
     [ "steel_chunk", 4 ],
     [ "scrap", 12 ]
     ]
    ]
},{
  "type" : "recipe",
  "result": "swage",
  "category": "CC_OTHER",
  "subcategory": "CSC_OTHER_TOOLS",
  "skill_used": "fabrication",
  "difficulty": 5,
  "time": 120000,
  "reversible": false,
  "autolearn": false,
  "book_learn": [["textbook_fabrication", 4] , ["textbook_weapeast", 5] , ["textbook_weapwest", 5] , ["textbook_armeast", 5] , ["textbook_armwest", 5]],
  "qualities":[
    {"id":"HAMMER","level":3,"amount":1}
  ], "tools": [
      [
      ["tongs", -1]
      ],
      [
      ["chisel", -1]
      ],
      [
      ["anvil", -1]
      ]
      ,
      [
      [ "forge", 250],
      [ "char_forge", 50],
      [ "oxy_torch", 50]
      ]
      ],
  "components":
    [
     [
     [ "steel_lump", 2 ],
     [ "steel_chunk", 8 ],
     [ "scrap", 24 ]
     ]
    ]
},{
  "type" : "recipe",
  "result": "hammer",
  "category": "CC_OTHER",
  "subcategory": "CSC_OTHER_TOOLS",
  "skill_used": "fabrication",
  "difficulty": 5,
  "time": 120000,
  "reversible": false,
  "autolearn": true,
  "qualities":[
    {"id":"HAMMER","level":2,"amount":1}
  ], "tools": [
      [
      ["tongs", -1]
      ],
      [
      ["chisel", -1]
      ],
      [
      ["anvil", -1]
      ],
      [
      ["swage", -1]
      ],
      [
      [ "forge", 250],
      [ "char_forge", 50],
      [ "oxy_torch", 50]
      ]
      ],
  "components":
    [
     [
     [ "steel_lump", 1 ],
     [ "steel_chunk", 4 ],
     [ "scrap", 12 ]
     ],
     [
      [ "2x4", 1 ],
      [ "stick", 2 ]
     ]
    ]
},{
  "type" : "recipe",
  "result": "nail",
  "category": "CC_OTHER",
  "subcategory": "CSC_OTHER_MATERIALS",
  "skill_used": "fabrication",
  "difficulty": 1,
  "time": 180000,
  "reversible": false,
  "autolearn": true,
  "qualities":[
    {"id":"HAMMER","level":2,"amount":1}
  ], "tools": [
    [ ["tongs", -1]  ],
    [ ["chisel", -1] ],
    [ ["swage", -1]  ],
    [ ["anvil", -1]  ],
    [ ["forge", 50], [ "char_forge", 10], [ "oxy_torch", 10] ]
           ],
  "components": [
    [
      [ "steel_chunk", 1 ],
      [ "scrap", 3 ]
    ]
  ]
},{
  "type" : "recipe",
  "result": "pot",
  "category": "CC_OTHER",
  "subcategory": "CSC_OTHER_TOOLS",
  "skill_used": "fabrication",
  "difficulty": 2,
  "time": 90000,
  "reversible": false,
  "autolearn": true,
  "qualities":[
    {"id":"HAMMER","level":3,"amount":1}
  ], "tools": [
      [ ["tongs", -1] ],
      [ ["anvil", -1] ],
      [ ["forge", 100], ["char_forge", 20], [ "oxy_torch", 20] ]
      ],
  "components":
    [
     [
     [ "steel_lump", 2 ],
     [ "steel_chunk", 8 ],
     [ "scrap", 24 ]
     ]
    ]
},{
  "type" : "recipe",
  "result": "teapot",
  "category": "CC_OTHER",
  "subcategory": "CSC_OTHER_TOOLS",
  "skill_used": "fabrication",
  "difficulty": 2,
  "time": 90000,
  "reversible": false,
  "autolearn": true,
  "qualities":[
    {"id":"HAMMER","level":3,"amount":1}
  ], "tools": [
      [ ["tongs", -1] ],
      [ ["chisel", -1]],
      [ ["anvil", -1] ],
      [ ["forge", 100], ["char_forge", 20], [ "oxy_torch", 20] ]
      ],
  "components":
    [
     [
     [ "steel_lump", 1 ],
     [ "steel_chunk", 4 ],
     [ "scrap", 12 ]
     ]
    ]
},{
  "type" : "recipe",
  "result": "blade",
  "id_suffix": "from steel",
  "category": "CC_OTHER",
  "subcategory": "CSC_OTHER_TOOLS",
  "skill_used": "fabrication",
  "difficulty": 2,
  "time": 60000,
  "reversible": false,
  "autolearn": true,
  "qualities":[
    {"id":"HAMMER","level":3,"amount":1}
  ], "tools": [
     [
      ["tongs", -1]
     ],
     [
      ["chisel", -1]
     ],
     [
      ["swage", -1]
     ],
     [
      ["anvil", -1]
     ],
     [
      ["forge", 100], ["char_forge", 20], [ "oxy_torch", 20]
     ]
    ],
  "components":
    [
     [
      ["steel_chunk", 1],
      ["scrap", 3]
     ]
    ]
},{
  "type" : "recipe",
  "result": "wrench",
  "category": "CC_OTHER",
  "subcategory": "CSC_OTHER_TOOLS",
  "skill_used": "fabrication",
  "difficulty": 4,
  "time": 300000,
  "reversible": false,
  "autolearn": true,
  "qualities":[
    {"id":"HAMMER","level":3,"amount":1}
  ], "tools": [
     [
      ["tongs", -1]
     ],
     [
      ["chisel", -1]
     ],
     [
      ["anvil", -1]
     ],
     [
      ["crucible", -1]
     ],
     [
      ["forge", 200], ["char_forge", 40], [ "oxy_torch", 40]
     ]
    ],
  "components":
    [
     [
     [ "steel_lump", 1 ],
     [ "steel_chunk", 4 ],
     [ "scrap", 12 ]
     ]
    ]
},{
  "type" : "recipe",
  "result": "jack",
  "category": "CC_OTHER",
  "subcategory": "CSC_OTHER_TOOLS",
  "skill_used": "fabrication",
  "difficulty": 5,
  "skills_required" : [ "mechanics", 3 ],
  "time": 300000,
  "reversible": false,
  "autolearn": true,
  "book_learn": [["manual_mechanics", 3] , ["manual_fabrication", 3] , ["textbook_fabrication", 4]],
  "qualities":[
    {"id":"HAMMER","level":3,"amount":1}
  ], "tools": [
     [
      ["tongs", -1]
     ],
     [
      ["chisel", -1]
     ],
     [
      ["anvil", -1]
     ],
     [
      ["crucible", -1]
     ],
     [
      ["swage", -1]
     ],
     [
      ["forge", 200], ["char_forge", 40], [ "oxy_torch", 40]
     ]
    ],
  "components":
    [
     [
     [ "steel_lump", 1 ],
     [ "steel_chunk", 4 ],
     [ "scrap", 12 ]
     ]
    ]
},{
  "type" : "recipe",
  "result": "hacksaw",
  "category": "CC_OTHER",
  "subcategory": "CSC_OTHER_TOOLS",
  "skill_used": "fabrication",
  "difficulty": 4,
  "time": 320000,
  "reversible": false,
  "autolearn": true,
  "book_learn": [["manual_mechanics", 3] , ["manual_fabrication", 3] , ["textbook_fabrication", 4]],
  "qualities":[
    {"id":"HAMMER","level":3,"amount":1}
  ], "tools": [
     [
      ["tongs", -1]
     ],
     [
      ["chisel", -1]
     ],
     [
      ["anvil", -1]
     ],
     [
      ["swage", -1]
     ],
     [
      ["forge", 200], ["char_forge", 40], [ "oxy_torch", 40]
     ]
    ],
  "components":
    [
     [
     [ "steel_lump", 1 ],
     [ "steel_chunk", 4 ],
     [ "scrap", 12 ]
    ],
    [
     [ "plastic_chunk", 1 ]
    ]
   ]
},{
  "type" : "recipe",
  "result": "boltcutters",
  "category": "CC_OTHER",
  "subcategory": "CSC_OTHER_TOOLS",
  "skill_used": "fabrication",
  "difficulty": 6,
  "note": "not so much the engineering as hardening the edge",
  "time": 380000,
  "reversible": false,
  "autolearn": true,
  "book_learn": [["manual_mechanics", 4] , ["manual_fabrication", 4] , ["textbook_fabrication", 4]],
  "qualities":[
    {"id":"HAMMER","level":3,"amount":1}
  ], "tools": [
     [
      ["tongs", -1]
     ],
     [
      ["chisel", -1]
     ],
     [
      ["anvil", -1]
     ],
     [
      ["crucible", -1]
     ],
     [
      ["forge", 300], ["char_forge", 60], [ "oxy_torch", 60]
     ]
    ],
  "components":
    [
     [
     [ "steel_lump", 2 ],
     [ "steel_chunk", 8 ],
     [ "scrap", 24 ]
    ],
    [
     [ "plastic_chunk", 2 ]
    ]
   ]
},{
  "type" : "recipe",
  "result": "shovel",
  "category": "CC_OTHER",
  "subcategory": "CSC_OTHER_TOOLS",
  "skill_used": "fabrication",
  "difficulty": 4,
  "time": 280000,
  "reversible": false,
  "autolearn": true,
  "book_learn": [["manual_fabrication", 2] , ["textbook_fabrication", 3]],
  "qualities":[
    {"id":"HAMMER","level":3,"amount":1}
  ], "tools": [
     [
      ["tongs", -1]
     ],
     [
      ["chisel", -1]
     ],
     [
      ["anvil", -1]
     ],
     [
      ["crucible", -1]
     ],
     [
      ["forge", 200], ["char_forge", 40], [ "oxy_torch", 40]
     ]
    ],
  "components":
    [
     [
     [ "steel_lump", 2 ],
     [ "steel_chunk", 8 ],
     [ "scrap", 24 ]
    ],
    [
      [ "2x4", 2 ],
      [ "stick", 4 ]
    ]
   ]
},{
  "type" : "recipe",
  "result": "e_tool",
  "category": "CC_OTHER",
  "subcategory": "CSC_OTHER_TOOLS",
  "skill_used": "fabrication",
  "difficulty": 7,
  "time": 320000,
  "reversible": false,
  "autolearn": true,
  "book_learn": [["manual_fabrication", 3] , ["textbook_fabrication", 4]],
  "qualities":[
    {"id":"HAMMER","level":3,"amount":1}
  ], "tools": [
     [
      ["tongs", -1]
     ],
     [
      ["chisel", -1]
     ],
     [
      ["swage", -1]
     ],
     [
      ["anvil", -1]
     ],
     [
      ["crucible", -1]
     ],
     [
      ["forge", 350], ["char_forge", 70], [ "oxy_torch", 70]
     ]
    ],
  "components":
   [
    [
     [ "steel_lump", 4 ],
     [ "steel_chunk", 16 ],
     [ "scrap", 48 ]
    ]
   ]
},{
  "type" : "recipe",
  "result": "hoe",
  "category": "CC_OTHER",
  "subcategory": "CSC_OTHER_TOOLS",
  "skill_used": "fabrication",
  "difficulty": 5,
  "time": 320000,
  "reversible": false,
  "autolearn": true,
  "book_learn": [["manual_fabrication", 3] , ["textbook_fabrication", 4]],
  "qualities":[
    {"id":"HAMMER","level":3,"amount":1}
  ], "tools": [
     [
      ["tongs", -1]
     ],
     [
      ["chisel", -1]
     ],
     [
      ["anvil", -1]
     ],
     [
      ["crucible", -1]
     ],
     [
      ["forge", 250], ["char_forge", 50], [ "oxy_torch", 50]
     ]
    ],
  "components":
    [
     [
     [ "steel_lump", 2 ],
     [ "steel_chunk", 8 ],
     [ "scrap", 24 ]
    ],
    [
     [ "2x4", 2 ],
     [ "stick", 4 ]
    ]
   ]
},{
  "type" : "recipe",
  "result": "ax",
  "category": "CC_OTHER",
  "subcategory": "CSC_OTHER_TOOLS",
  "skill_used": "fabrication",
  "difficulty": 6,
  "time": 360000,
  "reversible": false,
  "autolearn": true,
  "book_learn": [["textbook_fabrication", 4]],
  "qualities":[
    {"id":"HAMMER","level":3,"amount":1}
  ], "tools": [
     [
      ["tongs", -1]
     ],
     [
      ["chisel", -1]
     ],
     [
      ["anvil", -1]
     ],
     [
      ["crucible", -1]
     ],
     [
      ["forge", 300], ["char_forge", 60], [ "oxy_torch", 60]
     ]
    ],
  "components":
   [
    [
     [ "steel_lump", 3 ],
     [ "steel_chunk", 9 ],
     [ "scrap", 27 ]
    ],
    [
     [ "2x4", 3 ],
     [ "stick", 6 ]
    ]
   ]
},{
  "type" : "recipe",
  "result": "saw",
  "category": "CC_OTHER",
  "subcategory": "CSC_OTHER_TOOLS",
  "skill_used": "fabrication",
  "difficulty": 7,
  "time": 420000,
  "reversible": false,
  "autolearn": true,
  "book_learn": [["manual_fabrication", 3] , ["textbook_fabrication", 4]],
  "qualities":[
    {"id":"HAMMER","level":3,"amount":1}
  ], "tools": [
     [
      ["tongs", -1]
     ],
     [
      ["chisel", -1]
     ],
     [
      ["anvil", -1]
     ],
     [
      ["crucible", -1]
     ],
     [
      ["forge", 350], ["char_forge", 70], [ "oxy_torch", 70]
     ]
    ],
  "components":
   [
    [
     [ "steel_lump", 2 ],
     [ "steel_chunk", 6 ],
     [ "scrap", 18 ]
    ],
    [
     [ "2x4", 2 ],
     [ "stick", 4 ]
    ]
   ]
},{
  "type" : "recipe",
  "result": "hammer_sledge",
  "category": "CC_OTHER",
  "subcategory": "CSC_OTHER_TOOLS",
  "skill_used": "fabrication",
  "difficulty": 6,
  "time": 460000,
  "reversible": false,
  "autolearn": true,
  "book_learn": [["manual_fabrication", 3] , ["textbook_fabrication", 4]],
  "qualities":[
    {"id":"HAMMER","level":3,"amount":1}
  ], "tools": [
     [
      ["tongs", -1]
     ],
     [
      ["chisel", -1]
     ],
     [
      ["anvil", -1]
     ],
     [
      ["crucible", -1]
     ],
     [
      ["forge", 300], ["char_forge", 60], [ "oxy_torch", 60]
     ]
    ],
  "components":
   [
    [
     [ "steel_lump", 8 ],
     [ "steel_chunk", 24 ]
    ],
    [
     [ "2x4", 3 ],
     [ "stick", 6 ]
     ]
    ]
},{
  "type" : "recipe",
  "result": "chain",
  "category": "CC_OTHER",
  "subcategory": "CSC_OTHER_MATERIALS",
  "skill_used": "fabrication",
  "difficulty": 6,
  "time": 520000,
  "reversible": false,
  "autolearn": true,
  "qualities":[
    {"id":"HAMMER","level":3,"amount":1}
  ], "tools": [
     [
      ["tongs", -1]
     ],
     [
      ["chisel", -1]
     ],
     [
      ["anvil", -1]
     ],
     [
      ["crucible", -1]
     ],
     [
      ["swage", -1]
     ],
     [
      ["forge", 450], ["char_forge", 90], [ "oxy_torch", 90]
     ]
    ],
  "components":
    [
     [
     [ "steel_lump", 8 ],
     [ "steel_chunk", 24 ]
     ]
    ]
},{
  "type" : "recipe",
  "result": "canister_empty",
  "category": "CC_OTHER",
  "subcategory": "CSC_OTHER_CONTAINERS",
  "skill_used": "fabrication",
  "difficulty": 6,
  "time": 30000,
  "reversible": false,
  "autolearn": true,
  "qualities":[
    {"id":"HAMMER","level":3,"amount":1}
  ], "tools": [
     [
      ["tongs", -1]
     ],
     [
      ["chisel", -1]
     ],
     [
      ["anvil", -1]
     ],
     [
      ["crucible", -1]
     ],
     [
      ["forge", 20], ["char_forge", 4], [ "oxy_torch", 4]
     ]
    ],
  "components":
    [
     [
     [ "steel_chunk", 1 ],
     [ "scrap", 3 ]
     ]
    ]
},{
  "type" : "recipe",
  "result": "jackhammer",
  "category": "CC_OTHER",
  "subcategory": "CSC_OTHER_TOOLS",
  "skill_used": "mechanics",
  "difficulty": 5,
  "time": 25000,
  "reversible": true,
  "decop_learn": 5,
  "autolearn": false,
  "book_learn": [["textbook_mechanics", 5] , ["textbook_carpentry", 5] , ["book_icef", 6]],
  "qualities":[
    {"id":"HAMMER","level":3,"amount":1},
    {"id":"SCREW","level":1,"amount":1},
    {"id":"WRENCH","level":1,"amount":1}
  ], "tools": [
    [
      [ "goggles_welding", -1 ]
    ],
    [
      [ "welder", 100],
      [ "welder_crude", 150],
      [ "toolset", 150],
      [ "oxy_torch", 10]
    ]
  ],
  "components": [
    [
      [ "1cyl_combustion_small", 1 ]
    ],
    [
      [ "metal_tank_little", 1 ]
    ],
    [
      [ "rebar", 2 ],
      [ "steel_chunk", 4 ]
    ],
    [
      [ "scrap", 3 ]
    ]
  ]
},{
    "type" : "recipe",
  "result": "pickaxe",
  "category": "CC_OTHER",
  "subcategory": "CSC_OTHER_TOOLS",
  "skill_used": "fabrication",
  "difficulty": 7,
  "time": 420000,
  "reversible": false,
  "autolearn": false,
  "book_learn": [[ "textbook_carpentry", 6 ] , [ "textbook_fabrication", 7 ]],
  "qualities":[
    {"id":"HAMMER","level":3,"amount":1}
  ], "tools": [
     [
      ["tongs", -1]
     ],
     [
      ["chisel", -1]
     ],
     [
      ["anvil", -1]
     ],
     [
      ["crucible", -1]
     ],
     [
      ["forge", 400], ["char_forge", 80], [ "oxy_torch", 80]
     ]
    ],
  "components":
   [
    [
     [ "steel_lump", 4 ],
     [ "steel_chunk", 12 ],
     [ "scrap", 36 ]
    ],
    [
     [ "2x4", 2 ],
     [ "stick", 4 ]
    ]
   ]
},{
    "type" : "recipe",
  "result": "magnifying_glass",
  "category": "CC_OTHER",
  "subcategory": "CSC_OTHER_TOOLS",
  "skill_used": "fabrication",
  "difficulty": 2,
  "time": 10000,
  "reversible": true,
  "autolearn": true,
  "tools": [
     [
      [ "mold_plastic", -1 ]
     ],
     [
      [ "fire", -1 ],
      [ "toolset", 10 ],
      [ "soldering_iron", 10 ]
     ]
    ],
  "components":
   [
    [
     [ "plastic_chunk", 4 ]
    ],
    [
     [ "lens", 1 ]
    ],
    [
     [ "wire", 1 ]
    ]
   ]
},{
  "type" : "recipe",
  "result": "crackpipe",
  "category": "CC_OTHER",
  "subcategory": "CSC_OTHER_TOOLS",
  "difficulty": 0,
  "time": 10000,
  "reversible": false,
  "autolearn": true,
  "tools": [
    [
      [ "lighter", 20 ],
      [ "ref_lighter", 20 ],
      [ "fire", -1 ],
      [ "toolset", 20 ]
    ]
  ],
  "components": [
    [
      [ "bottle_glass", 1 ],
      [ "flask_glass", 1 ]
    ]
  ]
},{
  "type" : "recipe",
  "result": "quikclot",
  "category": "CC_OTHER",
  "subcategory": "CSC_OTHER_MEDICAL",
  "skill_used": "cooking",
  "skills_required": [ "firstaid", 1 ],
  "difficulty": 4,
  "time": 1200,
  "reversible": false,
  "autolearn": false,
  "book_learn": [["textbook_firstaid", 3] , ["adv_chemistry", 4] , ["emergency_book", 4]],
  "qualities":[
    {"id":"CHEM","level":1,"amount":1}
  ], "tools": [
    [
      [ "hotplate", 18 ],
      [ "chemistry_set", 18 ],
      [ "toolset", 18 ],
      [ "fire", -1 ]
    ]
  ],
  "components": [
    [
      [ "chitin_piece", 6 ],
      [ "meal_chitin_piece", 6 ]
    ],
    [
      [ "ammonia", 1 ],
      [ "lye_powder", 100 ]
    ]
  ]
},{
  "type" : "recipe",
  "result": "bfipowder",
  "category": "CC_OTHER",
  "subcategory": "CSC_OTHER_MEDICAL",
  "skill_used": "cooking",
  "skills_required": [ "firstaid", 1 ],
  "difficulty": 6,
  "time": 1200,
  "reversible": false,
  "autolearn": false,
  "book_learn": [["textbook_firstaid", 8] , ["textbook_chemistry", 7] , ["adv_chemistry", 6] , ["emergency_book", 8]],
  "qualities":[
    {"id":"CHEM","level":1,"amount":1}
  ], "tools": [
    [
      [ "hotplate", 18 ],
      [ "chemistry_set", 18 ],
      [ "toolset", 18 ],
      [ "fire", -1 ]
    ]
  ],
  "components": [
    [
      [ "iodine", 2 ]
    ],
    [
      [ "aspirin", 4 ]
    ],
    [
      [ "oxy_powder", 50 ]
    ],
    [
      [ "salt_water", 1 ],
      [ "saline", 5 ]
    ]
  ]
},{
  "type" : "recipe",
  "result": "char_forge",
  "category": "CC_OTHER",
  "subcategory": "CSC_OTHER_TOOLS",
  "skill_used": "fabrication",
  "difficulty": 3,
  "time": 120000,
  "reversible": false,
  "autolearn": false,
  "book_learn": [["textbook_fabrication", 4] , ["textbook_weapeast", 5] , ["textbook_weapwest", 5] , ["textbook_armeast", 5] , ["textbook_armwest", 5]],
  "qualities":[
    {"id":"HAMMER","level":3,"amount":1},
    {"id":"SAW_M","level":1,"amount":1},
    {"id":"SCREW","level":1,"amount":1},
    {"id":"WRENCH","level":1,"amount":1}
  ], "tools": [
     [
      [ "welder", 100 ],
      [ "welder_crude", 150 ],
      [ "toolset", 150 ],
      [ "soldering_iron", 150 ],
      [ "oxy_torch", 10]
     ]
    ],
  "components":
   [
    [
     ["pilot_light", 1]
    ],
    [
     [ "steel_lump", 3 ],
     [ "steel_chunk", 12 ],
     [ "scrap", 36 ]
    ],
    [
     [ "metal_tank_small", 1 ]
    ],
    [
     [ "pipe", 3]
    ]
   ]
},{
  "type" : "recipe",
  "result": "char_smoker",
  "category": "CC_OTHER",
  "subcategory": "CSC_OTHER_TOOLS",
  "skill_used": "fabrication",
  "skills_required": [ "cooking", 2 ],
  "difficulty": 2,
  "time": 70000,
  "reversible": true,
  "decomp_learn": 1,
  "autolearn": false,
  "book_learn": [["textbook_fabrication", 2] , ["manual_fabrication", 3] , ["cookbook", 3]],
  "qualities":[
    {"id":"HAMMER","level":3,"amount":1},
    {"id":"SAW_M","level":1,"amount":1},
    {"id":"SCREW","level":1,"amount":1},
    {"id":"WRENCH","level":1,"amount":1}
  ], "tools": [
     [
      [ "welder", 50 ],
      [ "welder_crude", 75 ],
      [ "toolset", 75 ],
      [ "soldering_iron", 75 ],
      [ "oxy_torch", 5]
     ]
    ],
  "components":
    [
     [ ["pilot_light", 1]
    ],
    [
     [ "scrap", 4 ]
    ],
    [
     [ "metal_tank_small", 1 ]
    ]
  ]
},{
  "type" : "recipe",
  "result": "char_kiln",
  "category": "CC_OTHER",
  "subcategory": "CSC_OTHER_TOOLS",
  "skill_used": "fabrication",
  "difficulty": 3,
  "time": 90000,
  "reversible": false,
  "autolearn": true,
  "book_learn": [["textbook_fabrication", 2] , ["manual_fabrication", 2]],
  "qualities":[
    {"id":"HAMMER","level":3,"amount":1},
    {"id":"SAW_M","level":1,"amount":1},
    {"id":"SCREW","level":1,"amount":1},
    {"id":"WRENCH","level":1,"amount":1}
  ], "tools": [
    [
      [ "welder", 150 ],
      [ "welder_crude", 225 ],
      [ "toolset", 225 ],
      [ "soldering_iron", 225 ],
      [ "oxy_torch", 15]
    ] ],
  "components":
    [
     [
       [ "steel_lump", 5 ],
       [ "steel_chunk", 20 ],
       [ "scrap", 60 ]
     ],
     [
       [ "metal_tank_small", 1 ]
     ],
     [
       ["pipe", 6]
     ]
  ]
},{
  "type" : "recipe",
  "result": "kiln_full",
  "category": "CC_OTHER",
  "subcategory": "CSC_OTHER_MATERIALS",
  "skill_used": "fabrication",
  "difficulty": 1,
  "time": 1000,
  "reversible": false,
  "autolearn": true,
  "components": [
    [
      [ "splinter", 20 ],
      [ "2x4", 3 ],
      [ "stick", 5 ],
      [ "bone", 40 ],
      [ "pine_bough", 40 ],
      [ "log", 1 ]
    ],
    [[ "char_kiln", 1 ]]
  ]
},{
  "type" : "recipe",
  "result": "char_purifier",
  "category": "CC_OTHER",
  "subcategory": "CSC_OTHER_TOOLS",
  "skill_used": "survival",
  "difficulty": 2,
  "time": 30000,
  "reversible": false,
  "autolearn": true,
  "qualities" : [
    {"id":"CUT","level":1,"amount":1}
  ],
  "components": [
    [
      [ "jug_plastic", 1 ]
    ],
    [
      [ "rag", 4 ]
    ],
    [
      [ "charcoal", 15 ]
    ]
  ]
},{
  "type" : "recipe",
  "result": "gobag",
  "category": "CC_OTHER",
  "subcategory": "CSC_OTHER_OTHER",
  "skill_used": "survival",
  "difficulty": 0,
  "time": 10000,
  "reversible": true,
  "autolearn": true,
  "components": [
    [
      [ "duffelbag", 1 ]
    ],
    [
      [ "backpack", 1 ]
    ],
    [
      [ "helmet_army", 1 ]
    ],
    [
      [ "jacket_army", 1 ]
    ],
    [
      [ "pants_army", 1 ]
    ],
    [
      [ "tshirt", 7 ]
    ],
    [
      [ "under_armor", 1 ]
    ],
    [
      [ "kevlar", 1 ]
    ],
    [
      [ "chestrig", 1 ]
    ],
    [
      [ "coat_rain", 1 ]
    ],
    [
      [ "hood_rain", 1 ]
    ],
    [
      [ "long_underpants", 1 ]
    ],
    [
      [ "towel", 1 ]
    ],
    [
      [ "boots_combat", 1 ]
    ],
    [
      [ "sneakers", 1 ]
    ],
    [
      [ "socks", 7 ]
    ],
    [
      [ "gloves_tactical", 1 ]
    ],
    [
      [ "gloves_rubber", 1 ]
    ],
    [
      [ "fire_gauntlets", 1 ]
    ],
    [
      [ "battery", 100 ]
    ],
    [
      [ "flashlight", 1 ]
    ],
    [
      [ "lighter", 1 ]
    ],
    [
      [ "pockknife", 1 ]
    ],
    [
      [ "rollmat", 1 ]
    ],
    [
      [ "sleeping_bag", 1 ]
    ]
  ]
},{
  "type" : "recipe",
  "result": "wooden_barrel",
  "category": "CC_OTHER",
  "subcategory": "CSC_OTHER_CONTAINERS",
  "skill_used": "fabrication",
  "difficulty": 3,
  "time": 60000,
  "reversible": false,
  "autolearn": true,
  "qualities":[
    {"id":"HAMMER","level":2,"amount":1},
    {"id":"SAW_W","level":2,"amount":1}
  ], "tools": [
    [
      ["goggles_welding", -1]
    ],
    [
      ["welder", 20],
      ["welder_crude", 30],
      ["toolset", 30]
    ],
    [
      ["fire", -1]
    ]
  ],
  "components": [
    [
      [ "2x4", 30 ]
    ],
    [
      [ "scrap", 6 ]
    ]
  ]
},{
  "type" : "recipe",
  "result": "55gal_drum",
  "category": "CC_OTHER",
  "subcategory": "CSC_OTHER_CONTAINERS",
  "skill_used": "fabrication",
  "difficulty": 8,
  "time": 420000,
  "reversible": false,
  "autolearn": true,
  "qualities":[
    {"id":"HAMMER","level":3,"amount":1}
  ], "tools": [
     [
      ["tongs", -1]
     ],
     [
      ["chisel", -1]
     ],
     [
      ["anvil", -1]
     ],
     [
      ["crucible", -1]
     ],
     [
      ["forge", 400], ["char_forge", 80], [ "oxy_torch", 80]
     ]
    ],
  "components":
    [
     [
     [ "steel_lump", 16 ],
     [ "steel_chunk", 64 ]
     ]
    ]
},{
  "type" : "recipe",
  "result": "30gal_drum",
  "category": "CC_OTHER",
  "subcategory": "CSC_OTHER_CONTAINERS",
  "skill_used": "fabrication",
  "difficulty": 8,
  "time": 30000,
  "reversible": false,
  "autolearn": true,
  "qualities":[
    {"id":"CUT","level":1,"amount":1}
  ],
  "tools": [
    [
      [ "soldering_iron", 40 ],
      [ "toolset", 40 ]
    ]
  ],
  "components": [
    [
      [ "duct_tape", 200 ],
      [ "superglue", 4 ]
    ],
    [
      [ "jerrycan", 12 ]
    ]
  ]
},{
  "type" : "recipe",
  "result": "mop",
  "category": "CC_OTHER",
  "subcategory": "CSC_OTHER_TOOLS",
  "skill_used": "fabrication",
  "difficulty": 0,
  "time": 10000,
  "reversible": false,
  "autolearn": true,
  "qualities" : [
    {"id":"CUT","level":1,"amount":1}
  ],
  "components": [
    [
      [ "2x4", 1 ],
      [ "stick", 1 ]
    ],
    [
      [ "rag", 4 ]
    ],
    [
      [ "string_36", 1]
    ]
  ]
},{
  "type" : "recipe",
  "result": "glass_shard",
  "byproducts": { "id" : "glass_shard", "amount" : 4 },
  "category": "CC_OTHER",
  "subcategory": "CSC_OTHER_MATERIALS",
  "skill_used": "fabrication",
  "skills_required": [ "cooking", 4 ],
  "difficulty": 4,
  "time": 30000,
  "reversible": false,
  "autolearn": false,
  "book_learn": [[ "glassblowing_book", 5 ]],
  "qualities":[
    {"id":"CHEM","level":2,"amount":1}
    ],
  "tools": [
     [
      [ "crucible", -1 ]
     ],
     [
      [ "sheet_metal", -1 ]
     ],
     [
      [ "forge", 25], [ "char_forge", 5 ]
     ],
     [
      [ "hotplate", 15], [ "chemistry_set", 15], [ "toolset", 15] 
     ]
    ],
  "components": [
     [
      [ "material_sand", 10 ]
     ],
     [
      [ "ammonia", 1 ]
     ],
     [
      [ "salt", 2 ], [ "salt_water", 2 ], [ "saline", 10 ]
     ],
     [
      [ "water", 2 ], [ "water_clean", 2 ], [ "salt_water", 2 ], [ "saline", 10]
     ],
     [
      [ "material_quicklime", 2 ], [ "meal_bone", 2 ]
     ]
    ]
},{
  "type" : "recipe",
  "result": "jar_3l_glass",
  "category": "CC_OTHER",
  "subcategory": "CSC_OTHER_CONTAINERS",
  "skill_used": "fabrication",
  "difficulty": 7,
  "time": 90000,
  "reversible": false,
  "autolearn": false,
  "book_learn": [[ "glassblowing_book", 5 ]],
  "tools": [
     [
      ["tongs", -1]
     ],
     [
      ["chisel", -1]
     ],
     [
      ["pipe", -1]
     ],
     [
      ["crucible", -1]
     ],
     [
      ["forge", 150], ["char_forge", 30]
     ]
    ],
  "components":
    [
     [
     [ "glass_shard", 48 ],
     [ "flask_glass", 12 ],
     [ "jar_glass", 6 ]
     ]
    ]
},{
  "type" : "recipe",
  "result": "bottle_glass",
  "category": "CC_OTHER",
  "subcategory": "CSC_OTHER_CONTAINERS",
  "skill_used": "fabrication",
  "difficulty": 6,
  "time": 60000,
  "reversible": false,
  "autolearn": false,
  "book_learn": [[ "glassblowing_book", 5 ]],
  "tools": [
     [
      ["tongs", -1]
     ],
     [
      ["chisel", -1]
     ],
     [
      ["pipe", -1]
     ],
     [
      ["crucible", -1]
     ],
     [
      ["forge", 75], ["char_forge", 15]
     ]
    ],
  "components":
    [
     [
     [ "glass_shard", 12 ],
     [ "flask_glass", 3 ],
     [ "jar_glass", 2 ]
     ]
    ]
},{
  "type" : "recipe",
  "result": "jar_glass",
  "category": "CC_OTHER",
  "subcategory": "CSC_OTHER_CONTAINERS",
  "skill_used": "fabrication",
  "difficulty": 5,
  "time": 40000,
  "reversible": false,
  "autolearn": false,
  "book_learn": [[ "glassblowing_book", 4 ]],
  "tools": [
     [
      ["tongs", -1]
     ],
     [
      ["chisel", -1]
     ],
     [
      ["pipe", -1]
     ],
     [
      ["crucible", -1]
     ],
     [
      ["forge", 50], ["char_forge", 10]
     ]
    ],
  "components":
    [
     [
     [ "glass_shard", 8 ],
     [ "flask_glass", 2 ]
     ]
    ]
},{
  "type" : "recipe",
  "result": "flask_glass",
  "category": "CC_OTHER",
  "subcategory": "CSC_OTHER_CONTAINERS",
  "skill_used": "fabrication",
  "difficulty": 4,
  "time": 20000,
  "reversible": false,
  "autolearn": false,
  "book_learn": [[ "glassblowing_book", 4 ]],
  "tools": [
     [
      ["tongs", -1]
     ],
     [
      ["chisel", -1]
     ],
     [
      ["pipe", -1]
     ],
     [
      ["crucible", -1]
     ],
     [
      ["forge", 25], ["char_forge", 5]
     ]
    ],
  "components":
    [
     [
     [ "glass_shard", 4 ]
     ]
    ]
},{
  "type" : "recipe",
  "result": "mirror",
  "category": "CC_OTHER",
  "subcategory": "CSC_OTHER_TOOLS",
  "skill_used": "fabrication",
  "difficulty": 5,
  "time": 30000,
  "reversible": false,
  "autolearn": false,
  "book_learn": [[ "glassblowing_book", 5 ]],
  "tools": [
     [
      ["tongs", -1]
     ],
     [
      ["crucible", -1]
     ],
     [
      ["forge", 75], ["char_forge", 15]
     ]
    ],
  "components":
    [
     [
      [ "glass_sheet", 1 ]
     ],
     [
      [ "silver_small", 50 ]
     ]
    ]
},{
  "type" : "recipe",
  "result": "pipe_glass",
  "category": "CC_OTHER",
  "subcategory": "CSC_OTHER_TOOLS",
  "skill_used": "fabrication",
  "difficulty": 6,
  "time": 60000,
  "reversible": false,
  "autolearn": false,
  "book_learn": [[ "glassblowing_book", 6 ]],
  "tools": [
     [
      ["tongs", -1]
     ],
     [
      ["chisel", -1]
     ],
     [
      ["pipe", -1]
     ],
     [
      ["crucible", -1]
     ],
     [
      ["forge", 25], ["char_forge", 5]
     ]
    ],
  "components":
    [
     [
     [ "glass_shard", 4 ]
     ]
    ]
},{
  "type" : "recipe",
  "result": "glass_sheet",
  "category": "CC_OTHER",
  "subcategory": "CSC_OTHER_MATERIALS",
  "skill_used": "fabrication",
  "difficulty": 3,
  "time": 60000,
  "reversible": false,
  "autolearn": true,
  "tools": [
     [
      ["tongs", -1]
     ],
     [
      ["crucible", -1]
     ],
     [
      [ "sheet_metal", -1 ]
     ],
     [
      ["forge", 75], ["char_forge", 15]
     ]
    ],
  "components":
    [
     [
     [ "glass_shard", 16 ],
     [ "flask_glass", 4 ],
     [ "jar_glass", 2 ]
     ]
    ]
},{
  "type" : "recipe",
  "result": "grapnel",
  "category": "CC_OTHER",
  "subcategory": "CSC_OTHER_TOOLS",
  "skill_used": "fabrication",
  "difficulty": 3,
  "time": 30000,
  "reversible": false,
  "autolearn": false,
  "book_learn": [["mag_survival", 4] , ["atomic_survival", 3] , ["textbook_survival", 2]],
  "qualities":[
    {"id":"HAMMER","level":1,"amount":1}
  ], "components": [
    [
      [ "rope_30", 1 ],
      [ "vine_30", 1 ],
      [ "rope_6", 5 ]
    ],
    [
      [ "scrap", 4 ]
    ]
   ]
},{
  "type": "recipe",
  "result": "well_pump",
  "category": "CC_OTHER",
  "subcategory": "CSC_OTHER_OTHER",
  "skill_used": "fabrication",
  "difficulty": 5,
  "time": 90000,
  "reversible": false,
  "autolearn": true,
  "book_learn": [["textbook_fabrication", 5] , ["manual_fabrication", 5], ["manual_carpentry", 5], ["textbook_carpentry", 4]],
  "qualities":[
    {"id":"HAMMER","level":2,"amount":1},
    {"id":"SAW_M","level":1,"amount":1},
    {"id":"SCREW","level":1,"amount":1},
    {"id":"WRENCH","level":1,"amount":1}
  ], "tools": [
    [
      [ "welder", 100 ],
      [ "welder_crude", 150 ],
      [ "toolset", 150 ],
      [ "soldering_iron", 150 ]
    ] ],
  "components":
    [
     [
       [ "steel_chunk", 6 ],
       [ "scrap", 18 ]
     ],
     [
       ["pipe", 2]
     ]
  ]
},
  {
    "type" : "recipe",
    "result": "fishing_rod_basic",
    "category": "CC_OTHER",
    "subcategory": "CSC_OTHER_TOOLS",
    "skill_used": "survival",
    "difficulty": 0,
    "time": 1000,
    "reversible": true,
    "autolearn": true,
    "tools": [ ],
    "components": [
      [
        [ "stick", 1 ]
      ],
      [
        [ "string_36", 6 ]
      ],
      [
        [ "fishing_hook_basic", 1 ]
      ]
    ]
  },
    {
  "type" : "recipe",
  "result": "wearable_rx12",
  "category": "CC_OTHER",
  "subcategory": "CSC_OTHER_TOOLS",
  "skill_used": "fabrication",
  "difficulty": 6,
  "time": 120000,
  "reversible": false,
  "autolearn": false,
  "qualities" : [
    {"id":"CUT","level":1,"amount":1}
  ],
  "book_learn": [[ "recipe_caseless", 5 ]],
  "components": [
    [
      [ "rx12_injector", 1 ]
    ],
    [
      [ "rag", 2 ],
      [ "leather", 2 ],
      [ "string_6", 6 ],
      [ "string_36", 1 ],
      [ "duct_tape", 10 ],
      [ "medical_tape", 20 ]
    ]
  ]
},
  {
    "type" : "recipe",
    "result": "fishing_hook_basic",
    "category": "CC_OTHER",
    "subcategory": "CSC_OTHER_TOOLS",
    "skill_used": "fabrication",
    "difficulty": 0,
    "time": 1000,
    "reversible": true,
    "autolearn": true,
    "qualities":[
    {"id":"HAMMER","level":1,"amount":1}
  ], "components": [
      [
        [ "nail", 1 ]
      ]
    ]
  },
{
  "type" : "recipe",
  "result": "fish_trap",
  "category": "CC_OTHER",
  "subcategory": "CSC_OTHER_TOOLS",
  "skill_used": "survival",
  "difficulty": 2,
  "time": 10000,
  "reversible": false,
  "autolearn": false,
  "book_learn": [["mag_survival", 2], ["textbook_survival", 2], ["survival_book", 1], ["pocket_survival", 1]],
  "qualities" : [
    {"id":"CUT","level":1,"amount":1}
  ],
  "components": [
    [
      [ "jug_plastic", 2 ],
      [ "bottle_plastic", 10 ],
      [ "bottle_plastic_small", 20 ]
    ],
    [
      [ "string_6", 6 ],
      [ "string_36", 1 ],
      [ "duct_tape", 50 ],
      [ "medical_tape", 25 ]
    ]
  ]
},
{
  "type" : "recipe",
  "result": "bag_canvas_small",
  "category": "CC_OTHER",
  "subcategory": "CSC_OTHER_CONTAINERS",
  "skill_used": "tailor",
  "difficulty": 1,
  "time": 10000,
  "reversible": false,
  "autolearn": true,
  "qualities" : [
    {"id":"CUT","level":1,"amount":1}
  ],
  "tools": [
    [
      [ "needle_bone", 20 ],
      [ "needle_wood", 20 ],
      [ "sewing_kit", 20 ]
    ]
  ],
  "components": [
    [
      [ "rag", 2 ]
    ],
    [
      [ "string_6", 1 ]
    ]
  ]
},
{
  "type" : "recipe",
  "result": "bag_canvas",
  "category": "CC_OTHER",
  "subcategory": "CSC_OTHER_CONTAINERS",
  "skill_used": "tailor",
  "difficulty": 3,
  "time": 50000,
  "reversible": false,
  "autolearn": true,
  "qualities" : [
    {"id":"CUT","level":1,"amount":1}
  ],
  "tools": [
    [
      [ "needle_bone", 80 ],
      [ "needle_wood", 80 ],
      [ "sewing_kit", 80 ]
    ]
  ],
  "components": [
    [
      [ "rag", 12 ]
    ],
    [
      [ "string_36", 1 ],
      [ "string_6", 6 ]
    ]
  ]
  },{
  "type" : "recipe",
  "result": "material_quicklime",
  "category": "CC_OTHER",
  "subcategory": "CSC_OTHER_MATERIALS",
  "skill_used": "fabrication",
  "skills_required": [ "cooking", 2 ],
  "difficulty": 3,
  "time": 90000,
  "reversible": false,
  "autolearn": true,
  "tools": [
    [
    ["crucible", -1]
    ],
    [
    ["forge", 250], ["char_forge", 50], [ "oxy_torch", 50]
    ]
    ],
  "components": [
    [
    [ "material_limestone", 50 ]
    ]
  ]
 },{
  "type" : "recipe",
  "result": "material_cement",
  "category": "CC_OTHER",
  "subcategory": "CSC_OTHER_MATERIALS",
  "skill_used": "fabrication",
  "skills_required": [ "cooking", 3 ],
  "difficulty": 4,
  "time": 90000,
  "reversible": false,
  "autolearn": true,
  "tools": [
    [
    ["crucible", -1]
    ],
    [
    ["forge", 250], ["char_forge", 50], [ "oxy_torch", 50]
    ]
    ],
  "components": [
    [
    [ "material_quicklime", 50 ]
    ],
    [
    [ "material_sand", 50 ]
    ]
  ]
},{
  "type" : "recipe",
  "result": "cu_pipe",
  "category": "CC_OTHER",
  "subcategory": "CSC_OTHER_MATERIALS",
  "skill_used": "fabrication",
  "difficulty": 5,
  "time": 90000,
  "reversible": false,
  "autolearn": true,
  "qualities":[
    {"id":"HAMMER","level":3,"amount":1}
  ],
  "tools": [
    [ ["tongs", -1] ],
    [ ["chisel", -1] ],
    [ ["anvil", -1] ],
    [ ["swage", -1] ],
    [ ["forge", 50], ["char_forge", 10], ["oxy_torch", 10] ]
  ],
  "components": [
     [ [ "scrap", 7 ] ],
     [ [ "lead", 70 ], [ "solder_wire", 70 ], [ "silver_small", 70 ],
       [ "bismuth", 70 ], [ "tin", 70 ], [ "gold_small", 70 ] ]
  ]
  },{
  "type" : "recipe",
  "result": "pilot_light",
  "category": "CC_OTHER",
  "subcategory": "CSC_OTHER_MATERIALS",
  "skill_used": "fabrication",
  "skills_required": [ "mechanics", 2 ],
  "difficulty": 5,
  "time": 15000,
  "reversible": false,
  "autolearn": true,
  "qualities":[
    {"id":"SAW_M","level":1,"amount":1},
    {"id":"HAMMER","level":2,"amount":1},
    {"id":"SCREW","level":1,"amount":1}
  ],
  "components": [
     [ [ "scrap", 3 ] ],
     [ [ "cable", 2 ] ]
  ]
  },{
  "type" : "recipe",
  "result": "paper",
  "category": "CC_OTHER",
  "subcategory": "CSC_OTHER_MATERIALS",
  "skill_used": "fabrication",
  "skills_required": [ "survival", 4 ],
  "difficulty": 5,
  "time": 120000,
  "reversible": false,
  "autolearn": true,
  "qualities":[
    {"id":"HAMMER","level":1,"amount":1},
    {"id":"CONTAIN","level":1,"amount":1},
    {"id":"CUT","level":1,"amount":1}
  ],
  "tools": [ [ ["sheet_metal", -1 ] ] ],
  "components": [
    [ [ "splinter", 10 ], [ "stick", 4 ], [ "2x4", 4 ], [ "withered", 20 ], [ "skewer", 10 ] ],
    [ [ "water", 4 ], [ "water_clean", 4 ] ]
  ]
  },
  {
  "type" : "recipe",
  "result": "toolbox",
  "category": "CC_OTHER",
  "subcategory": "CSC_OTHER_TOOLS",
  "skill_used": "fabrication",
  "skills_required": [ "mechanics", 3 ],
  "difficulty": 4,
  "time": 4000,
  "reversible": false,
  "autolearn": true,
  "components": [
    [ ["switchblade", 1], ["primitive_knife", 1], ["pockknife", 1], ["knife_steak", 1] ],
    [ [ "screwdriver", 1 ] ],
    [ [ "hacksaw", 1 ] ],
    [ [ "wrench", 1 ] ],
    [ [ "saw", 1 ] ],
    [ [ "misc_repairkit", 1 ] ]
  ]
  },{
  "type" : "recipe",
  "result": "vacutainer",
  "category": "CC_OTHER",
  "subcategory": "CSC_OTHER_MEDICAL",
  "skill_used": "firstaid",
  "skills_required": [ "fabrication", 2 ],
  "difficulty": 4,
  "time": 3000,
  "reversible": false,
  "autolearn": true,
  "qualities":[
    {"id":"SAW_M","level":1,"amount":1},
    {"id":"CUT","level":1,"amount":1} ],
  "components": [
    [
      [ "syringe", 1 ]
    ],
    [
      [ "flask_glass", 1 ], [ "bottle_plastic_small", 1 ]
    ]
  ]
},{
  "type" : "recipe",
  "result": "plastic_chunk",
  "id_suffix": "from_milk",
  "byproducts": { "id" : "plastic_chunk", "amount" : 14 },
  "category": "CC_OTHER",
  "subcategory": "CSC_OTHER_MATERIALS",
  "skill_used": "cooking",
  "difficulty": 5,
  "time": 50000,
  "reversible": false,
  "autolearn": true,
  "qualities":[
    {"id":"CHEM","level":2,"amount":1},
    {"id":"CUT","level":1,"amount":1}
  ],
  "tools": [
    [ ["hotplate", 15], ["chemistry_set", 15], ["toolset", 15] ]
  ],
  "components": [
     [ [ "milk", 15 ] ],
     [ [ "bleach", 1 ] ]
  ]
  },{
  "type" : "recipe",
  "result": "pipe",
  "category": "CC_OTHER",
  "subcategory": "CSC_OTHER_MATERIALS",
  "skill_used": "fabrication",
  "difficulty": 4,
  "time": 120000,
  "reversible": false,
  "autolearn": true,
  "qualities":[
    {"id":"HAMMER","level":3,"amount":1}
  ],
  "tools": [
    [ ["tongs", -1] ],
    [ ["chisel", -1] ],
    [ ["anvil", -1] ],
    [ ["swage", -1] ],
    [ ["forge", 50], ["char_forge", 10], ["oxy_torch", 10] ]
  ],
  "components": [
     [ [ "scrap", 7 ] ]
  ]
  },{
  "type": "recipe",
  "result": "survival_marker",
  "category": "CC_OTHER",
  "subcategory": "CSC_OTHER_TOOLS",
  "skill_used": "fabrication",
  "skills_required": [ "fabrication", 2 ],
  "difficulty": 2,
  "time": 3000,
  "reversible": false,
  "autolearn": true,
  "components": [ [ [ "charcoal", 1 ] ] ],
  "qualities":[ {"id":"CUT","level":1,"amount":1} ]
  },{
  "type" : "recipe",
  "result": "plastic_chunk",
  "id_suffix": "from_plastic_bags",
  "category": "CC_OTHER",
  "subcategory": "CSC_OTHER_MATERIALS",
  "skill_used": "fabrication",
  "difficulty": 0,
  "time": 10000,
  "reversible": false,
  "autolearn": true,
  "tools": [
    [ ["hotplate", 4], ["toolset", 4], ["fire", -1] ],
    [ ["mold_plastic", -1] ]
    ],
  "components": [ [ [ "bag_plastic", 3 ] ] ]
  },{
  "type" : "recipe",
  "result": "chitin_plate",
  "category": "CC_OTHER",
  "subcategory": "CSC_OTHER_PARTS",
  "skill_used": "fabrication",
  "difficulty": 5,
  "time": 40000,
  "reversible": true,
  "autolearn": true,
  "components": [
    [
     [ "chitin_piece", 40 ]
    ],
    [
     [ "rope_6", 4 ]
    ]
    ]
 },{
  "type" : "recipe",
  "result": "bone_plate",
  "category": "CC_OTHER",
  "subcategory": "CSC_OTHER_PARTS",
  "skill_used": "fabrication",
  "difficulty": 4,
  "time": 40000,
  "reversible": true,
  "autolearn": true,
  "components": [
    [
     [ "bone", 25 ]
    ],
    [
     [ "rope_6", 5 ]
    ]
    ]
 },{
  "type" : "recipe",
  "result": "wheel_metal",
  "category": "CC_OTHER",
  "subcategory": "CSC_WEAPON_PARTS",
  "skill_used": "fabrication",
  "difficulty": 7,
  "time": 360000,
  "reversible": false,
  "autolearn": true,
  "qualities":[
    {"id":"HAMMER","level":3,"amount":1}],
  "tools": [
    [
     ["tongs", -1]
    ],
    [
     ["chisel", -1]
    ],
    [
     ["anvil", -1]
    ],
    [
     ["crucible", -1]
    ],
    [
     ["forge", 250], ["char_forge", 50], ["oxy_torch", 50]
    ]
    ],
  "components":
    [
      [
        [ "steel_lump", 5 ],
        [ "steel_chunk", 20 ],
        [ "scrap", 60 ]
      ]
    ]
 },{
    "type" : "recipe",
  "result": "spring",
  "category": "CC_OTHER",
  "subcategory": "CSC_OTHER_MATERIALS",
  "skill_used": "fabrication",
  "difficulty": 6,
  "time": 180000,
  "reversible": false,
  "autolearn": true,
  "qualities":[
    {"id":"HAMMER","level":3,"amount":1}
  ],
  "tools": [
    [ ["tongs", -1] ],
    [ ["chisel", -1] ],
    [ ["anvil", -1] ],
    [ ["swage", -1] ],
    [ ["forge", 50], ["char_forge", 10], ["oxy_torch", 10] ]
  ],
  "components": [
     [ [ "scrap", 7 ] ]
  ]
  },{
  "type" : "recipe",
  "result": "rebar",
  "category": "CC_OTHER",
  "subcategory": "CSC_OTHER_MATERIALS",
  "skill_used": "fabrication",
  "difficulty": 2,
  "time": 90000,
  "reversible": false,
  "autolearn": true,
  "qualities":[
    {"id":"HAMMER","level":3,"amount":1}
  ],
  "tools": [
    [ ["tongs", -1] ],
    [ ["chisel", -1] ],
    [ ["anvil", -1] ],
    [ ["swage", -1] ],
    [ ["forge", 50], ["char_forge", 10], ["oxy_torch", 10] ]
  ],
  "components": [
     [ [ "scrap", 3 ] ]
  ]
  },{
  "type" : "recipe",
  "result": "jumper_cable",
  "category": "CC_OTHER",
  "subcategory": "CSC_OTHER_PARTS",
  "skill_used": "fabrication",
  "skills_required": [ "electronics", 2 ],
  "difficulty": 4,
  "time": 20000,
  "reversible": false,
  "autolearn": true,
  "qualities":[
    {"id":"CUT","level":1,"amount":1}
    ],
  "tools": [
    [
      [ "soldering_iron", 25 ]
    ]
  ],
  "components": [
    [
      [ "cable", 100 ]
    ],
    [
      [ "scrap", 4 ]
    ],
    [
      [ "duct_tape", 50 ]
    ]
  ]
},{
  "type" : "recipe",
  "result": "funnel",
  "category": "CC_OTHER",
  "subcategory": "CSC_OTHER_TOOLS",
  "skill_used": "fabrication",
  "difficulty": 4,
  "time": 30000,
  "reversible": false,
  "autolearn": true,
  "tools": [
    [
      ["mold_plastic", -1]
    ],
    [
      ["hotplate", 5],
      ["toolset", 5],
      ["fire", -1]
    ]
    ],
    "components": [
    [
      ["plastic_chunk", 3]
    ]
    ]
},{
  "type" : "recipe",
  "result": "jug_plastic",
  "id_suffix": "plastic-mod",
  "category": "CC_OTHER",
  "subcategory": "CSC_OTHER_CONTAINERS",
  "skill_used": "fabrication",
  "difficulty": 4,
  "time": 45000,
  "reversible": false,
  "autolearn": true,
  "tools": [
    [
      ["mold_plastic", -1]
    ],
    [
      ["hotplate", 15],
      ["toolset", 15],
      ["fire", -1]
    ]
  ],
  "components": [
    [
      ["plastic_chunk", 15]
    ]
  ]
},{
  "type" : "recipe",
  "result": "leather_funnel",
  "category": "CC_OTHER",
  "subcategory": "CSC_OTHER_TOOLS",
  "skill_used": "tailor",
  "skills_required": [ "survival", 1 ],
  "difficulty": 2,
  "time": 30000,
  "reversible": false,
  "autolearn": true,
  "tools": [
    [
      [ "needle_bone", 60 ],
      [ "needle_wood", 60 ],
      [ "sewing_kit", 60 ]
    ]
  ],
  "components": [
    [
      [ "leather", 4 ],
      [ "tanned_hide", 1 ],
      [ "fur", 4 ],
      [ "tanned_pelt", 1 ]
    ]
  ]
},{

  "type" : "recipe",
  "result": "charcoal",
  "byproducts": { "id" : "charcoal", "amount" : 4 },
  "category": "CC_OTHER",
  "subcategory": "CSC_OTHER_PARTS",
  "skill_used": "fabrication",
  "difficulty": 7,
  "time": 180000,
  "reversible": false,
  "autolearn": true,
  "qualities": [
        {"id":"HAMMER","level":3,"amount":1}
      ],
  "tools": [
    [
        [ "pickaxe", -1 ]
    ]
  ],
  "components": [
    [
        [ "coal", 1 ]
    ]
  ]
  },{
  "type" : "recipe",
  "result": "cured_hide",
  "category": "CC_OTHER",
  "subcategory": "CSC_OTHER_MATERIALS",
  "skill_used": "survival",
  "skills_required": [ "cooking", 1 ],
  "difficulty": 1,
  "time": 30000,
  "reversible": false,
  "autolearn": true,
  "qualities" : [
    {"id":"CUT","level":1,"amount":1}
  ],
  "components": [
    [
      [ "salt_water", 2 ],
      [ "saline", 10 ],
      [ "salt", 1 ]
    ],
    [
      [ "raw_leather", 1 ]
    ]
  ]
},{
  "type" : "recipe",
  "result": "cured_hide",
  "id_suffix": "scraped",
  "category": "CC_OTHER",
  "subcategory": "CSC_OTHER_MATERIALS",
  "skill_used": "survival",
  "difficulty": 1,
  "time": 20000,
  "reversible": false,
  "autolearn": true,
  "qualities" : [
    {"id":"CUT","level":1,"amount":1}
  ],
  "components": [
    [
      [ "cured_pelt", 1 ]
    ]
  ]
},{
  "type" : "recipe",
  "result": "tanning_hide",
  "category": "CC_OTHER",
  "subcategory": "CSC_OTHER_MATERIALS",
  "skill_used": "survival",
  "skills_required": [ "cooking", 2 ],
  "difficulty": 3,
  "time": 48000,
  "batch_time_factors":[20, 10],
  "reversible": false,
  "autolearn": true,
  "qualities":[
    {"id":"CUT","level":1,"amount":1},
    {"id":"COOK","level":3,"amount":1},
    {"id":"BOIL","level":2,"amount":1},
    {"id":"CONTAIN","level":1,"amount":1}
  ],
  "tools": [
    [
      [ "hotplate", 20 ],
      [ "char_smoker", 2 ],
      [ "toolset", 20 ],
      [ "fire", -1 ]
    ]
  ],
  "components": [
    [
      [ "water_clean", 2 ],
      [ "water", 2 ]
    ],
    [
      [ "tanbark", 1 ],
      [ "acorns", 2 ],
      [ "hops", 2 ],
      [ "pine_bough", 6 ]
    ],
    [
      [ "salt_water", 2 ],
      [ "saline", 10 ],
      [ "salt", 1 ]
    ],
    [
      [ "tallow", 1 ],
      [ "lard", 1 ]
    ],
    [
      [ "cured_hide", 1 ]
    ]
  ]
},{
  "type" : "recipe",
  "result": "cured_pelt",
  "category": "CC_OTHER",
  "subcategory": "CSC_OTHER_MATERIALS",
  "skill_used": "survival",
  "skills_required": [ "cooking", 1 ],
  "difficulty": 1,
  "time": 30000,
  "reversible": false,
  "autolearn": true,
  "qualities" : [
    {"id":"CUT","level":1,"amount":1}
  ],
  "components": [
    [
      [ "salt_water", 2 ],
      [ "saline", 10 ],
      [ "salt", 1 ]
    ],
    [
      [ "raw_fur", 1 ]
    ]
  ]
},{
  "type" : "recipe",
  "result": "tanning_pelt",
  "category": "CC_OTHER",
  "subcategory": "CSC_OTHER_MATERIALS",
  "skill_used": "survival",
  "skills_required": [ "cooking", 2 ],
  "difficulty": 3,
  "time": 48000,
  "batch_time_factors":[20, 10],
  "reversible": false,
  "autolearn": true,
  "qualities":[
    {"id":"CUT","level":1,"amount":1},
    {"id":"COOK","level":3,"amount":1},
    {"id":"BOIL","level":2,"amount":1},
    {"id":"CONTAIN","level":1,"amount":1}
  ],
  "tools": [
    [
      [ "hotplate", 20 ],
      [ "char_smoker", 2 ],
      [ "toolset", 20 ],
      [ "fire", -1 ]
    ]
  ],
  "components": [
    [
      [ "water_clean", 2 ],
      [ "water", 2 ]
    ],
    [
      [ "tanbark", 1 ],
      [ "acorns", 2 ],
      [ "hops", 2 ],
      [ "pine_bough", 6 ]
    ],
    [
      [ "salt_water", 2 ],
      [ "saline", 10 ],
      [ "salt", 1 ]
    ],
    [
      [ "tallow", 1 ],
      [ "lard", 1 ]
    ],
    [
      [ "cured_pelt", 1 ]
    ]
  ]
},{
  "type" : "recipe",
  "result": "tanning_hide",
  "id_suffix": "modern",
  "category": "CC_OTHER",
  "subcategory": "CSC_OTHER_MATERIALS",
  "skill_used": "cooking",
  "skills_required": [ "survival", 3 ],
  "difficulty": 4,
  "time": 20000,
  "batch_time_factors":[50, 5],
  "reversible": false,
  "autolearn": false,
  "book_learn": [["textbook_survival", 6], ["textbook_chemistry", 5], ["modern_tanner", 4]],
  "qualities":[
    {"id":"CHEM","level":1,"amount":1},
    {"id":"COOK","level":3,"amount":1},
    {"id":"BOIL","level":2,"amount":1},
    {"id":"CONTAIN","level":1,"amount":1}
  ],
  "tools": [
    [
      [ "hotplate", 10 ],
      [ "char_smoker", 1 ],
      [ "toolset", 10 ],
      [ "fire", -1 ]
    ]
  ],
  "components": [
    [
      [ "water_clean", 2 ],
      [ "water", 2 ]
    ],
    [
      [ "lye_powder", 10 ],
      [ "aspirin", 10 ]
    ],
    [
      [ "cured_hide", 1 ]
    ]
  ]
},{
  "type" : "recipe",
  "result": "tanning_pelt",
  "id_suffix": "modern",
  "category": "CC_OTHER",
  "subcategory": "CSC_OTHER_MATERIALS",
  "skill_used": "cooking",
  "skills_required": [ "survival", 3 ],
  "difficulty": 4,
  "time": 20000,
  "batch_time_factors":[50, 5],
  "reversible": false,
  "autolearn": false,
  "book_learn": [["textbook_survival", 6], ["textbook_chemistry", 5], ["modern_tanner", 4]],
  "qualities":[
    {"id":"CHEM","level":1,"amount":1},
    {"id":"COOK","level":3,"amount":1},
    {"id":"BOIL","level":2,"amount":1},
    {"id":"CONTAIN","level":1,"amount":1}
  ],
  "tools": [
    [
      [ "hotplate", 10 ],
      [ "char_smoker", 1 ],
      [ "toolset", 10 ],
      [ "fire", -1 ]
    ]
  ],
  "components": [
    [
      [ "water_clean", 2 ],
      [ "water", 2 ]
    ],
    [
      [ "lye_powder", 10 ],
      [ "aspirin", 10 ]
    ],
    [
      [ "cured_pelt", 1 ]
    ]
  ]
},{
  "type" : "recipe",
  "result": "lobotomizer",
  "category": "CC_OTHER",
  "subcategory": "CSC_OTHER_TOOLS",
  "skill_used": "fabrication",
  "difficulty": 9,
  "time": 440000,
  "reversible": false,
  "autolearn": true,
  "book_learn": [["manual_fabrication", 8] , ["textbook_fabrication", 6]],
  "qualities":[
    {"id":"HAMMER","level":3,"amount":1}
  ], "tools": [
     [
      ["tongs", -1]
     ],
     [
      ["chisel", -1]
     ],
     [
      ["swage", -1]
     ],
     [
      ["anvil", -1]
     ],
     [
      ["swage", -1]
     ],
     [
      ["forge", 350], ["char_forge", 70], [ "oxy_torch", 70]
     ]
    ],
  "components":
   [
    [
     [ "steel_lump", 6 ],
     [ "steel_chunk", 24 ],
     [ "scrap", 72 ]
    ]
   ]
},{
  "type" : "recipe",
  "result": "chipper",
  "category": "CC_OTHER",
  "subcategory": "CSC_OTHER_TOOLS",
  "skill_used": "fabrication",
  "difficulty": 1,
  "time": 8000,
  "reversible": false,
  "autolearn": true,
  "qualities":[
    {"id":"HAMMER","level":1,"amount":1},
    {"id":"CUT","level":1,"amount":1}
  ],
  "components":
   [
    [
     [ "scrap", 1 ]
    ],
    [
     [ "2x4", 1 ],
     [ "stick", 1 ],
     [ "broom", 1 ],
     [ "mop", 1 ]
   ]
  ]
},{
  "type" : "recipe",
  "result": "paint_brush",
  "category": "CC_OTHER",
  "subcategory": "CSC_OTHER_TOOLS",
  "skill_used": "fabrication",
  "difficulty": 1,
  "time": 8000,
  "reversible": false,
  "autolearn": true,
  "qualities":[
    {"id":"CUT","level":1,"amount":1}
  ],
  "components":
   [
    [
     [ "rag", 1 ]
    ],
    [
     [ "2x4", 1 ],
     [ "stick", 1 ],
     [ "broom", 1 ],
     [ "mop", 1 ]
    ]
   ]
},{
  "type" : "recipe",
  "result": "jug_clay",
  "category": "CC_OTHER",
  "subcategory": "CSC_OTHER_CONTAINERS",
  "skill_used": "fabrication",
  "skills_required": [ "survival", 1 ],
  "difficulty": 2,
  "time": 25000,
  "reversible": false,
  "autolearn": true,
  "tools": [
    [
      [ "char_kiln", -1 ]
    ],
    [
      [ "fire", -1 ]
    ]
  ],
  "components": [
    [
      [ "water", 1 ],
      [ "water_clean", 1 ]
    ],
    [
      [ "clay_lump", 6 ]
    ],
    [
      [ "leather", 3 ],
      [ "fur", 3 ]
    ],
    [
      [ "string_6", 2 ]
    ],
    [
      [ "tallow", 1 ],
      [ "cooking_oil", 1 ],
      [ "wax", 1 ],
      [ "lamp_oil", 400 ]
    ]
  ]
},{
  "type" : "recipe",
  "result": "bowl_clay",
  "category": "CC_OTHER",
  "subcategory": "CSC_OTHER_CONTAINERS",
  "skill_used": "fabrication",
  "skills_required": [ "survival", 1 ],
  "difficulty": 2,
  "time": 20000,
  "reversible": false,
  "autolearn": true,
  "tools": [
    [
      [ "char_kiln", -1 ]
    ],
    [
      [ "fire", -1 ]
    ]
  ],
  "components": [
    [
      [ "water", 1 ],
      [ "water_clean", 1 ]
    ],
    [
      [ "clay_lump", 4 ]
    ],
    [
      [ "leather", 2 ],
      [ "fur", 2 ]
    ],
    [
      [ "string_6", 1 ]
    ],
    [
      [ "tallow", 1 ],
      [ "cooking_oil", 1 ],
      [ "wax", 1 ],
      [ "lamp_oil", 200 ]
    ]
  ]
},{
  "type" : "recipe",
  "result": "clay_pot",
  "category": "CC_OTHER",
  "subcategory": "CSC_OTHER_TOOLS",
  "skill_used": "fabrication",
  "skills_required": [ "survival", 1 ],
  "difficulty": 2,
  "time": 45000,
  "reversible": false,
  "autolearn": true,
  "tools": [
    [
      [ "char_kiln", -1 ]
    ],
    [
      [ "fire", -1 ]
    ]
  ],
  "components": [
    [
      [ "water", 1 ],
      [ "water_clean", 1 ]
    ],
    [
      [ "clay_lump", 5 ]
    ]
  ]
},{
  "type" : "recipe",
  "result": "clay_watercont",
  "category": "CC_OTHER",
  "subcategory": "CSC_OTHER_CONTAINERS",
  "skill_used": "fabrication",
  "skills_required": [ "survival", 1 ],
  "difficulty": 2,
  "time": 80000,
  "reversible": false,
  "autolearn": true,
  "tools": [
    [
      [ "char_kiln", -1 ]
    ],
    [
      [ "fire", -1 ]
    ]
  ],
  "components": [
    [
      [ "water", 3 ],
      [ "water_clean", 3 ]
    ],
    [
      [ "clay_lump", 20 ]
    ],
    [
      [ "leather", 3 ],
      [ "fur", 3 ]
    ],
    [
      [ "string_6", 2 ]
    ],
    [
      [ "tallow", 1 ],
      [ "cooking_oil", 1 ],
      [ "wax", 1 ],
      [ "lamp_oil", 400 ]
    ]
  ]
},{
  "type" : "recipe",
  "result": "clay_canister",
  "category": "CC_OTHER",
  "subcategory": "CSC_OTHER_CONTAINERS",
  "skill_used": "fabrication",
  "skills_required": [ "survival", 1 ],
  "difficulty": 2,
  "time": 30000,
  "reversible": false,
  "autolearn": true,
  "tools": [
    [
      [ "char_kiln", -1 ]
    ],
    [
      [ "fire", -1 ]
    ]
  ],
  "components": [
    [
      [ "water", 1 ],
      [ "water_clean", 1 ]
    ],
    [
      [ "clay_lump", 2 ]
    ],
    [
      [ "leather", 2 ],
      [ "fur", 2 ]
    ],
    [
      [ "string_6", 1 ]
    ],
    [
      [ "tallow", 1 ],
      [ "cooking_oil", 1 ],
      [ "wax", 1 ],
      [ "lamp_oil", 200 ]
    ]
  ]
},{
  "type" : "recipe",
  "result": "clay_quern",
  "category": "CC_OTHER",
  "subcategory": "CSC_OTHER_TOOLS",
  "skill_used": "fabrication",
  "skills_required": [ "survival", 1 ],
  "difficulty": 2,
  "time": 50000,
  "reversible": false,
  "autolearn": true,
  "tools": [
    [
      [ "char_kiln", -1 ]
    ],
    [
      [ "fire", -1 ]
    ]
  ],
  "components": [
    [
      [ "water", 1 ],
      [ "water_clean", 1 ]
    ],
    [
      [ "clay_lump", 8 ]
    ]
  ]
},{
  "type" : "recipe",
  "result": "clay_teapot",
  "category": "CC_OTHER",
  "subcategory": "CSC_OTHER_TOOLS",
  "skill_used": "fabrication",
  "skills_required": [ "survival", 1 ],
  "difficulty": 2,
  "time": 20000,
  "reversible": false,
  "autolearn": true,
  "tools": [
    [
      [ "char_kiln", -1 ]
    ],
    [
      [ "fire", -1 ]
    ]
  ],
  "components": [
    [
      [ "water", 1 ],
      [ "water_clean", 1 ]
    ],
    [
      [ "clay_lump", 3 ]
    ]
  ]
},{
  "type" : "recipe",
  "result": "crude_brick",
  "category": "CC_OTHER",
  "subcategory": "CSC_OTHER_MATERIALS",
  "skills_used": "fabrication",
  "skills_required": [ "carpentry", 2],
  "difficulty": 1,
  "time": 10000,
  "reversible": false,
  "autolearn": true,
  "components":
	[
	 [
	 [ "clay_lump", 1]
	 ],
	 [
	 [ "water", 1]
	 ]
	]
},{
  "type" : "recipe",
  "result": "brick",
  "category": "CC_OTHER",
  "subcategory": "CSC_OTHER_MATERIALS",
  "skills_used": "fabrication",
  "skills_required": [ "carpentry", 2],
  "difficulty": 2,
  "time": 30000,
  "reversible": false,
  "autolearn": true,
  "tools": [
	[
	["brick_kiln", 20]
	]
	],
  "components":
	[
	 [
	 [ "crude_brick", 1]
	 ]
	]
},{
  "type" : "recipe",
  "result": "mortar_build",
  "category": "CC_OTHER",
  "subcategory": "CSC_OTHER_OTHER",
  "skill_used": "fabrication",
  "skills_required": [ "carpentry", 2],
  "difficulty": 2,
  "time": 30000,
  "reversible": false,
  "autolearn": true,
  "tools": [
<<<<<<< HEAD
    [
      [ "char_kiln", -1 ]
    ],
    [
      [ "fire", -1 ]
    ]
  ],
  "components": [
    [
      [ "water", 2 ],
      [ "water_clean", 2 ]
    ],
    [
      [ "clay_lump", 12 ]
    ],
    [
      [ "pebble", 20 ]
    ]
  ]
},{
  "type" : "recipe",
  "result": "survivor_mess_kit",
  "category": "CC_OTHER",
  "subcategory": "CSC_OTHER_TOOLS",
  "skill_used": "fabrication",
  "difficulty": 4,
  "time": 10000,
  "reversible": true,
  "autolearn": true,
  "components": [
    [
      [ "pot", 1 ],
      [ "clay_pot", 1 ],
      [ "rock_pot", 1 ]
    ],
    [
      [ "oil_lamp", 1 ]
    ],
    [
      [ "pilot_light", 1 ]
    ],
    [
      [ "scrap", 3 ]
    ],
    [
      [ "duct_tape", 50 ]
    ]
  ]
=======
	[
	["con_mix", 50]
	]
	],
  "components":
	[
	 [
	 [ "material_cement", 50]
	 ],
	 [
	 [ "pebble", 20]
	 ],
	 [
	 [ "water", 10]
	 ],
	 [
	 [ "bag_canvas", 1]
	 ]
	]
>>>>>>> 94bc2742
}
]<|MERGE_RESOLUTION|>--- conflicted
+++ resolved
@@ -6351,75 +6351,50 @@
   "reversible": false,
   "autolearn": true,
   "tools": [
-<<<<<<< HEAD
-    [
-      [ "char_kiln", -1 ]
-    ],
-    [
-      [ "fire", -1 ]
-    ]
-  ],
-  "components": [
-    [
-      [ "water", 2 ],
-      [ "water_clean", 2 ]
-    ],
-    [
-      [ "clay_lump", 12 ]
-    ],
-    [
-      [ "pebble", 20 ]
-    ]
-  ]
-},{
-  "type" : "recipe",
-  "result": "survivor_mess_kit",
-  "category": "CC_OTHER",
-  "subcategory": "CSC_OTHER_TOOLS",
-  "skill_used": "fabrication",
-  "difficulty": 4,
-  "time": 10000,
-  "reversible": true,
-  "autolearn": true,
-  "components": [
-    [
-      [ "pot", 1 ],
-      [ "clay_pot", 1 ],
-      [ "rock_pot", 1 ]
-    ],
-    [
-      [ "oil_lamp", 1 ]
-    ],
-    [
-      [ "pilot_light", 1 ]
-    ],
-    [
-      [ "scrap", 3 ]
-    ],
-    [
-      [ "duct_tape", 50 ]
-    ]
-  ]
-=======
-	[
+[
 	["con_mix", 50]
 	]
 	],
   "components":
 	[
 	 [
-	 [ "material_cement", 50]
+    [ "material_cement", 50]
 	 ],
 	 [
-	 [ "pebble", 20]
+    [ "pebble", 20]
 	 ],
 	 [
-	 [ "water", 10]
-	 ],
-	 [
-	 [ "bag_canvas", 1]
+    [ "bag_canvas", 1]
 	 ]
 	]
->>>>>>> 94bc2742
+},{
+  "type" : "recipe",
+  "result": "survivor_mess_kit",
+  "category": "CC_OTHER",
+  "subcategory": "CSC_OTHER_TOOLS",
+  "skill_used": "fabrication",
+  "difficulty": 4,
+  "time": 10000,
+  "reversible": true,
+  "autolearn": true,
+  "components": [
+    [
+      [ "pot", 1 ],
+      [ "clay_pot", 1 ],
+      [ "rock_pot", 1 ]
+    ],
+    [
+      [ "oil_lamp", 1 ]
+    ],
+    [
+      [ "pilot_light", 1 ]
+    ],
+    [
+      [ "scrap", 3 ]
+    ],
+    [
+      [ "duct_tape", 50 ]
+    ]
+  ]
 }
 ]