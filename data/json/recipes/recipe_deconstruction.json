--- conflicted
+++ resolved
@@ -2449,7 +2449,6 @@
     "flags": [ "BLIND_EASY" ]
   },
   {
-<<<<<<< HEAD
     "result": "1st_aid",
     "type": "uncraft",
     "time": 100,
@@ -2463,12 +2462,12 @@
       [ [ "medical_gauze", 6 ] ],
       [ [ "booklet_firstaid", 1 ] ]
     ]
-=======
+  },
+  {
     "result": "garlic",
     "type": "uncraft",
     "time": 100,
     "components": [ [ [ "garlic_clove", 6 ] ] ],
     "flags": [ "BLIND_EASY" ]
->>>>>>> 4479903b
   }
 ]