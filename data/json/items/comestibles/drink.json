[
  {
    "type": "COMESTIBLE",
    "id": "apple_cider",
    "name": "apple cider",
    "name_plural": "apple cider",
    "weight": 263,
    "color": "brown",
    "spoils_in": "6 days",
    "container": "bottle_plastic",
    "comestible_type": "DRINK",
    "symbol": "~",
    "quench": 35,
    "healthy": 3,
    "calories": 120,
    "description": "Pressed from fresh apples.  Tasty and nutritious.",
    "price": 85,
    "material": "fruit",
    "volume": 1,
    "phase": "liquid",
    "flags": [ "EATEN_COLD" ],
    "vitamins": [ [ "vitC", 40 ] ],
    "fun": 2
  },
  {
    "type": "COMESTIBLE",
    "id": "atomic_coffee",
    "name": "atomic coffee",
    "name_plural": "atomic coffee",
    "copy-from": "coffee",
    "addiction_type": "caffeine",
    "use_action": "ATOMIC_CAFF",
    "stim": 25,
    "container": "bottle_plastic",
    "healthy": -5,
    "addiction_potential": 8,
    "calories": 35,
    "description": "This serving of coffee has been created using an atomic coffee pot's FULL NUCLEAR brewing cycle.  Every possible microgram of caffeine and flavor has been carefully extracted for your enjoyment, using the power of the atom.",
    "price": 300,
    "fun": 10
  },
  {
    "type": "COMESTIBLE",
    "id": "bee_balm_tea",
    "name": "bee balm tea",
    "name_plural": "bee balm tea",
    "copy-from": "tea",
    "color": "green",
    "use_action": "FLUMED",
    "spoils_in": "10 days",
    "stim": 1,
    "quench": 34,
    "healthy": 1,
    "description": "A healthy beverage made from bee balm steeped in boiling water.  Can be used to reduce negative effects of common cold or flu.",
    "price": 100,
    "fun": 1
  },
  {
    "type": "COMESTIBLE",
    "id": "can_coconut",
    "name": "coconut milk",
    "weight": 238,
    "color": "white",
    "spoils_in": "1 day",
    "container": "can_food",
    "comestible_type": "FOOD",
    "symbol": "%",
    "quench": 5,
    "calories": 470,
    "description": "A dense, sweet creamy sauce, often used in curries.",
    "price": 350,
    "material": "fruit",
    "volume": 1,
    "phase": "liquid",
    "vitamins": [ [ "vitC", 1 ], [ "iron", 10 ] ],
    "fun": 1
  },
  {
    "type": "COMESTIBLE",
    "id": "chai_tea",
    "name": "chai tea",
    "name_plural": "chai tea",
    "weight": 259,
    "color": "brown",
    "spoils_in": "12 hours",
    "use_action": "CAFF",
    "stim": 3,
    "container": "bottle_plastic",
    "comestible_type": "DRINK",
    "symbol": "~",
    "quench": 40,
    "healthy": 1,
    "calories": 120,
    "description": "A traditional south Asian mixed-spice tea with milk.",
    "price": 475,
    "material": [ "milk", "water" ],
    "volume": 1,
    "phase": "liquid",
    "flags": [ "EATEN_HOT" ],
    "fun": 14
  },
  {
    "type": "COMESTIBLE",
    "id": "choc_drink",
    "name": "chocolate drink",
    "weight": 236,
    "color": "brown",
    "stim": 2,
    "container": "can_drink",
    "comestible_type": "DRINK",
    "symbol": "~",
    "quench": 36,
    "calories": 116,
    "description": "A chocolate flavored beverage made of artificial flavoring and milk byproducts.  Shelf stable and vaguely appetizing even when lukewarm.",
    "price": 100,
    "material": [ "junk", "milk" ],
    "volume": 1,
    "phase": "liquid",
    "flags": [ "EATEN_COLD" ],
    "vitamins": [ [ "vitA", 2 ], [ "vitC", 2 ], [ "calcium", 4 ], [ "iron", 1 ] ],
    "fun": 7
  },
  {
    "type": "COMESTIBLE",
    "id": "coffee",
    "name": "coffee",
    "name_plural": "coffee",
    "weight": 250,
    "color": "brown",
    "addiction_type": "caffeine",
    "use_action": "CAFF",
    "stim": 12,
    "container": "bottle_plastic",
    "comestible_type": "DRINK",
    "symbol": "~",
    "quench": 40,
    "addiction_potential": 2,
    "calories": 2,
    "description": "Coffee.  The morning ritual of the pre-apocalyptic world.",
    "price": 100,
    "material": "water",
    "volume": 1,
    "phase": "liquid",
    "flags": [ "EATEN_HOT" ],
    "fun": 6
  },
  {
    "type": "COMESTIBLE",
    "id": "cola",
    "name": "dark cola",
    "weight": 248,
    "color": "brown",
    "addiction_type": "caffeine",
    "use_action": "CAFF",
    "stim": 6,
    "container": "can_drink",
    "comestible_type": "DRINK",
    "symbol": "~",
    "quench": 18,
    "healthy": -1,
    "addiction_potential": 2,
    "calories": 98,
    "description": "Things go better with cola.  Sugar water with caffeine added.",
    "price": 95,
    "material": "junk",
    "volume": 1,
    "phase": "liquid",
    "flags": [ "EATEN_COLD" ],
    "fun": 5
  },
  {
    "type": "COMESTIBLE",
    "id": "colamdew",
    "name": "energy cola",
    "weight": 234,
    "color": "light_green",
    "addiction_type": "caffeine",
    "use_action": "CAFF",
    "stim": 8,
    "container": "can_drink",
    "comestible_type": "DRINK",
    "symbol": "~",
    "quench": 14,
    "healthy": -2,
    "addiction_potential": 2,
    "calories": 115,
    "description": "It tastes and looks like windshield wiper fluid, but it's loaded to the brim with sugar and caffeine.",
    "price": 100,
    "material": "junk",
    "volume": 1,
    "phase": "liquid",
    "flags": [ "EATEN_COLD" ],
    "fun": 5
  },
  {
    "type": "COMESTIBLE",
    "id": "con_milk",
    "name": "condensed milk",
    "name_plural": "condensed milk",
<<<<<<< HEAD
    "weight": 321,
=======
    "weight": 32,
>>>>>>> 5f6fd032
    "color": "white",
    "spoils_in": "1 day",
    "container": "can_food",
    "comestible_type": "DRINK",
    "symbol": "~",
    "quench": 12,
    "calories": 103,
    "description": "Baby cow food, appropriated for adult humans.  Having been canned, this milk should last for a very long time.",
    "price": 70,
    "material": [ "milk", "junk" ],
    "volume": 1,
    "phase": "liquid",
    "charges": 10,
    "vitamins": [ [ "calcium", 2 ] ],
    "fun": 3
  },
  {
    "type": "COMESTIBLE",
    "id": "creamsoda",
    "name": "cream soda",
    "weight": 247,
    "color": "light_gray",
    "addiction_type": "caffeine",
    "use_action": "CAFF",
    "stim": 4,
    "container": "can_drink",
    "comestible_type": "DRINK",
    "symbol": "~",
    "quench": 18,
    "healthy": -1,
    "addiction_potential": 2,
    "calories": 126,
    "description": "A caffeinated, carbonated drink, flavored with vanilla.",
    "price": 95,
    "material": "junk",
    "volume": 1,
    "phase": "liquid",
    "flags": [ "EATEN_COLD" ],
    "fun": 5
  },
  {
    "type": "COMESTIBLE",
    "id": "cranberry_juice",
    "name": "cranberry juice",
    "weight": 250,
    "color": "magenta",
    "spoils_in": "20 d",
    "container": "bottle_plastic",
    "comestible_type": "DRINK",
    "symbol": "~",
    "quench": 37,
    "healthy": 2,
    "calories": 112,
    "description": "Made from real Massachusetts cranberries.  Delicious and nutritious.",
    "price": 80,
    "material": "fruit",
    "volume": 1,
    "phase": "liquid",
    "flags": [ "EATEN_COLD" ],
    "vitamins": [ [ "vitC", 31 ] ],
    "fun": 3
  },
  {
    "type": "COMESTIBLE",
    "id": "crispycran",
    "name": "crispy cranberry",
    "name_plural": "crispy cranberries",
    "weight": 250,
    "color": "pink",
    "stim": 1,
    "container": "can_drink",
    "comestible_type": "DRINK",
    "symbol": "~",
    "quench": 27,
    "calories": 105,
    "description": "Mixing cranberry juice and lemon-lime soda works out quite well.",
    "price": 110,
    "material": [ "junk", "fruit" ],
    "volume": 1,
    "phase": "liquid",
    "flags": [ "EATEN_COLD" ],
    "vitamins": [ [ "vitC", 15 ] ],
    "fun": 6
  },
  {
    "type": "COMESTIBLE",
    "id": "dandelion_tea",
    "name": "dandelion tea",
    "name_plural": "dandelion tea",
    "weight": 252,
    "color": "yellow",
    "addiction_type": "caffeine",
    "use_action": "CAFF",
    "stim": 1,
    "comestible_type": "DRINK",
    "symbol": "~",
    "quench": 48,
    "healthy": 1,
    "calories": 9,
    "description": "A healthy beverage made from dandelion roots steeped in boiling water.",
    "price": 50,
    "volume": 1,
    "material": [ "water" ],
    "phase": "liquid",
    "flags": [ "EATEN_HOT" ],
    "fun": 2
  },
  {
    "type": "COMESTIBLE",
    "id": "eggnog",
    "name": "eggnog",
    "weight": 134,
    "color": "white",
    "spoils_in": "8 hours",
    "container": "bottle_glass",
    "comestible_type": "DRINK",
    "symbol": "~",
    "quench": 25,
    "calories": 118,
    "description": "Smooth and rich, this spoon-coating mix of milk, cream, and eggs is a popular traditional holiday drink.  While often spiked, it is still delicious on its own.  Meant to be stored cold, it will spoil rapidly.",
    "price": 40,
    "material": [ "milk", "egg" ],
    "volume": 1,
    "phase": "liquid",
    "charges": 2,
    "flags": [ "EATEN_COLD", "FREEZERBURN" ],
    "vitamins": [ [ "vitA", 2 ], [ "vitC", 1 ], [ "calcium", 6 ] ],
    "fun": 15
  },
  {
    "type": "COMESTIBLE",
    "id": "energy_drink",
    "name": "energy drink",
    "weight": 253,
    "color": "magenta",
    "addiction_type": "caffeine",
    "use_action": "CAFF",
    "stim": 8,
    "container": "can_drink",
    "comestible_type": "DRINK",
    "symbol": "~",
    "quench": 15,
    "healthy": -1,
    "addiction_potential": 2,
    "calories": 157,
    "description": "Popular among those who need to stay up late working.",
    "price": 170,
    "material": "junk",
    "volume": 1,
    "phase": "liquid",
    "flags": [ "EATEN_COLD" ],
    "vitamins": [ [ "vitC", 25 ] ],
    "fun": 5
  },
  {
    "type": "COMESTIBLE",
    "id": "energy_drink_atomic",
    "name": "atomic energy drink",
    "copy-from": "energy_drink",
    "color": "light_green",
    "use_action": "ATOMIC_CAFF",
    "stim": 27,
    "quench": 45,
    "healthy": -6,
    "addiction_potential": 9,
    "description": "According to the label, this loathsome-tasting beverage is called ATOMIC POWER THIRST.  Alongside the lengthy health warning, it promises to make the consumer UNCOMFORTABLY ENERGETIC using ELECTROLYTES and THE POWER OF THE ATOM.",
    "price": 1500,
    "//": "Check whether Rivtech-Expensive applies to their energy drinks",
    "fun": -1
  },
  {
    "type": "COMESTIBLE",
    "id": "herbal_tea",
    "name": "herbal tea",
    "name_plural": "herbal tea",
    "weight": 250,
    "color": "green",
    "addiction_type": "caffeine",
    "use_action": "CAFF",
    "stim": 1,
    "container": "bottle_plastic",
    "comestible_type": "DRINK",
    "symbol": "~",
    "quench": 44,
    "healthy": 1,
    "calories": 2,
    "description": "A healthy beverage made from herbs steeped in boiling water.",
    "price": 100,
    "volume": 1,
    "material": [ "water" ],
    "phase": "liquid",
    "flags": [ "EATEN_HOT" ],
    "fun": 4
  },
  {
    "id": "hot_chocolate",
    "type": "COMESTIBLE",
    "category": "food",
    "name": "hot chocolate",
    "name_plural": "hot chocolate",
    "description": "Also known as hot cocoa, this heated chocolate beverage is perfect for a cold winter day.",
    "weight": 289,
    "volume": 1,
    "price": 285,
    "phase": "liquid",
    "container": "bottle_plastic",
    "material": [ "milk", "junk" ],
    "symbol": "~",
    "color": "brown",
    "comestible_type": "DRINK",
    "calories": 160,
    "quench": 35,
    "fun": 8,
    "spoils_in": "1 day",
    "vitamins": [ [ "calcium", 1 ] ],
    "flags": [ "EATEN_HOT" ]
  },
  {
    "type": "COMESTIBLE",
    "id": "juice",
    "name": "fruit juice",
    "weight": 125,
    "color": "light_red",
    "spoils_in": "5 days",
    "container": "bottle_plastic",
    "comestible_type": "DRINK",
    "symbol": "~",
    "quench": 20,
    "healthy": 2,
    "calories": 68,
    "description": "Freshly-squeezed from real fruit!  Tasty and nutritious.",
    "price": 80,
    "material": "fruit",
    "volume": 1,
    "phase": "liquid",
    "charges": 2,
    "flags": [ "EATEN_COLD" ],
    "vitamins": [ [ "vitC", 13 ] ],
    "fun": 3
  },
  {
    "type": "COMESTIBLE",
    "id": "kompot",
    "name": "kompot",
    "weight": 250,
    "color": "red",
    "spoils_in": "7 days 12 hours",
    "container": "jar_3l_glass",
    "comestible_type": "DRINK",
    "symbol": "~",
    "quench": 50,
    "healthy": 1,
    "calories": 135,
    "description": "Clear juice obtained by cooking fruit in a large volume of water.",
    "price": 62,
    "material": "fruit",
    "volume": 1,
    "phase": "liquid",
    "flags": [ "EATEN_COLD" ],
    "vitamins": [ [ "vitC", 25 ] ],
    "fun": 8
  },
  {
    "type": "COMESTIBLE",
    "id": "lemonade",
    "name": "lemonade",
    "name_plural": "lemonade",
    "weight": 260,
    "color": "yellow",
    "container": "bottle_plastic",
    "comestible_type": "DRINK",
    "symbol": "~",
    "quench": 35,
    "healthy": 1,
    "calories": 104,
    "description": "Lemon juice mixed with water and sugar to dull the sourness.  Delicious and refreshing.",
    "price": 80,
    "material": "fruit",
    "volume": 1,
    "phase": "liquid",
    "flags": [ "EATEN_COLD" ],
    "vitamins": [ [ "vitC", 4 ] ],
    "fun": 3
  },
  {
    "type": "COMESTIBLE",
    "id": "lemonlime",
    "name": "lemon-lime soda",
    "weight": 258,
    "color": "yellow",
    "stim": 2,
    "container": "can_drink",
    "comestible_type": "DRINK",
    "symbol": "~",
    "quench": 18,
    "healthy": -1,
    "calories": 105,
    "description": "Unlike cola this is caffeine free, however it is still carbonated and has plenty of sugar.  Not to mention a lemon-lime taste.",
    "price": 95,
    "material": "junk",
    "volume": 1,
    "phase": "liquid",
    "flags": [ "EATEN_COLD" ],
    "fun": 5
  },
  {
    "id": "mex_chocolate",
    "type": "COMESTIBLE",
    "name": "Mexican hot chocolate",
    "name_plural": "Mexican hot chocolate",
    "copy-from": "hot_chocolate",
    "description": "This semi-bitter chocolate drink made from cocoa, cinnamon, and chilies, traces its history to the Maya and Aztecs.  Perfect for a cold winter day.",
    "price": 335,
    "material": [ "milk", "junk" ],
    "fun": 10
  },
  {
    "type": "COMESTIBLE",
    "id": "milk",
    "name": "milk",
    "name_plural": "milk",
    "weight": 258,
    "color": "white",
    "spoils_in": "1 d",
    "container": "jug_plastic",
    "comestible_type": "DRINK",
    "symbol": "~",
    "quench": 25,
    "healthy": 1,
    "calories": 132,
    "description": "Baby cow food, appropriated for adult humans.  Spoils rapidly.",
    "price": 38,
    "//": "A 12-charge gallon currently goes for around US$4.",
    "material": [ "milk" ],
    "volume": 1,
    "phase": "liquid",
    "flags": [ "EATEN_COLD" ],
    "vitamins": [ [ "vitA", 2 ], [ "vitC", 1 ], [ "calcium", 6 ] ],
    "fun": 1
  },
  {
    "type": "COMESTIBLE",
    "id": "milk_coffee",
    "name": "coffee milk",
    "weight": 259,
    "color": "brown",
    "addiction_type": "caffeine",
    "spoils_in": "14 hours",
    "use_action": "CAFF",
    "stim": 8,
    "container": "jug_plastic",
    "comestible_type": "DRINK",
    "symbol": "~",
    "quench": 40,
    "addiction_potential": 2,
    "calories": 69,
    "description": "Coffee milk is pretty much the official morning drink among many countries.",
    "price": 480,
    "material": [ "milk", "water" ],
    "volume": 2,
    "phase": "liquid",
    "charges": 2,
    "vitamins": [ [ "vitA", 1 ], [ "calcium", 3 ] ],
    "fun": 10
  },
  {
    "type": "COMESTIBLE",
    "id": "milk_tea",
    "name": "milk tea",
    "weight": 259,
    "color": "brown",
    "spoils_in": "12 hours",
    "use_action": "CAFF",
    "stim": 3,
    "container": "jug_plastic",
    "comestible_type": "DRINK",
    "symbol": "~",
    "quench": 40,
    "healthy": 1,
    "calories": 69,
    "description": "Usually consumed in the mornings, milk tea is common among many countries.",
    "price": 450,
    "material": [ "milk", "water" ],
    "volume": 2,
    "phase": "liquid",
    "charges": 2,
    "vitamins": [ [ "vitA", 1 ], [ "calcium", 3 ] ],
    "fun": 10
  },
  {
    "type": "COMESTIBLE",
    "id": "oj",
    "name": "orange juice",
    "weight": 263,
    "color": "yellow",
    "spoils_in": "5 days",
    "container": "bottle_plastic",
    "comestible_type": "DRINK",
    "symbol": "~",
    "quench": 35,
    "healthy": 2,
    "calories": 3123,
    "description": "Freshly-squeezed from real oranges!  Tasty and nutritious.",
    "price": 90,
    "material": "fruit",
    "volume": 1,
    "phase": "liquid",
    "flags": [ "EATEN_COLD" ],
    "//": "most store-bought oj is fortified with calcium.",
    "vitamins": [ [ "vitC", 35 ], [ "calcium", 7 ] ],
    "fun": 3
  },
  {
    "type": "COMESTIBLE",
    "id": "orangesoda",
    "name": "orange soda",
    "weight": 248,
    "color": "yellow",
    "stim": 2,
    "container": "can_drink",
    "comestible_type": "DRINK",
    "symbol": "~",
    "quench": 18,
    "healthy": -1,
    "calories": 119,
    "description": "Unlike cola this is caffeine free, however it is still carbonated, sweet, and tastes vaguely orange-like.",
    "price": 95,
    "material": "junk",
    "volume": 1,
    "phase": "liquid",
    "flags": [ "EATEN_COLD" ],
    "fun": 5
  },
  {
    "type": "COMESTIBLE",
    "id": "pine_tea",
    "name": "pine needle tea",
    "name_plural": "pine needle tea",
    "weight": 268,
    "color": "light_green",
    "comestible_type": "DRINK",
    "symbol": "~",
    "quench": 44,
    "healthy": 3,
    "description": "A fragrant and healthy beverage made from pine needles steeped in boiling water.",
    "price": 0,
    "volume": 1,
    "material": [ "water" ],
    "phase": "liquid",
    "flags": [ "EATEN_HOT" ],
    "fun": 1,
    "vitamins": [ [ "vitC", 10 ] ]
  },
  {
    "type": "COMESTIBLE",
    "id": "purple_drink",
    "name": "grape drink",
    "weight": 260,
    "color": "magenta",
    "stim": 2,
    "container": "can_drink",
    "comestible_type": "DRINK",
    "symbol": "~",
    "quench": 18,
    "healthy": -1,
    "calories": 63,
    "description": "A mass-produced grape flavored beverage of artificial origin.  Good for when you want something that tastes like fruit, but still don't care about your health.",
    "price": 85,
    "material": "junk",
    "volume": 1,
    "phase": "liquid",
    "flags": [ "EATEN_COLD" ],
    "vitamins": [ [ "vitC", 8 ] ],
    "fun": 3
  },
  {
    "type": "COMESTIBLE",
    "id": "rootbeer",
    "name": "root beer",
    "name_plural": "root beer",
    "weight": 260,
    "color": "brown",
    "stim": 1,
    "container": "can_drink",
    "comestible_type": "DRINK",
    "symbol": "~",
    "quench": 18,
    "healthy": -1,
    "calories": 106,
    "description": "Like cola, but without caffeine.  Still not that healthy.",
    "price": 95,
    "material": "junk",
    "volume": 1,
    "phase": "liquid",
    "flags": [ "EATEN_COLD" ],
    "fun": 3
  },
  {
    "type": "COMESTIBLE",
    "id": "spezi",
    "name": "spezi",
    "weight": 250,
    "color": "brown",
    "addiction_type": "caffeine",
    "stim": 4,
    "container": "can_drink",
    "comestible_type": "DRINK",
    "symbol": "~",
    "quench": 18,
    "healthy": -1,
    "addiction_potential": 2,
    "calories": 100,
    "description": "Originating in Germany almost a century ago, this mix of cola and orange soda tastes great.",
    "price": 100,
    "material": "junk",
    "volume": 1,
    "phase": "liquid",
    "flags": [ "EATEN_COLD" ],
    "fun": 6
  },
  {
    "type": "COMESTIBLE",
    "id": "sports_drink",
    "name": "sports drink",
    "weight": 257,
    "color": "light_red",
    "container": "bottle_plastic",
    "comestible_type": "DRINK",
    "symbol": "~",
    "quench": 60,
    "calories": 66,
    "description": "Consisting of a special blend of electrolytes and simple sugars, this beverage tastes like bottled sweat but rehydrates the body faster than water.",
    "price": 55,
    "volume": 1,
    "phase": "liquid",
    "flags": [ "EATEN_COLD" ],
    "fun": -1
  },
  {
    "type": "COMESTIBLE",
    "id": "sweet_water",
    "name": "sweet water",
    "name_plural": "sweet water",
    "weight": 260,
    "color": "light_cyan",
    "stim": 1,
    "container": "bottle_plastic",
    "comestible_type": "DRINK",
    "symbol": "~",
    "quench": 38,
    "calories": 17,
    "description": "Water with sugar or honey added.  Tastes okay.",
    "price": 95,
    "volume": 1,
    "phase": "liquid",
    "fun": 2,
    "freezing_point": 22
  },
  {
    "type": "COMESTIBLE",
    "id": "tea",
    "name": "tea",
    "weight": 250,
    "color": "brown",
    "use_action": "CAFF",
    "stim": 3,
    "container": "bottle_plastic",
    "comestible_type": "DRINK",
    "symbol": "~",
    "quench": 40,
    "calories": 2,
    "description": "Tea, the beverage of gentlemen everywhere.",
    "price": 90,
    "volume": 1,
    "material": [ "water" ],
    "phase": "liquid",
    "flags": [ "EATEN_HOT" ],
    "fun": 6
  },
  {
    "type": "COMESTIBLE",
    "id": "tea_bark",
    "name": "bark tea",
    "weight": 251,
    "color": "brown",
    "use_action": "ANTIPARASITIC",
    "container": "bottle_plastic",
    "comestible_type": "DRINK",
    "symbol": "~",
    "quench": -35,
    "description": "Often regarded as folk medicine in some countries, bark tea tastes awful and tends to dry you out, but can help flush out stomach or other gut bugs.",
    "price": 1250,
    "volume": 2,
    "material": [ "water" ],
    "phase": "liquid",
    "flags": [ "EATEN_HOT" ],
    "fun": -5
  },
  {
    "type": "COMESTIBLE",
    "id": "V8",
    "name": "V8",
    "weight": 250,
    "color": "red",
    "spoils_in": "10 days",
    "container": "can_drink",
    "comestible_type": "DRINK",
    "symbol": "~",
    "quench": 6,
    "healthy": 2,
    "calories": 51,
    "description": "Contains up to eight vegetables!  Nutritious and tasty.",
    "price": 40,
    "material": "veggy",
    "volume": 1,
    "phase": "liquid",
    "flags": [ "EATEN_COLD" ],
    "fun": 1
  },
  {
    "id": "water_clean",
    "copy-from": "water",
    "type": "COMESTIBLE",
    "name": "clean water",
    "name_plural": "clean water",
    "description": "Fresh, clean water.  Truly the best thing to quench your thirst.",
    "color": "light_cyan"
  },
  {
    "id": "water_mineral",
    "copy-from": "water",
    "type": "COMESTIBLE",
    "name": "mineral water",
    "name_plural": "mineral water",
    "description": "Fancy mineral water, so fancy it makes you feel fancy just holding it.",
    "container": "bottle_plastic",
    "proportional": { "quench": 1.2 },
    "relative": { "fun": 1 }
  }
]<|MERGE_RESOLUTION|>--- conflicted
+++ resolved
@@ -197,11 +197,7 @@
     "id": "con_milk",
     "name": "condensed milk",
     "name_plural": "condensed milk",
-<<<<<<< HEAD
-    "weight": 321,
-=======
     "weight": 32,
->>>>>>> 5f6fd032
     "color": "white",
     "spoils_in": "1 day",
     "container": "can_food",
