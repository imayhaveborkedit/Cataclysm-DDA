--- conflicted
+++ resolved
@@ -58,14 +58,8 @@
     "color": "brown",
     "location": "underbarrel",
     "mod_targets": [ "rifle", "launcher" ],
-<<<<<<< HEAD
-    "min_skills": [ [ "weapon", 2 ] ],
-    "handling_modifier": 12
-=======
-    "dispersion_modifier": -45,
-    "recoil_modifier": -15,
+    "handling_modifier": 12,
     "min_skills": [ [ "weapon", 2 ] ]
->>>>>>> 31226cbe
   },
   {
     "id": "combination_gun_shotgun",
@@ -164,14 +158,8 @@
     "color": "brown",
     "location": "underbarrel",
     "mod_targets": [ "shotgun", "smg", "rifle", "crossbow", "launcher" ],
-<<<<<<< HEAD
-    "min_skills": [ [ "weapon", 2 ] ],
-    "handling_modifier": -8
-=======
-    "dispersion_modifier": -30,
-    "recoil_modifier": -30,
+    "handling_modifier": -8,
     "min_skills": [ [ "weapon", 2 ] ]
->>>>>>> 31226cbe
   },
   {
     "id": "ksg_aux_shotgun",
@@ -232,15 +220,10 @@
       "ammo": "shot",
       "skill": "shotgun",
       "range": -2,
-<<<<<<< HEAD
-      "durability": 10
-=======
       "ranged_damage": 2,
       "dispersion": 300,
-      "recoil": 375,
       "durability": 10,
       "clip_size": 1
->>>>>>> 31226cbe
     },
     "flags": [ "RELOAD_ONE", "IRREMOVABLE" ]
   },
