[
    {
        "type" : "overmap_special",
        "id" : "Crater",
        "overmaps" : [
            { "point":[0,0,0], "overmap": "crater"}
        ],
        "locations" : [ "land", "swamp" ],
        "occurrences" : [0, 10],
        "rotate" : false,
        "flags" : [ "BLOB", "CLASSIC" ]
    },{
        "type" : "overmap_special",
        "id" : "Lake",
        "overmaps" : [
            { "point":[0,0,0], "overmap": "river_center"}
        ],
        "locations" : [ "wilderness" ],
        "city_distance" : [1, -1],
        "city_sizes" : [0, 12],
        "occurrences" : [0, 10],
        "rotate" : false,
        "flags" : [ "BLOB", "CLASSIC" ]
    },{
        "type" : "overmap_special",
        "id" : "Hotel",
        "overmaps" : [
            { "point":[1,-1,0], "overmap": "road_end_north"},
            { "point":[0,0,0], "overmap": "hotel_tower_1_3_north"},
            { "point":[1,0,0], "overmap": "hotel_tower_1_2_north"},
            { "point":[2,0,0], "overmap": "hotel_tower_1_1_north"},
            { "point":[0,1,0], "overmap": "hotel_tower_1_6_north"},
            { "point":[1,1,0], "overmap": "hotel_tower_1_5_north"},
            { "point":[2,1,0], "overmap": "hotel_tower_1_4_north"},
            { "point":[0,2,0], "overmap": "hotel_tower_1_9_north"},
            { "point":[1,2,0], "overmap": "hotel_tower_1_8_north"},
            { "point":[2,2,0], "overmap": "hotel_tower_1_7_north"},
            { "point":[0,2,-1], "overmap": "hotel_tower_b_3_north"},
            { "point":[1,2,-1], "overmap": "hotel_tower_b_2_north"},
            { "point":[2,2,-1], "overmap": "hotel_tower_b_1_north"}
        ],
        "connections" : [
            { "point" : [1,-1,0], "terrain" : "road" }
        ],
        "locations" : [ "wilderness" ], "//":"what special locations does it spawn",
        "city_distance" : [-1, 4], "//":"how far from a city it should be",
        "city_sizes" : [4, 12], "//":"what city sizes should it spawn in",
        "occurrences" : [0, 2], "//":"how many per overmap",
        "flags" : [ "CLASSIC" ]
},{
        "type" : "overmap_special",
        "id" : "Motel",
        "overmaps" : [
            { "point": [0,-1,0], "overmap" : "road_end_north"},
            { "point":[0,0,0], "overmap": "motel_entrance_north"},
            { "point":[-1,0,0], "overmap": "motel_1_north"},
            { "point":[-1,1,0], "overmap": "motel_2_north"},
            { "point":[0,1,0], "overmap": "motel_3_north"}
        ],
        "connections" : [
            { "point" : [0,-1,0] }
        ],
        "locations" : [ "land", "swamp" ],
        "city_distance" : [10, 120],
        "city_sizes" : [1, 12],
        "occurrences" : [0, 5],
        "flags" : [ "CLASSIC" ]
},{
        "type" : "overmap_special",
        "id" : "farm_abandoned",
        "overmaps" : [
            { "point":[1,0,0], "overmap": "car_corner_aban1_north"},
            { "point":[0,0,0], "overmap": "cabin_aban1_north"},
            { "point":[1,-1,0], "overmap": "barn_aban1_north"},
            { "point":[0,-1,0], "overmap": "dirtplaza_aban1_north"},
            { "point":[0,-2,0], "overmap": "dirtroad2_aban1_north"},
            { "point":[0,-3,0], "overmap": "dirtroad2_aban1_north"},
            { "point":[-1,-5,0], "overmap": "radio_tower"},
            { "point":[0,-4,0], "overmap": "dirtroad1_aban1_north"},
            { "point":[2,0,0], "overmap": "forest_aban1_north"},
            { "point":[1,1,0], "overmap": "forest_aban1_north"},
            { "point":[0,1,0], "overmap": "forest_aban1_north"},
            { "point":[2,-1,0], "overmap": "forest_aban1_north"},
            { "point":[-1,-1,0], "overmap": "forest_aban1_north"},
            { "point":[-1,-2,0], "overmap": "forest_aban1_north"},
            { "point":[-1,-3,0], "overmap": "forest_aban1_north"},
            { "point":[-1,-4,0], "overmap": "forest_aban1_north"},
            { "point":[1,-2,0], "overmap": "forest_aban1_north"},
            { "point":[1,-3,0], "overmap": "forest_aban1_north"},
            { "point":[1,-4,0], "overmap": "forest_aban1_north"}
        ],
        "connections" : [
            { "point" : [-1,-6,0], "terrain" : "road" },
            { "point" : [0,-5,0], "terrain" : "road" }
        ],
        "locations" : [ "forest" ],
        "city_sizes" : [0, 12],
        "occurrences" : [0, 1],
        "flags" : [ "CLASSIC" ]
    },{
        "type" : "overmap_special",
        "id" : "Shipwreck",
        "overmaps" : [
            { "point":[0,0,0], "overmap": "shipwreck_river_1"},
            { "point":[1,0,0], "overmap": "shipwreck_river_2"},
            { "point":[0,0,-1], "overmap": "shipwreck_river_3"},
            { "point":[1,0,-1], "overmap": "shipwreck_river_4"}
        ],
        "locations" : [ "water" ],
        "city_sizes" : [0, 12],
        "occurrences" : [0, 1],
        "rotate" : false,
        "spawns" : { "group" : "GROUP_RAZORCLAW", "population":[30,60], "radius":[2, 10] }
    },{
        "type" : "overmap_special",
        "id" : "LMOE Shelter",
        "overmaps" : [
            { "point":[0,0,0], "overmap": "lmoe"},
            { "point":[0,0,-1], "overmap": "lmoe_under"}
        ],
        "locations" : [ "land" ],
        "city_distance" : [20, -1],
        "city_sizes" : [0, 12],
        "occurrences" : [0, 3],
        "rotate" : false,
        "flags" : [ "CLASSIC" ]
    },{
        "type" : "overmap_special",
        "id" : "Sewage Treatment Plant",
        "overmaps" : [
            { "point":[0,-1,0], "overmap": "road_end_north"},
            { "point":[0,0,0], "overmap": "s_lot"},
            { "point":[0,1,0], "overmap": "sewage_treatment"},
            { "point":[0,1,-1], "overmap": "sewage_treatment_hub"},
            { "point":[0,0,-1], "overmap": "sewage_treatment_under"},
            { "point":[-1,0,-1], "overmap": "sewage_treatment_under"},
            { "point":[1,0,-1], "overmap": "sewage_treatment_under"},
            { "point":[-1,1,-1], "overmap": "sewage_treatment_under"},
            { "point":[1,1,-1], "overmap": "sewage_treatment_under"},
            { "point":[-1,2,-1], "overmap": "sewage_treatment_under"},
            { "point":[0,2,-1], "overmap": "sewage_treatment_under"},
            { "point":[1,2,-1], "overmap": "sewage_treatment_under"}
        ],
        "connections" : [
            { "point" : [0,-1,0] }
        ],
        "locations" : [ "land" ],
        "city_distance" : [10, 20],
        "city_sizes" : [4, 12],
        "occurrences" : [0, 4],
        "rotate" : false,
        "flags" : [ "CLASSIC" ]
    },{
        "type" : "overmap_special",
        "id" : "Bee Hive",
        "overmaps" : [
            { "point":[0,0,0], "overmap": "hive"},
            { "point":[0,1,0], "overmap": "hive"},
            { "point":[0,2,0], "overmap": "hive"},
            { "point":[1,0,0], "overmap": "hive"},
            { "point":[1,1,0], "overmap": "hive"},
            { "point":[1,2,0], "overmap": "hive"},
            { "point":[2,0,0], "overmap": "hive"},
            { "point":[2,1,0], "overmap": "hive"},
            { "point":[2,2,0], "overmap": "hive"}
        ],
        "locations" : [ "wilderness" ],
        "city_distance" : [10, -1],
        "city_sizes" : [0, 20],
        "occurrences" : [0, 4],
        "rotate" : false,
        "spawns" : { "group" : "GROUP_BEE", "population":[20,60], "radius":[2,4] }
    },{
        "type" : "overmap_special",
        "id" : "Rural Gas Station",
        "overmaps" : [
            { "point":[0,0,0], "overmap": "s_gas_rural_north" }
        ],
        "connections" : [
            { "point" : [0,-1,0], "terrain" : "road", "existing" : true }
        ],
        "locations" : [ "land", "swamp" ],
        "city_distance" : [10, 200],
        "city_sizes" : [1, 3],
        "occurrences" : [0, 2],
        "flags" : [ "CLASSIC" ]
    },{
        "type" : "overmap_special",
        "id" : "Gas Station",
        "overmaps" : [
            { "point":[0,0,0], "overmap": "s_gas_north" }
        ],
        "connections" : [
            { "point" : [0,-1,0], "terrain" : "road", "existing" : true }
        ],
        "locations" : [ "land", "swamp" ],
        "city_distance" : [10, 200],
        "city_sizes" : [4, 12],
        "occurrences" : [2, 4],
        "flags" : [ "CLASSIC" ]
    },{
        "type" : "overmap_special",
        "id" : "Cabin",
        "overmaps" : [
            { "point":[0,0,0], "overmap": "cabin"}
        ],
        "locations" : [ "wilderness" ],
        "city_distance" : [20, -1],
        "city_sizes" : [0, 20],
        "occurrences" : [0, 10],
        "rotate" : false,
        "flags" : [ "CLASSIC" ]
    },{
        "type" : "overmap_special",
        "id" : "Strange Cabin",
        "overmaps" : [
            { "point":[0,0,0], "overmap": "cabin_strange"},
            { "point":[0,0,-1], "overmap": "cabin_strange_b"}
        ],
        "locations" : [ "forest" ],
        "city_distance" : [20, -1],
        "city_sizes" : [0, 12],
        "occurrences" : [1, 1],
        "rotate" : false,
        "flags" : [ "CLASSIC" ]
    },{
        "type" : "overmap_special",
        "id" : "Sugar House",
        "overmaps" : [
            { "point":[0,0,0], "overmap": "sugar_house_north" }
        ],
        "connections" : [
            { "point" : [0,-1,0], "terrain" : "road" }
        ],
        "locations" : [ "forest" ],
        "city_distance" : [20, -1],
        "city_sizes" : [4, 12],
        "occurrences" : [0, 20],
        "flags" : [ "CLASSIC" ]
    },{
        "type" : "overmap_special",
        "id" : "Farm",
        "overmaps" : [
            { "point":[0,0,0], "overmap": "farm_3_north"},
            { "point":[1,0,0], "overmap": "farm_2_north"},
            { "point":[2,0,0], "overmap": "farm_1_north"},
            { "point":[0,1,0], "overmap": "farm_6_north"},
            { "point":[1,1,0], "overmap": "farm_5_north"},
            { "point":[2,1,0], "overmap": "farm_4_north"},
            { "point":[0,2,0], "overmap": "farm_9_north"},
            { "point":[1,2,0], "overmap": "farm_8_north"},
            { "point":[2,2,0], "overmap": "farm_7_north"}
        ],
        "connections" : [
            { "point" : [1,-1,0], "terrain" : "road" }
        ],
        "locations" : [ "wilderness" ],
        "city_distance" : [20, -1],
        "city_sizes" : [1, 20],
        "occurrences" : [0, 10],
        "flags" : [ "CLASSIC" ]
    },{
        "type" : "overmap_special",
        "id" : "Strangle Temple",
        "overmaps" : [
            { "point":[0,0,0], "overmap": "temple_stairs"},
            { "point":[0,0,-1], "overmap": "temple_stairs"},
            { "point":[0,0,-2], "overmap": "temple_stairs"},
            { "point":[0,0,-3], "overmap": "temple_stairs"},
            { "point":[0,0,-4], "overmap": "temple_stairs"},
            { "point":[0,0,-5], "overmap": "temple_finale"}
        ],
        "locations" : [ "forest", "swamp" ],
        "city_distance" : [20, -1],
        "city_sizes" : [0, 12],
        "occurrences" : [0, 3],
        "rotate" : false
    },{
        "type" : "overmap_special",
        "id" : "Standing stones",
        "overmaps" : [
            { "point":[0,0,0], "overmap": "standing_stones"}
        ],
        "locations" : [ "forest"],
        "city_distance" : [20, -1],
        "city_sizes" : [0, 6],
        "occurrences" : [0, 1],
        "rotate" : false
    },{
        "type" : "overmap_special",
        "id" : "Lab",
        "overmaps" : [
            { "point":[0,0,0], "overmap": "lab_stairs" }
        ],
        "connections" : [
            { "point" : [0,-1,0], "terrain" : "road" }
        ],
        "locations" : [ "land" ],
        "city_distance" : [8, -1],
        "city_sizes" : [4, 12],
        "occurrences" : [1, 30]
    },{
        "type" : "overmap_special",
        "id" : "Lab with Acid Anthill",
        "overmaps" : [
            { "point":[0,0,0], "overmap": "lab_stairs" },
            { "point":[3,1,0], "overmap": "acid_anthill"}
        ],
        "connections" : [
            { "point" : [0,-1,0], "terrain" : "road" }
        ],
        "locations" : [ "land" ],
        "city_distance" : [8, -1],
        "city_sizes" : [4, 12],
        "occurrences" : [0, 1],
        "spawns" : { "group" : "GROUP_ANT_ACID", "population":[800,1600], "radius":[10,30] }
    },{
        "type" : "overmap_special",
        "id" : "Central Lab",
        "overmaps" : [
            { "point":[0,0,0], "overmap": "central_lab_entrance" },
            { "point":[0,0,-1], "overmap": "central_lab_shaft" },
            { "point":[0,0,-2], "overmap": "central_lab_hq_3_north"},
            { "point":[1,0,-2], "overmap": "central_lab_hq_2_north"},
            { "point":[2,0,-2], "overmap": "central_lab_hq_1_north"},
            { "point":[0,1,-2], "overmap": "central_lab_hq_6_north"},
            { "point":[1,1,-2], "overmap": "central_lab_hq_5_north"},
            { "point":[2,1,-2], "overmap": "central_lab_hq_6_north"},
            { "point":[0,2,-2], "overmap": "central_lab_hq_9_north"},
            { "point":[1,2,-2], "overmap": "central_lab_hq_8_north"},
            { "point":[2,2,-2], "overmap": "central_lab_hq_7_north"},
            { "point":[3,0,-2], "overmap": "central_lab" },
            { "point":[3,2,-2], "overmap": "central_lab" },
            { "point":[4,0,-2], "overmap": "central_lab" },
            { "point":[4,1,-2], "overmap": "central_lab" },
            { "point":[4,2,-2], "overmap": "central_lab" },
            { "point":[5,1,-2], "overmap": "central_lab_stairs" },
            { "point":[6,1,-2], "overmap": "central_lab_core" },
            { "point":[-1,0,-2], "overmap": "central_lab" },
            { "point":[-1,2,-2], "overmap": "central_lab" },
            { "point":[-2,0,-2], "overmap": "central_lab" },
            { "point":[-2,1,-2], "overmap": "central_lab" },
            { "point":[-2,2,-2], "overmap": "central_lab" },
            { "point":[-3,1,-2], "overmap": "central_lab_stairs" },
            { "point":[-4,1,-2], "overmap": "central_lab_core" },
            { "point":[0,3,-2], "overmap": "central_lab" },
            { "point":[2,3,-2], "overmap": "central_lab" },
            { "point":[0,4,-2], "overmap": "central_lab" },
            { "point":[1,4,-2], "overmap": "central_lab" },
            { "point":[2,4,-2], "overmap": "central_lab" },
            { "point":[1,5,-2], "overmap": "central_lab_stairs" },
            { "point":[1,6,-2], "overmap": "central_lab_core" },
            { "point":[0,-1,-2], "overmap": "central_lab" },
            { "point":[2,-1,-2], "overmap": "central_lab" },
            { "point":[0,-2,-2], "overmap": "central_lab" },
            { "point":[1,-2,-2], "overmap": "central_lab" },
            { "point":[2,-2,-2], "overmap": "central_lab" },
            { "point":[1,-3,-2], "overmap": "central_lab_stairs" },
            { "point":[1,-4,-2], "overmap": "central_lab_core" }
        ],
        "locations" : [ "forest" ],
        "city_distance" : [20, -1],
        "city_sizes" : [0, 6],
        "occurrences" : [0, 1],
        "rotate": false
    },{
        "type" : "overmap_special",
        "id" : "Ice Lab",
        "overmaps" : [
            { "point":[0,0,0], "overmap": "ice_lab_stairs" }
        ],
        "connections" : [
            { "point" : [0,-1,0], "terrain" : "road" }
        ],
        "locations" : [ "land" ],
        "city_distance" : [8, -1],
        "city_sizes" : [4, 12],
        "occurrences" : [0, 3]
    },{
        "type" : "overmap_special",
        "id" : "FEMA Camp",
        "overmaps" : [
            { "point":[1,-1,0], "overmap": "road_end_north"},
            { "point":[0,0,0], "overmap": "fema"},
            { "point":[1,0,0], "overmap": "fema_entrance"},
            { "point":[2,0,0], "overmap": "fema"},
            { "point":[0,1,0], "overmap": "fema"},
            { "point":[1,1,0], "overmap": "fema"},
            { "point":[2,1,0], "overmap": "fema"},
            { "point":[0,2,0], "overmap": "fema"},
            { "point":[1,2,0], "overmap": "fema"},
            { "point":[2,2,0], "overmap": "fema"}
        ],
        "connections" : [
            { "point" : [1,-1,0] }
        ],
        "locations" : [ "wilderness" ],
        "city_distance" : [8, -1],
        "city_sizes" : [4, 12],
        "occurrences" : [1, 5],
        "flags" : [ "CLASSIC" ]
    },{
        "type" : "overmap_special",
        "id" : "Military Bunker",
        "overmaps" : [
            { "point":[0,-1,0], "overmap": "road_end_north" },
            { "point":[0,0,0], "overmap": "bunker_south" },
            { "point":[0,0,-1], "overmap": "bunker_basement" }
        ],
        "connections" : [
            { "point" : [0,-1,0] }
        ],
        "locations" : [ "land" ],
        "city_distance" : [4, -1],
        "city_sizes" : [2, 10],
        "occurrences" : [0, 5],
        "rotate" : false
    },{
        "type" : "overmap_special",
        "id" : "Military Outpost",
        "overmaps" : [
            { "point":[0,0,0], "overmap": "outpost"}
        ],
        "locations" : [ "land" ],
        "city_distance" : [4, -1],
        "city_sizes" : [4, 12],
        "occurrences" : [0, 10],
        "rotate" : false
    },{
        "type" : "overmap_special",
        "id" : "Missile Silo",
        "overmaps" : [
            { "point":[0,0,0], "overmap": "silo"}
        ],
        "connections" : [
            { "point" : [0,-1,0], "terrain" : "road" }
        ],
        "locations" : [ "land" ],
        "city_distance" : [30, -1],
        "city_sizes" : [4, 12],
        "occurrences" : [0, 1]
    },{
        "type" : "overmap_special",
        "id" : "Radio Tower",
        "overmaps" : [
            { "point":[0,0,0], "overmap": "radio_tower" }
        ],
        "connections" : [
            { "point" : [0,-1,0], "terrain" : "road" }
        ],
        "locations" : [ "land" ],
        "city_distance" : [0, 20],
        "city_sizes" : [4, 12],
        "occurrences" : [1, 5],
        "flags" : [ "CLASSIC" ]
    },{
        "type" : "overmap_special",
        "id" : "Megastore",
        "overmaps" : [
            { "point":[0,0,0], "overmap": "megastore"},
            { "point":[1,0,0], "overmap": "megastore_entrance"},
            { "point":[2,0,0], "overmap": "megastore"},
            { "point":[0,1,0], "overmap": "megastore"},
            { "point":[1,1,0], "overmap": "megastore"},
            { "point":[2,1,0], "overmap": "megastore"},
            { "point":[0,2,0], "overmap": "megastore"},
            { "point":[1,2,0], "overmap": "megastore"},
            { "point":[2,2,0], "overmap": "megastore"}
        ],
        "connections" : [
            { "point" : [1,-1,0], "terrain" : "road" }
        ],
        "locations" : [ "land" ],
        "city_distance" : [0, 10],
        "city_sizes" : [4, 12],
        "occurrences" : [0, 5],
        "flags" : [ "CLASSIC" ]
    },{
        "type" : "overmap_special",
        "id" : "Hospital",
        "overmaps" : [
            { "point":[1,-1,0], "overmap": "road_end_north"},
            { "point":[0,0,0], "overmap": "hospital_3_north"},
            { "point":[1,0,0], "overmap": "hospital_2_north"},
            { "point":[2,0,0], "overmap": "hospital_1_north"},
            { "point":[0,1,0], "overmap": "hospital_6_north"},
            { "point":[1,1,0], "overmap": "hospital_5_north"},
            { "point":[2,1,0], "overmap": "hospital_4_north"},
            { "point":[0,2,0], "overmap": "hospital_9_north"},
            { "point":[1,2,0], "overmap": "hospital_8_north"},
            { "point":[2,2,0], "overmap": "hospital_7_north"}
        ],
        "connections" : [
            { "point" : [1,-1,0] }
        ],
        "locations" : [ "wilderness" ],
        "city_distance" : [3, 10],
        "city_sizes" : [4, 12],
        "occurrences" : [1, 5],
        "flags" : [ "CLASSIC" ]
    },{
        "type" : "overmap_special",
        "id" : "Public Works",
        "overmaps" : [
            { "point" : [0,2,0], "overmap": "road_end_north"},
            { "point":[0,0,0], "overmap": "public_works_NW_north"},
            { "point":[1,0,0], "overmap": "public_works_NE_north"},
            { "point":[0,1,0], "overmap": "public_works_SW_north"},
            { "point":[1,1,0], "overmap": "public_works_SE_north"}
        ],
        "connections" : [
            { "point" : [0,2,0] }
        ],
        "locations" : [ "land" ],
        "city_distance" : [2, 10],
        "city_sizes" : [4, 12],
        "occurrences" : [0, 3],
        "flags" : [ "CLASSIC" ]
    },{
        "type" : "overmap_special",
        "id" : "Apartments_Con",
        "overmaps" : [
            { "point":[0,0,0], "overmap": "apartments_con_tower_NW_north"},
            { "point":[1,0,0], "overmap": "apartments_con_tower_NE_north"},
            { "point":[0,1,0], "overmap": "apartments_con_tower_SW_north"},
            { "point":[1,1,0], "overmap": "apartments_con_tower_SE_north"}
        ],
        "connections" : [
            { "point" : [0,2,0], "terrain" : "road" },
            { "point" : [1,2,0], "terrain" : "road" }
        ],
        "locations" : [ "wilderness" ],
        "city_distance" : [-1, 2],
        "city_sizes" : [4, 12],
        "occurrences" : [0, 5],
        "flags" : [ "CLASSIC" ]
    },{
        "type" : "overmap_special",
        "id" : "Apartments_Mod",
        "overmaps" : [
            { "point": [ 0, 0, 0 ], "overmap": "apartments_mod_tower_NW_north" },
            { "point": [ 1, 0, 0 ], "overmap": "apartments_mod_tower_NE_north" },
            { "point": [ 0, 1, 0 ], "overmap": "apartments_mod_tower_SW_north" },
            { "point": [ 1, 1, 0 ], "overmap": "apartments_mod_tower_SE_north" }
        ],
        "connections" : [
            { "point": [ 0, 2, 0 ], "terrain": "road" },
            { "point": [ 1, 2, 0 ], "terrain": "road" }
        ],
        "locations" : [ "wilderness" ],
        "city_distance" : [-1, 2],
        "city_sizes" : [4, 12],
        "occurrences" : [0, 4],
        "flags" : [ "CLASSIC" ]
    },{
        "type" : "overmap_special",
        "id" : "Office Tower",
        "overmaps" : [
            { "point" : [1,-1,0], "overmap" : "road_end_north"},
            { "point":[0,0,0], "overmap": "office_tower_1"},
            { "point":[1,0,0], "overmap": "office_tower_1_entrance"},
            { "point":[0,1,0], "overmap": "office_tower_1"},
            { "point":[1,1,0], "overmap": "office_tower_1"},
            { "point":[0,0,-1], "overmap": "office_tower_b"},
            { "point":[1,0,-1], "overmap": "office_tower_b_entrance"},
            { "point":[0,1,-1], "overmap": "office_tower_b"},
            { "point":[1,1,-1], "overmap": "office_tower_b"}
        ],
        "connections" : [
            { "point" : [1,-1,0] }
        ],
        "locations" : [ "wilderness" ],
        "city_distance" : [-1, 4],
        "city_sizes" : [4, 12],
        "occurrences" : [1, 5],
        "flags" : [ "CLASSIC" ]
    },{
        "type" : "overmap_special",
        "id" : "Office_Tower_2.0",
        "overmaps" : [
            { "point":[-2,0,0], "overmap": "office_tower_2_a1_north"},
            { "point":[-1,0,0], "overmap": "office_tower_2_a2_north"},
            { "point":[0,0,0], "overmap": "office_tower_2_a3_north"},
            { "point":[-2,1,0], "overmap": "office_tower_2_b1_north"},
            { "point":[-1,1,0], "overmap": "office_tower_2_b2_north"},
            { "point":[0,1,0], "overmap": "office_tower_2_b3_north"}
        ],
        "connections" : [
            { "point" : [0,-1,0], "terrain" : "road" }
        ],
        "locations" : [ "wilderness" ],
        "city_distance" : [-1, 4],
        "city_sizes" : [6, 12],
        "occurrences" : [0, 3],
        "flags" : [ "CLASSIC" ]
    },{
        "type" : "overmap_special",
        "id" : "Office Tower 2 Hidden Lab",
        "overmaps" : [
            { "point":[-2,0,0], "overmap": "office_tower_2_a1_tower_lab_north"},
            { "point":[-1,0,0], "overmap": "office_tower_2_a2_north"},
            { "point":[0,0,0], "overmap": "office_tower_2_a3_north"},
            { "point":[-2,1,0], "overmap": "office_tower_2_b1_north"},
            { "point":[-1,1,0], "overmap": "office_tower_2_b2_north"},
            { "point":[0,1,0], "overmap": "office_tower_2_b3_north"},
            { "point":[-2,0,1], "overmap": "tower_lab_stairs"},
            { "point":[-1,0,1], "overmap": "tower_lab"},
            { "point":[0,0,1], "overmap": "office_tower_open_air_corner_north"},
            { "point":[-2,1,1], "overmap": "tower_lab"},
            { "point":[-1,1,1], "overmap": "tower_lab"},
            { "point":[0,1,1], "overmap": "tower_lab"},
            { "point":[-2,0,2], "overmap": "tower_lab"},
            { "point":[-1,0,2], "overmap": "tower_lab"},
            { "point":[0,0,2], "overmap": "office_tower_open_air_corner_north"},
            { "point":[-2,1,2], "overmap": "tower_lab"},
            { "point":[-1,1,2], "overmap": "tower_lab"},
            { "point":[0,1,2], "overmap": "tower_lab_stairs"},
            { "point":[-2,0,3], "overmap": "tower_lab_stairs"},
            { "point":[-1,0,3], "overmap": "tower_lab"},
            { "point":[0,0,3], "overmap": "office_tower_open_air_corner_north"},
            { "point":[-2,1,3], "overmap": "tower_lab"},
            { "point":[-1,1,3], "overmap": "tower_lab"},
            { "point":[0,1,3], "overmap": "tower_lab"},
            { "point":[-2,0,4], "overmap": "tower_lab"},
            { "point":[-1,0,4], "overmap": "tower_lab"},
            { "point":[0,0,4], "overmap": "office_tower_open_air_corner_north"},
            { "point":[-2,1,4], "overmap": "tower_lab"},
            { "point":[-1,1,4], "overmap": "tower_lab"},
            { "point":[0,1,4], "overmap": "tower_lab_stairs"},
            { "point":[-2,0,5], "overmap": "tower_lab_stairs"},
            { "point":[-1,0,5], "overmap": "tower_lab"},
            { "point":[0,0,5], "overmap": "office_tower_open_air_corner_north"},
            { "point":[-2,1,5], "overmap": "tower_lab"},
            { "point":[-1,1,5], "overmap": "tower_lab"},
            { "point":[0,1,5], "overmap": "tower_lab"},
            { "point":[-2,0,6], "overmap": "tower_lab"},
            { "point":[-1,0,6], "overmap": "tower_lab_finale"},
            { "point":[0,0,6], "overmap": "office_tower_open_air_corner_north"},
            { "point":[-2,1,6], "overmap": "tower_lab_finale"},
            { "point":[-1,1,6], "overmap": "tower_lab"},
            { "point":[0,1,6], "overmap": "tower_lab_stairs"}
        ],
        "connections" : [
            { "point" : [0,-1,0], "terrain" : "road" }
        ],
        "locations" : [ "wilderness" ],
        "city_distance" : [-1, 6],
        "city_sizes" : [4, 12],
        "occurrences" : [0, 3]
    },{
        "type" : "overmap_special",
        "id" : "Cathedral",
        "overmaps" : [
            { "point" : [0,0,0], "overmap": "cathedral_1_NW_north"},
            { "point" : [1,0,0], "overmap": "cathedral_1_NE_north"},
            { "point" : [0,1,0], "overmap": "cathedral_1_SW_north"},
            { "point" : [1,1,0], "overmap": "cathedral_1_SE_north"},
            { "point" : [0,0,-1], "overmap": "cathedral_b_NW_north"},
            { "point" : [1,0,-1], "overmap": "cathedral_b_NE_north"},
            { "point" : [0,1,-1], "overmap": "cathedral_b_SW_north"},
            { "point" : [1,1,-1], "overmap": "cathedral_b_SE_north"}
        ],
        "connections" : [
            { "point" : [0,-1,0], "terrain" : "road" },
            { "point" : [1,-1,0], "terrain" : "road" }
        ],
        "locations" : [ "wilderness" ],
        "city_distance" : [-1, 2],
        "city_sizes" : [4, 12],
        "occurrences" : [1, 2],
        "flags" : [ "CLASSIC" ]
    },{
        "type" : "overmap_special",
        "id" : "School",
        "overmaps" : [
            { "point":[0,-1,0], "overmap": "road_end_north"},
            { "point":[0,0,0], "overmap": "school_1_3_north"},
            { "point":[1,0,0], "overmap": "school_1_2_north"},
            { "point":[2,0,0], "overmap": "school_1_1_north"},
            { "point":[0,1,0], "overmap": "school_1_6_north"},
            { "point":[1,1,0], "overmap": "school_1_5_north"},
            { "point":[2,1,0], "overmap": "school_1_4_north"},
            { "point":[0,2,0], "overmap": "school_1_9_north"},
            { "point":[1,2,0], "overmap": "school_1_8_north"},
            { "point":[2,2,0], "overmap": "school_1_7_north"},
            { "point":[1,3,0], "overmap": "road_isolated"}
        ],
        "connections" : [
            { "point" : [0,-1,0] },
            { "point" : [1,3,0] }
        ],
        "locations" : [ "wilderness" ],
        "city_distance" : [1, 5],
        "city_sizes" : [4, 12],
        "occurrences" : [1, 3],
        "flags" : [ "CLASSIC" ]
    },{
        "type" : "overmap_special",
        "id" : "Prison",
        "overmaps" : [
            { "point":[0,-1,0], "overmap": "road_end_north"},
            { "point":[-1,0,0], "overmap": "prison_1_3_north"},
            { "point":[0,0,0], "overmap": "prison_1_2_north"},
            { "point":[1,0,0], "overmap": "prison_1_1_north"},
            { "point":[-1,1,0], "overmap": "prison_1_6_north"},
            { "point":[0,1,0], "overmap": "prison_1_5_north"},
            { "point":[1,1,0], "overmap": "prison_1_4_north"},
            { "point":[-1,2,0], "overmap": "prison_1_9_north"},
            { "point":[0,2,0], "overmap": "prison_1_8_north"},
            { "point":[1,2,0], "overmap": "prison_1_7_north"},
            { "point":[-1,0,-1], "overmap": "prison_1_b_3_north"},
            { "point":[0,0,-1], "overmap": "prison_1_b_2_north"},
            { "point":[1,0,-1], "overmap": "prison_1_b_1_north"},
            { "point":[-1,1,-1], "overmap": "prison_1_b_6_north"},
            { "point":[0,1,-1], "overmap": "prison_1_b_5_north"},
            { "point":[1,1,-1], "overmap": "prison_1_b_4_north"},
            { "point":[-1,2,-1], "overmap": "prison_1_b_9_north"},
            { "point":[0,2,-1], "overmap": "prison_1_b_8_north"},
            { "point":[1,2,-1], "overmap": "prison_1_b_7_north"}
        ],
        "connections" : [
            { "point" : [0,-1,0] }
        ],
        "locations" : [ "land", "swamp" ],
        "city_distance" : [3, -1],
        "city_sizes" : [4, 12],
        "occurrences" : [1, 1],
        "flags" : [ "CLASSIC" ]
    },{
        "type" : "overmap_special",
        "id" : "Prison Hidden Lab",
        "overmaps" : [
            { "point":[0,-1,0], "overmap": "road_end_north"},
            { "point":[-1,0,0], "overmap": "prison_1_3_north"},
            { "point":[0,0,0], "overmap": "prison_1_2_north"},
            { "point":[1,0,0], "overmap": "prison_1_1_north"},
            { "point":[-1,1,0], "overmap": "prison_1_6_north"},
            { "point":[0,1,0], "overmap": "prison_1_5_north"},
            { "point":[1,1,0], "overmap": "prison_1_4_north"},
            { "point":[-1,2,0], "overmap": "prison_1_9_north"},
            { "point":[0,2,0], "overmap": "prison_1_8_north"},
            { "point":[1,2,0], "overmap": "prison_1_7_north"},
            { "point":[-1,0,-1], "overmap": "prison_1_b_3_north"},
            { "point":[0,0,-1], "overmap": "prison_1_b_2_north"},
            { "point":[1,0,-1], "overmap": "prison_1_b_1_north"},
            { "point":[-1,1,-1], "overmap": "prison_1_b_6_north"},
            { "point":[0,1,-1], "overmap": "prison_1_b_5_north"},
            { "point":[1,1,-1], "overmap": "prison_1_b_4_north"},
            { "point":[-1,2,-1], "overmap": "prison_1_b_9_hidden_north"},
            { "point":[0,2,-1], "overmap": "prison_1_b_8_hidden_lab_stairs_north"},
            { "point":[1,2,-1], "overmap": "prison_1_b_7_hidden_north"}
        ],
        "connections" : [
            { "point" : [0,-1,0] }
        ],
        "locations" : [ "land", "swamp" ],
        "city_distance" : [3, -1],
        "city_sizes" : [4, 12],
        "occurrences" : [0, 1]
    },{
        "type" : "overmap_special",
        "id" : "Mine Entrace",
        "overmaps" : [
            { "point":[0,0,0], "overmap": "s_lot"},
            { "point":[0,1,0], "overmap": "mine_entrance"}
        ],
        "connections" : [
            { "point" : [0,-1,0], "terrain" : "road" }
        ],
        "locations" : [ "wilderness" ],
        "city_distance" : [15, -1],
        "city_sizes" : [4, 12],
        "occurrences" : [0, 5],
        "rotate" : false
    },{
        "type" : "overmap_special",
        "id" : "Anthill",
        "overmaps" : [
            { "point":[0,0,0], "overmap": "anthill"}
        ],
        "locations" : [ "wilderness" ],
        "city_distance" : [10, -1],
        "city_sizes" : [0, 20],
        "occurrences" : [0, 3],
        "rotate" : false,
        "spawns" : { "group" : "GROUP_ANT", "population":[1000,2000], "radius":[10,30] }
    },{
        "type" : "overmap_special",
        "id" : "Acid Anthill",
        "overmaps" : [
            { "point":[0,0,0], "overmap": "acid_anthill"}
        ],
        "locations" : [ "wilderness" ],
        "city_distance" : [10, -1],
        "city_sizes" : [0, 20],
        "occurrences" : [0, 3],
        "rotate" : false,
        "spawns" : { "group" : "GROUP_ANT_ACID", "population":[800,1600], "radius":[10,30] }
    },{
        "type" : "overmap_special",
        "id" : "Spider Pit",
        "overmaps" : [
            { "point":[0,0,0], "overmap": "spider_pit"},
            { "point":[0,0,-1], "overmap": "spider_pit_under"}
        ],
        "locations" : [ "forest" ],
        "city_sizes" : [0, 12],
        "occurrences" : [0, 500],
        "rotate" : false
    },{
        "type" : "overmap_special",
        "id" : "Slime Pit",
        "overmaps" : [
            { "point":[0,0,0], "overmap": "slimepit_down"}
        ],
        "locations" : [ "land", "swamp" ],
        "city_sizes" : [0, 12],
        "occurrences" : [0, 4],
        "rotate" : false,
        "spawns" : { "group" : "GROUP_GOO", "population":[100,200], "radius":[2,10] }
    },{
        "type" : "overmap_special",
        "id" : "Fungal Bloom",
        "overmaps" : [
            { "point":[0,0,0], "overmap": "fungal_bloom"}
        ],
        "locations" : [ "wilderness" ],
        "city_distance" : [5, -1],
        "city_sizes" : [0, 12],
        "occurrences" : [0, 3],
        "rotate" : false,
        "spawns" : { "group" : "GROUP_FUNGI", "population":[600,1200], "radius":[30,50] }
    },{
        "type" : "overmap_special",
        "id" : "Fungal Tower",
        "overmaps" : [
            { "point":[0,0,0], "overmap": "fungal_tower"}
        ],
        "locations" : [ "wilderness" ],
        "city_distance" : [5, -1],
        "city_sizes" : [0, 12],
        "occurrences" : [0, 2],
        "rotate" : false,
        "spawns" : { "group" : "GROUP_FUNGI_TOWER", "population":[125,175], "radius":[2,2] }
    },{
        "type" : "overmap_special",
        "id" : "Fungal Flowers",
        "overmaps" : [
            { "point":[0,0,0], "overmap": "fungal_flowers"}
        ],
        "locations" : [ "land" ],
        "city_distance" : [5, -1],
        "city_sizes" : [0, 12],
        "occurrences" : [0, 2],
        "rotate" : false,
        "spawns" : { "group" : "GROUP_FUNGI_FLOWERS", "population":[50,100], "radius":[2,4] }
    },{
        "type" : "overmap_special",
        "id" : "Triffid Grove",
        "overmaps" : [
            { "point":[0,0,0], "overmap": "triffid_grove"},
            { "point":[0,0,-1], "overmap": "triffid_roots"},
            { "point":[0,0,-2], "overmap": "triffid_finale"}
        ],
        "locations" : [ "forest" ],
        "city_sizes" : [0, 12],
        "occurrences" : [0, 4],
        "rotate" : false,
        "spawns" : { "group" : "GROUP_TRIFFID", "population":[800,1300], "radius":[12,20] }
    },{
        "type" : "overmap_special",
        "id" : "Evac Shelter",
        "overmaps" : [
            { "point":[0,0,0], "overmap": "shelter"},
            { "point":[0,0,-1], "overmap": "shelter_under"}
        ],
        "connections" : [
            { "point" : [0,-1,0], "terrain" : "road" }
        ],
        "locations" : [ "wilderness" ],
        "city_distance" : [5, 10],
        "city_sizes" : [4, 12],
        "occurrences" : [1, 10],
        "rotate" : false,
        "flags" : [ "CLASSIC" ]
    },{
        "type" : "overmap_special",
        "id" : "Cave",
        "overmaps" : [
            { "point":[0,0,0], "overmap": "cave"}
        ],
        "locations" : [ "land" ],
        "city_sizes" : [0, 12],
        "occurrences" : [0, 30],
        "rotate" : false
    },{
        "type" : "overmap_special",
        "id" : "Toxic Waste Dump",
        "overmaps" : [
            { "point":[0,0,0], "overmap": "toxic_dump"}
        ],
        "locations" : [ "land" ],
        "city_distance" : [15, -1],
        "city_sizes" : [0, 12],
        "occurrences" : [0, 5],
        "rotate" : false,
        "flags" : [ "CLASSIC" ]
    },{
        "type" : "overmap_special",
        "id" : "Hazardous Waste Sarcophagus",
        "overmaps" : [
            { "point":[1,-1,0], "overmap": "road_end_north"},
            { "point":[0,0,0], "overmap": "haz_sar"},
            { "point":[1,0,0], "overmap": "haz_sar_entrance"},
            { "point":[0,1,0], "overmap": "haz_sar"},
            { "point":[1,1,0], "overmap": "haz_sar"},
            { "point":[0,0,-2], "overmap": "haz_sar_b1"},
            { "point":[1,0,-2], "overmap": "haz_sar_entrance_b1"},
            { "point":[0,1,-2], "overmap": "haz_sar_b1"},
            { "point":[1,1,-2], "overmap": "haz_sar_b1"}
        ],
        "connections" : [
            { "point" : [1,-1,0] }
        ],
        "locations" : [ "land" ],
        "city_distance" : [15, -1],
        "city_sizes" : [4, 12],
        "occurrences" : [1, 2],
        "rotate" : false
    },{
        "type" : "overmap_special",
        "id" : "Mall",
        "overmaps" : [
            { "point":[0,0,0], "overmap": "mall_a_1_north"},
            { "point":[1,0,0], "overmap": "mall_a_2_north"},
            { "point":[2,0,0], "overmap": "mall_a_3_north"},
            { "point":[3,0,0], "overmap": "mall_a_4_north"},
            { "point":[4,0,0], "overmap": "mall_a_5_north"},
            { "point":[5,0,0], "overmap": "mall_a_6_north"},
            { "point":[6,0,0], "overmap": "mall_a_7_north"},
            { "point":[7,0,0], "overmap": "mall_a_8_north"},
            { "point":[8,0,0], "overmap": "mall_a_9_north"},
            { "point":[0,1,0], "overmap": "mall_a_10_north"},
            { "point":[1,1,0], "overmap": "mall_a_11_north"},
            { "point":[2,1,0], "overmap": "mall_a_12_north"},
            { "point":[3,1,0], "overmap": "mall_a_13_north"},
            { "point":[4,1,0], "overmap": "mall_a_14_north"},
            { "point":[5,1,0], "overmap": "mall_a_15_north"},
            { "point":[6,1,0], "overmap": "mall_a_16_north"},
            { "point":[7,1,0], "overmap": "mall_a_17_north"},
            { "point":[8,1,0], "overmap": "mall_a_18_north"},
            { "point":[0,2,0], "overmap": "mall_a_19_north"},
            { "point":[1,2,0], "overmap": "mall_a_20_north"},
            { "point":[2,2,0], "overmap": "mall_a_21_north"},
            { "point":[3,2,0], "overmap": "mall_a_22_north"},
            { "point":[4,2,0], "overmap": "mall_a_23_north"},
            { "point":[5,2,0], "overmap": "mall_a_24_north"},
            { "point":[6,2,0], "overmap": "mall_a_25_north"},
            { "point":[7,2,0], "overmap": "mall_a_26_north"},
            { "point":[8,2,0], "overmap": "mall_a_27_north"},
            { "point":[0,3,0], "overmap": "mall_a_28_north"},
            { "point":[1,3,0], "overmap": "mall_a_29_north"},
            { "point":[2,3,0], "overmap": "mall_a_30_north"},
            { "point":[3,3,0], "overmap": "mall_a_31_north"},
            { "point":[4,3,0], "overmap": "mall_a_32_north"},
            { "point":[5,3,0], "overmap": "mall_a_33_north"},
            { "point":[6,3,0], "overmap": "mall_a_34_north"},
            { "point":[7,3,0], "overmap": "mall_a_35_north"},
            { "point":[8,3,0], "overmap": "mall_a_36_north"},
            { "point":[0,4,0], "overmap": "mall_a_37_north"},
            { "point":[1,4,0], "overmap": "mall_a_38_north"},
            { "point":[2,4,0], "overmap": "mall_a_39_north"},
            { "point":[3,4,0], "overmap": "mall_a_40_north"},
            { "point":[4,4,0], "overmap": "mall_a_41_north"},
            { "point":[5,4,0], "overmap": "mall_a_42_north"},
            { "point":[6,4,0], "overmap": "mall_a_43_north"},
            { "point":[7,4,0], "overmap": "mall_a_44_north"},
            { "point":[8,4,0], "overmap": "mall_a_45_north"},
            { "point":[0,5,0], "overmap": "mall_a_46_north"},
            { "point":[1,5,0], "overmap": "mall_a_47_north"},
            { "point":[2,5,0], "overmap": "mall_a_48_north"},
            { "point":[3,5,0], "overmap": "mall_a_49_north"},
            { "point":[4,5,0], "overmap": "mall_a_50_north"},
            { "point":[5,5,0], "overmap": "mall_a_51_north"},
            { "point":[6,5,0], "overmap": "mall_a_52_north"},
            { "point":[7,5,0], "overmap": "mall_a_53_north"},
            { "point":[8,5,0], "overmap": "mall_a_54_north"},
            { "point":[0,6,0], "overmap": "mall_a_55_north"},
            { "point":[1,6,0], "overmap": "mall_a_56_north"},
            { "point":[2,6,0], "overmap": "mall_a_57_north"},
            { "point":[3,6,0], "overmap": "mall_a_58_north"},
            { "point":[4,6,0], "overmap": "mall_a_59_north"},
            { "point":[5,6,0], "overmap": "mall_a_60_north"},
            { "point":[6,6,0], "overmap": "mall_a_61_north"},
            { "point":[7,6,0], "overmap": "mall_a_62_north"},
            { "point":[8,6,0], "overmap": "mall_a_63_north"},
            { "point":[0,7,0], "overmap": "mall_a_64_north"},
            { "point":[1,7,0], "overmap": "mall_a_65_north"},
            { "point":[2,7,0], "overmap": "mall_a_66_north"},
            { "point":[3,7,0], "overmap": "mall_a_67_north"},
            { "point":[4,7,0], "overmap": "mall_a_68_north"},
            { "point":[5,7,0], "overmap": "mall_a_69_north"},
            { "point":[6,7,0], "overmap": "mall_a_70_north"},
            { "point":[7,7,0], "overmap": "mall_a_71_north"},
            { "point":[8,7,0], "overmap": "mall_a_72_north"},
            { "point":[0,8,0], "overmap": "mall_a_73_north"},
            { "point":[1,8,0], "overmap": "mall_a_74_north"},
            { "point":[2,8,0], "overmap": "mall_a_75_north"},
            { "point":[3,8,0], "overmap": "mall_a_76_north"},
            { "point":[4,8,0], "overmap": "mall_a_77_north"},
            { "point":[5,8,0], "overmap": "mall_a_78_north"},
            { "point":[6,8,0], "overmap": "mall_a_79_north"},
            { "point":[7,8,0], "overmap": "mall_a_80_north"},
            { "point":[8,8,0], "overmap": "mall_a_81_north"},
            { "point":[4,9,0], "overmap": "road_end_south"}
        ],
        "connections" : [
            { "point" : [4,9,0] }
        ],
        "locations" : [ "land" ],
        "city_distance" : [1, 5],
        "city_sizes" : [1, 12],
        "occurrences" : [1, 1],
        "flags" : [ "CLASSIC" ]
},{
        "type" : "overmap_special",
        "id" : "Necropolis",
        "overmaps" : [
            { "point":[0,0,0], "overmap": "necropolis_a_1_north"},
            { "point":[1,0,0], "overmap": "necropolis_a_2_north"},
            { "point":[2,0,0], "overmap": "necropolis_a_3_north"},
            { "point":[3,0,0], "overmap": "necropolis_a_4_north"},
            { "point":[4,0,0], "overmap": "necropolis_a_5_north"},
            { "point":[5,0,0], "overmap": "necropolis_a_6_north"},
            { "point":[6,0,0], "overmap": "necropolis_a_7_north"},
            { "point":[7,0,0], "overmap": "necropolis_a_8_north"},
            { "point":[8,0,0], "overmap": "necropolis_a_9_north"},
            { "point":[0,1,0], "overmap": "necropolis_a_10_north"},
            { "point":[1,1,0], "overmap": "necropolis_a_11_north"},
            { "point":[2,1,0], "overmap": "necropolis_a_12_north"},
            { "point":[3,1,0], "overmap": "necropolis_a_13_north"},
            { "point":[4,1,0], "overmap": "necropolis_a_14_north"},
            { "point":[5,1,0], "overmap": "necropolis_a_15_north"},
            { "point":[6,1,0], "overmap": "necropolis_a_16_north"},
            { "point":[7,1,0], "overmap": "necropolis_a_17_north"},
            { "point":[8,1,0], "overmap": "necropolis_a_18_north"},
            { "point":[0,2,0], "overmap": "necropolis_a_19_north"},
            { "point":[1,2,0], "overmap": "necropolis_a_20_north"},
            { "point":[2,2,0], "overmap": "necropolis_a_21_north"},
            { "point":[3,2,0], "overmap": "necropolis_a_22_north"},
            { "point":[4,2,0], "overmap": "necropolis_a_23_north"},
            { "point":[5,2,0], "overmap": "necropolis_a_24_north"},
            { "point":[6,2,0], "overmap": "necropolis_a_25_north"},
            { "point":[7,2,0], "overmap": "necropolis_a_26_north"},
            { "point":[8,2,0], "overmap": "necropolis_a_27_north"},
            { "point":[0,3,0], "overmap": "necropolis_a_28_north"},
            { "point":[1,3,0], "overmap": "necropolis_a_29_north"},
            { "point":[2,3,0], "overmap": "necropolis_a_30_north"},
            { "point":[3,3,0], "overmap": "necropolis_a_31_north"},
            { "point":[4,3,0], "overmap": "necropolis_a_32_north"},
            { "point":[5,3,0], "overmap": "necropolis_a_33_north"},
            { "point":[6,3,0], "overmap": "necropolis_a_34_north"},
            { "point":[7,3,0], "overmap": "necropolis_a_35_north"},
            { "point":[8,3,0], "overmap": "necropolis_a_36_north"},
            { "point":[0,4,0], "overmap": "necropolis_a_37_north"},
            { "point":[1,4,0], "overmap": "necropolis_a_38_north"},
            { "point":[2,4,0], "overmap": "necropolis_a_39_north"},
            { "point":[3,4,0], "overmap": "necropolis_a_40_north"},
            { "point":[4,4,0], "overmap": "necropolis_a_41_north"},
            { "point":[5,4,0], "overmap": "necropolis_a_42_north"},
            { "point":[6,4,0], "overmap": "necropolis_a_43_north"},
            { "point":[7,4,0], "overmap": "necropolis_a_44_north"},
            { "point":[8,4,0], "overmap": "necropolis_a_45_north"},
            { "point":[0,5,0], "overmap": "necropolis_a_46_north"},
            { "point":[1,5,0], "overmap": "necropolis_a_47_north"},
            { "point":[2,5,0], "overmap": "necropolis_a_48_north"},
            { "point":[3,5,0], "overmap": "necropolis_a_49_north"},
            { "point":[4,5,0], "overmap": "necropolis_a_50_north"},
            { "point":[5,5,0], "overmap": "necropolis_a_51_north"},
            { "point":[6,5,0], "overmap": "necropolis_a_52_north"},
            { "point":[7,5,0], "overmap": "necropolis_a_53_north"},
            { "point":[8,5,0], "overmap": "necropolis_a_54_north"},
            { "point":[0,6,0], "overmap": "necropolis_a_55_north"},
            { "point":[1,6,0], "overmap": "necropolis_a_56_north"},
            { "point":[2,6,0], "overmap": "necropolis_a_57_north"},
            { "point":[3,6,0], "overmap": "necropolis_a_58_north"},
            { "point":[4,6,0], "overmap": "necropolis_a_59_north"},
            { "point":[5,6,0], "overmap": "necropolis_a_60_north"},
            { "point":[6,6,0], "overmap": "necropolis_a_61_north"},
            { "point":[7,6,0], "overmap": "necropolis_a_62_north"},
            { "point":[8,6,0], "overmap": "necropolis_a_63_north"},
            { "point":[0,7,0], "overmap": "necropolis_a_64_north"},
            { "point":[1,7,0], "overmap": "necropolis_a_65_north"},
            { "point":[2,7,0], "overmap": "necropolis_a_66_north"},
            { "point":[3,7,0], "overmap": "necropolis_a_67_north"},
            { "point":[4,7,0], "overmap": "necropolis_a_68_north"},
            { "point":[5,7,0], "overmap": "necropolis_a_69_north"},
            { "point":[6,7,0], "overmap": "necropolis_a_70_north"},
            { "point":[7,7,0], "overmap": "necropolis_a_71_north"},
            { "point":[8,7,0], "overmap": "necropolis_a_72_north"},
            { "point":[0,8,0], "overmap": "necropolis_a_73_north"},
            { "point":[1,8,0], "overmap": "necropolis_a_74_north"},
            { "point":[2,8,0], "overmap": "necropolis_a_75_north"},
            { "point":[3,8,0], "overmap": "necropolis_a_76_north"},
            { "point":[4,8,0], "overmap": "necropolis_a_77_north"},
            { "point":[5,8,0], "overmap": "necropolis_a_78_north"},
            { "point":[6,8,0], "overmap": "necropolis_a_79_north"},
            { "point":[7,8,0], "overmap": "necropolis_a_80_north"},
            { "point":[8,8,0], "overmap": "necropolis_a_81_north"},
            { "point":[0,0,-1], "overmap": "necropolis_b_1_north"},
            { "point":[1,0,-1], "overmap": "necropolis_b_2_north"},
            { "point":[2,0,-1], "overmap": "necropolis_b_3_north"},
            { "point":[3,0,-1], "overmap": "necropolis_b_4_north"},
            { "point":[4,0,-1], "overmap": "necropolis_b_5_north"},
            { "point":[5,0,-1], "overmap": "necropolis_b_6_north"},
            { "point":[6,0,-1], "overmap": "necropolis_b_7_north"},
            { "point":[7,0,-1], "overmap": "necropolis_b_8_north"},
            { "point":[8,0,-1], "overmap": "necropolis_b_9_north"},
            { "point":[0,1,-1], "overmap": "necropolis_b_10_north"},
            { "point":[1,1,-1], "overmap": "necropolis_b_11_north"},
            { "point":[2,1,-1], "overmap": "necropolis_b_12_north"},
            { "point":[3,1,-1], "overmap": "necropolis_b_13_north"},
            { "point":[4,1,-1], "overmap": "necropolis_b_14_north"},
            { "point":[5,1,-1], "overmap": "necropolis_b_15_north"},
            { "point":[6,1,-1], "overmap": "necropolis_b_16_north"},
            { "point":[7,1,-1], "overmap": "necropolis_b_17_north"},
            { "point":[8,1,-1], "overmap": "necropolis_b_18_north"},
            { "point":[0,2,-1], "overmap": "necropolis_b_19_north"},
            { "point":[1,2,-1], "overmap": "necropolis_b_20_north"},
            { "point":[2,2,-1], "overmap": "necropolis_b_21_north"},
            { "point":[3,2,-1], "overmap": "necropolis_b_22_north"},
            { "point":[4,2,-1], "overmap": "necropolis_b_23_north"},
            { "point":[5,2,-1], "overmap": "necropolis_b_24_north"},
            { "point":[6,2,-1], "overmap": "necropolis_b_25_north"},
            { "point":[7,2,-1], "overmap": "necropolis_b_26_north"},
            { "point":[8,2,-1], "overmap": "necropolis_b_27_north"},
            { "point":[0,3,-1], "overmap": "necropolis_b_28_north"},
            { "point":[1,3,-1], "overmap": "necropolis_b_29_north"},
            { "point":[2,3,-1], "overmap": "necropolis_b_30_north"},
            { "point":[3,3,-1], "overmap": "necropolis_b_31_north"},
            { "point":[4,3,-1], "overmap": "necropolis_b_32_north"},
            { "point":[5,3,-1], "overmap": "necropolis_b_33_north"},
            { "point":[6,3,-1], "overmap": "necropolis_b_34_north"},
            { "point":[7,3,-1], "overmap": "necropolis_b_35_north"},
            { "point":[8,3,-1], "overmap": "necropolis_b_36_north"},
            { "point":[0,4,-1], "overmap": "necropolis_b_37_north"},
            { "point":[1,4,-1], "overmap": "necropolis_b_38_north"},
            { "point":[2,4,-1], "overmap": "necropolis_b_39_north"},
            { "point":[3,4,-1], "overmap": "necropolis_b_40_north"},
            { "point":[4,4,-1], "overmap": "necropolis_b_41_north"},
            { "point":[5,4,-1], "overmap": "necropolis_b_42_north"},
            { "point":[6,4,-1], "overmap": "necropolis_b_43_north"},
            { "point":[7,4,-1], "overmap": "necropolis_b_44_north"},
            { "point":[8,4,-1], "overmap": "necropolis_b_45_north"},
            { "point":[0,5,-1], "overmap": "necropolis_b_46_north"},
            { "point":[1,5,-1], "overmap": "necropolis_b_47_north"},
            { "point":[2,5,-1], "overmap": "necropolis_b_48_north"},
            { "point":[3,5,-1], "overmap": "necropolis_b_49_north"},
            { "point":[4,5,-1], "overmap": "necropolis_b_50_north"},
            { "point":[5,5,-1], "overmap": "necropolis_b_51_north"},
            { "point":[6,5,-1], "overmap": "necropolis_b_52_north"},
            { "point":[7,5,-1], "overmap": "necropolis_b_53_north"},
            { "point":[8,5,-1], "overmap": "necropolis_b_54_north"},
            { "point":[0,6,-1], "overmap": "necropolis_b_55_north"},
            { "point":[1,6,-1], "overmap": "necropolis_b_56_north"},
            { "point":[2,6,-1], "overmap": "necropolis_b_57_north"},
            { "point":[3,6,-1], "overmap": "necropolis_b_58_north"},
            { "point":[4,6,-1], "overmap": "necropolis_b_59_north"},
            { "point":[5,6,-1], "overmap": "necropolis_b_60_north"},
            { "point":[6,6,-1], "overmap": "necropolis_b_61_north"},
            { "point":[7,6,-1], "overmap": "necropolis_b_62_north"},
            { "point":[8,6,-1], "overmap": "necropolis_b_63_north"},
            { "point":[0,7,-1], "overmap": "necropolis_b_64_north"},
            { "point":[1,7,-1], "overmap": "necropolis_b_65_north"},
            { "point":[2,7,-1], "overmap": "necropolis_b_66_north"},
            { "point":[3,7,-1], "overmap": "necropolis_b_67_north"},
            { "point":[4,7,-1], "overmap": "necropolis_b_68_north"},
            { "point":[5,7,-1], "overmap": "necropolis_b_69_north"},
            { "point":[6,7,-1], "overmap": "necropolis_b_70_north"},
            { "point":[7,7,-1], "overmap": "necropolis_b_71_north"},
            { "point":[8,7,-1], "overmap": "necropolis_b_72_north"},
            { "point":[0,8,-1], "overmap": "necropolis_b_73_north"},
            { "point":[1,8,-1], "overmap": "necropolis_b_74_north"},
            { "point":[2,8,-1], "overmap": "necropolis_b_75_north"},
            { "point":[3,8,-1], "overmap": "necropolis_b_76_north"},
            { "point":[4,8,-1], "overmap": "necropolis_b_77_north"},
            { "point":[5,8,-1], "overmap": "necropolis_b_78_north"},
            { "point":[6,8,-1], "overmap": "necropolis_b_79_north"},
            { "point":[7,8,-1], "overmap": "necropolis_b_80_north"},
            { "point":[8,8,-1], "overmap": "necropolis_b_81_north"},
            { "point":[0,0,-2], "overmap": "necropolis_c_1_north"},
            { "point":[1,0,-2], "overmap": "necropolis_c_2_north"},
            { "point":[2,0,-2], "overmap": "necropolis_c_3_north"},
            { "point":[3,0,-2], "overmap": "necropolis_c_4_north"},
            { "point":[4,0,-2], "overmap": "necropolis_c_5_north"},
            { "point":[5,0,-2], "overmap": "necropolis_c_6_north"},
            { "point":[6,0,-2], "overmap": "necropolis_c_7_north"},
            { "point":[7,0,-2], "overmap": "necropolis_c_8_north"},
            { "point":[8,0,-2], "overmap": "necropolis_c_9_north"},
            { "point":[0,1,-2], "overmap": "necropolis_c_10_north"},
            { "point":[1,1,-2], "overmap": "necropolis_c_11_north"},
            { "point":[2,1,-2], "overmap": "necropolis_c_12_north"},
            { "point":[3,1,-2], "overmap": "necropolis_c_13_north"},
            { "point":[4,1,-2], "overmap": "necropolis_c_14_north"},
            { "point":[5,1,-2], "overmap": "necropolis_c_15_north"},
            { "point":[6,1,-2], "overmap": "necropolis_c_16_north"},
            { "point":[7,1,-2], "overmap": "necropolis_c_17_north"},
            { "point":[8,1,-2], "overmap": "necropolis_c_18_north"},
            { "point":[0,2,-2], "overmap": "necropolis_c_19_north"},
            { "point":[1,2,-2], "overmap": "necropolis_c_20_north"},
            { "point":[2,2,-2], "overmap": "necropolis_c_21_north"},
            { "point":[3,2,-2], "overmap": "necropolis_c_22_north"},
            { "point":[4,2,-2], "overmap": "necropolis_c_23_north"},
            { "point":[5,2,-2], "overmap": "necropolis_c_24_north"},
            { "point":[6,2,-2], "overmap": "necropolis_c_25_north"},
            { "point":[7,2,-2], "overmap": "necropolis_c_26_north"},
            { "point":[8,2,-2], "overmap": "necropolis_c_27_north"},
            { "point":[0,3,-2], "overmap": "necropolis_c_28_north"},
            { "point":[1,3,-2], "overmap": "necropolis_c_29_north"},
            { "point":[2,3,-2], "overmap": "necropolis_c_30_north"},
            { "point":[3,3,-2], "overmap": "necropolis_c_31_north"},
            { "point":[4,3,-2], "overmap": "necropolis_c_32_north"},
            { "point":[5,3,-2], "overmap": "necropolis_c_33_north"},
            { "point":[6,3,-2], "overmap": "necropolis_c_34_north"},
            { "point":[7,3,-2], "overmap": "necropolis_c_35_north"},
            { "point":[8,3,-2], "overmap": "necropolis_c_36_north"},
            { "point":[0,4,-2], "overmap": "necropolis_c_37_north"},
            { "point":[1,4,-2], "overmap": "necropolis_c_38_north"},
            { "point":[2,4,-2], "overmap": "necropolis_c_39_north"},
            { "point":[3,4,-2], "overmap": "necropolis_c_40_north"},
            { "point":[4,4,-2], "overmap": "necropolis_c_41_north"},
            { "point":[5,4,-2], "overmap": "necropolis_c_42_north"},
            { "point":[6,4,-2], "overmap": "necropolis_c_43_north"},
            { "point":[7,4,-2], "overmap": "necropolis_c_44_north"},
            { "point":[8,4,-2], "overmap": "necropolis_c_45_north"},
            { "point":[0,5,-2], "overmap": "necropolis_c_46_north"},
            { "point":[1,5,-2], "overmap": "necropolis_c_47_north"},
            { "point":[2,5,-2], "overmap": "necropolis_c_48_north"},
            { "point":[3,5,-2], "overmap": "necropolis_c_49_north"},
            { "point":[4,5,-2], "overmap": "necropolis_c_50_north"},
            { "point":[5,5,-2], "overmap": "necropolis_c_51_north"},
            { "point":[6,5,-2], "overmap": "necropolis_c_52_north"},
            { "point":[7,5,-2], "overmap": "necropolis_c_53_north"},
            { "point":[8,5,-2], "overmap": "necropolis_c_54_north"},
            { "point":[0,6,-2], "overmap": "necropolis_c_55_north"},
            { "point":[1,6,-2], "overmap": "necropolis_c_56_north"},
            { "point":[2,6,-2], "overmap": "necropolis_c_57_north"},
            { "point":[3,6,-2], "overmap": "necropolis_c_58_north"},
            { "point":[4,6,-2], "overmap": "necropolis_c_59_north"},
            { "point":[5,6,-2], "overmap": "necropolis_c_60_north"},
            { "point":[6,6,-2], "overmap": "necropolis_c_61_north"},
            { "point":[7,6,-2], "overmap": "necropolis_c_62_north"},
            { "point":[8,6,-2], "overmap": "necropolis_c_63_north"},
            { "point":[0,7,-2], "overmap": "necropolis_c_64_north"},
            { "point":[1,7,-2], "overmap": "necropolis_c_65_north"},
            { "point":[2,7,-2], "overmap": "necropolis_c_66_north"},
            { "point":[3,7,-2], "overmap": "necropolis_c_67_north"},
            { "point":[4,7,-2], "overmap": "necropolis_c_68_north"},
            { "point":[5,7,-2], "overmap": "necropolis_c_69_north"},
            { "point":[6,7,-2], "overmap": "necropolis_c_70_north"},
            { "point":[7,7,-2], "overmap": "necropolis_c_71_north"},
            { "point":[8,7,-2], "overmap": "necropolis_c_72_north"},
            { "point":[0,8,-2], "overmap": "necropolis_c_73_north"},
            { "point":[1,8,-2], "overmap": "necropolis_c_74_north"},
            { "point":[2,8,-2], "overmap": "necropolis_c_75_north"},
            { "point":[3,8,-2], "overmap": "necropolis_c_76_north"},
            { "point":[4,8,-2], "overmap": "necropolis_c_77_north"},
            { "point":[5,8,-2], "overmap": "necropolis_c_78_north"},
            { "point":[6,8,-2], "overmap": "necropolis_c_79_north"},
            { "point":[7,8,-2], "overmap": "necropolis_c_80_north"},
            { "point":[8,8,-2], "overmap": "necropolis_c_81_north"},
            { "point":[0,0,-3], "overmap": "necropolis_d_1_north"},
            { "point":[1,0,-3], "overmap": "necropolis_d_2_north"},
            { "point":[2,0,-3], "overmap": "necropolis_d_3_north"},
            { "point":[3,0,-3], "overmap": "necropolis_d_4_north"},
            { "point":[4,0,-3], "overmap": "necropolis_d_5_north"},
            { "point":[5,0,-3], "overmap": "necropolis_d_6_north"},
            { "point":[6,0,-3], "overmap": "necropolis_d_7_north"},
            { "point":[7,0,-3], "overmap": "necropolis_d_8_north"},
            { "point":[8,0,-3], "overmap": "necropolis_d_9_north"},
            { "point":[0,1,-3], "overmap": "necropolis_d_10_north"},
            { "point":[1,1,-3], "overmap": "necropolis_d_11_north"},
            { "point":[2,1,-3], "overmap": "necropolis_d_12_north"},
            { "point":[3,1,-3], "overmap": "necropolis_d_13_north"},
            { "point":[4,1,-3], "overmap": "necropolis_d_14_north"},
            { "point":[5,1,-3], "overmap": "necropolis_d_15_north"},
            { "point":[6,1,-3], "overmap": "necropolis_d_16_north"},
            { "point":[7,1,-3], "overmap": "necropolis_d_17_north"},
            { "point":[8,1,-3], "overmap": "necropolis_d_18_north"},
            { "point":[0,2,-3], "overmap": "necropolis_d_19_north"},
            { "point":[1,2,-3], "overmap": "necropolis_d_20_north"},
            { "point":[2,2,-3], "overmap": "necropolis_d_21_north"},
            { "point":[3,2,-3], "overmap": "necropolis_d_22_north"},
            { "point":[4,2,-3], "overmap": "necropolis_d_23_north"},
            { "point":[5,2,-3], "overmap": "necropolis_d_24_north"},
            { "point":[6,2,-3], "overmap": "necropolis_d_25_north"},
            { "point":[7,2,-3], "overmap": "necropolis_d_26_north"},
            { "point":[8,2,-3], "overmap": "necropolis_d_27_north"},
            { "point":[0,3,-3], "overmap": "necropolis_d_28_north"},
            { "point":[1,3,-3], "overmap": "necropolis_d_29_north"},
            { "point":[2,3,-3], "overmap": "necropolis_d_30_north"},
            { "point":[3,3,-3], "overmap": "necropolis_d_31_north"},
            { "point":[4,3,-3], "overmap": "necropolis_d_32_north"},
            { "point":[5,3,-3], "overmap": "necropolis_d_33_north"},
            { "point":[6,3,-3], "overmap": "necropolis_d_34_north"},
            { "point":[7,3,-3], "overmap": "necropolis_d_35_north"},
            { "point":[8,3,-3], "overmap": "necropolis_d_36_north"},
            { "point":[0,4,-3], "overmap": "necropolis_d_37_north"},
            { "point":[1,4,-3], "overmap": "necropolis_d_38_north"},
            { "point":[2,4,-3], "overmap": "necropolis_d_39_north"},
            { "point":[3,4,-3], "overmap": "necropolis_d_40_north"},
            { "point":[4,4,-3], "overmap": "necropolis_d_41_north"},
            { "point":[5,4,-3], "overmap": "necropolis_d_42_north"},
            { "point":[6,4,-3], "overmap": "necropolis_d_43_north"},
            { "point":[7,4,-3], "overmap": "necropolis_d_44_north"},
            { "point":[8,4,-3], "overmap": "necropolis_d_45_north"},
            { "point":[0,5,-3], "overmap": "necropolis_d_46_north"},
            { "point":[1,5,-3], "overmap": "necropolis_d_47_north"},
            { "point":[2,5,-3], "overmap": "necropolis_d_48_north"},
            { "point":[3,5,-3], "overmap": "necropolis_d_49_north"},
            { "point":[4,5,-3], "overmap": "necropolis_d_50_north"},
            { "point":[5,5,-3], "overmap": "necropolis_d_51_north"},
            { "point":[6,5,-3], "overmap": "necropolis_d_52_north"},
            { "point":[7,5,-3], "overmap": "necropolis_d_53_north"},
            { "point":[8,5,-3], "overmap": "necropolis_d_54_north"},
            { "point":[0,6,-3], "overmap": "necropolis_d_55_north"},
            { "point":[1,6,-3], "overmap": "necropolis_d_56_north"},
            { "point":[2,6,-3], "overmap": "necropolis_d_57_north"},
            { "point":[3,6,-3], "overmap": "necropolis_d_58_north"},
            { "point":[4,6,-3], "overmap": "necropolis_d_59_north"},
            { "point":[5,6,-3], "overmap": "necropolis_d_60_north"},
            { "point":[6,6,-3], "overmap": "necropolis_d_61_north"},
            { "point":[7,6,-3], "overmap": "necropolis_d_62_north"},
            { "point":[8,6,-3], "overmap": "necropolis_d_63_north"},
            { "point":[0,7,-3], "overmap": "necropolis_d_64_north"},
            { "point":[1,7,-3], "overmap": "necropolis_d_65_north"},
            { "point":[2,7,-3], "overmap": "necropolis_d_66_north"},
            { "point":[3,7,-3], "overmap": "necropolis_d_67_north"},
            { "point":[4,7,-3], "overmap": "necropolis_d_68_north"},
            { "point":[5,7,-3], "overmap": "necropolis_d_69_north"},
            { "point":[6,7,-3], "overmap": "necropolis_d_70_north"},
            { "point":[7,7,-3], "overmap": "necropolis_d_71_north"},
            { "point":[8,7,-3], "overmap": "necropolis_d_72_north"},
            { "point":[0,8,-3], "overmap": "necropolis_d_73_north"},
            { "point":[1,8,-3], "overmap": "necropolis_d_74_north"},
            { "point":[2,8,-3], "overmap": "necropolis_d_75_north"},
            { "point":[3,8,-3], "overmap": "necropolis_d_76_north"},
            { "point":[4,8,-3], "overmap": "necropolis_d_77_north"},
            { "point":[5,8,-3], "overmap": "necropolis_d_78_north"},
            { "point":[6,8,-3], "overmap": "necropolis_d_79_north"},
            { "point":[7,8,-3], "overmap": "necropolis_d_80_north"},
            { "point":[8,8,-3], "overmap": "necropolis_d_81_north"}
        ],
        "connections" : [
            { "point" : [5,-1,0], "terrain" : "road" },
            { "point" : [-1,7,0], "terrain" : "road" },
            { "point" : [4,9,0], "terrain" : "road" }
        ],
        "locations" : [ "wilderness" ],
        "city_distance" : [1, 5],
        "city_sizes" : [1, 12],
        "occurrences" : [1, 1]
    },{
        "type" : "overmap_special",
        "id" : "evac_center",
        "overmaps" : [
            { "point":[0,0,0], "overmap": "evac_center_1_north"},
            { "point":[1,0,0], "overmap": "evac_center_2_north"},
            { "point":[2,0,0], "overmap": "evac_center_3_north"},
            { "point":[3,0,0], "overmap": "evac_center_4_north"},
            { "point":[4,0,0], "overmap": "evac_center_5_north"},
            { "point":[0,1,0], "overmap": "evac_center_6_north"},
            { "point":[1,1,0], "overmap": "evac_center_7_north"},
            { "point":[2,1,0], "overmap": "evac_center_8_north"},
            { "point":[3,1,0], "overmap": "evac_center_9_north"},
            { "point":[4,1,0], "overmap": "evac_center_10_north"},
            { "point":[0,2,0], "overmap": "evac_center_11_north"},
            { "point":[1,2,0], "overmap": "evac_center_12_north"},
            { "point":[2,2,0], "overmap": "evac_center_13_north"},
            { "point":[3,2,0], "overmap": "evac_center_14_north"},
            { "point":[4,2,0], "overmap": "evac_center_15_north"},
            { "point":[0,3,0], "overmap": "evac_center_16_north"},
            { "point":[1,3,0], "overmap": "evac_center_17_north"},
            { "point":[2,3,0], "overmap": "evac_center_18_north"},
            { "point":[3,3,0], "overmap": "evac_center_19_north"},
            { "point":[4,3,0], "overmap": "evac_center_20_north"},
            { "point":[0,4,0], "overmap": "evac_center_21_north"},
            { "point":[1,4,0], "overmap": "evac_center_22_north"},
            { "point":[2,4,0], "overmap": "evac_center_23_north"},
            { "point":[3,4,0], "overmap": "evac_center_24_north"},
            { "point":[4,4,0], "overmap": "evac_center_25_north"},
            { "point":[2,5,0], "overmap": "road_end_south"}
        ],
        "connections" : [
            { "point" : [2,5,0] }
        ],
        "locations" : [ "wilderness" ],
        "city_distance" : [3, 5],
        "city_sizes" : [1, 12],
        "occurrences" : [75, 100],
        "flags" : [ "UNIQUE" ]
    },{
        "type" : "overmap_special",
        "id" : "bandit_cabin",
        "overmaps" : [
            { "point":[0,0,0], "overmap": "bandit_cabin"}
        ],
        "locations" : [ "forest" ],
        "city_distance" : [20, -1],
        "city_sizes" : [0, 12],
        "occurrences" : [1, 1],
        "rotate" : false,
        "flags" : [ "CLASSIC" ]
    },{
        "type" : "overmap_special",
        "id" : "bandit_camp",
        "overmaps" : [
            { "point":[0,0,0], "overmap": "bandit_camp_1"},
            { "point":[1,0,0], "overmap": "bandit_camp_2"},
            { "point":[0,1,0], "overmap": "bandit_camp_3"},
            { "point":[1,1,0], "overmap": "bandit_camp_4"}
        ],
        "locations" : [ "forest" ],
        "city_distance" : [20, -1],
        "city_sizes" : [0, 12],
        "occurrences" : [1, 1],
        "rotate" : false,
        "flags" : [ "CLASSIC" ]
    },{
        "type" : "overmap_special",
        "id" : "sai",
        "overmaps" : [
            { "point":[0,0,0], "overmap": "sai" }
        ],
        "connections" : [
            { "point" : [0,-1,0], "terrain" : "road" }
        ],
        "locations" : [ "land" ],
        "city_distance" : [-1, 2],
        "city_sizes" : [2, 14],
        "occurrences" : [0, 4],
        "rotate" : false
    },{
        "type" : "overmap_special",
        "id" : "power_station_small",
        "overmaps" : [
            { "point":[0,0,0], "overmap": "pwr_sub_s" }
        ],
        "connections" : [
            { "point" : [0,-1,0], "terrain" : "road" }
        ],
        "locations" : [ "land" ],
        "city_distance" : [-1, 6],
        "city_sizes" : [2, 14],
        "occurrences" : [0, 4],
        "rotate" : false,
        "spawns" : { "group" : "GROUP_SMALL_STATION", "population":[4, 10], "radius":[2, 4] }
    },{
        "type" : "overmap_special",
        "id" : "power_station_large",
        "overmaps" : [
            { "point":[0,1,0], "overmap": "pwr_large_entrance"},
            { "point":[-1,1,0], "overmap": "pwr_large_2"},
            { "point":[-1,0,0], "overmap": "pwr_large_3"},
            { "point":[0,0,0], "overmap": "pwr_large_4"}
        ],
        "connections" : [
            { "point" : [0,2,0], "terrain" : "road" }
        ],
       "locations" : [ "wilderness" ],
        "city_distance" : [5, 16],
        "city_sizes" : [4, 14],
        "occurrences" : [0, 3],
        "rotate" : false,
        "spawns" : { "group" : "GROUP_LARGE_STATION", "population":[4, 10], "radius":[1, 2] }
    },{
        "type" : "overmap_special",
        "id" : "warehouse",
        "overmaps" : [ { "point":[0,0,0], "overmap": "warehouse_north" } ],
        "connections" : [
            { "point" : [0,-1,0], "terrain" : "road", "existing" : true }
        ],
        "locations" : [ "land", "swamp" ],
        "city_distance" : [6, 20],
        "city_sizes" : [5, 12],
        "occurrences" : [0, 2],
        "flags" : [ "CLASSIC" ]
    },
    {
        "type" : "overmap_special",
        "id" : "Home Improvement Superstore",
        "overmaps" : [
            { "point":[0,1,0], "overmap": "hdwr_large_entrance"},
            { "point":[-1,1,0], "overmap": "hdwr_large_SW"},
            { "point":[-1,0,0], "overmap": "hdwr_large_NW"},
            { "point":[0,0,0], "overmap": "hdwr_large_NE"},
            { "point":[-1,-1,0], "overmap": "hdwr_large_backroom"},
            { "point":[0,-1,0], "overmap": "hdwr_large_loadingbay"}
        ],
        "connections" : [
            { "point" : [0,2,0], "terrain" : "road" },
            { "point" : [-1,2,0], "terrain" : "road" }
        ],
        "locations" : [ "wilderness" ],
        "city_distance" : [1, 10],
        "city_sizes" : [4, 20],
        "occurrences" : [0, 3],
        "rotate" : false,
        "flags" : [ "CLASSIC" ]
 },{
        "type" : "overmap_special",
        "id" : "ranch_camp",
        "overmaps" : [
            { "point":[0,0,0], "overmap": "ranch_camp_1"},
            { "point":[1,0,0], "overmap": "ranch_camp_2"},
            { "point":[2,0,0], "overmap": "ranch_camp_3"},
            { "point":[3,0,0], "overmap": "ranch_camp_4"},
            { "point":[4,0,0], "overmap": "ranch_camp_5"},
            { "point":[5,0,0], "overmap": "ranch_camp_6"},
            { "point":[6,0,0], "overmap": "ranch_camp_7"},
            { "point":[7,0,0], "overmap": "ranch_camp_8"},
            { "point":[8,0,0], "overmap": "ranch_camp_9"},
            { "point":[0,1,0], "overmap": "ranch_camp_10"},
            { "point":[1,1,0], "overmap": "ranch_camp_11"},
            { "point":[2,1,0], "overmap": "ranch_camp_12"},
            { "point":[3,1,0], "overmap": "ranch_camp_13"},
            { "point":[4,1,0], "overmap": "ranch_camp_14"},
            { "point":[5,1,0], "overmap": "ranch_camp_15"},
            { "point":[6,1,0], "overmap": "ranch_camp_16"},
            { "point":[7,1,0], "overmap": "ranch_camp_17"},
            { "point":[8,1,0], "overmap": "ranch_camp_18"},
            { "point":[0,2,0], "overmap": "ranch_camp_19"},
            { "point":[1,2,0], "overmap": "ranch_camp_20"},
            { "point":[2,2,0], "overmap": "ranch_camp_21"},
            { "point":[3,2,0], "overmap": "ranch_camp_22"},
            { "point":[4,2,0], "overmap": "ranch_camp_23"},
            { "point":[5,2,0], "overmap": "ranch_camp_24"},
            { "point":[6,2,0], "overmap": "ranch_camp_25"},
            { "point":[7,2,0], "overmap": "ranch_camp_26"},
            { "point":[8,2,0], "overmap": "ranch_camp_27"},
            { "point":[0,3,0], "overmap": "ranch_camp_28"},
            { "point":[1,3,0], "overmap": "ranch_camp_29"},
            { "point":[2,3,0], "overmap": "ranch_camp_30"},
            { "point":[3,3,0], "overmap": "ranch_camp_31"},
            { "point":[4,3,0], "overmap": "ranch_camp_32"},
            { "point":[5,3,0], "overmap": "ranch_camp_33"},
            { "point":[6,3,0], "overmap": "ranch_camp_34"},
            { "point":[7,3,0], "overmap": "ranch_camp_35"},
            { "point":[8,3,0], "overmap": "ranch_camp_36"},
            { "point":[0,4,0], "overmap": "ranch_camp_37"},
            { "point":[1,4,0], "overmap": "ranch_camp_38"},
            { "point":[2,4,0], "overmap": "ranch_camp_39"},
            { "point":[3,4,0], "overmap": "ranch_camp_40"},
            { "point":[4,4,0], "overmap": "ranch_camp_41"},
            { "point":[5,4,0], "overmap": "ranch_camp_42"},
            { "point":[6,4,0], "overmap": "ranch_camp_43"},
            { "point":[7,4,0], "overmap": "ranch_camp_44"},
            { "point":[8,4,0], "overmap": "ranch_camp_45"},
            { "point":[0,5,0], "overmap": "ranch_camp_46"},
            { "point":[1,5,0], "overmap": "ranch_camp_47"},
            { "point":[2,5,0], "overmap": "ranch_camp_48"},
            { "point":[3,5,0], "overmap": "ranch_camp_49"},
            { "point":[4,5,0], "overmap": "ranch_camp_50"},
            { "point":[5,5,0], "overmap": "ranch_camp_51"},
            { "point":[6,5,0], "overmap": "ranch_camp_52"},
            { "point":[7,5,0], "overmap": "ranch_camp_53"},
            { "point":[8,5,0], "overmap": "ranch_camp_54"},
            { "point":[0,6,0], "overmap": "ranch_camp_55"},
            { "point":[1,6,0], "overmap": "ranch_camp_56"},
            { "point":[2,6,0], "overmap": "ranch_camp_57"},
            { "point":[3,6,0], "overmap": "ranch_camp_58"},
            { "point":[4,6,0], "overmap": "ranch_camp_59"},
            { "point":[5,6,0], "overmap": "ranch_camp_60"},
            { "point":[6,6,0], "overmap": "ranch_camp_61"},
            { "point":[7,6,0], "overmap": "ranch_camp_62"},
            { "point":[8,6,0], "overmap": "ranch_camp_63"},
            { "point":[0,7,0], "overmap": "ranch_camp_64"},
            { "point":[1,7,0], "overmap": "ranch_camp_65"},
            { "point":[2,7,0], "overmap": "ranch_camp_66"},
            { "point":[3,7,0], "overmap": "ranch_camp_67"},
            { "point":[4,7,0], "overmap": "ranch_camp_68"},
            { "point":[5,7,0], "overmap": "ranch_camp_69"},
            { "point":[6,7,0], "overmap": "ranch_camp_70"},
            { "point":[7,7,0], "overmap": "ranch_camp_71"},
            { "point":[8,7,0], "overmap": "ranch_camp_72"},
            { "point":[0,8,0], "overmap": "ranch_camp_73"},
            { "point":[1,8,0], "overmap": "ranch_camp_74"},
            { "point":[2,8,0], "overmap": "ranch_camp_75"},
            { "point":[3,8,0], "overmap": "ranch_camp_76"},
            { "point":[4,8,0], "overmap": "ranch_camp_77"},
            { "point":[5,8,0], "overmap": "ranch_camp_78"},
            { "point":[6,8,0], "overmap": "ranch_camp_79"},
            { "point":[7,8,0], "overmap": "ranch_camp_80"},
            { "point":[8,8,0], "overmap": "ranch_camp_81"},
            { "point":[4,9,0], "overmap": "road_end_south"}
        ],
        "connections" : [
            { "point" : [4,9,0] }
        ],
        "locations" : [ "wilderness" ],
        "city_distance" : [3, 10],
        "city_sizes" : [1, 12],
        "occurrences" : [1, 1],
        "rotate" : false
    },{
        "type" : "overmap_special",
        "id" : "football_field",
        "overmaps" : [
            { "point":[-4,2,0], "overmap": "football_field_c1_north"},
            { "point":[-3,2,0], "overmap": "football_field_c2_north"},
            { "point":[-2,2,0], "overmap": "football_field_c3_north"},
            { "point":[-1,2,0], "overmap": "football_field_c4_north"},
            { "point":[0,2,0], "overmap": "football_field_c5_north"},
            { "point":[-4,1,0], "overmap": "football_field_b1_north"},
            { "point":[-3,1,0], "overmap": "football_field_b2_north"},
            { "point":[-2,1,0], "overmap": "football_field_b3_north"},
            { "point":[-1,1,0], "overmap": "football_field_b4_north"},
            { "point":[0,1,0], "overmap": "football_field_b5_north"},
            { "point":[-4,0,0], "overmap": "football_field_a1_north"},
            { "point":[-3,0,0], "overmap": "football_field_a2_north"},
            { "point":[-2,0,0], "overmap": "football_field_a3_north"},
            { "point":[-1,0,0], "overmap": "football_field_a4_north"},
            { "point":[0,0,0], "overmap": "football_field_a5_north"}
        ],
        "connections" : [
            { "point" : [0,3,0], "terrain" : "road" }
        ],
        "locations" : [ "land" ],
        "city_distance" : [-1, 4],
        "city_sizes" : [4, 12],
        "occurrences" : [0, 5],
        "flags" : [ "CLASSIC" ]
    },{
        "type" : "overmap_special",
        "id" : "campsite",
        "overmaps" : [
            { "point":[0,0,0], "overmap": "campsite"}
        ],
        "locations" : [ "forest" ],
        "city_distance" : [15, -1],
        "city_sizes" : [0, 12],
        "occurrences" : [0, 5],
        "rotate" : false,
        "flags" : [ "CLASSIC" ]
    },{
        "type" : "overmap_special",
        "id" : "campsite_cabin_incomplete",
        "overmaps" : [
            { "point":[0,0,0], "overmap": "campsite_cabin_incomplete"}
        ],
        "locations" : [ "forest" ],
        "city_distance" : [20, -1],
        "city_sizes" : [0, 12],
        "occurrences" : [0, 3],
        "rotate" : false,
        "flags" : [ "CLASSIC" ]
    },{
        "type" : "overmap_special",
        "id" : "campsite_field_biker",
        "overmaps" : [
            { "point":[0,0,0], "overmap": "campsite_field_biker"}
        ],
        "locations" : [ "field" ],
        "city_distance" : [10, -1],
        "city_sizes" : [0, 12],
        "occurrences" : [0, 3],
        "rotate" : false,
        "flags" : [ "CLASSIC" ]
    },{
        "type" : "overmap_special",
        "id" : "campsite_a",
        "overmaps" : [
            { "point":[0,0,0], "overmap": "campsite_a"}
        ],
        "locations" : [ "forest" ],
        "city_distance" : [10, -1],
        "city_sizes" : [0, 12],
        "occurrences" : [0, 5],
        "rotate" : false,
        "flags" : [ "CLASSIC" ]
    },{
        "type" : "overmap_special",
        "id" : "campsite_field_biker_destroyed",
        "overmaps" : [
            { "point":[0,0,0], "overmap": "campsite_field_biker_destroyed"}
        ],
        "locations" : [ "field" ],
        "city_distance" : [10, -1],
        "city_sizes" : [0, 12],
        "occurrences" : [0, 5],
        "rotate" : false,
        "flags" : [ "CLASSIC" ]
    },{
        "type" : "overmap_special",
        "id" : "rest_stop",
        "overmaps" : [
            { "point":[0,0,0], "overmap": "roadstop_north"}
        ],
        "connections" : [
            { "point" : [0,-1,0], "terrain" : "road", "existing" : true }
        ],
        "locations" : [ "land" ],
        "city_distance" : [10, 200],
        "city_sizes" : [1, 12],
        "occurrences" : [ 0,2 ],
        "extras" : "build",
        "flags" : [ "CLASSIC" ]
    },{
        "type" : "overmap_special",
        "id" : "roadstop_a",
        "overmaps" : [
            { "point":[0,0,0], "overmap": "roadstop_a_north"}
        ],
        "connections" : [
            { "point" : [0,-1,0], "terrain" : "road", "existing" : true }
        ],
        "locations" : [ "land" ],
        "city_distance" : [10, 200],
        "city_sizes" : [1, 12],
        "occurrences" : [ 0,2 ],
        "extras" : "build",
        "flags" : [ "CLASSIC" ]
    },{
        "type" : "overmap_special",
        "id" : "roadstop_b",
        "overmaps" : [
            { "point":[0,0,0], "overmap": "roadstop_b_north" }
        ],
        "connections" : [
            { "point" : [0,-1,0], "terrain" : "road", "existing" : true }
        ],
        "locations" : [ "land" ],
        "city_distance" : [10, 200],
        "city_sizes" : [1, 12],
        "occurrences" : [ 0,2 ],
        "extras" : "build",
        "flags" : [ "CLASSIC" ]
    },{
        "type" : "overmap_special",
        "id" : "pump_station",
        "overmaps" : [
            { "point" : [0,0,0],   "overmap" : "pump_station_1_north" },
            { "point" : [0,1,0],   "overmap" : "pump_station_2_north" },
            { "point" : [0,-1,-1], "overmap" : "pump_station_3_north" },
            { "point" : [0,0,-1],  "overmap" : "pump_station_4_north" },
            { "point" : [0,1,-1],  "overmap" : "pump_station_5_north" }
        ],
        "connections" : [
            { "point" : [0,-1,0], "terrain" : "road" }
        ],
        "locations" : [ "land" ],
        "city_distance" : [1,4],
        "city_sizes" : [4,12],
        "occurrences" : [0,1],
        "flags" : ["CLASSIC"]
    },{
        "type" : "overmap_special",
        "id" : "garage_gas",
        "overmaps" : [
            { "point" : [0,0,0], "overmap" : "garage_gas_1_north" },
            { "point" : [1,0,0], "overmap" : "garage_gas_2_north" },
            { "point" : [2,0,0], "overmap" : "garage_gas_3_north" }
        ],
        "connections" : [
            { "point" : [0,-1,0], "terrain" : "road" },
            { "point" : [1,-1,0], "terrain" : "road" },
            { "point" : [2,-1,0], "terrain" : "road" }
        ],
        "locations" : [ "land" ],
        "city_distance" : [-1,3],
        "city_sizes" : [4,12],
        "occurrences" : [0,4],
        "flags" : ["CLASSIC"]
    },{
        "type" : "overmap_special",
        "id" : "cemetery_religious",
        "overmaps" :
        [
            { "point":[0,0,0], "overmap": "cemetery_4square_00"},
            { "point":[1,0,0], "overmap": "cemetery_4square_10"},
            { "point":[0,1,0], "overmap": "cemetery_4square_01"},
            { "point":[1,1,0], "overmap": "cemetery_4square_11"},
            { "point" : [0,2,0], "overmap" : "road_end_south"}
        ],
        "connections" : [
            { "point" : [0,2,0] }
        ],
        "locations" : [ "forest", "field" ],
        "city_distance" : [2, 10],
        "city_sizes" : [2, 16],
        "occurrences" : [0, 5],
        "rotate" : false,
        "flags" : [ "CLASSIC" ]
    },{
        "type" : "overmap_special",
        "id" : "Pond",
        "overmaps" : [
            { "point":[0,0,0], "overmap": "pond_field"}
        ],
        "locations" : [ "field" ],
        "city_distance" : [1, -1],
        "occurrences" : [0, 30],
        "rotate" : false,
        "flags" : [ "CLASSIC" ]
    },{
        "type" : "overmap_special",
        "id" : "basin",
        "overmaps" : [
            { "point":[0,0,0], "overmap": "pond_forest"}
        ],
        "locations" : [ "forest" ],
        "city_distance" : [1, -1],
        "occurrences" : [0, 12],
        "rotate" : false,
        "flags" : [ "CLASSIC" ]
  },{
     "type" : "overmap_special",
     "id" : "bog",
     "overmaps" : [
      { "point":[0,0,0], "overmap": "pond_swamp"}
    ],
    "locations" : [ "swamp" ],
    "city_distance" : [1, -1],
    "occurrences" : [0, 9],
    "rotate" : false,
    "flags" : [ "CLASSIC" ]
  },{
    "type": "overmap_special",
    "id": "Swamp Shack",
    "overmaps": [
      { "point":[0,0,0], "overmap": "hunter_shack"}
    ],
    "locations": [ "swamp" ],
    "city_distance": [12, -1],
    "city_sizes": [0, 16],
    "occurrences": [0, 8],
    "rotate" : false,
    "flags": [ "CLASSIC" ]
  },{
        "type" : "overmap_special",
        "id" : "apple_orchard",
        "overmaps" : [
            { "point":[0,0,0], "overmap": "orchard_processing"},
            { "point":[1,0,0], "overmap": "orchard_tree_apple"},
            { "point":[2,0,0], "overmap": "orchard_tree_apple"},
            { "point":[3,0,0], "overmap": "orchard_tree_apple"},
            { "point":[0,1,0], "overmap": "orchard_stall"},
            { "point":[1,1,0], "overmap": "orchard_tree_apple"},
            { "point":[2,1,0], "overmap": "orchard_tree_apple"},
            { "point":[3,1,0], "overmap": "orchard_tree_apple"},
            { "point":[0,2,0], "overmap": "orchard_tree_apple"},
            { "point":[1,2,0], "overmap": "orchard_tree_apple"},
            { "point":[2,2,0], "overmap": "orchard_tree_apple"},
            { "point":[3,2,0], "overmap": "orchard_tree_apple"},
            { "point":[0,3,0], "overmap": "pond_field"},
            { "point":[1,3,0], "overmap": "orchard_tree_apple"},
            { "point":[2,3,0], "overmap": "orchard_tree_apple"},
            { "point":[3,3,0], "overmap": "orchard_tree_apple"}
        ],
        "connections" : [
            { "point" : [-1,1,0], "terrain" : "road" }
        ],
        "locations" : [ "land" ],
        "city_distance" : [20, -1],
        "city_sizes" : [1, 12],
        "occurrences" : [0, 1],
        "rotate" : false,
        "flags" : [ "CLASSIC" ]
    },
    {
        "type" : "overmap_special",
        "id" : "Dairy Farm",
        "overmaps" : [
            { "point":[0,0,0], "overmap": "dairy_farm_NW"},
            { "point":[1,0,0], "overmap": "dairy_farm_NE"},
            { "point":[0,1,0], "overmap": "dairy_farm_SW"},
            { "point":[1,1,0], "overmap": "dairy_farm_SE"}
        ],
        "connections" : [
            { "point" : [0,2,0], "terrain" : "road" }
        ],
        "locations" : [ "wilderness" ],
        "city_distance" : [5, 10],
        "city_sizes" : [4, 12],
        "rotate" : false,
        "occurrences" : [0, 4]
    },
  {
    "type": "overmap_special",
    "id": "State Park",
    "overmaps": [
      { "point": [ 1, -1, 0 ], "overmap": "road_end_north" },
      { "point": [ 0, 0, 0 ], "overmap": "state_park_0_0_north" },
      { "point": [ 1, 0, 0 ], "overmap": "state_park_1_0_north" },
      { "point": [ 0, 1, 0 ], "overmap": "state_park_0_1_north" },
      { "point": [ 1, 1, 0 ], "overmap": "state_park_1_1_north" }
    ],
    "connections": [
      { "point": [ 1, -1, 0 ], "terrain": "road" }
    ],
    "locations": [ "land" ],
    "city_distance" : [3, 10],
    "city_sizes": [ 1, 12 ],
    "occurrences": [ 0, 2 ]
  },
  {
    "id": "Fishing Pond",
    "type": "overmap_special",
    "overmaps": [
      { "point": [ 1, -1, 0 ], "overmap": "road_end_north" },
      { "point": [ 0, 0, 0 ], "overmap": "fishing_pond_0_0_north" },
      { "point": [ 1, 0, 0 ], "overmap": "fishing_pond_1_0_north" },
      { "point": [ 0, 1, 0 ], "overmap": "fishing_pond_0_1_north" },
      { "point": [ 1, 1, 0 ], "overmap": "fishing_pond_1_1_north" }
    ],
    "connections": [
      { "point": [ 1, -1, 0 ], "terrain": "road" }
    ],
    "locations": [ "land" ],
    "city_distance": [ 3, 10 ],
    "city_sizes": [ 1, 12 ],
    "occurrences": [ 0, 5 ]
  },
  {
    "type": "overmap_special",
    "id": "Derelict Property",
    "overmaps": [
      { "point": [ 0, 0, 0 ], "overmap": "derelict_property_north" }
    ],
    "locations": [ "wilderness" ],
    "city_distance": [ 1, 10 ],
    "city_sizes": [ 1, 12 ],
    "occurrences": [ 0, 10 ]
  },
  {
    "type": "overmap_special",
    "id": "Hunting Blind",
    "overmaps": [
      { "point": [ 0, 0, 0 ], "overmap": "hunting_blind_north" }
    ],
    "locations": [ "wilderness" ],
    "city_distance": [ 3, 10 ],
    "city_sizes": [ 1, 12 ],
    "occurrences": [ 0, 10 ]
  },
  {
    "type" : "overmap_special",
    "id" : "Mansion_Road",
    "overmaps" : [
      { "point":[0,0,0], "overmap": "mansion_c5_north"},
      { "point":[1,0,0], "overmap": "mansion_e2_north"},
      { "point":[2,0,0], "overmap": "mansion_c3_east"},
      { "point":[0,1,0], "overmap": "mansion_t2_east"},
      { "point":[1,1,0], "overmap": "mansion_+2_north"},
      { "point":[2,1,0], "overmap": "mansion_t6_west"},
      { "point":[0,2,0], "overmap": "mansion_c4_west"},
      { "point":[1,2,0], "overmap": "mansion_t7_north"},
      { "point":[2,2,0], "overmap": "mansion_c1_south"},
      { "point":[0,0,1], "overmap": "mansion_c5u_north"},
      { "point":[1,0,1], "overmap": "mansion_e2u_north"},
      { "point":[2,0,1], "overmap": "mansion_c3u_east"},
      { "point":[0,1,1], "overmap": "mansion_t2u_east"},
      { "point":[1,1,1], "overmap": "mansion_+2u_north"},
      { "point":[2,1,1], "overmap": "mansion_t6u_west"},
      { "point":[0,2,1], "overmap": "mansion_c4u_west"},
      { "point":[1,2,1], "overmap": "mansion_t7u_north"},
      { "point":[2,2,1], "overmap": "mansion_c1u_south"},
      { "point":[0,0,-1], "overmap": "mansion_c5d_north"},
      { "point":[1,0,-1], "overmap": "mansion_e2d_north"},
      { "point":[2,0,-1], "overmap": "mansion_c3d_east"},
      { "point":[0,1,-1], "overmap": "mansion_t2d_east"},
      { "point":[1,1,-1], "overmap": "mansion_+2d_north"},
      { "point":[2,1,-1], "overmap": "mansion_t6d_west"},
      { "point":[0,2,-1], "overmap": "mansion_c4d_west"},
      { "point":[1,2,-1], "overmap": "mansion_t7d_north"},
      { "point":[2,2,-1], "overmap": "mansion_c1d_south"}
    ],
    "connections" : [
      { "point" : [1,-1,0], "terrain" : "road" }
    ],
    "locations" : [ "land" ],
    "city_sizes" : [4, 12],
    "occurrences" : [1, 4],
    "flags" : [ "CLASSIC" ]
  },{
    "type" : "overmap_special",
    "id" : "Mansion_Road_Alt",
    "overmaps" : [
      { "point":[0,0,0], "overmap": "mansion_c2_north"},
      { "point":[1,0,0], "overmap": "mansion_e1_north"},
      { "point":[2,0,0], "overmap": "mansion_c4_east"},
      { "point":[0,1,0], "overmap": "mansion_t5_east"},
      { "point":[1,1,0], "overmap": "mansion_+1_north"},
      { "point":[2,1,0], "overmap": "mansion_t4_west"},
      { "point":[0,2,0], "overmap": "mansion_c5_west"},
      { "point":[1,2,0], "overmap": "mansion_t1_north"},
      { "point":[2,2,0], "overmap": "mansion_c4_south"},
      { "point":[0,0,1], "overmap": "mansion_c2u_north"},
      { "point":[1,0,1], "overmap": "mansion_e1u_north"},
      { "point":[2,0,1], "overmap": "mansion_c4u_east"},
      { "point":[0,1,1], "overmap": "mansion_t5u_east"},
      { "point":[1,1,1], "overmap": "mansion_+1u_north"},
      { "point":[2,1,1], "overmap": "mansion_t4u_west"},
      { "point":[0,2,1], "overmap": "mansion_c5u_west"},
      { "point":[1,2,1], "overmap": "mansion_t1u_north"},
      { "point":[2,2,1], "overmap": "mansion_c4u_south"},
      { "point":[0,0,-1], "overmap": "mansion_c2d_north"},
      { "point":[1,0,-1], "overmap": "mansion_e1d_north"},
      { "point":[2,0,-1], "overmap": "mansion_c4d_east"},
      { "point":[0,1,-1], "overmap": "mansion_t5d_east"},
      { "point":[1,1,-1], "overmap": "mansion_+1d_north"},
      { "point":[2,1,-1], "overmap": "mansion_t4d_west"},
      { "point":[0,2,-1], "overmap": "mansion_c5d_west"},
      { "point":[1,2,-1], "overmap": "mansion_t1d_north"},
      { "point":[2,2,-1], "overmap": "mansion_c4d_south"}
    ],
    "connections" : [
      { "point" : [1,-1,0], "terrain" : "road" }
    ],
    "locations" : [ "land" ],
    "city_sizes" : [4, 12],
    "occurrences" : [0, 4],
    "flags" : [ "CLASSIC" ]
  },{
    "type" : "overmap_special",
    "id" : "Mansion_Wild",
    "overmaps" : [
      { "point":[0,0,0], "overmap": "mansion_c3_north"},
      { "point":[1,0,0], "overmap": "mansion_e1_north"},
      { "point":[2,0,0], "overmap": "mansion_c1_east"},
      { "point":[0,1,0], "overmap": "mansion_t4_east"},
      { "point":[1,1,0], "overmap": "mansion_+4_north"},
      { "point":[2,1,0], "overmap": "mansion_t2_west"},
      { "point":[0,2,0], "overmap": "mansion_c2_west"},
      { "point":[1,2,0], "overmap": "mansion_t2_north"},
      { "point":[2,2,0], "overmap": "mansion_c4_south"},
      { "point":[0,0,1], "overmap": "mansion_c3u_north"},
      { "point":[1,0,1], "overmap": "mansion_e1u_north"},
      { "point":[2,0,1], "overmap": "mansion_c1u_east"},
      { "point":[0,1,1], "overmap": "mansion_t4u_east"},
      { "point":[1,1,1], "overmap": "mansion_+4u_north"},
      { "point":[2,1,1], "overmap": "mansion_t2u_west"},
      { "point":[0,2,1], "overmap": "mansion_c2u_west"},
      { "point":[1,2,1], "overmap": "mansion_t2u_north"},
      { "point":[2,2,1], "overmap": "mansion_c4u_south"},
      { "point":[0,0,-1], "overmap": "mansion_c3d_north"},
      { "point":[1,0,-1], "overmap": "mansion_e1d_north"},
      { "point":[2,0,-1], "overmap": "mansion_c1d_east"},
      { "point":[0,1,-1], "overmap": "mansion_t4d_east"},
      { "point":[1,1,-1], "overmap": "mansion_+4d_north"},
      { "point":[2,1,-1], "overmap": "mansion_t2d_west"},
      { "point":[0,2,-1], "overmap": "mansion_c2d_west"},
      { "point":[1,2,-1], "overmap": "mansion_t2d_north"},
      { "point":[2,2,-1], "overmap": "mansion_c4d_south"}
    ],
    "locations" : [ "land" ],
    "city_distance" : [10, -1],
    "city_sizes" : [4, 12],
    "occurrences" : [0, 2],
    "flags" : [ "CLASSIC" ]
  },{
    "type" : "overmap_special",
    "id" : "Mansion_WildAlt",
    "overmaps" : [
      { "point":[0,0,0], "overmap": "mansion_c2_north"},
      { "point":[1,0,0], "overmap": "mansion_e2_north"},
      { "point":[2,0,0], "overmap": "mansion_c5_east"},
      { "point":[0,1,0], "overmap": "mansion_t1_east"},
      { "point":[1,1,0], "overmap": "mansion_+3_north"},
      { "point":[2,1,0], "overmap": "mansion_t6_west"},
      { "point":[0,2,0], "overmap": "mansion_c4_west"},
      { "point":[1,2,0], "overmap": "mansion_t7_north"},
      { "point":[2,2,0], "overmap": "mansion_c3_south"},
      { "point":[0,0,1], "overmap": "mansion_c2u_north"},
      { "point":[1,0,1], "overmap": "mansion_e2u_north"},
      { "point":[2,0,1], "overmap": "mansion_c5u_east"},
      { "point":[0,1,1], "overmap": "mansion_t1u_east"},
      { "point":[1,1,1], "overmap": "mansion_+3u_north"},
      { "point":[2,1,1], "overmap": "mansion_t6u_west"},
      { "point":[0,2,1], "overmap": "mansion_c4u_west"},
      { "point":[1,2,1], "overmap": "mansion_t7u_north"},
      { "point":[2,2,1], "overmap": "mansion_c3u_south"},
      { "point":[0,0,-1], "overmap": "mansion_c2d_north"},
      { "point":[1,0,-1], "overmap": "mansion_e2d_north"},
      { "point":[2,0,-1], "overmap": "mansion_c5d_east"},
      { "point":[0,1,-1], "overmap": "mansion_t1d_east"},
      { "point":[1,1,-1], "overmap": "mansion_+2d_north"},
      { "point":[2,1,-1], "overmap": "mansion_t6d_west"},
      { "point":[0,2,-1], "overmap": "mansion_c4d_west"},
      { "point":[1,2,-1], "overmap": "mansion_t7d_north"},
      { "point":[2,2,-1], "overmap": "mansion_c3d_south"}
    ],
    "locations" : [ "land" ],
    "city_distance" : [10, -1],
    "city_sizes" : [4, 12],
    "occurrences" : [0, 2],
    "flags" : [ "CLASSIC" ]
  },{
    "type": "overmap_special",
    "id": "Lumberyard",
    "overmaps": [
      { "point": [ 0, 0, 0 ], "overmap": "lumberyard_0_0_north" },
      { "point": [ 1, 0, 0 ], "overmap": "lumberyard_1_0_north" },
      { "point": [ 0, 1, 0 ], "overmap": "lumberyard_0_1_north" },
      { "point": [ 1, 1, 0 ], "overmap": "lumberyard_1_1_north" }
    ],
    "connections": [
      { "point": [ 0, -1, 0 ], "terrain": "road" },
      { "point": [ 1, -1, 0 ], "terrain": "road" }
    ],
    "locations": [ "forest" ],
    "city_distance": [ -1, 10 ],
    "city_sizes": [ 1, 12 ],
    "occurrences": [ 0, 5 ]
  },{
    "type": "overmap_special",
    "id": "junkyard",
    "overmaps": [
      { "point": [ 0, 0, 0 ], "overmap": "junkyard_1a_north" },
      { "point": [ 1, 0, 0 ], "overmap": "junkyard_1b_north" },
      { "point": [ 0, 1, 0 ], "overmap": "junkyard_2a_north" },
      { "point": [ 1, 1, 0 ], "overmap": "junkyard_2b_north" }
    ],
    "connections": [ { "point": [ 0, -1, 0 ], "terrain": "road" }, { "point": [ 1, -1, 0 ], "terrain": "road" } ],
    "locations": [ "wilderness" ],
    "city_distance": [ -1, 5 ],
    "city_sizes": [ 4, 12 ],
    "occurrences": [ 0, 6 ],
    "flags": [ "CLASSIC" ]
  },
  {
    "type": "overmap_special",
    "id": "dumpsite",
    "overmaps": [ { "point": [ 0, 0, 0 ], "overmap": "dumpsite_north" } ],
    "locations": [ "land" ],
    "city_distance": [ 2, 8 ],
    "city_sizes": [ 3, 12 ],
    "occurrences": [ 0, 8 ],
    "flags": [ "CLASSIC" ]
  },
  {
    "type": "overmap_special",
    "id": "nature trail",
    "overmaps": [
      { "point": [ 0, 0, 0 ], "overmap": "NatureTrail_1a_north" },
      { "point": [ 1, 0, 0 ], "overmap": "NatureTrail_1b_north" }
    ],
    "connections": [ { "point": [ 0, -1, 0 ], "terrain": "road" } ],
    "locations": [ "forest" ],
    "city_distance": [ 1, 8 ],
    "city_sizes": [ 4, 12 ],
    "occurrences": [ 0, 6 ],
    "flags": [ "CLASSIC" ]
  },
  {
    "type": "overmap_special",
    "id": "public pond",
    "overmaps": [
      { "point": [ 0, 0, 0 ], "overmap": "PublicPond_1a_north" },
      { "point": [ 1, 0, 0 ], "overmap": "PublicPond_1b_north" }
    ],
    "connections": [ { "point": [ 0, -1, 0 ], "terrain": "road" } ],
    "locations": [ "land" ],
    "city_distance": [ 1, 6 ],
    "city_sizes": [ 4, 12 ],
    "occurrences": [ 0, 5 ],
    "flags": [ "CLASSIC" ]
  },
  {
    "type": "overmap_special",
    "id": "cemetery",
    "overmaps": [ { "point": [ 0, 0, 0 ], "overmap": "Cemetery_1a_north" }, { "point": [ 1, 0, 0 ], "overmap": "Cemetery_1b_north" } ],
    "connections": [ { "point": [ 0, -1, 0 ], "terrain": "road" } ],
    "locations": [ "wilderness" ],
    "city_distance": [ -1, 5 ],
    "city_sizes": [ 4, 12 ],
    "occurrences": [ 0, 7 ],
    "flags": [ "CLASSIC" ]
  },
  {
    "type": "overmap_special",
    "id": "botanical garden",
    "overmaps": [
      { "point": [ 0, 0, 0 ], "overmap": "BotanicalGarden_1a_north" },
      { "point": [ 1, 0, 0 ], "overmap": "BotanicalGarden_1b_north" }
    ],
    "connections": [ { "point": [ 0, -1, 0 ], "terrain": "road" }, { "point": [ 1, -1, 0 ], "terrain": "road" } ],
    "locations": [ "wilderness" ],
    "city_distance": [ -1, 4 ],
    "city_sizes": [ 5, 12 ],
    "occurrences": [ 0, 2 ],
    "flags": [ "CLASSIC" ]
  },
  {
    "type": "overmap_special",
    "id": "tree farm",
    "overmaps": [ { "point": [ 0, 0, 0 ], "overmap": "TreeFarm_1a_north" }, { "point": [ 1, 0, 0 ], "overmap": "TreeFarm_1b_north" } ],
    "connections": [ { "point": [ 0, -1, 0 ], "terrain": "road" } ],
    "locations": [ "wilderness" ],
    "city_distance": [ 1, 6 ],
    "city_sizes": [ 4, 12 ],
    "occurrences": [ 0, 3 ],
    "flags": [ "CLASSIC" ]
  },
  {
    "type": "overmap_special",
    "id": "shooting range",
    "overmaps": [
      { "point": [ 0, 0, 0 ], "overmap": "shootingrange_1a_north" },
      { "point": [ 0, 1, 0 ], "overmap": "shootingrange_2a_north" }
    ],
    "connections": [ { "point": [ 0, -1, 0 ], "terrain": "road" } ],
    "locations": [ "wilderness" ],
    "city_distance": [ 1, 8 ],
    "city_sizes": [ 4, 12 ],
    "occurrences": [ 0, 5 ],
    "flags": [ "CLASSIC" ]
  },
  {
    "type": "overmap_special",
    "id": "campground",
    "overmaps": [
      { "point": [ 0, 0, 0 ], "overmap": "campground_1a_north" },
      { "point": [ 1, 0, 0 ], "overmap": "campground_1b_north" },
      { "point": [ 0, 1, 0 ], "overmap": "campground_2a_north" },
      { "point": [ 1, 1, 0 ], "overmap": "campground_2b_north" }
    ],
    "connections": [ { "point": [ 1, -1, 0 ], "terrain": "road" } ],
    "locations": [ "wilderness" ],
    "city_distance": [ 1, 9 ],
    "city_sizes": [ 3, 12 ],
    "occurrences": [ 0, 5 ],
    "flags": [ "CLASSIC" ]
  },
  {
    "type": "overmap_special",
    "id": "desolate barn",
    "locations": [ "land" ],
    "city_distance": [ 10, -1 ],
    "city_sizes": [ 0, 10 ],
    "overmaps": [ { "point": [ 0, 0, 0 ], "overmap": "desolatebarn_north" } ],
    "occurrences": [ 0, 15 ],
    "flags": [ "CLASSIC" ]
  },
  {
    "type": "overmap_special",
    "id": "landscaping supply co",
    "overmaps": [
      { "point": [ 0, 0, 0 ], "overmap": "landscapingsupplyco_1a_north" },
      { "point": [ 1, 0, 0 ], "overmap": "landscapingsupplyco_1b_north" }
    ],
    "connections": [ { "point": [ 1, -1, 0 ], "terrain": "road" } ],
    "locations": [ "wilderness" ],
    "city_distance": [ -1, 3 ],
    "city_sizes": [ 4, 12 ],
    "occurrences": [ 0, 4 ],
    "flags": [ "CLASSIC" ]
  },
  {
    "type": "overmap_special",
    "id": "bandit_garage",
    "overmaps": [ { "point": [ 0, 0, 0 ], "overmap": "bandit_garage_1" }, { "point": [ 1, 0, 0 ], "overmap": "bandit_garage_2" } ],
    "locations": [ "forest" ],
    "city_distance": [ 20, -1 ],
    "city_sizes": [ 4, 12 ],
    "occurrences": [ 0, 4 ],
    "rotate": false,
    "flags": [ "CLASSIC" ]
  },
  {
    "type": "overmap_special",
    "id": "golf course",
    "overmaps": [
      { "point": [ 0, 0, 0 ], "overmap": "golfcourse_00_north" },
      { "point": [ 0, 1, 0 ], "overmap": "golfcourse_01_north" },
      { "point": [ 0, 2, 0 ], "overmap": "golfcourse_02_north" },
      { "point": [ 1, 0, 0 ], "overmap": "golfcourse_10_north" },
      { "point": [ 1, 1, 0 ], "overmap": "golfcourse_11_north" },
      { "point": [ 1, 2, 0 ], "overmap": "golfcourse_12_north" },
      { "point": [ 2, 0, 0 ], "overmap": "golfcourse_20_north" },
      { "point": [ 2, 1, 0 ], "overmap": "golfcourse_21_north" },
      { "point": [ 2, 2, 0 ], "overmap": "golfcourse_22_north" },
      { "point": [ 3, 0, 0 ], "overmap": "golfcourse_30_north" },
      { "point": [ 3, 1, 0 ], "overmap": "golfcourse_31_north" },
      { "point": [ 3, 2, 0 ], "overmap": "golfcourse_32_north" }
    ],
    "connections": [ { "point": [ 3, -1, 0 ], "terrain": "road" } ],
    "locations": [ "wilderness" ],
    "city_distance": [ -1, 7 ],
    "city_sizes": [ 4, 12 ],
    "occurrences": [ 0, 5 ],
    "flags": [ "CLASSIC" ]
  },
  {
    "type": "overmap_special",
<<<<<<< HEAD
    "id": "Movie Theater",
    "overmaps": [
      { "point": [ 0, 0, 0 ], "overmap": "movietheater_0_0_north" },
      { "point": [ 1, 0, 0 ], "overmap": "movietheater_1_0_north" },
      { "point": [ 2, 0, 0 ], "overmap": "movietheater_2_0_north" },
      { "point": [ 0, 1, 0 ], "overmap": "movietheater_0_1_north" },
      { "point": [ 1, 1, 0 ], "overmap": "movietheater_1_1_north" },
      { "point": [ 2, 1, 0 ], "overmap": "movietheater_2_1_north" },
      { "point": [ 0, 2, 0 ], "overmap": "movietheater_0_2_north" },
      { "point": [ 1, 2, 0 ], "overmap": "movietheater_1_2_north" },
      { "point": [ 2, 2, 0 ], "overmap": "movietheater_2_2_north" }
    ],
    "connections": [ { "point": [ 1, -1, 0 ], "terrain": "road" } ],
    "locations": [ "land" ],
    "city_distance": [ 0, 4 ],
    "city_sizes": [ 3, 12 ],
    "occurrences": [ 0, 4 ],
    "flags": [ "CLASSIC" ]
=======
    "id": "storage_units_large",
    "overmaps": [
      { "point": [ 0, 0, 0 ], "overmap": "large_storage_units_3_north" },
      { "point": [ 1, 0, 0 ], "overmap": "large_storage_units_2_north" },
      { "point": [ 2, 0, 0 ], "overmap": "large_storage_units_1_north" }
    ],
    "connections": [ { "point": [ 1, -1, 0 ], "terrain": "road" } ],
    "locations": [ "wilderness" ],
    "city_distance": [ -1, 8 ],
    "city_sizes": [ 1, 12 ],
    "occurrences": [ 0, 4 ],
    "flags": [ "CLASSIC" ]
  },
  {
    "type": "overmap_special",
    "id": "storage_units_medium",
    "overmaps": [
      { "point": [ 0, 0, 0 ], "overmap": "medium_storage_units_2_north" },
      { "point": [ 1, 0, 0 ], "overmap": "medium_storage_units_1_north" }
    ],
    "connections": [ { "point": [ 0, -1, 0 ], "terrain": "road" } ],
    "locations": [ "wilderness" ],
    "city_distance": [ -1, 6 ],
    "city_sizes": [ 1, 12 ],
    "occurrences": [ 0, 5 ],
    "flags": [ "CLASSIC" ]
  },
  {
    "type": "overmap_special",
    "id": "baseball_field",
    "overmaps": [
      { "point": [ 0, 0, 0 ], "overmap": "s_baseballfield_a1_north" },
      { "point": [ 1, 0, 0 ], "overmap": "s_baseballfield_a2_north" },
      { "point": [ 0, 1, 0 ], "overmap": "s_baseballfield_b1_north" },
      { "point": [ 1, 1, 0 ], "overmap": "s_baseballfield_b2_north" }
    ],
    "connections": [ { "point": [ 0, -1, 0 ], "terrain": "road" } ],
    "locations": [ "wilderness" ],
    "city_distance": [ -1, 3 ],
    "city_sizes": [ 1, 12 ],
    "occurrences": [ 0, 2 ],
    "flags": [ "CLASSIC" ]
  },
  {
    "type": "overmap_special",
    "id": "shopping_plaza",
    "overmaps": [
      { "point": [ 0, 0, 0 ], "overmap": "s_shoppingplaza_a1_north" },
      { "point": [ 1, 0, 0 ], "overmap": "s_shoppingplaza_a2_north" },
      { "point": [ 2, 0, 0 ], "overmap": "s_shoppingplaza_a3_north" },
      { "point": [ 3, 0, 0 ], "overmap": "s_shoppingplaza_a4_north" },
      { "point": [ 4, 0, 0 ], "overmap": "s_shoppingplaza_a5_north" },
      { "point": [ 5, 0, 0 ], "overmap": "s_shoppingplaza_a6_north" },
      { "point": [ 0, 1, 0 ], "overmap": "s_shoppingplaza_b1_north" },
      { "point": [ 1, 1, 0 ], "overmap": "s_shoppingplaza_b2_north" },
      { "point": [ 2, 1, 0 ], "overmap": "s_shoppingplaza_b3_north" },
      { "point": [ 3, 1, 0 ], "overmap": "s_shoppingplaza_b4_north" },
      { "point": [ 4, 1, 0 ], "overmap": "s_shoppingplaza_b5_north" },
      { "point": [ 5, 1, 0 ], "overmap": "s_shoppingplaza_b6_north" }
    ],
    "connections": [ { "point": [ 1, -1, 0 ], "terrain": "road" } ],
    "locations": [ "wilderness" ],
    "city_distance": [ -1, 7 ],
    "city_sizes": [ 1, 12 ],
    "occurrences": [ 0, 1 ],
    "flags": [ "CLASSIC" ]
  },
  {
    "type": "overmap_special",
    "id": "Rest_Area",
    "overmaps": [
      { "point": [ 0, 0, 0 ], "overmap": "s_restparking_1_north" },
      { "point": [ 1, 0, 0 ], "overmap": "s_restparking_2_north" },
      { "point": [ 0, 1, 0 ], "overmap": "s_reststop_1_north" },
      { "point": [ 1, 1, 0 ], "overmap": "s_reststop_2_north" }
    ],
    "connections": [ { "point": [ 0, -1, 0 ], "terrain": "road" } ],
    "locations": [ "wilderness" ],
    "city_distance": [ 10, 150 ],
    "city_sizes": [ 1, 12 ],
    "occurrences": [ 0, 1 ],
    "flags": [ "CLASSIC" ]
  },
  {
    "type" : "overmap_special",
    "id": "Zoo",
    "overmaps": [
      { "point": [ 0, 0, 0 ], "overmap": "zoo_0_0_north" },
      { "point": [ 1, 0, 0 ], "overmap": "zoo_1_0_north" },
      { "point": [ 2, 0, 0 ], "overmap": "zoo_2_0_north" },
      { "point": [ 0, 1, 0 ], "overmap": "zoo_0_1_north" },
      { "point": [ 1, 1, 0 ], "overmap": "zoo_1_1_north" },
      { "point": [ 2, 1, 0 ], "overmap": "zoo_2_1_north" },
      { "point": [ 0, 2, 0 ], "overmap": "zoo_0_2_north" },
      { "point": [ 1, 2, 0 ], "overmap": "zoo_1_2_north" },
      { "point": [ 2, 2, 0 ], "overmap": "zoo_2_2_north" }
    ],
    "connections": [
      { "point": [ 0, -1, 0 ], "terrain": "road" },
      { "point": [ 1, -1, 0 ], "terrain": "road" }
    ],
    "locations": [ "wilderness" ],
    "city_distance": [ 1, 6 ],
    "city_sizes": [ 4, 12 ],
    "occurrences": [ 0, 5 ],
    "flags": [ "CLASSIC" ]
  },
  {
    "type": "overmap_special",
    "id": "Stadium",
    "overmaps": [
      { "point": [ 0, 0, 0 ], "overmap": "stadium_0_0_north" },
      { "point": [ 1, 0, 0 ], "overmap": "stadium_1_0_north" },
      { "point": [ 2, 0, 0 ], "overmap": "stadium_2_0_north" },
      { "point": [ 3, 0, 0 ], "overmap": "stadium_3_0_north" },
      { "point": [ 0, 1, 0 ], "overmap": "stadium_0_1_north" },
      { "point": [ 1, 1, 0 ], "overmap": "stadium_1_1_north" },
      { "point": [ 2, 1, 0 ], "overmap": "stadium_2_1_north" },
      { "point": [ 3, 1, 0 ], "overmap": "stadium_3_1_north" },
      { "point": [ 0, 2, 0 ], "overmap": "stadium_0_2_north" },
      { "point": [ 1, 2, 0 ], "overmap": "stadium_1_2_north" },
      { "point": [ 2, 2, 0 ], "overmap": "stadium_2_2_north" },
      { "point": [ 3, 2, 0 ], "overmap": "stadium_3_2_north" },
      { "point": [ 0, 3, 0 ], "overmap": "stadium_0_3_north" },
      { "point": [ 1, 3, 0 ], "overmap": "stadium_1_3_north" },
      { "point": [ 2, 3, 0 ], "overmap": "stadium_2_3_north" },
      { "point": [ 3, 3, 0 ], "overmap": "stadium_3_3_north" },
      { "point": [ 0, 4, 0 ], "overmap": "stadium_0_4_north" },
      { "point": [ 1, 4, 0 ], "overmap": "stadium_1_4_north" },
      { "point": [ 2, 4, 0 ], "overmap": "stadium_2_4_north" },
      { "point": [ 3, 4, 0 ], "overmap": "stadium_3_4_north" }
    ],
    "connections": [ { "point": [ 1, -1, 0 ], "terrain": "road" } ],
    "locations": [ "wilderness" ],
    "city_distance": [ -1, 4 ],
    "city_sizes": [ 4, 12 ],
    "occurrences": [ 0, 3 ],
    "flags": [ "CLASSIC" ]
>>>>>>> 8f146979
  }
]<|MERGE_RESOLUTION|>--- conflicted
+++ resolved
@@ -2293,26 +2293,6 @@
   },
   {
     "type": "overmap_special",
-<<<<<<< HEAD
-    "id": "Movie Theater",
-    "overmaps": [
-      { "point": [ 0, 0, 0 ], "overmap": "movietheater_0_0_north" },
-      { "point": [ 1, 0, 0 ], "overmap": "movietheater_1_0_north" },
-      { "point": [ 2, 0, 0 ], "overmap": "movietheater_2_0_north" },
-      { "point": [ 0, 1, 0 ], "overmap": "movietheater_0_1_north" },
-      { "point": [ 1, 1, 0 ], "overmap": "movietheater_1_1_north" },
-      { "point": [ 2, 1, 0 ], "overmap": "movietheater_2_1_north" },
-      { "point": [ 0, 2, 0 ], "overmap": "movietheater_0_2_north" },
-      { "point": [ 1, 2, 0 ], "overmap": "movietheater_1_2_north" },
-      { "point": [ 2, 2, 0 ], "overmap": "movietheater_2_2_north" }
-    ],
-    "connections": [ { "point": [ 1, -1, 0 ], "terrain": "road" } ],
-    "locations": [ "land" ],
-    "city_distance": [ 0, 4 ],
-    "city_sizes": [ 3, 12 ],
-    "occurrences": [ 0, 4 ],
-    "flags": [ "CLASSIC" ]
-=======
     "id": "storage_units_large",
     "overmaps": [
       { "point": [ 0, 0, 0 ], "overmap": "large_storage_units_3_north" },
@@ -2451,6 +2431,26 @@
     "city_sizes": [ 4, 12 ],
     "occurrences": [ 0, 3 ],
     "flags": [ "CLASSIC" ]
->>>>>>> 8f146979
+  },
+  {
+    "type": "overmap_special",
+    "id": "Movie Theater",
+    "overmaps": [
+      { "point": [ 0, 0, 0 ], "overmap": "movietheater_0_0_north" },
+      { "point": [ 1, 0, 0 ], "overmap": "movietheater_1_0_north" },
+      { "point": [ 2, 0, 0 ], "overmap": "movietheater_2_0_north" },
+      { "point": [ 0, 1, 0 ], "overmap": "movietheater_0_1_north" },
+      { "point": [ 1, 1, 0 ], "overmap": "movietheater_1_1_north" },
+      { "point": [ 2, 1, 0 ], "overmap": "movietheater_2_1_north" },
+      { "point": [ 0, 2, 0 ], "overmap": "movietheater_0_2_north" },
+      { "point": [ 1, 2, 0 ], "overmap": "movietheater_1_2_north" },
+      { "point": [ 2, 2, 0 ], "overmap": "movietheater_2_2_north" }
+    ],
+    "connections": [ { "point": [ 1, -1, 0 ], "terrain": "road" } ],
+    "locations": [ "land" ],
+    "city_distance": [ 0, 4 ],
+    "city_sizes": [ 3, 12 ],
+    "occurrences": [ 0, 4 ],
+    "flags": [ "CLASSIC" ]
   }
 ]