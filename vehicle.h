--- conflicted
+++ resolved
@@ -422,14 +422,12 @@
     // internal procedure of turret firing
     bool fire_turret_internal (int p, it_gun &gun, it_ammo &ammo, int charges);
 
-<<<<<<< HEAD
 	//Set all headlights on/off
 	bool set_lights(bool on);
-=======
+
     // opens/closes doors or multipart doors
     void open(int part_index);
     void close(int part_index);
->>>>>>> 4ef59d44
 
     // upgrades/refilling/etc. see veh_interact.cpp
     void interact ();
