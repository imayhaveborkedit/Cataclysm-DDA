--- conflicted
+++ resolved
@@ -73,33 +73,9 @@
 		{
 			"options_c++":
 			{
-<<<<<<< HEAD
-				"comment" : "These options are mirrored in .astylerc, Cataclysm-DDA.sublime-project and doc/CODE_STYLE.txt",
-				"additional_options":
-				[
-					"--style=1tbs",
-					"--attach-inlines"
-					"--indent=spaces=4",
-					"--align-pointer=name",
-					"--max-code-length=100",
-					"--break-after-logical",
-					"--indent-classes",
-					"--indent-switches",
-					"--indent-preprocessor",
-					"--indent-col1-comments",
-					"--min-conditional-indent=0",
-					"--pad-oper",
-					"--add-brackets",
-					"--convert-tabs",
-					"--unpad-paren",
-					"--pad-paren-in"
-				]
-			}
-=======
                 "use_only_additional_options": true,
                 "additional_options_file": ".astylerc"
             }
->>>>>>> d472aef7
 		}
 	}
 }