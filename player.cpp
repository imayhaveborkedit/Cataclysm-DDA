--- conflicted
+++ resolved
@@ -82,17 +82,10 @@
  for (std::vector<Skill*>::iterator aSkill = Skill::skills.begin()++; aSkill != Skill::skills.end(); ++aSkill) {
    skillLevel(*aSkill).level(0);
  }
-<<<<<<< HEAD
  
  for (int i = 0; i < num_bp; i++) {
   temp_cur[i] = 500; ; frostbite_timer[i] = 0;
  } 
-=======
-
- for (int i = 0; i < num_bp; i++) {
-  temp_cur[i] = 500; ; frostbite_timer[i] = 0;
- }
->>>>>>> 39fac67b
 }
 
 player::player(const player &rhs)
@@ -176,19 +169,11 @@
   hp_max[i] = rhs.hp_max[i];
 
  for (int i = 0; i < num_bp; i++)
-<<<<<<< HEAD
   temp_cur[i] = rhs.temp_cur[i]; 
  
  for (int i = 0; i < num_bp; i++)
   frostbite_timer[i] = rhs.frostbite_timer[i]; 
   
-=======
-  temp_cur[i] = rhs.temp_cur[i];
-
- for (int i = 0; i < num_bp; i++)
-  frostbite_timer[i] = rhs.frostbite_timer[i];
-
->>>>>>> 39fac67b
  morale = rhs.morale;
  xp_pool = rhs.xp_pool;
 
@@ -373,17 +358,10 @@
  switch (bp1){
   case bp_torso:
    temp_cur[bp1] -= temp_diff*0.05/3;
-<<<<<<< HEAD
    temp_cur[bp2] += temp_diff*0.05; 
   case bp_head:
    temp_cur[bp1] -= temp_diff*0.05/2;
    temp_cur[bp2] += temp_diff*0.05; 
-=======
-   temp_cur[bp2] += temp_diff*0.05;
-  case bp_head:
-   temp_cur[bp1] -= temp_diff*0.05/2;
-   temp_cur[bp2] += temp_diff*0.05;
->>>>>>> 39fac67b
   case bp_arms:
    temp_cur[bp1] -= temp_diff*0.05;
    temp_cur[bp2] += temp_diff*0.05;
@@ -585,15 +563,8 @@
  for (int i = 0; i < num_hp_parts; i++)
   dump >> hp_cur[i] >> hp_max[i];
  for (int i = 0; i < num_bp; i++)
-<<<<<<< HEAD
   dump >> temp_cur[i] >> frostbite_timer[i]; 
   
-  
-=======
-  dump >> temp_cur[i] >> frostbite_timer[i];
-
-
->>>>>>> 39fac67b
  for (std::vector<Skill*>::iterator aSkill = Skill::skills.begin(); aSkill != Skill::skills.end(); ++aSkill) {
    dump >> skillLevel(*aSkill);
  }
@@ -678,11 +649,7 @@
          (in_vehicle? 1 : 0) << " " << scent << " " << moves << " " <<
          underwater << " " << dodges_left << " " << blocks_left << " " <<
          oxygen << " " << active_mission << " " << xp_pool << " " << male <<
-<<<<<<< HEAD
          " " << health << " " << style_selected << " " << activity.save_info() << 
-=======
-         " " << health << " " << style_selected << " " << activity.save_info() <<
->>>>>>> 39fac67b
 		 " " << backlog.save_info() << " ";
 
  for (int i = 0; i < PF_MAX2; i++)
@@ -694,13 +661,8 @@
  for (int i = 0; i < num_hp_parts; i++)
   dump << hp_cur[i] << " " << hp_max[i] << " ";
  for (int i = 0; i < num_bp; i++)
-<<<<<<< HEAD
   dump << temp_cur[i] << " " << frostbite_timer[i] << " ";  
   
-=======
-  dump << temp_cur[i] << " " << frostbite_timer[i] << " ";
-
->>>>>>> 39fac67b
  for (std::vector<Skill*>::iterator aSkill = Skill::skills.begin(); aSkill != Skill::skills.end(); ++aSkill) {
    SkillLevel level = skillLevel(*aSkill);
    dump << level;
