#include <stdlib.h>
#include <time.h>
#include <math.h>
#include <fstream>
#include <vector>
#include <sstream>
#include "overmap.h"
#include "rng.h"
#include "line.h"
#include "settlement.h"
#include "game.h"
#include "npc.h"
#include "keypress.h"
#include <cstring>
#include <ostream>
#include "debug.h"
#include "cursesdef.h"
#include "options.h"

#define STREETCHANCE 2
#define NUM_FOREST 250
#define TOP_HIWAY_DIST 999
#define MIN_ANT_SIZE 8
#define MAX_ANT_SIZE 20
#define MIN_GOO_SIZE 1
#define MAX_GOO_SIZE 2
#define MIN_RIFT_SIZE 6
#define MAX_RIFT_SIZE 16
#define SETTLE_DICE 2
#define SETTLE_SIDES 2
#define HIVECHANCE 180	//Chance that any given forest will be a hive
#define SWAMPINESS 8	//Affects the size of a swamp
#define SWAMPCHANCE 850	// Chance that a swamp will spawn instead of forest


void settlement_building(settlement &set, int x, int y);

double dist(int x1, int y1, int x2, int y2)
{
 return sqrt(double(pow(x1-x2, 2.0) + pow(y1-y2, 2.0)));
}

bool is_river(oter_id ter)
{
 if (ter == ot_null || (ter >= ot_bridge_ns && ter <= ot_river_nw))
  return true;
 return false;
}

bool is_ground(oter_id ter)
{
 if (ter <= ot_road_nesw_manhole)
  return true;
 return false;
}

bool is_wall_material(oter_id ter)
{
 if (is_ground(ter) ||
     (ter >= ot_house_north && ter <= ot_nuke_plant))
  return true;
 return false;
}

oter_id shop(int dir)
{
 oter_id ret = ot_s_lot;
 int type = rng(0, 17);
 if (one_in(20))
  type = 18;
 switch (type) {
  case  0: ret = ot_s_lot;	         break;
  case  1: ret = ot_s_gas_north;         break;
  case  2: ret = ot_s_pharm_north;       break;
  case  3: ret = ot_s_grocery_north;     break;
  case  4: ret = ot_s_hardware_north;    break;
  case  5: ret = ot_s_sports_north;      break;
  case  6: ret = ot_s_liquor_north;      break;
  case  7: ret = ot_s_gun_north;         break;
  case  8: ret = ot_s_clothes_north;     break;
  case  9: ret = ot_s_library_north;     break;
  case 10: ret = ot_s_restaurant_north;  break;
  case 11: ret = ot_sub_station_north;   break;
  case 12: ret = ot_bank_north;          break;
  case 13: ret = ot_bar_north;           break;
  case 14: ret = ot_s_electronics_north; break;
  case 15: ret = ot_pawn_north;          break;
  case 16: ret = ot_mil_surplus_north;   break;
  case 17: ret = ot_s_garage_north;      break;
  case 18: ret = ot_police_north;        break;
 }
 if (ret == ot_s_lot)
  return ret;
 if (dir < 0) dir += 4;
 switch (dir) {
  case 0:                         break;
  case 1: ret = oter_id(ret + 1); break;
  case 2: ret = oter_id(ret + 2); break;
  case 3: ret = oter_id(ret + 3); break;
  default: debugmsg("Bad rotation of shop."); return ot_null;
 }
 return ret;
}

oter_id house(int dir)
{
 bool base = one_in(30);
 if (dir < 0) dir += 4;
 switch (dir) {
  case 0:  return base ? ot_house_base_north : ot_house_north;
  case 1:  return base ? ot_house_base_east  : ot_house_east;
  case 2:  return base ? ot_house_base_south : ot_house_south;
  case 3:  return base ? ot_house_base_west  : ot_house_west;
  default: debugmsg("Bad rotation of house."); return ot_null;
 }
}

// *** BEGIN overmap FUNCTIONS ***

overmap::overmap()
{
// debugmsg("Warning - null overmap!");
 nullret = ot_null;
 posx = 999;
 posy = 999;
 posz = 999;
 if (num_ter_types > 256)
  debugmsg("More than 256 oterid!  Saving won't work!");
}

overmap::overmap(const overmap & om)
{
#define CP(x) x = om.x
 CP(cities);
 CP(roads_out);
 CP(towns);
 CP(zg);
 CP(radios);
 CP(posx);
 CP(posy);
 CP(posz);
 CP(npcs);
 CP(nullret);
 CP(nullbool);
 CP(notes);
#undef CP
 memcpy(t, om.t, sizeof(t));
 memcpy(s, om.s, sizeof(s));
}

overmap::overmap(game *g, int x, int y, int z)
{
 if (num_ter_types > 256)
  debugmsg("More than 256 oterid!  Saving won't work!");
 nullret = ot_null;
 open(g, x, y, z);
}

overmap::~overmap()
{
}

oter_id& overmap::ter(int x, int y)
{
 if (x < 0 || x >= OMAPX || y < 0 || y >= OMAPY) {
  nullret = ot_null;
  return nullret;
 }
 return t[x][y];
}

std::vector<mongroup*> overmap::monsters_at(int x, int y)
{
 std::vector<mongroup*> ret;
 if (x < 0 || x >= OMAPX || y < 0 || y >= OMAPY)
  return ret;
 for (int i = 0; i < zg.size(); i++) {
  if (trig_dist(x, y, zg[i].posx, zg[i].posy) <= zg[i].radius)
   ret.push_back(&(zg[i]));
 }
 return ret;
}

bool overmap::is_safe(int x, int y)
{
 std::vector<mongroup*> mons = monsters_at(x, y);
 if (monsters_at(x, y).empty())
  return true;

 bool safe = true;
 for (int n = 0; n < mons.size() && safe; n++)
  safe = mons[n]->is_safe();

 return safe;
}


bool& overmap::seen(int x, int y)
{
 if (x < 0 || x >= OMAPX || y < 0 || y >= OMAPY) {
  nullbool = false;
  return nullbool;
 }
 return s[x][y];
}

bool overmap::has_note(int x, int y)
{
 for (int i = 0; i < notes.size(); i++) {
  if (notes[i].x == x && notes[i].y == y)
   return true;
 }
 return false;
}

std::string overmap::note(int x, int y)
{
 for (int i = 0; i < notes.size(); i++) {
  if (notes[i].x == x && notes[i].y == y)
   return notes[i].text;
 }
 return "";
}

void overmap::add_note(int x, int y, std::string message)
{
 for (int i = 0; i < notes.size(); i++) {
  if (notes[i].x == x && notes[i].y == y) {
   if (message == "")
    notes.erase(notes.begin() + i);
   else
    notes[i].text = message;
   return;
  }
 }
 if (message.length() > 0)
  notes.push_back(om_note(x, y, notes.size(), message));
}

point overmap::find_note(point origin, std::string text)
{
 int closest = 9999;
 point ret(-1, -1);
 for (int i = 0; i < notes.size(); i++) {
  if (notes[i].text.find(text) != std::string::npos &&
      rl_dist(origin.x, origin.y, notes[i].x, notes[i].y) < closest) {
   closest = rl_dist(origin.x, origin.y, notes[i].x, notes[i].y);
   ret = point(notes[i].x, notes[i].y);
  }
 }
 return ret;
}

void overmap::delete_note(int x, int y)
{
 std::vector<om_note>::iterator it;
 for (it = notes.begin(); it < notes.end(); it++) {
  if (it->x == x && it->y == y){
  	notes.erase(it);
  }
 }
}

point overmap::display_notes()
{
 std::string title = "Notes:";
 WINDOW* w_notes = newwin(25, 80, 0, 0);
 const int maxitems = 20;	// Number of items to show at one time.
 char ch = '.';
 int start = 0, cur_it;
 mvwprintz(w_notes, 0, 0, c_ltgray, title.c_str());
 do{
  if (ch == '<' && start > 0) {
   for (int i = 1; i < 25; i++)
    mvwprintz(w_notes, i, 0, c_black, "                                                     ");
   start -= maxitems;
   if (start < 0)
    start = 0;
   mvwprintw(w_notes, maxitems + 2, 0, "         ");
  }
  if (ch == '>' && cur_it < notes.size()) {
   start = cur_it;
   mvwprintw(w_notes, maxitems + 2, 12, "            ");
   for (int i = 1; i < 25; i++)
    mvwprintz(w_notes, i, 0, c_black, "                                                     ");
  }
  int cur_line = 2;
  int last_line = -1;
  char cur_let = 'a';
  for (cur_it = start; cur_it < start + maxitems && cur_line < 23; cur_it++) {
   if (cur_it < notes.size()) {
   mvwputch (w_notes, cur_line, 0, c_white, cur_let++);
   mvwprintz(w_notes, cur_line, 2, c_ltgray, "- %s", notes[cur_it].text.c_str());
   } else{
    last_line = cur_line - 2;
    break;
   }
   cur_line++;
  }

  if(last_line == -1)
   last_line = 23;
  if (start > 0)
   mvwprintw(w_notes, maxitems + 4, 0, "< Go Back");
  if (cur_it < notes.size())
   mvwprintw(w_notes, maxitems + 4, 12, "> More notes");
  if(ch >= 'a' && ch <= 't'){
   int chosen_line = (int)(ch % (int)'a');
   if(chosen_line < last_line)
    return point(notes[start + chosen_line].x, notes[start + chosen_line].y);
  }
  mvwprintz(w_notes, 0, 40, c_white, "Press letter to center on note");
  mvwprintz(w_notes, 24, 40, c_white, "Spacebar - Return to map  ");
  wrefresh(w_notes);
  ch = getch();
 } while(ch != ' ');
 delwin(w_notes);
 return point(-1,-1);
}

void overmap::generate(game *g, overmap* north, overmap* east, overmap* south,
                       overmap* west)
{
 erase();
 clear();
 move(0, 0);
 for (int i = 0; i < OMAPY; i++) {
  for (int j = 0; j < OMAPX; j++) {
   ter(i, j) = ot_field;
   seen(i, j) = false;
  }
 }
 std::vector<city> road_points;	// cities and roads_out together
 std::vector<point> river_start;// West/North endpoints of rivers
 std::vector<point> river_end;	// East/South endpoints of rivers

// Determine points where rivers & roads should connect w/ adjacent maps
 if (north != NULL) {
  for (int i = 2; i < OMAPX - 2; i++) {
   if (is_river(north->ter(i,OMAPY-1)))
    ter(i, 0) = ot_river_center;
   if (north->ter(i,     OMAPY - 1) == ot_river_center &&
       north->ter(i - 1, OMAPY - 1) == ot_river_center &&
       north->ter(i + 1, OMAPY - 1) == ot_river_center) {
    if (river_start.size() == 0 ||
        river_start[river_start.size() - 1].x < i - 6)
     river_start.push_back(point(i, 0));
   }
  }
  for (int i = 0; i < north->roads_out.size(); i++) {
   if (north->roads_out[i].y == OMAPY - 1)
    roads_out.push_back(city(north->roads_out[i].x, 0, 0));
  }
 }
 int rivers_from_north = river_start.size();
 if (west != NULL) {
  for (int i = 2; i < OMAPY - 2; i++) {
   if (is_river(west->ter(OMAPX - 1, i)))
    ter(0, i) = ot_river_center;
   if (west->ter(OMAPX - 1, i)     == ot_river_center &&
       west->ter(OMAPX - 1, i - 1) == ot_river_center &&
       west->ter(OMAPX - 1, i + 1) == ot_river_center) {
    if (river_start.size() == rivers_from_north ||
        river_start[river_start.size() - 1].y < i - 6)
     river_start.push_back(point(0, i));
   }
  }
  for (int i = 0; i < west->roads_out.size(); i++) {
   if (west->roads_out[i].x == OMAPX - 1)
    roads_out.push_back(city(0, west->roads_out[i].y, 0));
  }
 }
 if (south != NULL) {
  for (int i = 2; i < OMAPX - 2; i++) {
   if (is_river(south->ter(i, 0)))
    ter(i, OMAPY - 1) = ot_river_center;
   if (south->ter(i,     0) == ot_river_center &&
       south->ter(i - 1, 0) == ot_river_center &&
       south->ter(i + 1, 0) == ot_river_center) {
    if (river_end.size() == 0 ||
        river_end[river_end.size() - 1].x < i - 6)
     river_end.push_back(point(i, OMAPY - 1));
   }
   if (south->ter(i, 0) == ot_road_nesw)
    roads_out.push_back(city(i, OMAPY - 1, 0));
  }
  for (int i = 0; i < south->roads_out.size(); i++) {
   if (south->roads_out[i].y == 0)
    roads_out.push_back(city(south->roads_out[i].x, OMAPY - 1, 0));
  }
 }
 int rivers_to_south = river_end.size();
 if (east != NULL) {
  for (int i = 2; i < OMAPY - 2; i++) {
   if (is_river(east->ter(0, i)))
    ter(OMAPX - 1, i) = ot_river_center;
   if (east->ter(0, i)     == ot_river_center &&
       east->ter(0, i - 1) == ot_river_center &&
       east->ter(0, i + 1) == ot_river_center) {
    if (river_end.size() == rivers_to_south ||
        river_end[river_end.size() - 1].y < i - 6)
     river_end.push_back(point(OMAPX - 1, i));
   }
   if (east->ter(0, i) == ot_road_nesw)
    roads_out.push_back(city(OMAPX - 1, i, 0));
  }
  for (int i = 0; i < east->roads_out.size(); i++) {
   if (east->roads_out[i].x == 0)
    roads_out.push_back(city(OMAPX - 1, east->roads_out[i].y, 0));
  }
 }
// Even up the start and end points of rivers. (difference of 1 is acceptable)
// Also ensure there's at least one of each.
 std::vector<point> new_rivers;
 if (north == NULL || west == NULL) {
  while (river_start.empty() || river_start.size() + 1 < river_end.size()) {
   new_rivers.clear();
   if (north == NULL)
    new_rivers.push_back( point(rng(10, OMAPX - 11), 0) );
   if (west == NULL)
    new_rivers.push_back( point(0, rng(10, OMAPY - 11)) );
   river_start.push_back( new_rivers[rng(0, new_rivers.size() - 1)] );
  }
 }
 if (south == NULL || east == NULL) {
  while (river_end.empty() || river_end.size() + 1 < river_start.size()) {
   new_rivers.clear();
   if (south == NULL)
    new_rivers.push_back( point(rng(10, OMAPX - 11), OMAPY - 1) );
   if (east == NULL)
    new_rivers.push_back( point(OMAPX - 1, rng(10, OMAPY - 11)) );
   river_end.push_back( new_rivers[rng(0, new_rivers.size() - 1)] );
  }
 }
// Now actually place those rivers.
 if (river_start.size() > river_end.size() && river_end.size() > 0) {
  std::vector<point> river_end_copy = river_end;
  int index;
  while (!river_start.empty()) {
   index = rng(0, river_start.size() - 1);
   if (!river_end.empty()) {
    place_river(river_start[index], river_end[0]);
    river_end.erase(river_end.begin());
   } else
    place_river(river_start[index],
                river_end_copy[rng(0, river_end_copy.size() - 1)]);
   river_start.erase(river_start.begin() + index);
  }
 } else if (river_end.size() > river_start.size() && river_start.size() > 0) {
  std::vector<point> river_start_copy = river_start;
  int index;
  while (!river_end.empty()) {
   index = rng(0, river_end.size() - 1);
   if (!river_start.empty()) {
    place_river(river_start[0], river_end[index]);
    river_start.erase(river_start.begin());
   } else
    place_river(river_start_copy[rng(0, river_start_copy.size() - 1)],
                river_end[index]);
   river_end.erase(river_end.begin() + index);
  }
 } else if (river_end.size() > 0) {
  if (river_start.size() != river_end.size())
   river_start.push_back( point(rng(OMAPX * .25, OMAPX * .75),
                                rng(OMAPY * .25, OMAPY * .75)));
  for (int i = 0; i < river_start.size(); i++)
   place_river(river_start[i], river_end[i]);
 }

// Cities, forests, and settlements come next.
// These're agnostic of adjacent maps, so it's very simple.
 place_cities();
 place_forest();

// Ideally we should have at least two exit points for roads, on different sides
 if (roads_out.size() < 2) {
  std::vector<city> viable_roads;
  int tmp;
// Populate viable_roads with one point for each neighborless side.
// Make sure these points don't conflict with rivers.
// TODO: In theory this is a potential infinte loop...
  if (north == NULL) {
   do
    tmp = rng(10, OMAPX - 11);
   while (is_river(ter(tmp, 0)) || is_river(ter(tmp - 1, 0)) ||
          is_river(ter(tmp + 1, 0)) );
   viable_roads.push_back(city(tmp, 0, 0));
  }
  if (east == NULL) {
   do
    tmp = rng(10, OMAPY - 11);
   while (is_river(ter(OMAPX - 1, tmp)) || is_river(ter(OMAPX - 1, tmp - 1))||
          is_river(ter(OMAPX - 1, tmp + 1)));
   viable_roads.push_back(city(OMAPX - 1, tmp, 0));
  }
  if (south == NULL) {
   do
    tmp = rng(10, OMAPX - 11);
   while (is_river(ter(tmp, OMAPY - 1)) || is_river(ter(tmp - 1, OMAPY - 1))||
          is_river(ter(tmp + 1, OMAPY - 1)));
   viable_roads.push_back(city(tmp, OMAPY - 1, 0));
  }
  if (west == NULL) {
   do
    tmp = rng(10, OMAPY - 11);
   while (is_river(ter(0, tmp)) || is_river(ter(0, tmp - 1)) ||
          is_river(ter(0, tmp + 1)));
   viable_roads.push_back(city(0, tmp, 0));
  }
  while (roads_out.size() < 2 && !viable_roads.empty()) {
   tmp = rng(0, viable_roads.size() - 1);
   roads_out.push_back(viable_roads[tmp]);
   viable_roads.erase(viable_roads.begin() + tmp);
  }
 }
// Compile our master list of roads; it's less messy if roads_out is first
 for (int i = 0; i < roads_out.size(); i++)
  road_points.push_back(roads_out[i]);
 for (int i = 0; i < cities.size(); i++)
  road_points.push_back(cities[i]);
// And finally connect them via "highways"
 place_hiways(road_points, ot_road_null);
// Place specials
 place_specials();
// Make the roads out road points;
 for (int i = 0; i < roads_out.size(); i++)
  ter(roads_out[i].x, roads_out[i].y) = ot_road_nesw;
// Clean up our roads and rivers
 polish();
// Place the monsters, now that the terrain is laid out
 place_mongroups();
 place_radios();
}

void overmap::generate_sub(overmap* above)
{
 std::vector<city> subway_points;
 std::vector<city> sewer_points;
 std::vector<city> ant_points;
 std::vector<city> goo_points;
 std::vector<city> lab_points;
 std::vector<point> shaft_points;
 std::vector<city> mine_points;
 std::vector<point> bunker_points;
 std::vector<point> shelter_points;
 std::vector<point> lmoe_points;
 std::vector<point> triffid_points;
 std::vector<point> temple_points;
 for (int i = 0; i < OMAPX; i++) {
  for (int j = 0; j < OMAPY; j++) {
   seen(i, j) = false;	// Start by setting all squares to unseen
   ter(i, j) = ot_rock;	// Start by setting everything to solid rock
  }
 }

 for (int i = 0; i < OMAPX; i++) {
  for (int j = 0; j < OMAPY; j++) {
   if (above->ter(i, j) >= ot_sub_station_north &&
       above->ter(i, j) <= ot_sub_station_west) {
    ter(i, j) = ot_subway_nesw;
    subway_points.push_back(city(i, j, 0));

   } else if (above->ter(i, j) == ot_road_nesw_manhole) {
    ter(i, j) = ot_sewer_nesw;
    sewer_points.push_back(city(i, j, 0));

   } else if (above->ter(i, j) == ot_sewage_treatment) {
    for (int x = i-1; x <= i+1; x++) {
     for (int y = j-1; y <= j+1; y++) {
      ter(x, y) = ot_sewage_treatment_under;
     }
    }
    ter(i, j) = ot_sewage_treatment_hub;
    sewer_points.push_back(city(i, j, 0));

   } else if (above->ter(i, j) == ot_spider_pit)
    ter(i, j) = ot_spider_pit_under;

   else if (above->ter(i, j) == ot_cave && posz == -1) {
    if (one_in(3))
     ter(i, j) = ot_cave_rat;
    else
     ter(i, j) = ot_cave;

   } else if (above->ter(i, j) == ot_cave_rat && posz == -2)
    ter(i, j) = ot_cave_rat;

   else if (above->ter(i, j) == ot_anthill) {
    int size = rng(MIN_ANT_SIZE, MAX_ANT_SIZE);
    ant_points.push_back(city(i, j, size));
    zg.push_back(mongroup(GROUP_ANT, i * 2, j * 2, size * 1.5, rng(6000, 8000)));

   } else if (above->ter(i, j) == ot_slimepit_down) {
    int size = rng(MIN_GOO_SIZE, MAX_GOO_SIZE);
    goo_points.push_back(city(i, j, size));

   } else if (above->ter(i, j) == ot_forest_water)
    ter(i, j) = ot_cavern;

   else if (above->ter(i, j) == ot_triffid_grove ||
            above->ter(i, j) == ot_triffid_roots)
    triffid_points.push_back( point(i, j) );

   else if (above->ter(i, j) == ot_temple_stairs)
    temple_points.push_back( point(i, j) );

   else if (above->ter(i, j) == ot_lab_core ||
            (posz == -1 && above->ter(i, j) == ot_lab_stairs))
    lab_points.push_back(city(i, j, rng(1, 5 + posz)));

   else if (above->ter(i, j) == ot_lab_stairs)
    ter(i, j) = ot_lab;

   else if (above->ter(i, j) == ot_bunker && posz == -1)
    bunker_points.push_back( point(i, j) );

   else if (above->ter(i, j) == ot_shelter)
    shelter_points.push_back( point(i, j) );

   else if (above->ter(i, j) == ot_lmoe)
    lmoe_points.push_back( point(i, j) );

   else if (above->ter(i, j) == ot_mine_entrance)
    shaft_points.push_back( point(i, j) );

   else if (above->ter(i, j) == ot_mine_shaft ||
            above->ter(i, j) == ot_mine_down    ) {
    ter(i, j) = ot_mine;
    mine_points.push_back(city(i, j, rng(6 + posz, 10 + posz)));

   } else if (above->ter(i, j) == ot_mine_finale) {
    for (int x = i - 1; x <= i + 1; x++) {
     for (int y = j - 1; y <= j + 1; y++)
      ter(x, y) = ot_spiral;
    }
    ter(i, j) = ot_spiral_hub;
    zg.push_back(mongroup(GROUP_SPIRAL, i * 2, j * 2, 2, 200));

   } else if (above->ter(i, j) == ot_silo) {
    if (rng(2, 7) < abs(posz) || rng(2, 7) < abs(posz))
     ter(i, j) = ot_silo_finale;
    else
     ter(i, j) = ot_silo;
   }

  }
 }

 for (int i = 0; i < goo_points.size(); i++)
  build_slimepit(goo_points[i].x, goo_points[i].y, goo_points[i].s);
 place_hiways(sewer_points,  ot_sewer_nesw);
 polish(ot_sewer_ns, ot_sewer_nesw);
 place_hiways(subway_points, ot_subway_nesw);
 for (int i = 0; i < subway_points.size(); i++)
  ter(subway_points[i].x, subway_points[i].y) = ot_subway_station;
 for (int i = 0; i < lab_points.size(); i++)
  build_lab(lab_points[i].x, lab_points[i].y, lab_points[i].s);
 for (int i = 0; i < ant_points.size(); i++)
  build_anthill(ant_points[i].x, ant_points[i].y, ant_points[i].s);
 polish(ot_subway_ns, ot_subway_nesw);
 polish(ot_ants_ns, ot_ants_nesw);
 for (int i = 0; i < above->cities.size(); i++) {
  if (one_in(3))
   zg.push_back(
    mongroup(GROUP_CHUD, above->cities[i].x * 2, above->cities[i].y * 2,
             above->cities[i].s, above->cities[i].s * 20));
  if (!one_in(8))
   zg.push_back(
    mongroup(GROUP_SEWER, above->cities[i].x * 2, above->cities[i].y * 2,
             above->cities[i].s * 3.5, above->cities[i].s * 70));
 }
 place_rifts();
 for (int i = 0; i < mine_points.size(); i++)
  build_mine(mine_points[i].x, mine_points[i].y, mine_points[i].s);
// Basements done last so sewers, etc. don't overwrite them
 for (int i = 0; i < OMAPX; i++) {
  for (int j = 0; j < OMAPY; j++) {
   if (above->ter(i, j) >= ot_house_base_north &&
       above->ter(i, j) <= ot_house_base_west)
    ter(i, j) = ot_basement;
  }
 }

 for (int i = 0; i < shaft_points.size(); i++)
  ter(shaft_points[i].x, shaft_points[i].y) = ot_mine_shaft;

 for (int i = 0; i < bunker_points.size(); i++)
  ter(bunker_points[i].x, bunker_points[i].y) = ot_bunker;

 for (int i = 0; i < shelter_points.size(); i++)
  ter(shelter_points[i].x, shelter_points[i].y) = ot_shelter_under;

 for (int i = 0; i < lmoe_points.size(); i++)
  ter(lmoe_points[i].x, lmoe_points[i].y) = ot_lmoe_under;

 for (int i = 0; i < triffid_points.size(); i++) {
  if (posz == -1)
   ter( triffid_points[i].x, triffid_points[i].y ) = ot_triffid_roots;
  else
   ter( triffid_points[i].x, triffid_points[i].y ) = ot_triffid_finale;
 }

 for (int i = 0; i < temple_points.size(); i++) {
  if (posz == -5)
   ter( temple_points[i].x, temple_points[i].y ) = ot_temple_finale;
  else
   ter( temple_points[i].x, temple_points[i].y ) = ot_temple_stairs;
 }

}

void overmap::make_tutorial()
{
 if (posz == 9) {
  for (int i = 0; i < OMAPX; i++) {
   for (int j = 0; j < OMAPY; j++)
    ter(i, j) = ot_rock;
  }
 }
 ter(50, 50) = ot_tutorial;
 zg.clear();
}

// checks whether ter(x,y) is defined 'close to' the given type.
// for finding, say, houses, with any orientation.
bool overmap::ter_in_type_range(int x, int y, oter_id type, int type_range)
{
   if (ter(x, y) >= type && ter(x, y) < type + type_range)
      return true;
   return false;
}

point overmap::find_closest(point origin, oter_id type, int type_range,
                            int &dist, bool must_be_seen)
{
 //does origin qualify?
 if (ter_in_type_range(origin.x, origin.y, type, type_range))
  if (!must_be_seen || seen(origin.x, origin.y))
   return point(origin.x, origin.y);

 int max = (dist == 0 ? OMAPX : dist);
 // expanding box
 for (dist = 0; dist <= max; dist++) {
  // each edge length is 2*dist-2, because corners belong to one edge
  // south is +y, north is -y
  for (int i = 0; i < dist*2-1; i++) {
   //start at northwest, scan north edge
   int x = origin.x - dist + i;
   int y = origin.y - dist;
   if (ter_in_type_range(x, y, type, type_range))
    if (!must_be_seen || seen(x, y))
     return point(x, y);

   //start at southeast, scan south
   x = origin.x + dist - i;
   y = origin.y + dist;
   if (ter_in_type_range(x, y, type, type_range))
    if (!must_be_seen || seen(x, y))
     return point(x, y);

   //start at southwest, scan west
   x = origin.x - dist;
   y = origin.y + dist - i;
   if (ter_in_type_range(x, y, type, type_range))
    if (!must_be_seen || seen(x, y))
     return point(x, y);

   //start at northeast, scan east
   x = origin.x + dist;
   y = origin.y - dist + i;
   if (ter_in_type_range(x, y, type, type_range))
    if (!must_be_seen || seen(x, y))
     return point(x, y);
  }
 }
 dist=-1;
 return point(-1, -1);
}

std::vector<point> overmap::find_all(point origin, oter_id type, int type_range,
                            int &dist, bool must_be_seen)
{
 std::vector<point> res;
 int max = (dist == 0 ? OMAPX / 2 : dist);
 for (dist = 0; dist <= max; dist++) {
  for (int x = origin.x - dist; x <= origin.x + dist; x++) {
   for (int y = origin.y - dist; y <= origin.y + dist; y++) {
    if (ter(x, y) >= type && ter(x, y) < type + type_range &&
        (!must_be_seen || seen(x, y)))
     res.push_back(point(x, y));
   }
  }
 }
 return res;
}

std::vector<point> overmap::find_terrain(std::string term, int cursx, int cursy)
{
 std::vector<point> found;
 for (int x = 0; x < OMAPX; x++) {
  for (int y = 0; y < OMAPY; y++) {
   if (seen(x, y) && oterlist[ter(x, y)].name.find(term) != std::string::npos)
    found.push_back( point(x, y) );
  }
 }
 return found;
}

int overmap::closest_city(point p)
{
 int distance = 999, ret = -1;
 for (int i = 0; i < cities.size(); i++) {
  int dist = rl_dist(p.x, p.y, cities[i].x, cities[i].y);
  if (dist < distance || (dist == distance && cities[i].s < cities[ret].s)) {
   ret = i;
   distance = dist;
  }
 }

 return ret;
}

point overmap::random_house_in_city(int city_id)
{
 if (city_id < 0 || city_id >= cities.size()) {
  debugmsg("overmap::random_house_in_city(%d) (max %d)", city_id,
           cities.size() - 1);
  return point(-1, -1);
 }
 std::vector<point> valid;
 int startx = cities[city_id].x - cities[city_id].s,
     endx   = cities[city_id].x + cities[city_id].s,
     starty = cities[city_id].y - cities[city_id].s,
     endy   = cities[city_id].y + cities[city_id].s;
 for (int x = startx; x <= endx; x++) {
  for (int y = starty; y <= endy; y++) {
   if (ter(x, y) >= ot_house_north && ter(x, y) <= ot_house_west)
    valid.push_back( point(x, y) );
  }
 }
 if (valid.empty())
  return point(-1, -1);

 return valid[ rng(0, valid.size() - 1) ];
}

int overmap::dist_from_city(point p)
{
 int distance = 999;
 for (int i = 0; i < cities.size(); i++) {
  int dist = rl_dist(p.x, p.y, cities[i].x, cities[i].y);
  dist -= cities[i].s;
  if (dist < distance)
   distance = dist;
 }
 return distance;
}

void overmap::draw(WINDOW *w, game *g, int &cursx, int &cursy,
                   int &origx, int &origy, char &ch, bool blink)
{
 bool legend = true, note_here = false, npc_here = false;
 std::string note_text, npc_name;
 int om_map_width = g->TERRAIN_WINDOW_WIDTH + 27;
 int om_map_height = g->TERRAIN_WINDOW_HEIGHT;

 int omx, omy;
 overmap hori, vert, diag; // Adjacent maps
 point target(-1, -1);
 if (g->u.active_mission >= 0 &&
     g->u.active_mission < g->u.active_missions.size())
  target = g->find_mission(g->u.active_missions[g->u.active_mission])->target;
  bool see;
  oter_id cur_ter;
  nc_color ter_color;
  long ter_sym;
/* First, determine if we're close enough to the edge to need to load an
 * adjacent overmap, and load it/them. */
  if (cursx < om_map_height / 2) {
   hori = overmap(g, posx - 1, posy, posz);
   if (cursy < om_map_width / 2)
    diag = overmap(g, posx - 1, posy - 1, posz);
   if (cursy > OMAPY - 2 - (om_map_width / 2))
    diag = overmap(g, posx - 1, posy + 1, posz);
  }
  if (cursx > OMAPX - 2 - (om_map_height / 2)) {
   hori = overmap(g, posx + 1, posy, posz);
   if (cursy < om_map_width / 2)
    diag = overmap(g, posx + 1, posy - 1, posz);
   if (cursy > OMAPY - 2 - (om_map_width / 2))
    diag = overmap(g, posx + 1, posy + 1, posz);
  }
  if (cursy < (om_map_width / 2))
   vert = overmap(g, posx, posy - 1, posz);
  if (cursy > OMAPY - 2 - (om_map_width / 2))
   vert = overmap(g, posx, posy + 1, posz);

// Now actually draw the map
  bool csee = false;
  oter_id ccur_ter;
  for (int i = -(om_map_width / 2); i < (om_map_width / 2); i++) {
    for (int j = -(om_map_height / 2);
         j <= (om_map_height / 2) + (ch == 'j' ? 1 : 0); j++) {
    omx = cursx + i;
    omy = cursy + j;
    see = false;
    npc_here = false;
    if (omx >= 0 && omx < OMAPX && omy >= 0 && omy < OMAPY) { // It's in-bounds
     cur_ter = ter(omx, omy);
     see = seen(omx, omy);
     note_here = has_note(omx, omy);
     if (note_here)
      note_text = note(omx, omy);
     for (int n = 0; n < npcs.size(); n++) {
      if ((npcs[n].mapx + 1) / 2 == omx && (npcs[n].mapy + 1) / 2 == omy) {
       npc_here = true;
       npc_name = npcs[n].name;
       n = npcs.size();
      } else {
       npc_here = false;
       npc_name = "";
      }
     }
// <Out of bounds placement>
    } else if (omx < 0) {
     omx += OMAPX;
     if (omy < 0 || omy >= OMAPY) {
      omy += (omy < 0 ? OMAPY : 0 - OMAPY);
      cur_ter = diag.ter(omx, omy);
      see = diag.seen(omx, omy);
      note_here = diag.has_note(omx, omy);
      if (note_here)
       note_text = diag.note(omx, omy);
     } else {
      cur_ter = hori.ter(omx, omy);
      see = hori.seen(omx, omy);
      note_here = hori.has_note(omx, omy);
      if (note_here)
       note_text = hori.note(omx, omy);
     }
    } else if (omx >= OMAPX) {
     omx -= OMAPX;
     if (omy < 0 || omy >= OMAPY) {
      omy += (omy < 0 ? OMAPY : 0 - OMAPY);
      cur_ter = diag.ter(omx, omy);
      see = diag.seen(omx, omy);
      note_here = diag.has_note(omx, omy);
      if (note_here)
       note_text = diag.note(omx, omy);
     } else {
      cur_ter = hori.ter(omx, omy);
      see = hori.seen(omx, omy);
      note_here = hori.has_note(omx, omy);
      if (note_here)
       note_text = hori.note(omx, omy);
     }
    } else if (omy < 0) {
     omy += OMAPY;
     cur_ter = vert.ter(omx, omy);
     see = vert.seen(omx, omy);
     note_here = vert.has_note(omx, omy);
     if (note_here)
      note_text = vert.note(omx, omy);
    } else if (omy >= OMAPY) {
     omy -= OMAPY;
     cur_ter = vert.ter(omx, omy);
     see = vert.seen(omx, omy);
     note_here = vert.has_note(omx, omy);
     if (note_here)
      note_text = vert.note(omx, omy);
    } else
     debugmsg("No data loaded! omx: %d omy: %d", omx, omy);
// </Out of bounds replacement>
    if (see) {
     if (note_here && blink) {
      ter_color = c_yellow;
      if (note_text[1] == ':')
       ter_sym = note_text[0];
      else
       ter_sym = 'N';
     } else if (omx == origx && omy == origy && blink) {
      ter_color = g->u.color();
      ter_sym = '@';
     } else if (npc_here && blink) {
      ter_color = c_pink;
      ter_sym = '@';
     } else if (omx == target.x && omy == target.y && blink) {
      ter_color = c_red;
      ter_sym = '*';
     } else {
      if (cur_ter >= num_ter_types || cur_ter < 0)
       debugmsg("Bad ter %d (%d, %d)", cur_ter, omx, omy);
      ter_color = oterlist[cur_ter].color;
      ter_sym = oterlist[cur_ter].sym;
     }
    } else { // We haven't explored this tile yet
     ter_color = c_dkgray;
     ter_sym = '#';
    }
    if (j == 0 && i == 0) {
     mvwputch_hi (w, om_map_height / 2, om_map_width / 2,
                  ter_color, ter_sym);
     csee = see;
     ccur_ter = cur_ter;
    } else
      mvwputch    (w, (om_map_height / 2) + j, (om_map_width / 2) + i,
                   ter_color, ter_sym);
   }
  }
  if (target.x != -1 && target.y != -1 && blink &&
      (target.x < cursx - om_map_height / 2 ||
        target.x > cursx + om_map_height / 2  ||
       target.y < cursy - om_map_width / 2 ||
       target.y > cursy + om_map_width / 2    )) {
   switch (direction_from(cursx, cursy, target.x, target.y)) {
    case NORTH:      mvwputch(w, 0, (om_map_width / 2), c_red, '^');       break;
    case NORTHEAST:  mvwputch(w, 0, om_map_width - 1, c_red, LINE_OOXX); break;
    case EAST:       mvwputch(w, (om_map_height / 2),
                                    om_map_width - 1, c_red, '>');       break;
    case SOUTHEAST:  mvwputch(w, om_map_height,
                                    om_map_width - 1, c_red, LINE_XOOX); break;
    case SOUTH:      mvwputch(w, om_map_height,
                                    om_map_height / 2, c_red, 'v');       break;
    case SOUTHWEST:  mvwputch(w, om_map_height,  0, c_red, LINE_XXOO); break;
    case WEST:       mvwputch(w, om_map_height / 2,  0, c_red, '<');       break;
    case NORTHWEST:  mvwputch(w,  0,  0, c_red, LINE_OXXO); break;
   }
  }
  if (has_note(cursx, cursy)) {
   note_text = note(cursx, cursy);
   if (note_text[1] == ':')
    note_text = note_text.substr(2, note_text.size());
   for (int i = 0; i < note_text.length(); i++)
    mvwputch(w, 1, i, c_white, LINE_OXOX);
   mvwputch(w, 1, note_text.length(), c_white, LINE_XOOX);
   mvwputch(w, 0, note_text.length(), c_white, LINE_XOXO);
   mvwprintz(w, 0, 0, c_yellow, note_text.c_str());
  } else if (npc_here) {
   for (int i = 0; i < npc_name.length(); i++)
    mvwputch(w, 1, i, c_white, LINE_OXOX);
   mvwputch(w, 1, npc_name.length(), c_white, LINE_XOOX);
   mvwputch(w, 0, npc_name.length(), c_white, LINE_XOXO);
   mvwprintz(w, 0, 0, c_yellow, npc_name.c_str());
  }
  if (legend) {
   cur_ter = ter(cursx, cursy);
// Draw the vertical line
   for (int j = 0; j < om_map_height; j++)
    mvwputch(w, j, om_map_width, c_white, LINE_XOXO);
// Clear the legend
   for (int i = om_map_width + 1; i < om_map_width + 55; i++) {
    for (int j = 0; j < om_map_height; j++)
     mvwputch(w, j, i, c_black, 'x');
   }

   if (csee) {
    mvwputch(w, 1, om_map_width + 1, oterlist[ccur_ter].color, oterlist[ccur_ter].sym);
    mvwprintz(w, 1, om_map_width + 3, oterlist[ccur_ter].color, "%s",
              oterlist[ccur_ter].name.c_str());
   } else
    mvwprintz(w, 1, om_map_width + 1, c_dkgray, "# Unexplored");

   if (target.x != -1 && target.y != -1) {
    int distance = rl_dist(origx, origy, target.x, target.y);
    mvwprintz(w, 3, om_map_width + 1, c_white, "Distance to target: %d", distance);
   }
   mvwprintz(w, 17, om_map_width + 1, c_magenta, "Use movement keys to pan.  ");
   mvwprintz(w, 18, om_map_width + 1, c_magenta, "0 - Center map on character");
   mvwprintz(w, 19, om_map_width + 1, c_magenta, "t - Toggle legend          ");
   mvwprintz(w, 20, om_map_width + 1, c_magenta, "/ - Search                 ");
   mvwprintz(w, 21, om_map_width + 1, c_magenta, "N - Add/Edit a note        ");
   mvwprintz(w, 22, om_map_width + 1, c_magenta, "D - Delete a note          ");
   mvwprintz(w, 23, om_map_width + 1, c_magenta, "L - List notes             ");
   mvwprintz(w, 24, om_map_width + 1, c_magenta, "Esc or q - Return to game  ");
  }
// Done with all drawing!
  wrefresh(w);
}

point overmap::choose_point(game *g)
{
 WINDOW* w_map = newwin(g->TERRAIN_WINDOW_HEIGHT, g->TERRAIN_WINDOW_WIDTH + 55, 0, 0);
 WINDOW* w_search = newwin(13, 27, 3, g->TERRAIN_WINDOW_WIDTH + 1);
 timeout(BLINK_SPEED);	// Enable blinking!
 bool blink = true;
 int cursx = (g->levx + int(MAPSIZE / 2)) / 2,
     cursy = (g->levy + int(MAPSIZE / 2)) / 2;
 int origx = cursx, origy = cursy;
 char ch = 0;
 point ret(-1, -1);

 do {
  draw(w_map, g, cursx, cursy, origx, origy, ch, blink);
  ch = input();
  int dirx, diry;
  if (ch != ERR)
   blink = true;	// If any input is detected, make the blinkies on
  get_direction(g, dirx, diry, ch);
  if (dirx != -2 && diry != -2) {
   cursx += dirx;
   cursy += diry;
  } else if (ch == '0') {
   cursx = origx;
   cursy = origy;
  } else if (ch == '\n')
   ret = point(cursx, cursy);
  else if (ch == KEY_ESCAPE || ch == 'q' || ch == 'Q')
   ret = point(-1, -1);
  else if (ch == 'N') {
   timeout(-1);
   add_note(cursx, cursy, string_input_popup("Note (X:TEXT for custom symbol):", 49, note(cursx, cursy))); // 49 char max
   timeout(BLINK_SPEED);
  } else if(ch == 'D'){
   timeout(-1);
   if (has_note(cursx, cursy)){
    bool res = query_yn("Really delete note?");
    if (res == true)
     delete_note(cursx, cursy);
   }
   timeout(BLINK_SPEED);
  } else if (ch == 'L'){
   timeout(-1);
   point p = display_notes();
   if (p.x != -1){
    cursx = p.x;
    cursy = p.y;
   }
   timeout(BLINK_SPEED);
   wrefresh(w_map);
  } else if (ch == '/') {
   int tmpx = cursx, tmpy = cursy;
   timeout(-1);
   std::string term = string_input_popup("Search term:");
   timeout(BLINK_SPEED);
   draw(w_map, g, cursx, cursy, origx, origy, ch, blink);
   point found = find_note(point(cursx, cursy), term);
   if (found.x == -1) {	// Didn't find a note
    std::vector<point> terlist;
    terlist = find_terrain(term, origx, origy);
    if (terlist.size() != 0){
     int i = 0;
     //Navigate through results
     do {
      //Draw search box
      wborder(w_search, LINE_XOXO, LINE_XOXO, LINE_OXOX, LINE_OXOX,
              LINE_OXXO, LINE_OOXX, LINE_XXOO, LINE_XOOX );
      mvwprintz(w_search, 1, 1, c_red, "Find place:");
      mvwprintz(w_search, 2, 1, c_ltblue, "                         ");
      mvwprintz(w_search, 2, 1, c_ltblue, "%s", term.c_str());
      mvwprintz(w_search, 4, 1, c_white,
       "'<' '>' Cycle targets.");
      mvwprintz(w_search, 10, 1, c_white, "Enter/Spacebar to select.");
      mvwprintz(w_search, 11, 1, c_white, "q to return.");
      ch = input();
      if (ch == ERR)
       blink = !blink;
      else if (ch == '<') {
       i++;
       if(i > terlist.size() - 1)
        i = 0;
      } else if(ch == '>'){
       i--;
       if(i < 0)
        i = terlist.size() - 1;
      }
      cursx = terlist[i].x;
      cursy = terlist[i].y;
      draw(w_map, g, cursx, cursy, origx, origy, ch, blink);
      wrefresh(w_search);
      timeout(BLINK_SPEED);
     } while(ch != '\n' && ch != ' ' && ch != 'q');
     //If q is hit, return to the last position
     if(ch == 'q'){
      cursx = tmpx;
      cursy = tmpy;
     }
     ch = '.';
    }
   }
   if (found.x != -1) {
    cursx = found.x;
    cursy = found.y;
   }
  }/* else if (ch == 't')  *** Legend always on for now! ***
   legend = !legend;
*/
  else if (ch == ERR)	// Hit timeout on input, so make characters blink
   blink = !blink;
 } while (ch != KEY_ESCAPE && ch != 'q' && ch != 'Q' && ch != ' ' &&
          ch != '\n');
 timeout(-1);
 werase(w_map);
 wrefresh(w_map);
 delwin(w_map);
 werase(w_search);
 wrefresh(w_search);
 delwin(w_search);
 erase();
 g->refresh_all();
 return ret;
}

void overmap::first_house(int &x, int &y)
{
 std::vector<point> valid;
 for (int i = 0; i < OMAPX; i++) {
  for (int j = 0; j < OMAPY; j++) {
   if (ter(i, j) == ot_shelter)
    valid.push_back( point(i, j) );
  }
 }
 if (valid.size() == 0) {
  debugmsg("Couldn't find a shelter!");
  x = 1;
  y = 1;
  return;
 }
 int index = rng(0, valid.size() - 1);
 x = valid[index].x;
 y = valid[index].y;
}

void overmap::process_mongroups()
{
 for (int i = 0; i < zg.size(); i++) {
  if (zg[i].dying) {
   zg[i].population *= .8;
   zg[i].radius *= .9;
  }
 }
}

void overmap::place_forest()
{
 int x, y;
 int forx;
 int fory;
 int fors;
 for (int i = 0; i < NUM_FOREST; i++) {
// forx and fory determine the epicenter of the forest
  forx = rng(0, OMAPX - 1);
  fory = rng(0, OMAPY - 1);
// fors determinds its basic size
  fors = rng(15, 40);
  for (int j = 0; j < cities.size(); j++) {
   while (dist(forx,fory,cities[j].x,cities[j].y) - fors / 2 < cities[j].s ) {
// Set forx and fory far enough from cities
    forx = rng(0, OMAPX - 1);
    fory = rng(0, OMAPY - 1);
// Set fors to determine the size of the forest; usually won't overlap w/ cities
    fors = rng(15, 40);
    j = 0;
   }
  }
  int swamps = SWAMPINESS;	// How big the swamp may be...
  x = forx;
  y = fory;
// Depending on the size on the forest...
  for (int j = 0; j < fors; j++) {
   int swamp_chance = 0;
   for (int k = -2; k <= 2; k++) {
    for (int l = -2; l <= 2; l++) {
     if (ter(x + k, y + l) == ot_forest_water ||
         (ter(x+k, y+l) >= ot_river_center && ter(x+k, y+l) <= ot_river_nw))
      swamp_chance += 5;
    }
   }
   bool swampy = false;
   if (swamps > 0 && swamp_chance > 0 && !one_in(swamp_chance) &&
       (ter(x, y) == ot_forest || ter(x, y) == ot_forest_thick ||
        ter(x, y) == ot_field  || one_in(SWAMPCHANCE))) {
// ...and make a swamp.
    ter(x, y) = ot_forest_water;
    swampy = true;
    swamps--;
   } else if (swamp_chance == 0)
    swamps = SWAMPINESS;
   if (ter(x, y) == ot_field)
    ter(x, y) = ot_forest;
   else if (ter(x, y) == ot_forest)
    ter(x, y) = ot_forest_thick;

   if (swampy && (ter(x, y-1) == ot_field || ter(x, y-1) == ot_forest))
    ter(x, y-1) = ot_forest_water;
   else if (ter(x, y-1) == ot_forest)
    ter(x, y-1) = ot_forest_thick;
   else if (ter(x, y-1) == ot_field)
    ter(x, y-1) = ot_forest;

   if (swampy && (ter(x, y+1) == ot_field || ter(x, y+1) == ot_forest))
    ter(x, y+1) = ot_forest_water;
   else if (ter(x, y+1) == ot_forest)
     ter(x, y+1) = ot_forest_thick;
   else if (ter(x, y+1) == ot_field)
     ter(x, y+1) = ot_forest;

   if (swampy && (ter(x-1, y) == ot_field || ter(x-1, y) == ot_forest))
    ter(x-1, y) = ot_forest_water;
   else if (ter(x-1, y) == ot_forest)
    ter(x-1, y) = ot_forest_thick;
   else if (ter(x-1, y) == ot_field)
     ter(x-1, y) = ot_forest;

   if (swampy && (ter(x+1, y) == ot_field || ter(x+1, y) == ot_forest))
    ter(x+1, y) = ot_forest_water;
   else if (ter(x+1, y) == ot_forest)
    ter(x+1, y) = ot_forest_thick;
   else if (ter(x+1, y) == ot_field)
    ter(x+1, y) = ot_forest;
// Random walk our forest
   x += rng(-2, 2);
   if (x < 0    ) x = 0;
   if (x > OMAPX) x = OMAPX;
   y += rng(-2, 2);
   if (y < 0    ) y = 0;
   if (y > OMAPY) y = OMAPY;
  }
 }
}

void overmap::place_river(point pa, point pb)
{
 int x = pa.x, y = pa.y;
 do {
  x += rng(-1, 1);
  y += rng(-1, 1);
  if (x < 0) x = 0;
  if (x > OMAPX - 1) x = OMAPX - 2;
  if (y < 0) y = 0;
  if (y > OMAPY - 1) y = OMAPY - 1;
  for (int i = -1; i <= 1; i++) {
   for (int j = -1; j <= 1; j++) {
    if (y+i >= 0 && y+i < OMAPY && x+j >= 0 && x+j < OMAPX)
     ter(x+j, y+i) = ot_river_center;
   }
  }
  if (pb.x > x && (rng(0, int(OMAPX * 1.2) - 1) < pb.x - x ||
                   (rng(0, int(OMAPX * .2) - 1) > pb.x - x &&
                    rng(0, int(OMAPY * .2) - 1) > abs(pb.y - y))))
   x++;
  if (pb.x < x && (rng(0, int(OMAPX * 1.2) - 1) < x - pb.x ||
                   (rng(0, int(OMAPX * .2) - 1) > x - pb.x &&
                    rng(0, int(OMAPY * .2) - 1) > abs(pb.y - y))))
   x--;
  if (pb.y > y && (rng(0, int(OMAPY * 1.2) - 1) < pb.y - y ||
                   (rng(0, int(OMAPY * .2) - 1) > pb.y - y &&
                    rng(0, int(OMAPX * .2) - 1) > abs(x - pb.x))))
   y++;
  if (pb.y < y && (rng(0, int(OMAPY * 1.2) - 1) < y - pb.y ||
                   (rng(0, int(OMAPY * .2) - 1) > y - pb.y &&
                    rng(0, int(OMAPX * .2) - 1) > abs(x - pb.x))))
   y--;
  x += rng(-1, 1);
  y += rng(-1, 1);
  if (x < 0) x = 0;
  if (x > OMAPX - 1) x = OMAPX - 2;
  if (y < 0) y = 0;
  if (y > OMAPY - 1) y = OMAPY - 1;
  for (int i = -1; i <= 1; i++) {
   for (int j = -1; j <= 1; j++) {
// We don't want our riverbanks touching the edge of the map for many reasons
    if ((y+i >= 1 && y+i < OMAPY - 1 && x+j >= 1 && x+j < OMAPX - 1) ||
// UNLESS, of course, that's where the river is headed!
        (abs(pb.y - (y+i)) < 4 && abs(pb.x - (x+j)) < 4))
     ter(x+j, y+i) = ot_river_center;
   }
  }
 } while (pb.x != x || pb.y != y);
}

/*: the root is overmap::place_cities()
20:50	<kevingranade>: which is at overmap.cpp:1355 or so
20:51	<kevingranade>: the key is cs = rng(4, 17), setting the "size" of the city
20:51	<kevingranade>: which is roughly it's radius in overmap tiles
20:52	<kevingranade>: then later overmap::place_mongroups() is called
20:52	<kevingranade>: which creates a mongroup with radius city_size * 2.5 and population city_size * 80
20:53	<kevingranade>: tadaa

spawns happen at... <cue Clue music>
20:56	<kevingranade>: game:pawn_mon() in game.cpp:7380*/
void overmap::place_cities()
{
 int NUM_CITIES = dice(3, 4);
 int cx, cy, cs;
 int start_dir;

 while (cities.size() < NUM_CITIES) {
  cx = rng(12, OMAPX - 12);
  cy = rng(12, OMAPY - 12);
  cs = dice(3, 4) ;
  if (ter(cx, cy) == ot_field) {
   ter(cx, cy) = ot_road_nesw;
   city tmp; tmp.x = cx; tmp.y = cy; tmp.s = cs;
   cities.push_back(tmp);
   start_dir = rng(0, 3);
   for (int j = 0; j < 4; j++)
    make_road(cx, cy, cs, (start_dir + j) % 4, tmp);
  }
 }
}

void overmap::put_buildings(int x, int y, int dir, city town)
{
 int ychange = dir % 2, xchange = (dir + 1) % 2;
 for (int i = -1; i <= 1; i += 2) {
  if ((ter(x+i*xchange, y+i*ychange) == ot_field) && !one_in(STREETCHANCE)) {
   if (rng(0, 99) > 80 * dist(x,y,town.x,town.y) / town.s)
    ter(x+i*xchange, y+i*ychange) = shop(((dir%2)-i)%4);
   else {
    if (rng(0, 99) > 130 * dist(x, y, town.x, town.y) / town.s)
     ter(x+i*xchange, y+i*ychange) = ot_park;
    else
     ter(x+i*xchange, y+i*ychange) = house(((dir%2)-i)%4);
   }
  }
 }
}

void overmap::make_road(int cx, int cy, int cs, int dir, city town)
{
 int x = cx, y = cy;
 int c = cs, croad = cs;
 switch (dir) {
 case 0:
  while (c > 0 && y > 0 && (ter(x, y-1) == ot_field || c == cs)) {
   y--;
   c--;
   ter(x, y) = ot_road_ns;
   for (int i = -1; i <= 0; i++) {
    for (int j = -1; j <= 1; j++) {
     if (abs(j) != abs(i) && (ter(x+j, y+i) == ot_road_ew ||
                              ter(x+j, y+i) == ot_road_ns)) {
      ter(x, y) = ot_road_null;
      c = -1;
     }
    }
   }
   put_buildings(x, y, dir, town);
   if (c < croad - 1 && c >= 2 && ter(x - 1, y) == ot_field &&
                                  ter(x + 1, y) == ot_field) {
    croad = c;
    make_road(x, y, cs - rng(1, 3), 1, town);
    make_road(x, y, cs - rng(1, 3), 3, town);
   }
  }
  if (is_road(x, y-2))
   ter(x, y-1) = ot_road_ns;
  break;
 case 1:
  while (c > 0 && x < OMAPX-1 && (ter(x+1, y) == ot_field || c == cs)) {
   x++;
   c--;
   ter(x, y) = ot_road_ew;
   for (int i = -1; i <= 1; i++) {
    for (int j = 0; j <= 1; j++) {
     if (abs(j) != abs(i) && (ter(x+j, y+i) == ot_road_ew ||
                              ter(x+j, y+i) == ot_road_ns)) {
      ter(x, y) = ot_road_null;
      c = -1;
     }
    }
   }
   put_buildings(x, y, dir, town);
   if (c < croad-2 && c >= 3 && ter(x, y-1) == ot_field &&
                                ter(x, y+1) == ot_field) {
    croad = c;
    make_road(x, y, cs - rng(1, 3), 0, town);
    make_road(x, y, cs - rng(1, 3), 2, town);
   }
  }
  if (is_road(x-2, y))
   ter(x-1, y) = ot_road_ew;
  break;
 case 2:
  while (c > 0 && y < OMAPY-1 && (ter(x, y+1) == ot_field || c == cs)) {
   y++;
   c--;
   ter(x, y) = ot_road_ns;
   for (int i = 0; i <= 1; i++) {
    for (int j = -1; j <= 1; j++) {
     if (abs(j) != abs(i) && (ter(x+j, y+i) == ot_road_ew ||
                              ter(x+j, y+i) == ot_road_ns)) {
      ter(x, y) = ot_road_null;
      c = -1;
     }
    }
   }
   put_buildings(x, y, dir, town);
   if (c < croad-2 && ter(x-1, y) == ot_field && ter(x+1, y) == ot_field) {
    croad = c;
    make_road(x, y, cs - rng(1, 3), 1, town);
    make_road(x, y, cs - rng(1, 3), 3, town);
   }
  }
  if (is_road(x, y+2))
   ter(x, y+1) = ot_road_ns;
  break;
 case 3:
  while (c > 0 && x > 0 && (ter(x-1, y) == ot_field || c == cs)) {
   x--;
   c--;
   ter(x, y) = ot_road_ew;
   for (int i = -1; i <= 1; i++) {
    for (int j = -1; j <= 0; j++) {
     if (abs(j) != abs(i) && (ter(x+j, y+i) == ot_road_ew ||
                              ter(x+j, y+i) == ot_road_ns)) {
      ter(x, y) = ot_road_null;
      c = -1;
     }
    }
   }
   put_buildings(x, y, dir, town);
   if (c < croad - 2 && c >= 3 && ter(x, y-1) == ot_field &&
       ter(x, y+1) == ot_field) {
    croad = c;
    make_road(x, y, cs - rng(1, 3), 0, town);
    make_road(x, y, cs - rng(1, 3), 2, town);
   }
  }
  if (is_road(x+2, y))
   ter(x+1, y) = ot_road_ew;
  break;
 }
 cs -= rng(1, 3);
 if (cs >= 2 && c == 0) {
  int dir2;
  if (dir % 2 == 0)
   dir2 = rng(0, 1) * 2 + 1;
  else
   dir2 = rng(0, 1) * 2;
  make_road(x, y, cs, dir2, town);
  if (one_in(5))
   make_road(x, y, cs, (dir2 + 2) % 4, town);
 }
}

void overmap::build_lab(int x, int y, int s)
{
 ter(x, y) = ot_lab;
 for (int n = 0; n <= 1; n++) {	// Do it in two passes to allow diagonals
  for (int i = 1; i <= s; i++) {
   for (int lx = x - i; lx <= x + i; lx++) {
    for (int ly = y - i; ly <= y + i; ly++) {
     if ((ter(lx - 1, ly) == ot_lab || ter(lx + 1, ly) == ot_lab ||
         ter(lx, ly - 1) == ot_lab || ter(lx, ly + 1) == ot_lab) &&
         one_in(i))
      ter(lx, ly) = ot_lab;
    }
   }
  }
 }
 ter(x, y) = ot_lab_core;
 int numstairs = 0;
 if (s > 1) {	// Build stairs going down
  while (!one_in(6)) {
   int stairx, stairy;
   int tries = 0;
   do {
    stairx = rng(x - s, x + s);
    stairy = rng(y - s, y + s);
    tries++;
   } while (ter(stairx, stairy) != ot_lab && tries < 15);
   if (tries < 15)
    ter(stairx, stairy) = ot_lab_stairs;
   numstairs++;
  }
 }
 if (numstairs == 0) {	// This is the bottom of the lab;  We need a finale
  int finalex, finaley;
  int tries = 0;
  do {
   finalex = rng(x - s, x + s);
   finaley = rng(y - s, y + s);
   tries++;
  } while (tries < 15 && ter(finalex, finaley) != ot_lab &&
                         ter(finalex, finaley) != ot_lab_core);
  ter(finalex, finaley) = ot_lab_finale;
 }
 zg.push_back(mongroup(GROUP_LAB, (x * 2), (y * 2), s, 400));
}

void overmap::build_anthill(int x, int y, int s)
{
 build_tunnel(x, y, s - rng(0, 3), 0);
 build_tunnel(x, y, s - rng(0, 3), 1);
 build_tunnel(x, y, s - rng(0, 3), 2);
 build_tunnel(x, y, s - rng(0, 3), 3);
 std::vector<point> queenpoints;
 for (int i = x - s; i <= x + s; i++) {
  for (int j = y - s; j <= y + s; j++) {
   if (ter(i, j) >= ot_ants_ns && ter(i, j) <= ot_ants_nesw)
    queenpoints.push_back(point(i, j));
  }
 }
 int index = rng(0, queenpoints.size() - 1);
 ter(queenpoints[index].x, queenpoints[index].y) = ot_ants_queen;
}

void overmap::build_tunnel(int x, int y, int s, int dir)
{
 if (s <= 0)
  return;
 if (ter(x, y) < ot_ants_ns || ter(x, y) > ot_ants_queen)
  ter(x, y) = ot_ants_ns;
 point next;
 switch (dir) {
  case 0: next = point(x    , y - 1);
  case 1: next = point(x + 1, y    );
  case 2: next = point(x    , y + 1);
  case 3: next = point(x - 1, y    );
 }
 if (s == 1)
  next = point(-1, -1);
 std::vector<point> valid;
 for (int i = x - 1; i <= x + 1; i++) {
  for (int j = y - 1; j <= y + 1; j++) {
   if ((ter(i, j) < ot_ants_ns || ter(i, j) > ot_ants_queen) &&
       abs(i - x) + abs(j - y) == 1)
    valid.push_back(point(i, j));
  }
 }
 for (int i = 0; i < valid.size(); i++) {
  if (valid[i].x != next.x || valid[i].y != next.y) {
   if (one_in(s * 2)) {
    if (one_in(2))
     ter(valid[i].x, valid[i].y) = ot_ants_food;
    else
     ter(valid[i].x, valid[i].y) = ot_ants_larvae;
   } else if (one_in(5)) {
    int dir2;
    if (valid[i].y == y - 1) dir2 = 0;
    if (valid[i].x == x + 1) dir2 = 1;
    if (valid[i].y == y + 1) dir2 = 2;
    if (valid[i].x == x - 1) dir2 = 3;
    build_tunnel(valid[i].x, valid[i].y, s - rng(0, 3), dir2);
   }
  }
 }
 build_tunnel(next.x, next.y, s - 1, dir);
}

void overmap::build_slimepit(int x, int y, int s)
{
 for (int n = 1; n <= s; n++) {
  for (int i = x - n; i <= x + n; i++) {
   for (int j = y - n; j <= y + n; j++) {
    if (rng(1, s * 2) >= n)
     ter(i, j) = (one_in(8) ? ot_slimepit_down : ot_slimepit);
    }
   }
 }
}

void overmap::build_mine(int x, int y, int s)
{
 bool finale = (s <= rng(1, 3));
 int built = 0;
 if (s < 2)
  s = 2;
 while (built < s) {
  ter(x, y) = ot_mine;
  std::vector<point> next;
  for (int i = -1; i <= 1; i += 2) {
   if (ter(x, y + i) == ot_rock)
    next.push_back( point(x, y + i) );
   if (ter(x + i, y) == ot_rock)
    next.push_back( point(x + i, y) );
  }
  if (next.empty()) { // Dead end!  Go down!
   ter(x, y) = (finale ? ot_mine_finale : ot_mine_down);
   return;
  }
  point p = next[ rng(0, next.size() - 1) ];
  x = p.x;
  y = p.y;
  built++;
 }
 ter(x, y) = (finale ? ot_mine_finale : ot_mine_down);
}

void overmap::place_rifts()
{
 int num_rifts = rng(0, 2) * rng(0, 2);
 std::vector<point> riftline;
 if (!one_in(4))
  num_rifts++;
 for (int n = 0; n < num_rifts; n++) {
  int x = rng(MAX_RIFT_SIZE, OMAPX - MAX_RIFT_SIZE);
  int y = rng(MAX_RIFT_SIZE, OMAPY - MAX_RIFT_SIZE);
  int xdist = rng(MIN_RIFT_SIZE, MAX_RIFT_SIZE),
      ydist = rng(MIN_RIFT_SIZE, MAX_RIFT_SIZE);
// We use rng(0, 10) as the t-value for this Bresenham Line, because by
// repeating this twice, we can get a thick line, and a more interesting rift.
  for (int o = 0; o < 3; o++) {
   if (xdist > ydist)
    riftline = line_to(x - xdist, y - ydist+o, x + xdist, y + ydist, rng(0,10));
   else
    riftline = line_to(x - xdist+o, y - ydist, x + xdist, y + ydist, rng(0,10));
   for (int i = 0; i < riftline.size(); i++) {
    if (i == riftline.size() / 2 && !one_in(3))
     ter(riftline[i].x, riftline[i].y) = ot_hellmouth;
    else
     ter(riftline[i].x, riftline[i].y) = ot_rift;
   }
  }
 }
}

void overmap::make_hiway(int x1, int y1, int x2, int y2, oter_id base)
{
 std::vector<point> next;
 int dir = 0;
 int x = x1, y = y1;
 int xdir, ydir;
 int tmp = 0;
 bool bridge_is_okay = false;
 bool found_road = false;
 do {
  next.clear(); // Clear list of valid points
  // Add valid points -- step in the right x-direction
  if (x2 > x)
   next.push_back(point(x + 1, y));
  else if (x2 < x)
   next.push_back(point(x - 1, y));
  else
   next.push_back(point(-1, -1)); // X is right--don't change it!
  // Add valid points -- step in the right y-direction
  if (y2 > y)
   next.push_back(point(x, y + 1));
  else if (y2 < y)
   next.push_back(point(x, y - 1));
  for (int i = 0; i < next.size(); i++) { // Take an existing road if we can
   if (next[i].x != -1 && is_road(base, next[i].x, next[i].y)) {
    x = next[i].x;
    y = next[i].y;
    dir = i; // We are moving... whichever way that highway is moving
// If we're closer to the destination than to the origin, this highway is done!
    if (dist(x, y, x1, y1) > dist(x, y, x2, y2))
     return;
    next.clear();
   }
  }
  if (!next.empty()) { // Assuming we DIDN'T take an existing road...
   if (next[0].x == -1) { // X is correct, so we're taking the y-change
    dir = 1; // We are moving vertically
    x = next[1].x;
    y = next[1].y;
    if (is_river(ter(x, y)))
     ter(x, y) = ot_bridge_ns;
    else if (!is_road(base, x, y))
     ter(x, y) = base;
   } else if (next.size() == 1) { // Y must be correct, take the x-change
    if (dir == 1)
     ter(x, y) = base;
    dir = 0; // We are moving horizontally
    x = next[0].x;
    y = next[0].y;
    if (is_river(ter(x, y)))
     ter(x, y) = ot_bridge_ew;
    else if (!is_road(base, x, y))
     ter(x, y) = base;
   } else {	// More than one eligable route; pick one randomly
    if (one_in(12) &&
       !is_river(ter(next[(dir + 1) % 2].x, next[(dir + 1) % 2].y)))
     dir = (dir + 1) % 2; // Switch the direction (hori/vert) in which we move
    x = next[dir].x;
    y = next[dir].y;
    if (dir == 0) {	// Moving horizontally
     if (is_river(ter(x, y))) {
      xdir = -1;
      bridge_is_okay = true;
      if (x2 > x)
       xdir = 1;
      tmp = x;
      while (tmp >= 0 && tmp < OMAPX && is_river(ter(tmp, y))) {
       if (is_road(base, tmp, y))
        bridge_is_okay = false;	// Collides with another bridge!
       tmp += xdir;
      }
      if (bridge_is_okay) {
       while(tmp >= 0 && x < OMAPX && is_river(ter(x, y))) {
        ter(x, y) = ot_bridge_ew;
        x += xdir;
       }
       ter(x, y) = base;
      }
     } else if (!is_road(base, x, y))
      ter(x, y) = base;
    } else {		// Moving vertically
     if (is_river(ter(x, y))) {
      ydir = -1;
      bridge_is_okay = true;
      if (y2 > y)
       ydir = 1;
      tmp = y;
      while (tmp >= 0 && tmp < OMAPY && is_river(ter(x, tmp))) {
       if (is_road(base, x, tmp))
        bridge_is_okay = false;	// Collides with another bridge!
       tmp += ydir;
      }
      if (bridge_is_okay) {
       while (tmp >= 0 && y < OMAPY && is_river(ter(x, y))) {
        ter(x, y) = ot_bridge_ns;
        y += ydir;
       }
       ter(x, y) = base;
      }
     } else if (!is_road(base, x, y))
      ter(x, y) = base;
    }
   }
/*
   if (one_in(50) && posz == 0)
    building_on_hiway(x, y, dir);
*/
  }
  found_road = (
        ((ter(x, y - 1) > ot_road_null && ter(x, y - 1) < ot_river_center) ||
         (ter(x, y + 1) > ot_road_null && ter(x, y + 1) < ot_river_center) ||
         (ter(x - 1, y) > ot_road_null && ter(x - 1, y) < ot_river_center) ||
         (ter(x + 1, y) > ot_road_null && ter(x + 1, y) < ot_river_center)  ) &&
        rl_dist(x, y, x1, y2) > rl_dist(x, y, x2, y2));
 } while ((x != x2 || y != y2) && !found_road);
}

void overmap::building_on_hiway(int x, int y, int dir)
{
 int xdif = dir * (1 - 2 * rng(0,1));
 int ydif = (1 - dir) * (1 - 2 * rng(0,1));
 int rot = 0;
      if (ydif ==  1)
  rot = 0;
 else if (xdif == -1)
  rot = 1;
 else if (ydif == -1)
  rot = 2;
 else if (xdif ==  1)
  rot = 3;

 switch (rng(1, 3)) {
 case 1:
  if (!is_river(ter(x + xdif, y + ydif)))
   ter(x + xdif, y + ydif) = ot_lab_stairs;
  break;
 case 2:
  if (!is_river(ter(x + xdif, y + ydif)))
   ter(x + xdif, y + ydif) = house(rot);
  break;
 case 3:
  if (!is_river(ter(x + xdif, y + ydif)))
   ter(x + xdif, y + ydif) = ot_radio_tower;
  break;
/*
 case 4:
  if (!is_river(ter(x + xdif, y + ydif)))
   ter(x + xdir, y + ydif) = ot_sewage_treatment;
  break;
*/
 }
}

void overmap::place_hiways(std::vector<city> cities, oter_id base)
{
 if (cities.size() == 1)
  return;
 city best;
 int closest = -1;
 int distance;
 bool maderoad = false;
 for (int i = 0; i < cities.size(); i++) {
  maderoad = false;
  closest = -1;
  for (int j = i + 1; j < cities.size(); j++) {
   distance = dist(cities[i].x, cities[i].y, cities[j].x, cities[j].y);
   if (distance < closest || closest < 0) {
    closest = distance;
    best = cities[j];
   }
   if (distance < TOP_HIWAY_DIST) {
    maderoad = true;
    make_hiway(cities[i].x, cities[i].y, cities[j].x, cities[j].y, base);
   }
  }
  if (!maderoad && closest > 0)
   make_hiway(cities[i].x, cities[i].y, best.x, best.y, base);
 }
}

// Polish does both good_roads and good_rivers (and any future polishing) in
// a single loop; much more efficient
void overmap::polish(oter_id min, oter_id max)
{
// Main loop--checks roads and rivers that aren't on the borders of the map
 for (int x = 0; x < OMAPX; x++) {
  for (int y = 0; y < OMAPY; y++) {
   if (ter(x, y) >= min && ter(x, y) <= max) {
    if (ter(x, y) >= ot_road_null && ter(x, y) <= ot_road_nesw)
     good_road(ot_road_ns, x, y);
    else if (ter(x, y) >= ot_bridge_ns && ter(x, y) <= ot_bridge_ew &&
             ter(x - 1, y) >= ot_bridge_ns && ter(x - 1, y) <= ot_bridge_ew &&
             ter(x + 1, y) >= ot_bridge_ns && ter(x + 1, y) <= ot_bridge_ew &&
             ter(x, y - 1) >= ot_bridge_ns && ter(x, y - 1) <= ot_bridge_ew &&
             ter(x, y + 1) >= ot_bridge_ns && ter(x, y + 1) <= ot_bridge_ew)
     ter(x, y) = ot_road_nesw;
    else if (ter(x, y) >= ot_subway_ns && ter(x, y) <= ot_subway_nesw)
     good_road(ot_subway_ns, x, y);
    else if (ter(x, y) >= ot_sewer_ns && ter(x, y) <= ot_sewer_nesw)
     good_road(ot_sewer_ns, x, y);
    else if (ter(x, y) >= ot_ants_ns && ter(x, y) <= ot_ants_nesw)
     good_road(ot_ants_ns, x, y);
    else if (ter(x, y) >= ot_river_center && ter(x, y) < ot_river_nw)
     good_river(x, y);
// Sometimes a bridge will start at the edge of a river, and this looks ugly
// So, fix it by making that square normal road; bit of a kludge but it works
    else if (ter(x, y) == ot_bridge_ns &&
             (!is_river(ter(x - 1, y)) || !is_river(ter(x + 1, y))))
     ter(x, y) = ot_road_ns;
    else if (ter(x, y) == ot_bridge_ew &&
             (!is_river(ter(x, y - 1)) || !is_river(ter(x, y + 1))))
     ter(x, y) = ot_road_ew;
   }
  }
 }
// Fixes stretches of parallel roads--turns them into two-lane highways
// Note that this fixes 2x2 areas... a "tail" of 1x2 parallel roads may be left.
// This can actually be a good thing; it ensures nice connections
// Also, this leaves, say, 3x3 areas of road.  TODO: fix this?  courtyards etc?
 for (int y = 0; y < OMAPY - 1; y++) {
  for (int x = 0; x < OMAPX - 1; x++) {
   if (ter(x, y) >= min && ter(x, y) <= max) {
    if (ter(x, y) == ot_road_nes && ter(x+1, y) == ot_road_nsw &&
        ter(x, y+1) == ot_road_nes && ter(x+1, y+1) == ot_road_nsw) {
     ter(x, y) = ot_hiway_ns;
     ter(x+1, y) = ot_hiway_ns;
     ter(x, y+1) = ot_hiway_ns;
     ter(x+1, y+1) = ot_hiway_ns;
    } else if (ter(x, y) == ot_road_esw && ter(x+1, y) == ot_road_esw &&
               ter(x, y+1) == ot_road_new && ter(x+1, y+1) == ot_road_new) {
     ter(x, y) = ot_hiway_ew;
     ter(x+1, y) = ot_hiway_ew;
     ter(x, y+1) = ot_hiway_ew;
     ter(x+1, y+1) = ot_hiway_ew;
    }
   }
  }
 }
}

bool overmap::is_road(int x, int y)
{
 if (ter(x, y) == ot_rift || ter(x, y) == ot_hellmouth)
  return true;
 if (x < 0 || x >= OMAPX || y < 0 || y >= OMAPY) {
  for (int i = 0; i < roads_out.size(); i++) {
   if (abs(roads_out[i].x - x) + abs(roads_out[i].y - y) <= 1)
    return true;
  }
 }
 if ((ter(x, y) >= ot_road_null && ter(x, y) <= ot_bridge_ew) ||
     (ter(x, y) >= ot_subway_ns && ter(x, y) <= ot_subway_nesw) ||
     (ter(x, y) >= ot_sewer_ns  && ter(x, y) <= ot_sewer_nesw) ||
     ter(x, y) == ot_sewage_treatment_hub ||
     ter(x, y) == ot_sewage_treatment_under)
  return true;
 return false;
}

bool overmap::is_road(oter_id base, int x, int y)
{
 oter_id min, max;
        if (base >= ot_road_null && base <= ot_bridge_ew) {
  min = ot_road_null;
  max = ot_bridge_ew;
 } else if (base >= ot_subway_ns && base <= ot_subway_nesw) {
  min = ot_subway_station;
  max = ot_subway_nesw;
 } else if (base >= ot_sewer_ns && base <= ot_sewer_nesw) {
  min = ot_sewer_ns;
  max = ot_sewer_nesw;
  if (ter(x, y) == ot_sewage_treatment_hub ||
      ter(x, y) == ot_sewage_treatment_under )
   return true;
 } else if (base >= ot_ants_ns && base <= ot_ants_queen) {
  min = ot_ants_ns;
  max = ot_ants_queen;
 } else	{ // Didn't plan for this!
  debugmsg("Bad call to is_road, %s", oterlist[base].name.c_str());
  return false;
 }
 if (x < 0 || x >= OMAPX || y < 0 || y >= OMAPY) {
  for (int i = 0; i < roads_out.size(); i++) {
   if (abs(roads_out[i].x - x) + abs(roads_out[i].y - y) <= 1)
    return true;
  }
 }
 if (ter(x, y) >= min && ter(x, y) <= max)
  return true;
 return false;
}

void overmap::good_road(oter_id base, int x, int y)
{
 int d = ot_road_ns;
 if (is_road(base, x, y-1)) {
  if (is_road(base, x+1, y)) {
   if (is_road(base, x, y+1)) {
    if (is_road(base, x-1, y))
     ter(x, y) = oter_id(base + ot_road_nesw - d);
    else
     ter(x, y) = oter_id(base + ot_road_nes - d);
   } else {
    if (is_road(base, x-1, y))
     ter(x, y) = oter_id(base + ot_road_new - d);
    else
     ter(x, y) = oter_id(base + ot_road_ne - d);
   }
  } else {
   if (is_road(base, x, y+1)) {
    if (is_road(base, x-1, y))
     ter(x, y) = oter_id(base + ot_road_nsw - d);
    else
     ter(x, y) = oter_id(base + ot_road_ns - d);
   } else {
    if (is_road(base, x-1, y))
     ter(x, y) = oter_id(base + ot_road_wn - d);
    else
     ter(x, y) = oter_id(base + ot_road_ns - d);
   }
  }
 } else {
  if (is_road(base, x+1, y)) {
   if (is_road(base, x, y+1)) {
    if (is_road(base, x-1, y))
     ter(x, y) = oter_id(base + ot_road_esw - d);
    else
     ter(x, y) = oter_id(base + ot_road_es - d);
   } else
    ter(x, y) = oter_id(base + ot_road_ew - d);
  } else {
   if (is_road(base, x, y+1)) {
    if (is_road(base, x-1, y))
     ter(x, y) = oter_id(base + ot_road_sw - d);
    else
     ter(x, y) = oter_id(base + ot_road_ns - d);
   } else {
    if (is_road(base, x-1, y))
     ter(x, y) = oter_id(base + ot_road_ew - d);
    else {// No adjoining roads/etc. Happens occasionally, esp. with sewers.
     ter(x, y) = oter_id(base + ot_road_nesw - d);
    }
   }
  }
 }
 if (ter(x, y) == ot_road_nesw && one_in(4))
  ter(x, y) = ot_road_nesw_manhole;
}

void overmap::good_river(int x, int y)
{
 if (is_river(ter(x - 1, y))) {
  if (is_river(ter(x, y - 1))) {
   if (is_river(ter(x, y + 1))) {
    if (is_river(ter(x + 1, y))) {
// River on N, S, E, W; but we might need to take a "bite" out of the corner
     if (!is_river(ter(x - 1, y - 1)))
      ter(x, y) = ot_river_c_not_nw;
     else if (!is_river(ter(x + 1, y - 1)))
      ter(x, y) = ot_river_c_not_ne;
     else if (!is_river(ter(x - 1, y + 1)))
      ter(x, y) = ot_river_c_not_sw;
     else if (!is_river(ter(x + 1, y + 1)))
      ter(x, y) = ot_river_c_not_se;
     else
      ter(x, y) = ot_river_center;
    } else
     ter(x, y) = ot_river_east;
   } else {
    if (is_river(ter(x + 1, y)))
     ter(x, y) = ot_river_south;
    else
     ter(x, y) = ot_river_se;
   }
  } else {
   if (is_river(ter(x, y + 1))) {
    if (is_river(ter(x + 1, y)))
     ter(x, y) = ot_river_north;
    else
     ter(x, y) = ot_river_ne;
   } else {
    if (is_river(ter(x + 1, y))) // Means it's swampy
     ter(x, y) = ot_forest_water;
   }
  }
 } else {
  if (is_river(ter(x, y - 1))) {
   if (is_river(ter(x, y + 1))) {
    if (is_river(ter(x + 1, y)))
     ter(x, y) = ot_river_west;
    else // Should never happen
     ter(x, y) = ot_forest_water;
   } else {
    if (is_river(ter(x + 1, y)))
     ter(x, y) = ot_river_sw;
    else // Should never happen
     ter(x, y) = ot_forest_water;
   }
  } else {
   if (is_river(ter(x, y + 1))) {
    if (is_river(ter(x + 1, y)))
     ter(x, y) = ot_river_nw;
    else // Should never happen
     ter(x, y) = ot_forest_water;
   } else // Should never happen
    ter(x, y) = ot_forest_water;
  }
 }
}

void overmap::place_specials()
{
 int placed[NUM_OMSPECS];
 for (int i = 0; i < NUM_OMSPECS; i++)
  placed[i] = 0;

 std::vector<point> sectors;
 for (int x = 0; x < OMAPX; x += OMSPEC_FREQ) {
  for (int y = 0; y < OMAPY; y += OMSPEC_FREQ)
   sectors.push_back(point(x, y));
 }

 while (!sectors.empty()) {
  int sector_pick = rng(0, sectors.size() - 1);
  int x = sectors[sector_pick].x, y = sectors[sector_pick].y;
  sectors.erase(sectors.begin() + sector_pick);
  std::vector<omspec_id> valid;
  int tries = 0;
  point p;
  do {
   p = point(rng(x, x + OMSPEC_FREQ - 1), rng(y, y + OMSPEC_FREQ - 1));
   if (p.x >= OMAPX - 1)
    p.x = OMAPX - 2;
   if (p.y >= OMAPY - 1)
    p.y = OMAPY - 2;
   if (p.x == 0)
    p.x = 1;
   if (p.y == 0)
    p.y = 1;
   for (int i = 0; i < NUM_OMSPECS; i++) {
    omspec_place place;
    overmap_special special = overmap_specials[i];
    int min = special.min_dist_from_city, max = special.max_dist_from_city;
    if ((placed[i] < special.max_appearances || special.max_appearances <= 0) &&
        (min == -1 || dist_from_city(p) >= min) &&
        (max == -1 || dist_from_city(p) <= max) &&
        (place.*special.able)(this, p))
     valid.push_back( omspec_id(i) );
   }
   tries++;
  } while (valid.empty() && tries < 15); // Done looking for valid spot

  if (tries < 15) { // We found a valid spot!
// Place the MUST HAVE ones first, to try and guarantee that they appear
   std::vector<omspec_id> must_place;
   for (int i = 0; i < valid.size(); i++) {
    if (placed[i] < overmap_specials[ valid[i] ].min_appearances)
     must_place.push_back(valid[i]);
   }
   if (must_place.empty()) {
    int selection = rng(0, valid.size() - 1);
    overmap_special special = overmap_specials[ valid[selection] ];
    placed[ valid[selection] ]++;
    place_special(special, p);
   } else {
    int selection = rng(0, must_place.size() - 1);
    overmap_special special = overmap_specials[ must_place[selection] ];
    placed[ must_place[selection] ]++;
    place_special(special, p);
   }
  } // Done with <Found a valid spot>

 } // Done picking sectors...
}

void overmap::place_special(overmap_special special, point p)
{
 bool rotated = false;
// First, place terrain...
 ter(p.x, p.y) = special.ter;
// Next, obey any special effects the flags might have
 if (special.flags & mfb(OMS_FLAG_ROTATE_ROAD)) {
  if (is_road(p.x, p.y - 1))
   rotated = true;
  else if (is_road(p.x + 1, p.y)) {
   ter(p.x, p.y) = oter_id( int(ter(p.x, p.y)) + 1);
   rotated = true;
  } else if (is_road(p.x, p.y + 1)) {
   ter(p.x, p.y) = oter_id( int(ter(p.x, p.y)) + 2);
   rotated = true;
  } else if (is_road(p.x - 1, p.y)) {
   ter(p.x, p.y) = oter_id( int(ter(p.x, p.y)) + 3);
   rotated = true;
  }
 }

 if (!rotated && special.flags & mfb(OMS_FLAG_ROTATE_RANDOM))
  ter(p.x, p.y) = oter_id( int(ter(p.x, p.y)) + rng(0, 3) );

 if (special.flags & mfb(OMS_FLAG_3X3)) {
  for (int x = -1; x <= 1; x++) {
   for (int y = -1; y <= 1; y++) {
    if (x == 0 && y == 0)
     y++; // Already handled
    point np(p.x + x, p.y + y);
    ter(np.x, np.y) = special.ter;
   }
  }
 }

 if (special.flags & mfb(OMS_FLAG_3X3_SECOND)) {
  int startx = p.x - 1, starty = p.y;
  if (is_road(p.x, p.y - 1)) { // Road to north
   startx = p.x - 1;
   starty = p.y;
  } else if (is_road(p.x + 1, p.y)) { // Road to east
   startx = p.x - 2;
   starty = p.y - 1;
  } else if (is_road(p.x, p.y + 1)) { // Road to south
   startx = p.x - 1;
   starty = p.y - 2;
  } else if (is_road(p.x - 1, p.y)) { // Road to west
   startx = p.x;
   starty = p.y - 1;
  }
  if (startx != -1) {
   for (int x = startx; x < startx + 3; x++) {
    for (int y = starty; y < starty + 3; y++)
     ter(x, y) = oter_id(special.ter + 1);
   }
   ter(p.x, p.y) = special.ter;
  }
 }

 if (special.flags & mfb(OMS_FLAG_BLOB)) {
  for (int x = -2; x <= 2; x++) {
   for (int y = -2; y <= 2; y++) {
    if (x == 0 && y == 0)
     y++; // Already handled
    omspec_place place;
    point np(p.x + x, p.y + y);
    if (one_in(1 + abs(x) + abs(y)) && (place.*special.able)(this, np))
     ter(p.x + x, p.y + y) = special.ter;
   }
  }
 }

 if (special.flags & mfb(OMS_FLAG_BIG)) {
  for (int x = -3; x <= 3; x++) {
   for (int y = -3; y <= 3; y++) {
    if (x == 0 && y == 0)
     y++; // Already handled
    omspec_place place;
    point np(p.x + x, p.y + y);
    if ((place.*special.able)(this, np))
     ter(p.x + x, p.y + y) = special.ter;
     ter(p.x + x, p.y + y) = special.ter;
   }
  }
 }

 if (special.flags & mfb(OMS_FLAG_ROAD)) {
  int closest = -1, distance = 999;
  for (int i = 0; i < cities.size(); i++) {
   int dist = rl_dist(p.x, p.y, cities[i].x, cities[i].y);
   if (dist < distance) {
    closest = i;
    distance = dist;
   }
  }
  make_hiway(p.x, p.y, cities[closest].x, cities[closest].y, ot_road_null);
 }

 if (special.flags & mfb(OMS_FLAG_PARKING_LOT)) {
  int closest = -1, distance = 999;
  for (int i = 0; i < cities.size(); i++) {
   int dist = rl_dist(p.x, p.y, cities[i].x, cities[i].y);
   if (dist < distance) {
    closest = i;
    distance = dist;
   }
  }
  ter(p.x, p.y - 1) = ot_s_lot;
  make_hiway(p.x, p.y - 1, cities[closest].x, cities[closest].y, ot_road_null);
 }
 if (special.flags & mfb(OMS_FLAG_DIRT_LOT)) {
  int closest = -1, distance = 999;
  for (int i = 0; i < cities.size(); i++) {
   int dist = rl_dist(p.x, p.y, cities[i].x, cities[i].y);
   if (dist < distance) {
    closest = i;
    distance = dist;
   }
  }
  ter(p.x, p.y - 1) = ot_dirtlot;
  make_hiway(p.x, p.y - 1, cities[closest].x, cities[closest].y, ot_road_null);
 }

// Finally, place monsters if applicable
 if (special.monsters != GROUP_NULL) {
  if (special.monster_pop_min == 0 || special.monster_pop_max == 0 ||
      special.monster_rad_min == 0 || special.monster_rad_max == 0   ) {
   debugmsg("Overmap special %s has bad spawn: pop(%d, %d) rad(%d, %d)",
            oterlist[special.ter].name.c_str(), special.monster_pop_min,
            special.monster_pop_max, special.monster_rad_min,
            special.monster_rad_max);
   return;
  }

  int population = rng(special.monster_pop_min, special.monster_pop_max);
  int radius     = rng(special.monster_rad_min, special.monster_rad_max);
  zg.push_back(
     mongroup(special.monsters, p.x * 2, p.y * 2, radius, population));
 }
}

void overmap::place_mongroups()
{
 if (!OPTIONS[OPT_STATIC_SPAWN]) {
  // Cities are full of zombies
  for (unsigned int i = 0; i < cities.size(); i++) {
   if (!one_in(16) || cities[i].s > 5)
    zg.push_back (mongroup(GROUP_ZOMBIE, (cities[i].x * 2), (cities[i].y * 2),
                           int(cities[i].s * 2.5), cities[i].s * 80));
  }
 }

// Figure out where swamps are, and place swamp monsters
 for (int x = 3; x < OMAPX - 3; x += 7) {
  for (int y = 3; y < OMAPY - 3; y += 7) {
   int swamp_count = 0;
   for (int sx = x - 3; sx <= x + 3; sx++) {
    for (int sy = y - 3; sy <= y + 3; sy++) {
     if (ter(sx, sy) == ot_forest_water)
      swamp_count += 2;
     else if (is_river(ter(sx, sy)))
      swamp_count++;
    }
   }
   if (swamp_count >= 25) // ~25% swamp or ~50% river
    zg.push_back(mongroup(GROUP_SWAMP, x * 2, y * 2, 3,
                          rng(swamp_count * 8, swamp_count * 25)));
  }
 }

// Place the "put me anywhere" groups
 int numgroups = rng(0, 3);
 for (int i = 0; i < numgroups; i++) {
  zg.push_back(
	mongroup(GROUP_WORM, rng(0, OMAPX * 2 - 1), rng(0, OMAPY * 2 - 1),
	         rng(20, 40), rng(500, 1000)));
 }

// Forest groups cover the entire map
<<<<<<< HEAD
 zg.push_back(
	mongroup(GROUP_FOREST, 0, OMAPY, OMAPY,
                 rng(2000, 12000)));
 zg.back().diffuse = true;
 zg.push_back(
	mongroup(GROUP_FOREST, 0, OMAPY * 2 - 1, OMAPY,
                 rng(2000, 12000)));
 zg.back().diffuse = true;
 zg.push_back(
	mongroup(GROUP_FOREST, OMAPX, 0, OMAPX,
                 rng(2000, 12000)));
 zg.back().diffuse = true;
 zg.push_back(
	mongroup(GROUP_FOREST, OMAPX * 2 - 1, 0, OMAPX,
                 rng(2000, 12000)));
=======
 zg.push_back( mongroup(mcat_forest, OMAPX / 2, OMAPY / 2,
                        OMAPY, rng(2000, 12000)));
 zg.back().diffuse = true;
 zg.push_back( mongroup(mcat_forest, OMAPX / 2, (OMAPY * 3) / 2,
                        OMAPY, rng(2000, 12000)));
 zg.back().diffuse = true;
 zg.push_back( mongroup(mcat_forest, (OMAPX * 3) / 2, OMAPY / 2,
                        OMAPX, rng(2000, 12000)));
 zg.back().diffuse = true;
 zg.push_back( mongroup(mcat_forest, (OMAPX * 3) / 2, (OMAPY * 3) / 2,
                        OMAPX, rng(2000, 12000)));
>>>>>>> 87729d03
 zg.back().diffuse = true;
}

void overmap::place_radios()
{
 char message[200];
 for (int i = 0; i < OMAPX; i++) {
  for (int j = 0; j < OMAPY; j++) {
   switch(ter(i, j))
   {
   case ot_radio_tower:
    if(one_in(2))
    {
     snprintf( message, sizeof(message), "This is emergency broadcast station %d%d.\
  Please proceed quickly and calmly to your designated evacuation point.", i, j);
     radios.push_back(radio_tower(i*2, j*2, rng(80, 200), message));
    } else {
     radios.push_back(radio_tower(i*2, j*2, rng(80, 200),
				  "Head West.  All survivors, head West.  Help is waiting."));
    }
    break;
   case ot_lmoe:
    snprintf( message, sizeof(message), "This is automated emergency shelter beacon %d%d.\
  Supplies, amenities and shelter are stocked.", i, j);
    radios.push_back(radio_tower(i*2, j*2, rng(40, 100), message));
    break;
   case ot_fema_entrance:
    snprintf( message, sizeof(message), "This is FEMA camp %d%d.\
  Supplies are limited, please bring supplimental food, water, and bedding.\
  This is FEMA camp %d%d.  A desginated long-term emergency shelter.", i, j, i, j);
    radios.push_back(radio_tower(i*2, j*2, rng(80, 200), message));
     break;
   }
  }
 }
}

void overmap::save(std::string name)
{
 save(name, posx, posy, posz);
}

void overmap::save(std::string name, int x, int y, int z)
{
 std::stringstream plrfilename, terfilename;
 std::ofstream fout;
 plrfilename << "save/" << name << ".seen." << x << "." << y << "." << z;
 terfilename << "save/o." << x << "." << y << "." << z;
 fout.open(plrfilename.str().c_str());
 for (int j = 0; j < OMAPY; j++) {
  for (int i = 0; i < OMAPX; i++) {
   if (seen(i, j))
    fout << "1";
   else
    fout << "0";
  }
  fout << std::endl;
 }
 for (int i = 0; i < notes.size(); i++)
  fout << "N " << notes[i].x << " " << notes[i].y << " " << notes[i].num <<
          std::endl << notes[i].text << std::endl;
 fout.close();
 fout.open(terfilename.str().c_str(), std::ios_base::trunc);
 for (int j = 0; j < OMAPY; j++) {
  for (int i = 0; i < OMAPX; i++)
   fout << char(int(ter(i, j)) + 32);
 }
 fout << std::endl;
 for (int i = 0; i < zg.size(); i++)
  fout << "Z " << zg[i].type << " " << zg[i].posx << " " << zg[i].posy << " " <<
    int(zg[i].radius) << " " << zg[i].population << " " << zg[i].diffuse <<
    std::endl;
 for (int i = 0; i < cities.size(); i++)
  fout << "t " << cities[i].x << " " << cities[i].y << " " << cities[i].s <<
          std::endl;
 for (int i = 0; i < roads_out.size(); i++)
  fout << "R " << roads_out[i].x << " " << roads_out[i].y << std::endl;
 for (int i = 0; i < radios.size(); i++)
  fout << "T " << radios[i].x << " " << radios[i].y << " " <<
          radios[i].strength << " " << std::endl << radios[i].message <<
          std::endl;

 for (int i = 0; i < npcs.size(); i++)
  fout << "n " << npcs[i].save_info() << std::endl;

 fout.close();
}

void overmap::open(game *g, int x, int y, int z)
{
 std::stringstream plrfilename, terfilename;
 std::ifstream fin;
 char datatype;
 int ct, cx, cy, cs, cp, cd;
 city tmp;
 std::vector<item> npc_inventory;

 plrfilename << "save/" << g->u.name << ".seen." << x << "." << y << "." << z;
 terfilename << "save/o." << x << "." << y << "." << z;
// Set position IDs
 posx = x;
 posy = y;
 posz = z;
 fin.open(terfilename.str().c_str());
// DEBUG VARS
 int nummg = 0;
 if (fin.is_open()) {
  for (int j = 0; j < OMAPY; j++) {
   for (int i = 0; i < OMAPX; i++) {
    ter(i, j) = oter_id(fin.get() - 32);
    if (ter(i, j) < 0 || ter(i, j) > num_ter_types)
     debugmsg("Loaded bad ter!  %s; ter %d",
              terfilename.str().c_str(), ter(i, j));
   }
  }
  while (fin >> datatype) {
   if (datatype == 'Z') {	// Monster group
    fin >> ct >> cx >> cy >> cs >> cp >> cd;
    zg.push_back(mongroup(MonsterGroupType(ct), cx, cy, cs, cp));
    zg.back().diffuse = cd;
    nummg++;
   } else if (datatype == 't') {	// City
    fin >> cx >> cy >> cs;
    tmp.x = cx; tmp.y = cy; tmp.s = cs;
    cities.push_back(tmp);
   } else if (datatype == 'R') {	// Road leading out
    fin >> cx >> cy;
    tmp.x = cx; tmp.y = cy; tmp.s = 0;
    roads_out.push_back(tmp);
   } else if (datatype == 'T') {	// Radio tower
    radio_tower tmp;
    fin >> tmp.x >> tmp.y >> tmp.strength;
    getline(fin, tmp.message);	// Chomp endl
    getline(fin, tmp.message);
    radios.push_back(tmp);
   } else if (datatype == 'n') {	// NPC
/* When we start loading a new NPC, check to see if we've accumulated items for
   assignment to an NPC.
 */
    if (!npc_inventory.empty() && !npcs.empty()) {
     npcs.back().inv.add_stack(npc_inventory);
     npc_inventory.clear();
    }
    std::string npcdata;
    getline(fin, npcdata);
    npc tmp;
    tmp.load_info(g, npcdata);
    npcs.push_back(tmp);
   } else if (datatype == 'I' || datatype == 'C' || datatype == 'W' ||
              datatype == 'w' || datatype == 'c') {
    std::string itemdata;
    getline(fin, itemdata);
    if (npcs.empty()) {
     debugmsg("Overmap %d:%d:%d tried to load object data, without an NPC!",
              posx, posy, posz);
     debugmsg(itemdata.c_str());
    } else {
     item tmp(itemdata, g);
     npc* last = &(npcs.back());
     switch (datatype) {
      case 'I': npc_inventory.push_back(tmp);                 break;
      case 'C': npc_inventory.back().contents.push_back(tmp); break;
      case 'W': last->worn.push_back(tmp);                    break;
      case 'w': last->weapon = tmp;                           break;
      case 'c': last->weapon.contents.push_back(tmp);         break;
     }
    }
   }
  }
// If we accrued an npc_inventory, assign it now
  if (!npc_inventory.empty() && !npcs.empty())
   npcs.back().inv.add_stack(npc_inventory);

// Private/per-character data
  fin.close();
  fin.open(plrfilename.str().c_str());
  if (fin.is_open()) {	// Load private seen data
   for (int j = 0; j < OMAPY; j++) {
    std::string dataline;
    getline(fin, dataline);
    for (int i = 0; i < OMAPX; i++) {
     if (dataline[i] == '1')
      seen(i, j) = true;
     else
      seen(i, j) = false;
    }
   }
   while (fin >> datatype) {	// Load private notes
    if (datatype == 'N') {
     om_note tmp;
     fin >> tmp.x >> tmp.y >> tmp.num;
     getline(fin, tmp.text);	// Chomp endl
     getline(fin, tmp.text);
     notes.push_back(tmp);
    }
   }
   fin.close();
  } else {
   for (int j = 0; j < OMAPY; j++) {
    for (int i = 0; i < OMAPX; i++)
    seen(i, j) = false;
   }
  }
 } else if (z <= -1) {	// No map exists, and we are underground!
// Fetch the terrain above
  overmap* above = new overmap(g, x, y, z + 1);
  generate_sub(above);
  save(g->u.name, x, y, z);
  delete above;
 } else {	// No map exists!  Prepare neighbors, and generate one.
  std::vector<overmap*> pointers;
// Fetch north and south
  for (int i = -1; i <= 1; i+=2) {
   std::stringstream tmpfilename;
   tmpfilename << "save/o." << x << "." << y + i << "." << z;
   fin.open(tmpfilename.str().c_str());
   if (fin.is_open()) {
    fin.close();
    pointers.push_back(new overmap(g, x, y+i, z));
   } else
    pointers.push_back(NULL);
  }
// Fetch east and west
  for (int i = -1; i <= 1; i+=2) {
   std::stringstream tmpfilename;
   tmpfilename << "save/o." << x + i << "." << y << "." << z;
   fin.open(tmpfilename.str().c_str());
   if (fin.is_open()) {
    fin.close();
    pointers.push_back(new overmap(g, x+i, y, z));
   } else
    pointers.push_back(NULL);
  }
// pointers looks like (north, south, west, east)
  generate(g, pointers[0], pointers[3], pointers[1], pointers[2]);
  for (int i = 0; i < 4; i++)
   delete pointers[i];
  save(g->u.name, x, y, z);
 }
}


// Overmap special placement functions

bool omspec_place::water(overmap *om, point p)
{
 oter_id ter = om->ter(p.x, p.y);
 return (ter >= ot_river_center && ter <= ot_river_nw);
}

bool omspec_place::land(overmap *om, point p)
{
 oter_id ter = om->ter(p.x, p.y);
 return (ter < ot_river_center || ter > ot_river_nw);
}

bool omspec_place::forest(overmap *om, point p)
{
 oter_id ter = om->ter(p.x, p.y);
 return (ter == ot_forest || ter == ot_forest_thick || ter == ot_forest_water);
}

bool omspec_place::wilderness(overmap *om, point p)
{
 oter_id ter = om->ter(p.x, p.y);
 return (ter == ot_forest || ter == ot_forest_thick || ter == ot_forest_water ||
         ter == ot_field);
}

bool omspec_place::by_highway(overmap *om, point p)
{
 oter_id north = om->ter(p.x, p.y - 1), east = om->ter(p.x + 1, p.y),
         south = om->ter(p.x, p.y + 1), west = om->ter(p.x - 1, p.y);

 return ((north == ot_hiway_ew || north == ot_road_ew) ||
         (east  == ot_hiway_ns || east  == ot_road_ns) ||
         (south == ot_hiway_ew || south == ot_road_ew) ||
         (west  == ot_hiway_ns || west  == ot_road_ns)   );
}

std::ostream & operator<<(std::ostream & out, const overmap * om)
{
 out << "overmap(";
 if( !om )
 {
  out << "NULL)";
  return out;
 }

 out << "\n\t cities: " << om->cities;
 out << "\n\t roads_out: " << om->roads_out;
 out << "\n\t towns: " << om->towns;
 out << "\n\t zg: skipped";
 out << "\n\t radios: skipped";

 out << "\n\t posx: "<<om->posx << ", ";
 out << "posy: "<<om->posy << ", ";
 out << "posz: "<<om->posz << ", ";

 out << "\n\t npcs: " << om->npcs.size();

 out << "\n\t t: ";
 for(int x=0; x<OMAPX; ++x)
 {
  out << "\n\t  " << x << ": ";
  for(int y=0; y<OMAPY; ++y)
   out << om->t[x][y] << ", ";
 }

 out << "\n\t nullret: " << om->nullret;

 out << "\n\t s: ";
 for(int x=0; x<OMAPX; ++x)
 {
  out << "\n\t  " << x << ": ";
  for(int y=0; y<OMAPY; ++y)
   out << om->s[x][y] << ", ";
 }

 out << "\n\t nullbool: " << om->nullbool;

 out << "\n\t notes: " << om->notes.size();

 out << "\n\t)";
 return out;
}

std::ostream & operator<<(std::ostream & out, const overmap & om)
{
 out << (&om);
 return out;
}

std::ostream & operator<<(std::ostream & out, const city & c)
{
 out << "city("<<c.x<<","<<c.y<<","<<c.s<<")";
 return out;
}<|MERGE_RESOLUTION|>--- conflicted
+++ resolved
@@ -2360,35 +2360,17 @@
  }
 
 // Forest groups cover the entire map
-<<<<<<< HEAD
- zg.push_back(
-	mongroup(GROUP_FOREST, 0, OMAPY, OMAPY,
-                 rng(2000, 12000)));
- zg.back().diffuse = true;
- zg.push_back(
-	mongroup(GROUP_FOREST, 0, OMAPY * 2 - 1, OMAPY,
-                 rng(2000, 12000)));
- zg.back().diffuse = true;
- zg.push_back(
-	mongroup(GROUP_FOREST, OMAPX, 0, OMAPX,
-                 rng(2000, 12000)));
- zg.back().diffuse = true;
- zg.push_back(
-	mongroup(GROUP_FOREST, OMAPX * 2 - 1, 0, OMAPX,
-                 rng(2000, 12000)));
-=======
- zg.push_back( mongroup(mcat_forest, OMAPX / 2, OMAPY / 2,
+ zg.push_back( mongroup(GROUP_FOREST, OMAPX / 2, OMAPY / 2,
                         OMAPY, rng(2000, 12000)));
  zg.back().diffuse = true;
- zg.push_back( mongroup(mcat_forest, OMAPX / 2, (OMAPY * 3) / 2,
+ zg.push_back( mongroup(GROUP_FOREST, OMAPX / 2, (OMAPY * 3) / 2,
                         OMAPY, rng(2000, 12000)));
  zg.back().diffuse = true;
- zg.push_back( mongroup(mcat_forest, (OMAPX * 3) / 2, OMAPY / 2,
+ zg.push_back( mongroup(GROUP_FOREST, (OMAPX * 3) / 2, OMAPY / 2,
                         OMAPX, rng(2000, 12000)));
  zg.back().diffuse = true;
- zg.push_back( mongroup(mcat_forest, (OMAPX * 3) / 2, (OMAPY * 3) / 2,
+ zg.push_back( mongroup(GROUP_FOREST, (OMAPX * 3) / 2, (OMAPY * 3) / 2,
                         OMAPX, rng(2000, 12000)));
->>>>>>> 87729d03
  zg.back().diffuse = true;
 }
 
