#include "itype.h"
#include "game.h"
#include "setvector.h"
#include <fstream>

// Armor colors
#define C_SHOES  c_blue
#define C_PANTS  c_brown
#define C_BODY   c_yellow
#define C_TORSO  c_ltred
#define C_ARMS   c_blue
#define C_GLOVES c_ltblue
#define C_MOUTH  c_white
#define C_EYES   c_cyan
#define C_HAT    c_dkgray
#define C_STORE  c_green
#define C_DECOR  c_ltgreen

// Special function for setting melee techniques
#define TECH(id, t) itypes[id]->techniques = t

std::vector<std::string> unreal_itype_ids;
std::vector<std::string> martial_arts_itype_ids;
std::vector<std::string> artifact_itype_ids;
std::vector<std::string> standard_itype_ids;
std::vector<std::string> pseudo_itype_ids;

// GENERAL GUIDELINES
// When adding a new item, you MUST REMEMBER to insert it in the itype_id enum
//  at the top of itype.h!
//  Additionally, you should check mapitemsdef.cpp and insert the new item in
//  any appropriate lists.
void game::init_itypes ()
{
// First, the null object.  NOT REALLY AN OBJECT AT ALL.  More of a concept.
 itypes["null"]=
  new itype("null", 0, 0, "none", "", '#', c_white, MNULL, MNULL, PNULL, 0, 0, 0, 0, 0, 0);
// Corpse - a special item
 itypes["corpse"]=
  new itype("corpse", 0, 0, "corpse", "A dead body.", '%', c_white, MNULL, MNULL, PNULL, 0, 0,
            0, 0, 1, 0);
// Fire - only appears in crafting recipes
 itypes["fire"]=
  new itype("fire", 0, 0, "nearby fire",
            "Some fire - if you are reading this it's a bug!",
            '$', c_red, MNULL, MNULL, PNULL, 0, 0, 0, 0, 0, 0);
// Integrated toolset - ditto
 itypes["toolset"]=
  new itype("toolset", 0, 0, "integrated toolset",
            "A fake item. If you are reading this it's a bug!",
            '$', c_red, MNULL, MNULL, PNULL, 0, 0, 0, 0, 0, 0);
// For smoking crack or meth
 itypes["apparatus"]=
  new itype("apparatus", 0, 0, "something to smoke that from, and a lighter",
            "A fake item. If you are reading this it's a bug!",
            '$', c_red, MNULL, MNULL, PNULL, 0, 0, 0, 0, 0, 0);

// Drinks
// Stim should be -8 to 8.
// quench MAY be less than zero--salt water and liquor make you thirstier.
// Thirst goes up by 1 every 5 minutes; so a quench of 12 lasts for 1 hour

// Any foods with a nutrition of lower than 5 will never prompt a 'You are full, force yourself to eat that?' message

#define DRINK(id, name,rarity,price,color,container,quench,nutr,spoils,stim,\
healthy,addict,charges,fun,use_func,addict_func,des, item_flags) \
	itypes[id] = new it_comest(id,rarity,price,name,des,'~',\
color,MNULL,LIQUID,2,1,0,0,0,item_flags,quench,nutr,spoils,stim,healthy,addict,charges,\
fun,container,"null",use_func,addict_func,"DRINK");

//     NAME		RAR PRC	COLOR     CONTAINER
DRINK("water","water",		90, 50,	c_ltcyan, "bottle_plastic",
//	QUE NUT SPO STM HTH ADD CHG FUN use_func	addiction type
	40,  0,  0,  0,  0,  0,  1,  0,&iuse::none,	ADD_NULL, "\
Water, the stuff of life, the best thirst-quencher available.", 0);

//     NAME		RAR PRC	COLOR     CONTAINER
DRINK("water_clean","clean water",	90, 50,	c_ltcyan, "bottle_plastic",
//	QUE NUT SPO STM HTH ADD CHG FUN use_func	addiction type
	50,  0,  0,  0,  0,  0,  1,  0,&iuse::none,	ADD_NULL, "\
Fresh, clean water. Truly the best thing to quench your thirst.", 0);

DRINK("sewage","sewage sample",	 5,  5, c_ltgreen, "bottle_plastic",
	 5,  0,  0,  0,-10,  0,  1,-20,&iuse::sewage,	ADD_NULL, "\
A sample of sewage from a treatment plant. Gross.", 0);

DRINK("salt_water","salt water",	20,  5,	c_ltcyan, "bottle_plastic",
	-30, 0,  0,  0,  1,  0,  1, -1,&iuse::none,	ADD_NULL, "\
Water with salt added. Not good for drinking.", 0);

DRINK("oj","orange juice",	50, 38,	c_yellow, "bottle_plastic",
	35,  4,120,  0,  2,  0,  1,  3,&iuse::none,	ADD_NULL, "\
Freshly-squeezed from real oranges! Tasty and nutritious.", 0);

DRINK("apple_cider","apple cider",	50, 38, c_brown,  "bottle_plastic",
	35,  4,144,  0,  3,  0,  1,  2,&iuse::none,	ADD_NULL, "\
Pressed from fresh apples. Tasty and nutritious.", 0);

DRINK("energy_drink","energy drink",	55, 45,	c_magenta,"can_drink",
	15,  1,  0,  8, -2,  2,  1,  5,&iuse::caff,	ADD_CAFFEINE, "\
Popular among those who need to stay up late working.", 0);

//     NAME		RAR PRC	COLOR     CONTAINER
DRINK("cola", "cola",		70, 35,	c_brown,  "can_drink",
//	QUE NUT SPO STM HTH ADD CHG FUN use_func	addiction type
	18,  3,  0,  6, -1,  2,  1,  5,&iuse::caff,	ADD_CAFFEINE, "\
Things go better with cola. Sugar water with caffeine added.", 0);

DRINK("rootbeer","root beer",	65, 30,	c_brown,  "can_drink",
	18,  3,  0,  1, -1,  0,  1,  3,&iuse::none,	ADD_NULL, "\
Like cola, but without caffeine. Still not that healthy.", 0);

DRINK("milk","milk",		50, 35,	c_white,  "bottle_glass",
	25,  8,  8,  0,  1,  0,  1,  0,&iuse::none,	ADD_NULL, "\
Baby cow food, appropriated for adult humans. Spoils rapidly.", 0);

DRINK("V8","V8",		15, 35,	c_red,    "can_drink",
	 6, 28,240,  0,  1,  0,  1,  0,&iuse::none,	ADD_NULL, "\
Contains up to 8 vegetables! Nutritious and tasty.", 0);

//     NAME		RAR PRC	COLOR     CONTAINER
DRINK("broth","broth",		15, 35, c_yellow, "can_food",
//	QUE NUT SPO STM HTH ADD CHG FUN use_func	addiction type
	10, 15,160,  0,  0,  0,  1,  1,&iuse::none,	ADD_NULL, "\
Vegetable stock. Tasty and fairly nutritious.", mfb(IF_EATEN_HOT));

DRINK("soup_veggy","vegetable soup",		15, 60, c_red,    "can_food",
	10, 60,120,  0,  2,  0,  1,  2,&iuse::none,	ADD_NULL, "\
A nutritious and delicious hearty vegetable soup.", mfb(IF_EATEN_HOT));

DRINK("soup_meat","meat soup",		15, 60, c_red,    "can_food",
	10, 60,120,  0,  2,  0,  1,  2,&iuse::none,	ADD_NULL, "\
A nutritious and delicious hearty meat soup.", mfb(IF_EATEN_HOT));
itypes["soup_meat"]->m1 = FLESH;

DRINK("soup_human","sap soup",		15, 60, c_red,    "can_food",
	10, 60,120,  0,  2,  0,  1,  2,&iuse::none,	ADD_NULL, "\
A soup made from someone who is a far better meal than person.", mfb(IF_EATEN_HOT));
itypes["soup_human"]->m1 = HFLESH;

DRINK("whiskey","whiskey",	16, 85,	c_brown,  "bottle_glass",
	-12, 4,  0,-12, -2,  5, 7, 15,&iuse::alcohol,	ADD_ALCOHOL, "\
Made from, by, and for real Southern colonels!", 0);

//     NAME		RAR PRC	COLOR     CONTAINER
DRINK("vodka","vodka",		20, 78,	c_ltcyan, "bottle_glass",
//	QUE NUT SPO STM HTH ADD CHG FUN use_func	addiction type
	-10, 2,  0,-12, -2,  5, 7, 15,&iuse::alcohol,	ADD_ALCOHOL, "\
In Soviet Russia, vodka drinks you!", 0);

DRINK("gin","gin",		20, 78,	c_ltcyan, "bottle_glass",
	-10, 2,  0,-12, -2,  5, 7, 15,&iuse::alcohol,	ADD_ALCOHOL, "\
Smells faintly of elderberries, but mostly booze.", 0);

DRINK("rum","rum",		14, 85,	c_ltcyan, "bottle_glass",
	-12, 2,  0,-10, -2,  5, 7, 15,&iuse::alcohol,	ADD_ALCOHOL, "\
Drinking this might make you feel like a pirate. Or not.", 0);

DRINK("tequila","tequila",	12, 88,	c_brown,  "bottle_glass",
	-12, 2,  0,-12, -2,  6, 7, 18,&iuse::alcohol,	ADD_ALCOHOL, "\
Don't eat the worm! Wait, there's no worm in this bottle.", 0);

DRINK("triple_sec","triple sec",	12, 55,	c_brown,  "bottle_glass",
	-8, 2,  0,-10, -2,  4, 7, 10,&iuse::alcohol,	ADD_ALCOHOL, "\
An orange flavored liquor used in many mixed drinks.", 0);

DRINK("long_island","long island iced tea",	8, 100,	c_brown,  "bottle_glass",
	-10, 2,  0,-10, -2,  5, 6, 20,&iuse::alcohol,	ADD_ALCOHOL, "\
A blend of incredibly strong-flavored liquors that somehow tastes\n\
like none of them.", 0);

DRINK("drink_screwdriver","Screwdriver", 8, 100, c_yellow, "bottle_glass",
   25, 6, 0, -12, 1, 4, 1, 20, &iuse::alcohol, ADD_ALCOHOL, "\
The surreptitious drunkard mechanic's drink of choice.", 0);

DRINK("drink_wild_apple","Wild Apple", 8, 100, c_brown, "bottle_glass",
   25, 6, 0, -12, 1, 4, 1, 20, &iuse::alcohol, ADD_ALCOHOL, "\
Like apple cider, only with vodka.", 0);

DRINK("beer","beer",           60, 35, c_brown,  "can_drink",
         16, 4,  0, -4, -1,  2,  1, 10, &iuse::alcohol_weak,   ADD_ALCOHOL, "\
Best served cold, in a glass, and with a lime - but you're not that lucky.", 0);

DRINK("bleach","bleach",		20, 18,	c_white,  "jug_plastic",
	-96, 0,  0,  0, -8,  0,  1,-30,&iuse::blech,	ADD_NULL, "\
Don't drink it. Mixing it with ammonia produces toxic gas.", 0);

//     NAME		RAR PRC	COLOR     CONTAINER
DRINK("ammonia","ammonia",	24, 30,	c_yellow, "jug_plastic",
//	QUE NUT SPO STM HTH ADD CHG FUN use_func	addiction type
	-96, 0,  0,  0, -2,  0,  1,-30,&iuse::blech,	ADD_NULL, "\
Don't drink it. Mixing it with bleach produces toxic gas.", 0);

DRINK("mutagen","mutagen",	 8,1000,c_magenta,"flask_glass",
	  0, 0,  0,  0, -2,  0,  1,  0,&iuse::mutagen_3,ADD_NULL, "\
A rare substance of uncertain origins. Causes you to mutate.", 0);

DRINK("purifier","purifier",	12, 6000,c_pink,  "flask_glass",
	  0, 0,  0,  0,  1,  0,  1,  0,&iuse::purifier,	ADD_NULL, "\
A rare stem-cell treatment that causes mutations and other genetic defects\n\
to fade away.", 0);

DRINK("tea","tea",		1, 50,	c_green, "bottle_plastic",
//	QUE NUT SPO STM HTH ADD CHG FUN use_func	addiction type
	40,  3,  0,  0,  0,  0,  1, 6,&iuse::none,	ADD_NULL, "\
Tea, the beverage of gentlemen everywhere.", mfb(IF_EATEN_HOT));

DRINK("coffee","coffee",		1, 50,	c_brown, "bottle_plastic",
	40,  3,  0,  12,  0,  0,  1, 6,&iuse::caff,	ADD_CAFFEINE, "\
Coffee. The morning ritual of the pre-apocalypse world.", mfb(IF_EATEN_HOT));

//     NAME		RAR PRC	COLOR     CONTAINER
DRINK("blood","blood",		 20,  0, c_red, "flask_glass",
//	QUE NUT SPO STM HTH ADD CHG FUN use_func	addiction type
	  5,  5,  0,  0, -8,  0,  1,-50,&iuse::none,	ADD_NULL, "\
Blood, possibly that of a human. Disgusting!", 0);

#define FOOD(id, name, rarity,price,color,mat1,container,volume,weight,quench,\
nutr,spoils,stim,healthy,addict,charges,fun,use_func,addict_func,des, item_flags) \
itypes[id]=new it_comest(id,rarity,price,name,des,'%',\
color,mat1,SOLID,volume,weight,0,0,0,item_flags, quench,nutr,spoils,stim,healthy,addict,charges,\
fun,container,"null",use_func,addict_func,"FOOD");
// FOOD

FOOD("bone", "bone",            50, 50, c_white,    FLESH, "null",
    1,  1,  0, 4,  0,   0, -1,  0, 1, 0,    &iuse::none, ADD_NULL, "\
A bone from some creature or other, could be eaten or used to make some\n\
stuff, like needles.",0);

FOOD("plant_sac", "fluid sac",            50, 50, c_white,    FLESH, "null",
    1,  1,  0, 4,  0,   0, -1,  0, 1, 0,    &iuse::none, ADD_NULL, "\
A fluid bladder from a plant based lifeform, not very nutritious, but\n\
fine to eat anyway.",0);

//   NAME		RAR PRC	COLOR		MAT1	CONTAINER
FOOD("meat", "chunk of meat",	50, 50,	c_red,		FLESH,  "null",
// VOL WGT QUE NUT SPO STM HTH ADD CHG FUN	 use_func    addiction type
    1,  2,  0, 20, 24,  0, -1,  0,  1,-10,	&iuse::none, ADD_NULL, "\
Freshly butchered meat. You could eat it raw, but cooking it is better.", 0);


FOOD("veggy", "plant marrow",	30, 60,	c_green,	VEGGY,	"null",
    1,  2,  0, 20, 80,  0,  1,  0,  1,  0,	&iuse::none, ADD_NULL, "\
A nutrient rich chunk of plant matter, could be eaten raw or cooked.", 0);

//   NAME		RAR PRC	COLOR		MAT1	CONTAINER
FOOD("human_flesh", "human flesh",	50, 50,	c_red,		HFLESH,  "null",
// VOL WGT QUE NUT SPO STM HTH ADD CHG FUN	 use_func    addiction type
    1,  2,  0, 20, 24,  0, -1,  0,  1, 0,	&iuse::none, ADD_NULL, "\
Freshly butchered from a human body.", 0);

FOOD("veggy_wild", "wild vegetables",	30, 60,	c_green,	VEGGY,	"null",
    1,  2,  0, 20, 80,  0,  1,  0,  1,  -10,	&iuse::none, ADD_NULL, "\
An assortment of edible-looking wild plants.  Most are quite bitter-tasting.", 0);

FOOD("meat_tainted", "tainted meat",	60,  4,	c_red,		FLESH,	"null",
    1,  2,  0, 20,  4,  0,  0,  0,  1,-10,	&iuse::poison, ADD_NULL, "\
Meat that's obviously unhealthy. You could eat it, but it will poison you.", 0);

FOOD("veggy_tainted", "tainted veggy",	35,  5,	c_green,	VEGGY,	"null",
    1,  2,  0, 20, 10,  0,  1,  0,  1,  0,	&iuse::poison, ADD_NULL, "\
Vegetable that looks poisonous. You could eat it, but it will poison you.", 0);

FOOD("meat_cooked", "cooked meat",	 0, 75, c_red,		FLESH,	"null",
    1,  2,  0, 50, 24,  0,  0,  0,  1,  8,	&iuse::none,	ADD_NULL, "\
Freshly cooked meat. Very nutritious.", mfb(IF_EATEN_HOT));

FOOD("human_cooked", "cooked creep",	 0, 75, c_red,		HFLESH,	"null",
    1,  2,  0, 50, 24,  0,  0,  0,  1,  8,	&iuse::none,	ADD_NULL, "\
A freshly cooked slice of some unpleasant person. Tastes great.", mfb(IF_EATEN_HOT));

FOOD("veggy_cooked", "cooked plant marrow",	 0, 70, c_green,	VEGGY,	"null",
    1,  2,  0, 40, 50,  0,  1,  0,  1,  0,	&iuse::none,	ADD_NULL, "\
A freshly cooked chunk of plant matter, tasty and nutritious.", mfb(IF_EATEN_HOT));

FOOD("veggy_wild_cooked", "cooked wild vegetables",	0, 70,	c_green,	VEGGY,	"null",
    1,  2,  0, 40, 50,  0,  1,  0,  1,  0,	&iuse::none, ADD_NULL, "\
Cooked wild edible plants.  An interesting mix of flavours.", mfb(IF_EATEN_HOT));

//   NAME		RAR PRC	COLOR		MAT1	CONTAINER
FOOD("apple", "apple",		70, 16,	c_red,		VEGGY,  "null",
// VOL WGT QUE NUT SPO STM HTH ADD CHG FUN	 use_func    addiction type
    1,  1,  3, 16,160,  0,  4,  0,  1,  3,	&iuse::none, ADD_NULL, "\
An apple a day keeps the doctor away.", 0);

FOOD("orange", "orange",		65, 18,	c_yellow,	VEGGY,	"null",
    1,  1,  8, 14, 96,  0,  0,  0,  1,  3,	&iuse::none, ADD_NULL, "\
Sweet citrus fruit. Also comes in juice form.", 0);

FOOD("lemon", "lemon",		50, 12, c_yellow,	VEGGY,	"null",
    1,  1,  5,  5,180,  0,  0,  0,  1, -4,	&iuse::none, ADD_NULL, "\
Very sour citrus. Can be eaten if you really want.", 0);

FOOD("chips", "potato chips",	65, 12,	c_magenta,	VEGGY,	"bag_plastic",
    2,  1, -2,  8,  0,  0,  0,  0,  3,  6,	&iuse::none, ADD_NULL, "\
Betcha can't eat just one.", 0);

FOOD("chips2", "potato chips",	65, 12,	c_magenta,	VEGGY,	"bag_plastic",
    2,  1, -2,  8,  0,  0,  0,  0,  3,  3,	&iuse::none, ADD_NULL, "\
A bag of cheap, own-brand chips.", 0);

FOOD("chips3", "potato chips",	65, 12,	c_magenta,	VEGGY,	"bag_plastic",
    2,  1, -2,  8,  0,  0,  0,  0,  3,  12,	&iuse::none, ADD_NULL, "\
Oh man, you love these chips! Score!", 0);

FOOD("pretzels", "pretzels",	55, 13,	c_brown,	VEGGY,	"bag_plastic",
    2,  1, -2,  9,  0,  0,  0,  0,  3,  2,	&iuse::none, ADD_NULL, "\
A salty treat of a snack.", 0);


FOOD("chocolate", "chocolate bar",	50, 20,	c_brown,	VEGGY,	"wrapper",
    1,  1,  0,  8,  0,  1,  0,  0,  1,  8,	&iuse::none, ADD_NULL, "\
Chocolate isn't very healthy, but it does make a delicious treat.", 0);

FOOD("jerky", "beef jerky",	55, 24,	c_red,		FLESH,  "bag_plastic",
    1,  1, -3, 12,  0,  0, -1,  0,  3,  4,	&iuse::none, ADD_NULL, "\
Salty dried meat that never goes bad, but will make you thirsty.", 0);

FOOD("jerky_human", "jerk jerky", 55, 24, c_red, HFLESH, "null",
    1,  1, -3, 12,  0,  0, -1,  0,  3,  4, &iuse::none, ADD_NULL, "\
Salty dried human flesh that never goes bad, but will make you thirsty.", 0);

//   NAME		RAR PRC	COLOR		MAT1	CONTAINER
FOOD("sandwich_t", "meat sandwich", 30, 60,	c_ltgray,	FLESH,	"wrapper",
// VOL WGT QUE NUT SPO STM HTH ADD CHG FUN	 use_func    addiction type
    1,  2,  0, 50, 36,  0,  0,  0,  1,  5,	&iuse::none, ADD_NULL, "\
Bread and turkey, that's it.", mfb(IF_EATEN_HOT));

FOOD("candy", "candy",		80, 14,	c_magenta,	VEGGY,	"bag_plastic",
    0, 0,  -1,  2,  0,  1, -2,  0,  3,  4,	&iuse::none, ADD_NULL, "\
A big bag of peanut butter cups... your favorite!", 0);

FOOD("mushroom", "mushroom",         4, 14,	c_brown,	VEGGY,	"null",
    1,  0,  0, 14,  0,  0,  1,  0,  1,  0,	&iuse::none, ADD_NULL, "\
Mushrooms are tasty, but be careful. Some can poison you, while others are\n\
hallucinogenic.", mfb(IF_EATEN_HOT));

FOOD("mushroom_poison", "mushroom",	 3, 14,	c_brown,	VEGGY,	"null",
    1,  0,  0, 10,  0,  0,  0,  0,  1,  0,	&iuse::poison, ADD_NULL, "\
Mushrooms are tasty, but be careful. Some can poison you, while others are\n\
hallucinogenic.", mfb(IF_EATEN_HOT));

FOOD("mushroom_magic", "mushroom",	 1, 14,	c_brown,	VEGGY,	"null",
    1,  0,  0, 10,  0, -4,  0,  0,  1,  6,	&iuse::hallu, ADD_NULL, "\
Mushrooms are tasty, but be careful. Some can poison you, while others are\n\
hallucinogenic.", mfb(IF_EATEN_HOT));

FOOD("blueberries", "blueberries",	 3, 20,	c_blue,		VEGGY,	"null",
    1,  1,  2, 16, 60,  0,  0,  0,  1,  0,	&iuse::none, ADD_NULL, "\
They're blue, but that doesn't mean they're sad.", 0);

FOOD("strawberries", "strawberries",	 2, 10,	c_red,		VEGGY,	"null",
    1,  1,  3, 18, 60,  0,  0,  0,  1,  0,	&iuse::none, ADD_NULL, "\
Tasty juicy berry, often found growing wild in fields.", 0);

//   NAME		RAR PRC	COLOR		MAT1	CONTAINER
FOOD("tomato", "tomato",		 9, 25,	c_red,		VEGGY,  "null",
// VOL WGT QUE NUT SPO STM HTH ADD CHG FUN	 use_func    addiction type
    1,  1,  3, 18, 90,  0,  0,  0,  1,  0,	&iuse::none, ADD_NULL, "\
Juicy red tomato. It gained popularity in Italy after being brought back\n\
from the New World.", 0);

FOOD("broccoli", "broccoli",	 9, 40,	c_green,	VEGGY,	"null",
    2,  2,  0, 30,160,  0,  1,  0,  1,  0,	&iuse::none, ADD_NULL, "\
It's a bit tough, but quite delicious.", mfb(IF_EATEN_HOT));

FOOD("zucchini", "zucchini",	 7, 30,	c_ltgreen,	VEGGY,	"null",
    2,  1,  0, 20,120,  0,  1,  0,  1,  0,	&iuse::none, ADD_NULL, "\
A tasty summer squash.", mfb(IF_EATEN_HOT));

FOOD("corn", "corn",	 7, 30,	c_ltgreen,	VEGGY,	"null",
    2,  1,  0, 20,120,  0,  1,  0,  1,  0,	&iuse::none, ADD_NULL, "\
Delicious golden kernels.", mfb(IF_EATEN_HOT));

FOOD("frozen_dinner", "frozen dinner",	50, 80,	c_magenta,	FLESH,	"box_small",
    5,  4, -2, 60, 60,  0, -2,  0,  1, -3,	&iuse::none, ADD_NULL, "\
Now with ONE POUND of meat and ONE POUND of carbs! Not as appetizing or\n\
nutritious as it would be if heated up.", 0);

FOOD("cooked_dinner", "cooked TV dinner", 0,  0, c_magenta,	FLESH,  "null",
    5,  4, -2, 72, 12,  0, -2,  0,  1,  5,	&iuse::none,	ADD_NULL, "\
Now with ONE POUND of meat and ONE POUND of carbs! Nice and heated up. It's\n\
tastier and more filling, but will also spoil quickly.", mfb(IF_EATEN_HOT));

FOOD("spaghetti_raw", "raw spaghetti",	40, 12,	c_yellow,	VEGGY,	"box_small",
    6,  2,  0,  6,  0,  0,  0,  0,  1, -8,	&iuse::none, ADD_NULL, "\
It could be eaten raw if you're desperate, but is much better cooked.", 0);

FOOD("spaghetti_cooked", "cooked spaghetti", 0, 28,	c_yellow,	VEGGY,	"box_small",
   10,  3,  0, 60, 20,  0,  0,  0,  1,  0,	&iuse::none, ADD_NULL, "\
Fresh wet noodles. Fairly bland, but fills you up.", mfb(IF_EATEN_HOT));

//   NAME		RAR PRC	COLOR		MAT1	CONTAINER
FOOD("macaroni_raw", "raw macaroni",	40, 15,	c_yellow,	VEGGY,	"box_small",
// VOL WGT QUE NUT SPO STM HTH ADD CHG FUN	 use_func    addiction type
    3,  1,  0,  3,  0,  0,  0,  0,  1, -8,	&iuse::none, ADD_NULL, "\
It could be eaten raw if you're desperate, but is much better cooked.", 0);

FOOD("macaroni_cooked", "mac & cheese",	 0, 38,	c_yellow,	VEGGY,	"box_small",
    4,  2,  0, 60, 10,  0, -1,  0,  1,  3,	&iuse::none, ADD_NULL, "\
When the cheese starts flowing, Kraft gets your noodle going.", mfb(IF_EATEN_HOT));

FOOD("ravioli", "ravioli",		25, 75,	c_cyan,		FLESH,	"can_food",
    1,  2,  0, 48,  0,  0,  0,  0,  1,  0,	&iuse::none, ADD_NULL, "\
Meat encased in little dough satchels. Tastes fine raw.", mfb(IF_EATEN_HOT));

FOOD("sauce_red", "red sauce",	20, 24,	c_red,		VEGGY,	"can_food",
    2,  3,  0, 20,  0,  0,  0,  0,  1,  1,	&iuse::none, ADD_NULL, "\
Tomato sauce, yum yum.", mfb(IF_EATEN_HOT));

FOOD("sauce_pesto", "pesto",		15, 20,	c_ltgreen,	VEGGY,	"can_food",
    2,  3,  0, 18,  0,  0,  1,  0,  1,  4,	&iuse::none, ADD_NULL, "\
Olive oil, basil, garlic, pine nuts. Simple and delicious.", 0);

//   NAME		RAR PRC	COLOR		MAT1	CONTAINER
FOOD("can_beans", "beans",		40, 55,	c_cyan,		VEGGY,	"can_food",
// VOL WGT QUE NUT SPO STM HTH ADD CHG FUN	 use_func    addiction type
    1,  2,  0, 40,  0,  0,  0,  0,  1,  0,	&iuse::none, ADD_NULL, "\
Canned beans. A staple for hobos.", mfb(IF_EATEN_HOT));

FOOD("can_corn", "corn",		35, 40,	c_cyan,		VEGGY,	"can_food",
    1,  2,  5, 30,  0,  0,  0,  0,  1, -2,	&iuse::none, ADD_NULL, "\
Canned corn in water. Eat up!", mfb(IF_EATEN_HOT));

FOOD("can_spam", "SPAM",		30, 50,	c_cyan,		FLESH,	"can_food",
    1,  2, -3, 48,  0,  0,  0,  0,  1, -8,	&iuse::none, ADD_NULL, "\
Yuck, not very tasty, but it is quite filling.", mfb(IF_EATEN_HOT));

FOOD("can_pineapple", "pineapple",	30, 50,	c_cyan,		VEGGY,	"can_food",
    1,  2,  5, 26,  0,  0,  1,  0,  1,  7,	&iuse::none, ADD_NULL, "\
Canned pineapple rings in water. Quite tasty.", 0);

FOOD("can_coconut", "coconut milk",	10, 45,	c_cyan,		VEGGY,	"can_food",
    1,  2,  5, 30,  0,  0,  0,  0,  1,  0,	&iuse::none, ADD_NULL, "\
A dense, sweet creamy sauce, often used in curries.", 0);

FOOD("can_sardine", "sardines",	14, 25,	c_cyan,		FLESH,	"can_food",
    1,  1, -8, 14,  0,  0,  0,  0,  1,  0,	&iuse::none, ADD_NULL, "\
Salty little fish. They'll make you thirsty.", mfb(IF_EATEN_HOT));

//   NAME		RAR PRC	COLOR		MAT1	CONTAINER
FOOD("can_tuna", "tuna fish",	35, 35,	c_cyan,		FLESH,	"can_food",
// VOL WGT QUE NUT SPO STM HTH ADD CHG FUN	 use_func    addiction type
    1,  2,  0, 24,  0,  0,  0,  0,  1,  0,	&iuse::none, ADD_NULL, "\
Now with 95 percent less dolphins!", 0);

FOOD("can_catfood", "cat food",	20,  8,	c_cyan,		FLESH,	"can_food",
    1,  2,  0, 10,  0,  0, -1,  0,  1,-24,	&iuse::none, ADD_NULL, "\
Blech, so gross. Save it for when you're about to die of starvation.", 0);

FOOD("honeycomb", "honey comb",	10, 35,	c_yellow,	VEGGY,	"null",
    1,  1,  0, 20,  0,  0, -2,  0,  1,  9,	&iuse::honeycomb, ADD_NULL, "\
A large chunk of wax, filled with honey. Very tasty.", 0);

FOOD("wax", "wax",     	10, 35,	c_yellow,	VEGGY,	"null",
    1,  1,  0, 4,  0,  0, -2,  0,  1,  -5,	&iuse::none, ADD_NULL, "\
A large chunk of beeswax.\n\
Not very tasty or nourishing, but ok in an emergency.", 0);

FOOD("royal_jelly", "royal jelly",	 8,200,	c_magenta,	VEGGY,	"null",
    1,  1,  0, 10,  0,  0,  3,  0,  1,  7,	&iuse::royal_jelly, ADD_NULL, "\
A large chunk of wax, filled with dense, dark honey.  Useful for curing all\n\
sorts of afflictions.", 0);

FOOD("fetus", "misshapen fetus",	 1,150,	c_magenta,	HFLESH,	"null",
    4,  4,  0,  8,  0,  0, -8,  0,  1,-60,	&iuse::mutagen, ADD_NULL, "\
A deformed human fetus, eating this would be very nasty, and cause\n\
your DNA to mutate.", 0);

//   NAME		RAR PRC	COLOR		MAT1	CONTAINER
FOOD("arm", "mutated arm",		 4,250,	c_brown,	HFLESH,	"null",
// VOL WGT QUE NUT SPO STM HTH ADD CHG FUN	 use_func       addiction type
    8, 14,  0, 12,  0,  0, -8,  0,  1, -20,	&iuse::mutagen, ADD_NULL, "\
A misshapen human arm, eating this would be pretty disgusting\n\
and cause your DNA to mutate.", 0);

FOOD("leg", "mutated leg",		 4,250,	c_brown,	HFLESH,	"null",
   12, 24,  0, 16,  0,  0, -8,  0,  1, -20,	&iuse::mutagen, ADD_NULL, "\
A malformed human leg, this would be gross to eat, and cause\n\
mutations.", 0);

FOOD("ant_egg", "ant egg",		 5, 80,	c_white,	FLESH,	"null",
    4,  2, 10, 100, 0,  0, -1,  0,  1, -10,	&iuse::none,	ADD_NULL, "\
A large ant egg, the size of a softball. Extremely nutritious, but gross.", 0);

FOOD("marloss_berry", "marloss berry",	 2,600, c_pink,		VEGGY,	"null",
    1,  1, 20, 40,  0,  0,-10,  0,  1, 30,	&iuse::marloss,	ADD_NULL, "\
This looks like a blueberry the size of your fist, but pinkish in color. It\n\
has a strong but delicious aroma, but is clearly either mutated or of alien\n\
origin.", 0);

//   NAME		RAR PRC	COLOR		MAT1	CONTAINER
FOOD("flour", "flour",		20, 25, c_white,	POWDER, "box_small",
// VOL WGT QUE NUT SPO STM HTH ADD CHG FUN	 use_func       addiction type
    2,  4,  0,  1,  0,  0,  0,  0,  8, -5,	&iuse::none,	ADD_NULL, "\
This white flour is useful for baking.", 0);

FOOD("sugar", "sugar",		20, 25, c_white,	POWDER, "box_small",
    2,  3,  0,  3,  0,  4, -3,  0,  8,  1,	&iuse::none,	ADD_NULL, "\
Sweet, sweet sugar. Bad for your teeth and surprisingly not very tasty\n\
on its own.", 0);

FOOD("salt", "salt",		20, 18, c_white,	POWDER, "box_small",
    2,  2,-10,  0,  0,  0,  0,  0,  8, -8,	&iuse::none,	ADD_NULL, "\
Yuck, you surely wouldn't want to eat this. It's good for preserving meat\n\
and cooking with, though.", 0);

FOOD("seasoning_italian", "Italian seasoning",		25, 40, c_brown,	POWDER, "null",
    0,  0,  0,  0,  0,  0,  0,  0,  100, 0,	&iuse::none,	ADD_NULL, "\
A fragrant mix of dried oregano, basil, thyme and other spices.", 0);

FOOD("potato_raw", "raw potato",	10, 10, c_brown,	VEGGY,  "null",
    1,  1,  0,  8,240,  0, -2,  0,  1, -3,	&iuse::none,	ADD_NULL, "\
Mildly toxic and not very tasty raw. When cooked, it is delicious.", 0);

//   NAME		RAR PRC	COLOR		MAT1	CONTAINER
FOOD("potato_baked", "baked potato",	 0, 30, c_brown,	VEGGY,  "null",
// VOL WGT QUE NUT SPO STM HTH ADD CHG FUN	 use_func       addiction type
    1,  1,  0, 20, 48,  0,  1,  0,  1,  3,	&iuse::none,	ADD_NULL, "\
A delicious baked potato. Got any sour cream?", mfb(IF_EATEN_HOT));

FOOD("bread", "bread",		14, 50, c_brown,	VEGGY,  "bag_plastic",
    4,  1,  0, 20,240,  0,  1,  0,  4,  1,	&iuse::none,	ADD_NULL, "\
Healthy and filling.", mfb(IF_EATEN_HOT));

FOOD("pie", "fruit pie",	20, 80, c_yellow,	VEGGY,  "box_small",
    6,  3,  5, 16, 72,  2,  1,  0,  6,  3,	&iuse::none,	ADD_NULL, "\
A delicious baked pie with a sweet fruit filling.", mfb(IF_EATEN_HOT));

//   NAME		RAR PRC	COLOR		MAT1	CONTAINER
FOOD("pizza_veggy", "vegetable pizza",		 8, 80, c_ltred,	VEGGY,	"box_small",
// VOL WGT QUE NUT SPO STM HTH ADD CHG FUN	 use_func       addiction type
    8,  4,  0, 40, 48,  0,  0,  0,  4,  10,	&iuse::none,	ADD_NULL, "\
A vegetarian pizza, with delicious tomato sauce and a fluffy crust.  Its\n\
smell brings back great memories.", mfb(IF_EATEN_HOT));

//   NAME		RAR PRC	COLOR		MAT1	CONTAINER
FOOD("pizza_meat", "meat pizza",		 8, 80, c_ltred,	FLESH,	"box_small",
// VOL WGT QUE NUT SPO STM HTH ADD CHG FUN	 use_func       addiction type
    8,  4,  0, 50, 48,  0,  0,  0,  4,  10,	&iuse::none,	ADD_NULL, "\
A meat pizza, for all the carnivores out there.  Chock full of minced\n\
meat and heavily seasoned.", mfb(IF_EATEN_HOT));

FOOD("mre_beef", "MRE - beef",		50,100, c_green,	FLESH,	"null",
    2,  1,  0, 50,  0,  0,  1,  0,  1, -4,	&iuse::none,	ADD_NULL, "\
Meal Ready to Eat. A military ration. Though not very tasty, it is very\n\
filling and will not spoil.", mfb(IF_EATEN_HOT));

FOOD("mre_veggy", "MRE - vegetable",		50,100, c_green,	VEGGY,	"null",
    2,  1,  0, 40,  0,  0,  1,  0,  1, -4,	&iuse::none,	ADD_NULL, "\
Meal Ready to Eat.  A military ration.  Though not very tasty, it is very\n\
filling and will not spoil.", mfb(IF_EATEN_HOT));

FOOD("tea_raw", "tea leaves",	10, 13,	c_green,	VEGGY,	"bag_plastic",
    2,  1, 0,  2,  0,  0,  0,  0,  5, -1,	&iuse::none, ADD_NULL, "\
Dried leaves of a tropical plant. You cam boil them into tea, or you\n\
can just eat them raw. They aren't too filling though.", 0);

FOOD("coffee_raw", "coffee powder",	15, 13,	c_brown,	VEGGY,	"bag_plastic",
    2,  1, 0,  0,  0,  8,  0,  0,  4, -5,	&iuse::caff, ADD_CAFFEINE, "\
Ground coffee beans. You can boil it into a mediocre stimulant,\n\
or swallow it raw for a lesser stimulative boost.", 0);

FOOD("jihelucake", "cake",            0, 0, c_white, VEGGY, "null",
// VOL WGT QUE NUT SPO STM HTH ADD CHG FUN	 use_func       addiction type
    2,  1,   0, 25, 0,  0,  0,  0,  1,  20, &iuse::none, ADD_NULL, "\
Delicious sponge cake with buttercream icing, it says happy birthday on it.", 0);

FOOD("meat_canned", "canned meat",	 0, 25, c_red,		FLESH,	"jar_glass",
    1,  2,  0, 50, 40,  0,  0,  0,  1,  2,	&iuse::none,	ADD_NULL, "\
Low-sodium preserved meat.  It was boiled and canned.\n\
Contains all of the nutrition, but little of the savor of cooked meat.\n",0 );

FOOD("veggy_canned", "canned veggy",	 0, 150, c_green,		VEGGY,	"jar_glass",
    1,  2,  0, 40, 60,  0,  1,  0,  1,  0,	&iuse::none,	ADD_NULL, "\
This mushy pile of vegetable matter was boiled and canned in an earlier life.\n\
Better eat it before it oozes through your fingers.", 0);

<<<<<<< HEAD
FOOD("apple_canned", "canned apple slices",	 0, 32, c_red,		VEGGY,	"bottle_glass",
    1,  1,  3, 16, 180,  0,  2,  0,  1,  1,	&iuse::none,	ADD_NULL, "\
A mushy goop that used to be apples, better eat it before it congeals.", 0);
=======
FOOD("apple_canned", "canned apple slices",	 0, 32, c_red,		VEGGY,	"jar_glass",
    1,  1,  3, 48, 180,  0,  2,  0,  1,  1,	&iuse::none,	ADD_NULL, "\
Sealed glass jar containing preserved apples.  Bland, mushy and losing color.", 0);
>>>>>>> 0be21c54

FOOD("human_canned", "canned cad",	 0, 25, c_red,		HFLESH,	"jar_glass",
    1,  2,  0, 50, 40,  0,  0,  0,  1,  2,	&iuse::none,	ADD_NULL, "\
Low-sodium preserved human meat.  It was boiled and canned.\n\
Contains all of the nutrition, but little of the savor of cooked meat.\n",0 );

FOOD("meat_vac", "salted meat slices",	 0, 50, c_red,		FLESH,	"bag_plastic",
    1,  2,  -5, 25, 48,  0,  0,  0,  2,  2,	&iuse::none,	ADD_NULL, "\
Meat slices cured in brine and vacuum-packed.  Salty but tasty in a pinch.\n", 0);

FOOD("veggy_vac", "salted veggy chunks",	 0, 50, c_green,		VEGGY,	"bag_plastic",
    1,  2,  -5, 20, 72,  0,  1,  0,  2,  0,	&iuse::none,	ADD_NULL, "\
Vegetable chunks pickled in a salt bath.  Goes well with burgers, if only\n\
you can find one.", 0);

FOOD("apple_vac", "apple slices",	 0, 50, c_red,		VEGGY,	"bag_plastic",
    1,  2,  3, 16, 180,  0,  2,  0,  4,  3,	&iuse::none,	ADD_NULL, "\
Apple slices soaked in a sugar syrup, to preserve freshness and appearance", 0);

FOOD("spaghetti_bolognese", "spaghetti bolognese",	 0, 100, c_red,		FLESH,	"null",
    2,  2,  0, 50, 48,  0,  0,  0,  2,  15,	&iuse::none,	ADD_NULL, "\
Spaghetti covered with a thick meat sauce.  Yum!\n", mfb(IF_EATEN_HOT));

FOOD("spaghetti_pesto", "spaghetti al pesto",	 0, 100, c_red,		VEGGY,	"null",
    2,  2,  0, 40, 48,  0,  0,  0,  2,  15,	&iuse::none,	ADD_NULL, "\
Spaghetti, with a generous helping of pesto on top.  Yum!\n", mfb(IF_EATEN_HOT));

// MEDS
#define MED(id, name,rarity,price,color,tool,mat,stim,healthy,addict,\
charges,fun,use_func,addict_func,des) \
itypes[id]=new it_comest(id,rarity,price,name,des,'!',\
color,mat,SOLID,1,1,0,0,0,0,0,0,0,stim,healthy,addict,charges,\
fun,"null",tool,use_func,addict_func,"MED");

//  NAME		RAR PRC	COLOR		TOOL
MED("bandages", "bandages",		50, 60,	c_white,	"null",
//	MATERIAL STM HTH ADD CHG FUN use_func		addiction type
	COTTON,   0,  0,  0,  3,  0,&iuse::bandage,	ADD_NULL, "\
Simple cloth bandages. Used for healing small amounts of damage.");

MED("1st_aid", "first aid",	35,350,	c_red,		"null",
	PLASTIC,  0,  0,  0,  2,  0,&iuse::firstaid,	ADD_NULL, "\
A full medical kit, with bandages, anti-biotics, and rapid healing agents.\n\
Used for healing large amounts of damage.");

MED("vitamins", "vitamins",		75, 45,	c_cyan,		"null",
	PLASTIC,  0,  3,  0, 20,  0,&iuse::none,	ADD_NULL, "\
Take frequently to improve your immune system.");

MED("aspirin", "aspirin",		85, 30,	c_cyan,		"null",
	PLASTIC,  0, -1,  0, 20,  0,&iuse::pkill_1,	ADD_NULL, "\
Low-grade painkiller. Best taken in pairs.");

MED("caffeine", "caffeine pills",	25, 60,	c_cyan,		"null",
	PLASTIC,  8,  0,  3, 10,  0,&iuse::caff,	ADD_CAFFEINE, "\
No-doz pills. Useful for staying up all night.");

//  NAME		RAR PRC	COLOR		TOOL
MED("pills_sleep", "sleeping pills",	15, 50,	c_cyan,		"null",
//	MATERIAL STM HTH ADD CHG FUN use_func		addiction type
	PLASTIC, -8,  0, 40, 10,  0,&iuse::sleep,	ADD_SLEEP, "\
Prescription sleep aids. Will make you very tired.");

MED("iodine", "iodine tablets",	 5,140, c_yellow,	"null",
	PLASTIC,  0, -1,  0, 10,  0,&iuse::iodine,	ADD_NULL, "\
Iodine tablets are used for recovering from irradiation. They are not\n\
spectacularly effective, but are better than nothing.");

MED("dayquil", "Dayquil",		70, 75,	c_yellow,	"null",
	PLASTIC,  0,  1,  0, 10,  0,&iuse::flumed,	ADD_NULL, "\
Daytime flu medication. Will halt all flu symptoms for a while.");

MED("nyquil", "Nyquil",		70, 85,	c_blue,		"null",
	PLASTIC, -7,  1, 20, 10,  0,&iuse::flusleep,	ADD_SLEEP, "\
Nighttime flu medication. Will halt all flu symptoms for a while, plus make\n\
you sleepy.");

MED("inhaler", "inhaler",		14,200,	c_ltblue,	"null",
	PLASTIC,  1,  0,  0, 20,  0,&iuse::inhaler,	ADD_NULL, "\
Vital medicine for those with asthma. Those without asthma can use it for a\n\
minor stimulant boost.");

//  NAME		RAR PRC	COLOR		TOOL
MED("codeine", "codeine",		15,400,	c_cyan,		"null",
//	MATERIAL STM HTH ADD CHG FUN use_func		addiction type
	PLASTIC, -2,  0, 10, 10, 10,&iuse::pkill_2,	ADD_PKILLER, "\
A weak opiate, prescribed for light to moderate pain.");

MED("oxycodone", "oxycodone",	 7,900,	c_cyan,		"null",
	PLASTIC, -4, -1, 16, 10, 18,&iuse::pkill_3,	ADD_PKILLER, "\
A strong opiate, prescribed for moderate to intense pain.");

MED("tramadol", "tramadol",		11,300,	c_cyan,		"null",
	PLASTIC,  0,  0,  6, 10,  6,&iuse::pkill_l,	ADD_PKILLER, "\
A long-lasting opiate, prescribed for moderate pain. Its painkiller effects\n\
last for several hours, but are not as strong as oxycodone.");

MED("xanax", "Xanax",		10,600,	c_cyan,		"null",
	PLASTIC, -4,  0,  0, 10, 20,&iuse::xanax,	ADD_NULL, "\
Anti-anxiety medication. It will reduce your stimulant level steadily, and\n\
will temporarily cancel the effects of anxiety, like the Hoarder trait.");

//  NAME		RAR PRC	COLOR		TOOL
MED("adderall", "Adderall",		10,450,	c_cyan,		"null",
//	MATERIAL STM HTH ADD CHG FUN use_func		addiction type
	PLASTIC, 24,  0, 10, 10, 10,&iuse::none,	ADD_SPEED, "\
A strong stimulant prescribed for ADD. It will greatly increase your\n\
stimulant level, but is quite addictive.");

MED("thorazine", "Thorazine",	 7,500,	c_cyan,		"null",
	PLASTIC,  0,  0,  0, 10,  0,&iuse::thorazine,	ADD_NULL, "\
Anti-psychotic medication. Used to control the symptoms of schizophrenia and\n\
similar ailments. Also popular as a way to come down from a bad trip.");

MED("prozac", "Prozac",		10,650,	c_cyan,		"null",
	PLASTIC, -4,  0,  0, 15,  0,&iuse::prozac,	ADD_NULL, "\
A strong anti-depressant. Useful if your morale level is very low.");

MED("cig", "cigarettes",	90,120,	c_dkgray,	"null",
	VEGGY,    1, -1, 40, 10,  5,&iuse::cig,		ADD_CIG, "\
These will boost your dexterity, intelligence, and perception for a short\n\
time. They are quite addictive.");

//  NAME		RAR PRC	COLOR
MED("weed", "marijuana",	20,250,	c_green,	"null",
//	MATERIAL STM HTH ADD CHG FUN use_func		addiction type
	VEGGY,   -8,  0,  0,  5, 18,&iuse::weed,	ADD_NULL, "\
Really useful only for relaxing. Will reduce your attributes and reflexes.");

MED("coke", "cocaine",		 8,420,	c_white,	"null",
	POWDER,  20, -2, 30,  8, 25,&iuse::coke,	ADD_COKE, "\
A strong, illegal stimulant. Highly addictive.");

MED("meth", "methamphetamine",	 2,800, c_ltcyan,	"null",
	POWDER,  10, -4, 50,  6, 30,&iuse::meth,	ADD_SPEED, "\
A very strong illegal stimulant. Extremely addictive and bad for you, but\n\
also extremely effective in boosting your alertness.");

//  NAME		RAR PRC	COLOR
MED("heroin", "heroin",		 1,1000,c_brown,	"syringe",
//	MATERIAL STM HTH ADD CHG FUN use_func		addiction type
	POWDER, -10, -3, 60,  4, 45,&iuse::pkill_4,	ADD_PKILLER, "\
A very strong illegal opiate. Unless you have an opiate tolerance, avoid\n\
heroin, as it will be too strong for you.");

MED("cigar", "cigars",		 5,120,	c_dkgray,	"null",
	VEGGY,    1, -1, 40, 10, 15,&iuse::cig,		ADD_CIG, "\
A gentleman's vice. Cigars are what separates a gentleman from a savage.");

MED("antibiotics", "antibiotics",	25,900, c_pink,		"null",
	PLASTIC,   0, -2,  0, 15,  0,&iuse::antibiotic,	ADD_NULL, "\
Medication designed to stop the spread of, and kill, bacterial infections.");

MED("poppy_sleep", "Poppy Sleep",	25,900, c_pink,		"null",
	PLASTIC,   0, -2,  0, 5,  0,&iuse::sleep,	ADD_NULL, "\
Sleeping pills made by refining mutated poppy seeds.");

MED("poppy_pain", "Poppy Painkillers",25,900, c_pink,		"null",
	PLASTIC,   0, -2,  0, 10,  0,&iuse::pkill_2,	ADD_NULL, "\
Painkillers made by refining mutated poppy seeds..");

MED("crack", "crack",		 8,420,	c_white,	"apparatus",
	POWDER,  40, -2, 80,  4, 50,&iuse::crack,	ADD_CRACK, "\
Refined cocaine, incredibly addictive.");

/*MED("grack", "Grack Cocaine",      8,420, c_white,        "apparatus",
        POWDER,  200, -2, 80,  4, 50,&iuse::grack,       ADD_CRACK, "\
Grack Cocaine, the strongest substance known to the multiverse\n\
this potent substance is refined from the sweat of the legendary\n\
gracken");
*/

// MELEE WEAPONS
// Only use secondary material if it will have a major impact.
// dam is a somewhat rigid bonus--anything above 30, tops, is ridiculous
// cut is even MORE rigid, and should be kept lower still
// to_hit (affects chances of hitting) should be kept small, -5 to +5
// Note that do-nothing objects (e.g. superglue) belong here too!
#define MELEE(id, name,rarity,price,sym,color,mat1,mat2,volume,wgt,dam,cut,to_hit,\
              flags, des)\
itypes[id]=new itype(id,rarity,price,name,des,sym,\
color,mat1,mat2,SOLID,volume,wgt,dam,cut,to_hit,flags);

//    NAME		RAR PRC SYM  COLOR	MAT1	MAT2
MELEE("wrapper", "paper wrapper",	50,  1, ',', c_ltgray,	PAPER,	MNULL,
//	VOL WGT DAM CUT HIT FLAGS
	 1,  0, -8,  0, -2, 0, "\
Just a piece of butcher's paper. Good for starting fires.");

//    NAME		RAR PRC SYM  COLOR	MAT1	MAT2
MELEE("withered", "withered plant",	70,  1, 't', c_ltgray,	PAPER,	MNULL,
//	VOL WGT DAM CUT HIT FLAGS
	 1,  0, -8,  0, -2, 0, "\
A dead plant. Good for starting fires.");

MELEE("syringe", "syringe",	 8, 25, ',', c_ltcyan,	PLASTIC,MNULL,
	 1,  0, -4,  6, -2, mfb(IF_SPEAR), "\
A medical syringe. Used for administering heroin and other drugs.");

MELEE("fur", "fur pelt",	 0, 10, ',', c_brown,	FUR,	LEATHER,
	 1,  1, -8,  0,  0, 0, "\
A small bolt of fur from an animal. Can be made into warm clothing.");

MELEE("leather", "leather patch",	 0, 20, ',', c_red,	LEATHER, FLESH,
	 2,  1, -2,  0, -1, 0, "\
A smallish patch of leather, could be used to make tough clothing.");

//    NAME		RAR PRC SYM  COLOR	MAT1	MAT2
MELEE("superglue", "superglue",	30, 18, ',', c_white,	PLASTIC,MNULL,
//	VOL WGT DAM CUT HIT FLAGS
	 1,  0, -2,  0, -2, 0, "\
A tube of strong glue. Used in many crafting recipes.");

MELEE("id_science", "science ID card", 2,600, ',', c_pink,	PLASTIC,MNULL,
	 0,  0, -8,  1, -3, 0, "\
This ID card once belonged to a scientist of some sort. It has a magnetic\n\
stripe on the back; perhaps it can be used on a control panel.");

MELEE("id_military", "military ID card",3,1200,',', c_pink,	PLASTIC,MNULL,
	 0,  0, -8,  1, -3, 0, "\
This ID card once belonged to a military officer with high-level clearance.\n\
It has a magnetic stripe on the back; perhaps it can be used on a control\n\
panel.");

MELEE("electrohack", "electrohack",	 3,400, ',', c_green,	PLASTIC,STEEL,
	 2,  2,  5,  0,  1, 0, "\
This device has many ports attached, allowing to to connect to almost any\n\
control panel or other electronic machine (but not computers). With a little\n\
skill, it can be used to crack passwords and more.");

MELEE("string_6", "string - 6 in",	 2,  5, ',', c_ltgray,	COTTON,	MNULL,
	 0,  0,-20,  0,  1, 0, "\
A small piece of cotton string.");

MELEE("string_36", "string - 3 ft",	40, 30, ',', c_ltgray,	COTTON,	MNULL,
	 1,  0, -5,  0,  1, 0, "\
A long piece of cotton string. Use scissors on it to cut it into smaller\n\
pieces.");

//    NAME		RAR PRC SYM COLOR	MAT1	MAT2
MELEE("rope_6", "rope - 6 ft",	 4, 45, ',', c_yellow,	WOOD,	MNULL,
//	VOL WGT DAM CUT HIT FLAGS
	 2,  4,  1,  0,  1, mfb(IF_WRAP), "\
A short piece of nylon rope. Too small to be of much use.");

MELEE("rope_30", "rope - 30 ft",	35,100, ',', c_yellow,	WOOD,	MNULL,
	10, 20,  1,  0, -10, 0, "\
A long nylon rope. Useful for keeping yourself safe from falls.");

MELEE("chain", "steel chain",	20, 80, '/', c_cyan,	STEEL,	MNULL,
	 4,  8, 12,  0,  2, mfb(IF_WRAP), "\
A heavy steel chain. Useful as a weapon, or for crafting. It has a chance\n\
to wrap around your target, allowing for a bonus unarmed attack.");
TECH("chain", mfb(TEC_GRAB) );

MELEE("processor", "processor board",15,120, ',', c_ltcyan,	IRON,	PLASTIC,
	 1,  0, -3,  0, -1, 0, "\
A central processor unit, useful in advanced electronics crafting.");

MELEE("RAM", "RAM",		22, 90, ',', c_ltcyan,	IRON,	PLASTIC,
	 1,  0, -5,  0, -1, 0, "\
A stick of memory. Useful in advanced electronics crafting.");

MELEE("power_supply", "power converter",16,170, ',', c_ltcyan,	IRON,	PLASTIC,
	 4,  2,  5,  0, -1, 0, "\
A power supply unit. Useful in lots of electronics recipes.");

//    NAME		RAR PRC SYM COLOR	MAT1	MAT2
MELEE("amplifier", "amplifier circuit",8,200,',', c_ltcyan,	IRON,	PLASTIC,
//	VOL WGT DAM CUT HIT FLAGS
	 1,  0, -5,  0, -1, 0, "\
A circuit designed to amplify the strength of a signal. Useful in lots of\n\
electronics recipes.");

MELEE("transponder", "transponder circuit",5,240,',',c_ltcyan,	IRON,	PLASTIC,
	 1,  0, -5,  0, -1, 0, "\
A circuit designed to repeat a signal. Useful for crafting communications\n\
equipment.");

MELEE("receiver", "signal receiver",10,135, ',', c_ltcyan,	IRON,	PLASTIC,
	 1,  0, -4,  0, -1, 0, "\
A module designed to receive many forms of signals. Useful for crafting\n\
communications equipment.");

MELEE("burnt_out_bionic", "burnt out bionic",10,135, ',', c_ltred,	STEEL,	PLASTIC,
	 1,  0, -4,  0, -1, 0, "\
Once a valuable bionic implants, it's not held up well under repeated\n\
use. This object has been destroyed by excessive electric current and\n\
is now useless.");

MELEE("antenna", "antenna",	18, 80, ',', c_ltcyan,	STEEL,	MNULL,
	 1,  0, -6,  0,  2, 0, "\
A simple thin aluminum shaft. Useful in lots of electronics recipes.");

//    NAME		RAR PRC SYM COLOR	MAT1	MAT2
MELEE("steel_chunk", "chunk of steel", 30, 10, ',', c_ltblue,	STEEL,	MNULL,
//	VOL WGT DAM CUT HIT FLAGS
	 2,  6, 12,  0, -2, 0, "\
A misshapen chunk of steel. Makes a decent weapon in a pinch, and is also\n\
useful for some crafting recipes.");

//    NAME      RAR PRC SYM COLOR   MAT1    MAT2
MELEE("steel_lump", "lump of steel", 30, 20, ',', c_ltblue,  STEEL,  MNULL,
//  VOL WGT DAM CUT HIT FLAGS
     2,  80, 18,  0, -4, 0, "\
A misshapen heavy piece of steel. Useful for some crafting recipes.");

//    NAME		RAR PRC SYM COLOR	MAT1	MAT2
MELEE("scrap", "scrap metal", 30, 10, ',', c_ltblue,	STEEL,	MNULL,
//	VOL WGT DAM CUT HIT FLAGS
	 1,  1,  0,  0, -2, 0, "\
An assortment of small bits of metal and scrap\n\
useful in all kinds of crafting");

MELEE("hose", "rubber hose",	15, 80, ',', c_green,	PLASTIC,MNULL,
	 3,  2,  4,  0,  3, mfb(IF_WRAP), "\
A flexible rubber hose. Useful for crafting.");

MELEE("glass_sheet", "sheet of glass",	 5,135, ']', c_ltcyan,	GLASS,	MNULL,
	50, 20, 16,  0, -5, 0, "\
A large sheet of glass. Easily shattered. Useful for re-paning windows.");

MELEE("manhole_cover", "manhole cover",	 1, 20, ']', c_dkgray,	IRON,	MNULL,
	45,250, 20,  0,-10, 0, "\
A heavy iron disc that typically covers a ladder into the sewers. Lifting\n\
it from the manhole is impossible without a crowbar.");

MELEE("stick", "heavy stick",	95,  0, '/', c_brown,	WOOD,	MNULL,
	 6, 10, 12,  0,  3, 0, "\
A sturdy, heavy stick. Makes a decent melee weapon, and can be cut into two\n\
by fours for crafting.");

MELEE("broom", "broom",		30, 24, '/', c_blue,	PLASTIC,MNULL,
	10,  8,  6,  0,  1, 0, "\
A long-handled broom. Makes a terrible weapon unless you're chasing cats.");
TECH("broom", mfb(TEC_WBLOCK_1) );

MELEE("hammer_sledge", "sledge hammer",	 6, 120,'/', c_brown,	WOOD,	IRON,
	18, 38, 40,  0,  0, 0, "\
A large, heavy hammer. Makes a good melee weapon for the very strong, but is\n\
nearly useless in the hands of the weak.");
TECH("hammer_sledge", mfb(TEC_BRUTAL)|mfb(TEC_WIDE) );

MELEE("hatchet", "hatchet",	10,  95,';', c_ltgray,	IRON,	WOOD,
	 6,  7, 12, 12,  1, 0, "\
A one-handed hatchet. Makes a great melee weapon, and is useful both for\n\
cutting wood, and for use as a hammer.");

MELEE("nailboard", "nail board",	 5,  80,'/', c_ltred,	WOOD,	MNULL,
	 6,  6, 16,  6,  1, mfb(IF_STAB), "\
A long piece of wood with several nails through one end; essentially a simple\n\
mace. Makes a great melee weapon.");
TECH("nailboard", mfb(TEC_WBLOCK_1) );

MELEE("nailbat", "nail bat",	60, 160,'/', c_ltred,	WOOD,	MNULL,
	12, 10, 28,  6,  3, mfb(IF_STAB), "\
A baseball bat with several nails driven through it, an excellent melee weapon.");
TECH("nailbat", mfb(TEC_WBLOCK_1) );

MELEE("pot", "pot",		25,  45,')', c_ltgray,	IRON,	MNULL,
	 8,  6,  9,  0,  1, 0, "\
Useful for boiling water when cooking spaghetti and more.");

MELEE("pan", "frying pan",	25,  50,')', c_ltgray,	IRON,	MNULL,
	 6,  6, 14,  0,  2, 0, "\
A cast-iron pan. Makes a decent melee weapon, and is used for cooking.");

//    NAME		RAR PRC SYM COLOR	MAT1	MAT2
MELEE("knife_butter", "butter knife",	90,  15,';', c_ltcyan,	STEEL, 	MNULL,
//	VOL WGT DAM CUT HIT FLAGS
	 1,  2,  2,  1, -2, 0, "\
A dull knife, absolutely worthless in combat.");

MELEE("2x4", "two by four", 	60,  80,'/', c_ltred,	WOOD,	MNULL,
	 6,  6, 14,  0,  1, 0, "\
A plank of wood. Makes a decent melee weapon, and can be used to board up\n\
doors and windows if you have a hammer and nails.");
TECH("2x4", mfb(TEC_WBLOCK_1) );

MELEE("muffler", "muffler",	30,  30,'/', c_ltgray,	IRON,	MNULL,
	20, 20, 19,  0, -3, 0, "\
A muffler from a car. Very unwieldy as a weapon. Useful in a few crafting\n\
recipes.");
TECH("muffler", mfb(TEC_WBLOCK_2) );

MELEE("pipe", "pipe",		20,  75,'/', c_dkgray,	STEEL,	MNULL,
	 4, 10, 13,  0,  3, 0, "\
A steel pipe, makes a good melee weapon. Useful in a few crafting recipes.");
TECH("pipe", mfb(TEC_WBLOCK_1) );

MELEE("bat", "baseball bat",	60, 160,'/', c_ltred,	WOOD,	MNULL,
	12, 10, 28,  0,  3, 0, "\
A sturdy wood bat. Makes a great melee weapon.");
TECH("bat", mfb(TEC_WBLOCK_1) );

MELEE("bat_metal", "aluminium bat",	60, 160,'/', c_ltred,	STEEL,	MNULL,
	10, 6, 24,  0,  3, 0, "\
An aluminium baseball bat, smaller and lighter than a wooden bat\n\
and a little less damaging as a result.");
TECH("bat_metal", mfb(TEC_WBLOCK_1) );

MELEE("pointy_stick", "pointy stick",	 5,  40,'/', c_ltred,	WOOD,	MNULL,
	 5,  3,  4, 10,  1, mfb(IF_SPEAR), "\
A simple wood pole with one end sharpened.");
TECH("pointy_stick", mfb(TEC_WBLOCK_1) | mfb(TEC_RAPID) );

MELEE("spear_wood", "wood spear",	 5,  40,'/', c_ltred,	WOOD,	MNULL,
	 5,  3,  4, 18,  1, mfb(IF_SPEAR), "\
A stout pole with an improvised grip and a fire-hardened point.");
TECH("spear_wood", mfb(TEC_WBLOCK_1) | mfb(TEC_RAPID) );

MELEE("baton", "expandable baton",8, 175,'/', c_blue,	STEEL,	MNULL,
	 1,  4, 12,  0,  2, 0, "\
A telescoping baton that collapses for easy storage. Makes an excellent\n\
melee weapon.");
TECH("baton", mfb(TEC_WBLOCK_1) );

MELEE("bee_sting", "bee sting",	 5,  70,',', c_dkgray,	FLESH,	MNULL,
	 1,  0,  0, 18, -1, mfb(IF_SPEAR), "\
A six-inch stinger from a giant bee. Makes a good melee weapon.");
TECH("bee_sting", mfb(TEC_PRECISE) );

MELEE("wasp_sting", "wasp sting",	 5,  90,',', c_dkgray,	FLESH,	MNULL,
	 1,  0,  0, 22, -1, mfb(IF_SPEAR), "\
A six-inch stinger from a giant wasp. Makes a good melee weapon.");
TECH("wasp_sting", mfb(TEC_PRECISE) );

//    NAME		RAR PRC SYM COLOR	MAT1	MAT2
MELEE("chitin_piece", "chunk of chitin",10,  15,',', c_red,	FLESH,	MNULL,
//	VOL WGT DAM CUT HIT FLAGS
	 1,  0,  1,  0, -2, 0, "\
A piece of an insect's exoskeleton. It is light and very durable.");

MELEE("biollante_bud", "biollante bud",   1, 400,',', c_magenta,	VEGGY,	MNULL,
	 1,  0, -8,  0, -3, 0, "\
An unopened biollante flower, brilliant purple in color. It may still have\n\
its sap-producing organ intact.");

MELEE("canister_empty", "empty canister",  5,  20,'*', c_ltgray,	STEEL,	MNULL,
	 1,  1,  2,  0, -1, 0, "\
An empty canister, which may have once held tear gas or other substances.");

MELEE("gold", "gold bar",	10,3000,'/', c_yellow,	STEEL,	MNULL,
	 2, 60, 14,  0, -1, 0, "\
A large bar of gold. Before the apocalypse, this would've been worth a small\n\
fortune; now its value is greatly diminished.");

//    NAME		RAR PRC SYM COLOR	MAT1	MAT2
MELEE("coal", "coal pallet",	20, 600,'/', c_dkgray,	STONE,	MNULL,
//	VOL WGT DAM CUT HIT FLAGS
	 72,100, 8,  0, -5, 0, "\
A large block of semi-processed coal.");

MELEE("petrified_eye", "petrified eye",   1,2000,'*', c_dkgray,	STONE,	MNULL,
	 2,  8, 10,  0, -1, 0, "\
A fist-sized eyeball with a cross-shaped pupil. It seems to be made of\n\
stone, but doesn't look like it was carved.");

MELEE("spiral_stone", "spiral stone",   20, 200,'*', c_pink,	STONE,	MNULL,
	 1,  3, 14,  0, -1, 0, "\
A rock the size of your fist. It is covered with intricate spirals; it is\n\
impossible to tell whether they are carved, naturally formed, or some kind of\n\
fossil.");

//    NAME		RAR PRC SYM COLOR	MAT1	MAT2
MELEE("cane", "walking cane",   10, 160,'/', c_ltred,	WOOD,	MNULL,
//	VOL WGT DAM CUT HIT FLAGS
	  8,  7, 10,  0,  2, 0, "\
Handicapped or not, you always walk in style. Consisting of a metal\n\
headpiece and a wooden body, this makes a great bashing weapon in a pinch.");
TECH("cane", mfb(TEC_WBLOCK_1) );

MELEE("binoculars", "binoculars",	20, 300,';', c_ltgray,	PLASTIC,GLASS,
	  2,  3,  6,  0, -1, 0, "\
A tool useful for seeing long distances. Simply carrying this item in your\n\
inventory will double the distance that is mapped around you during your\n\
travels.");

MELEE("usb_drive", "USB drive",	 5, 100,',', c_white,	PLASTIC,MNULL,
	  0,  0,  0,  0,  0, 0, "\
A USB thumb drive. Useful for holding software.");

MELEE("mace", "mace",		20,1000,'/',c_dkgray,	IRON,	WOOD,
	10, 18, 36,  0,  1, 0, "\
A medieval weapon consisting of a wood handle with a heavy iron end. It\n\
is heavy and slow, but its crushing damage is devastating.");
TECH("mace", mfb(TEC_SWEEP) );

MELEE("morningstar", "morningstar",	10,1200,'/',c_dkgray, 	IRON,	WOOD,
	11, 20, 32,  4,  1, mfb(IF_SPEAR), "\
A medieval weapon consisting of a wood handle with a heavy, spiked iron\n\
ball on the end. It deals devastating crushing damage, with a small\n\
amount of piercing to boot.");
TECH("morningstar", mfb(TEC_SWEEP) );

//    NAME		RAR PRC SYM COLOR	MAT1	MAT2
MELEE("pool_cue", "pool cue",	 4, 80,'/', c_red,	WOOD,	MNULL,
//	VOL WGT DAM CUT HIT FLAGS
	14,  5, 12,  0,  3, 0, "\
A hard-wood stick designed for hitting colorful balls around a felt\n\
table. Truly, the coolest of sports.");
TECH("pool_cue", mfb(TEC_WBLOCK_1) );

MELEE("pool_ball", "pool ball",	40, 30,'*', c_blue,	STONE,	MNULL,
	 1,  3, 12,  0, -3, 0, "\
A colorful, hard ball. Essentially a rock.");

MELEE("candlestick", "candlestick",	20,100,'/', c_yellow,	SILVER,	MNULL,
	 1,  5, 12,  0,  1,  0, "\
A gold candlestick.");

MELEE("spike", "spike",           0, 0,';',  c_cyan,     STEEL,  MNULL,
	 2,  2,  2, 10, -2, mfb(IF_STAB),"\
A large and slightly misshapen spike, could do some damage\n\
mounted on a vehicle.");

//    NAME		RAR PRC SYM COLOR	MAT1	MAT2
MELEE("blade", "blade",	 5, 280,'/', c_blue,	IRON,	MNULL,
//	VOL WGT DAM CUT HIT FLAGS
	 8, 10,  6, 10, -2, 0, "\
A large, relatively sharp blade. Could be used to make\n\
bladed weaponry, or attached to a car.");

MELEE("wire", "wire",   50, 200,';', c_blue,    STEEL,  MNULL,
         4,  2,  0,  0, -2, 0, "\
A length of thin, relatively stiff, steel wire. Like the\n\
the sort you find in wire fences.");

MELEE("wire_barbed", "barbed wire",   20, 200,';', c_blue,    STEEL,  MNULL,
         4,  2,  0,  0, -2, 0, "\
A length of stiff wire, covered in sharp barbs.");

MELEE("rebar", "rebar",		20,  75,'/', c_ltred,	IRON,	MNULL,
	 6, 10, 13,  0,  2, 0, "\
A length of rebar, makes a nice melee weapon, and could be\n\
handy in constructing tougher walls and such.");

MELEE("log", "log",                    20,  100,'/', c_brown,  WOOD,   MNULL,
         40, 20, 10, 0, -10, 0, "\
A large log, cut from a tree. (a)ctivate a wood ax or wood\n\
saw to cut it into planks");

MELEE("splinter", "splintered wood", 	60,  80,'/', c_ltred,	WOOD,	MNULL,
	 6,  6, 9,  0,  1, 0, "\
A splintered piece of wood, useless as anything but kindling");

MELEE("skewer", "skewer",                 10,  10,',', c_brown,   WOOD,   MNULL,
         0,  0, 0,  0,  -10, 0, "\
A thin wooden skewer. Squirrel on a stick, anyone?");

MELEE("crackpipe", "crack pipe",             37,  35, ',',c_ltcyan,  GLASS,  MNULL,
         1,  1, 0,  0,  -10, 0, "\
A fine glass pipe, with a bulb on the end, used for partaking of\n\
certain illicit substances.");

MELEE("torch_done", "burnt out torch",	95,  0, '/', c_brown,	WOOD,	MNULL,
	 6, 10, 12,  0,  3, 0, "\
A torch that has consumed all its fuel; it can be recrafted\n\
into another torch");

MELEE("spring", "spring", 50, 10, ',', c_ltgray,  STEEL,  MNULL,
         3,  0, -1,  0,  0, 0, "\
A large, heavy-duty spring. Expands with significant force\n\
when compressed.");

MELEE("lawnmower", "lawnmower", 25, 100, ';', c_red, STEEL,  IRON,
         25, 40, -3, 10, 0, 0, "\
A motorized pushmower that seems to be broken. You could\n\
take it apart if you had a wrench.");

MELEE("sheet", "sheet",           0, 100, ';', c_dkgray, COTTON, MNULL,
         20, 2, 0, 0,    -1, 0, "\
A large fabric sheet, could be used as a curtain or bedsheets;\n\
or cut up for a bunch of rags.");

//  NAME        RAR PRC SYM  COLOR  MAT1    MAT
MELEE("broketent", "damaged tent",17, 65, ';', c_green,	IRON,	MNULL,
	 10,  20,  4,  0, -3, 0, "\
A small tent, just big enough to fit a person comfortably.\n\
This tent is broken and cannot be deployed");

MELEE("element", "heating element", 20, 10, ',', c_cyan,   IRON,   MNULL,
         0,   1,   0,  0,  0, 0, "\
A heating element, like the ones used in hotplates or kettles.");

MELEE("television", "television",      40, 0,  ';', c_dkgray,   PLASTIC, GLASS,
        10,  12,  5, 0, -5, 0, "\
A large cathode ray tube television, full of delicious\n\
electronics.");

MELEE("pilot_light", "pilot light", 20, 10, ',', c_cyan,   IRON,   PLASTIC,
         0,   1,   0,  0,  0, 0, "\
A pilot light from a gas-burning device, this particular one\n\
is a simple piezo electric igniter.");

MELEE("toaster", "toaster", 50, 10, ',', c_cyan, IRON, PLASTIC,
         2,   1,   0,  0,  0, 0, "\
A small two slice toaster, not much use as anything but spare parts");

MELEE("microwave", "microwave", 50, 10, ',', c_cyan, IRON, PLASTIC,
         8,   5,   0,  0,  0, 0, "\
A home microwave, has probably seen its share of baked beans.\n\
Good for scrap parts.");

MELEE("laptop", "laptop computer", 50, 10, ',', c_cyan, IRON, PLASTIC,
         3,   2,   0,  0,  0, 0, "\
A broken laptop, basically a paperweight now");

MELEE("fan", "desk fan", 50, 10, ',', c_cyan, IRON, PLASTIC,
         4,   1,   0,  0,  0, 0, "\
A small fan, used to propel air around a room.");

MELEE("ceramic_plate", "ceramic plate", 50, 10, ',', c_cyan, GLASS, MNULL,
         1,   1,   1,  0,  0, 0, "\
A ceramic dinner plate, you could probably play frisbee with it");

MELEE("ceramic_bowl", "ceramic bowl", 50, 10, ',', c_cyan, GLASS, MNULL,
         1,   1,   1,  0,  0, 0, "\
A shallow dessert bowl, not a lot of use for it really.");

MELEE("ceramic_cup", "ceramic cup", 50, 10, ',', c_cyan, GLASS, MNULL,
         1,   1,   1,  0,  0, 0, "\
A ceramic teacup, pinky out!");

MELEE("glass_plate", "glass plate", 50, 10, ',', c_cyan, GLASS, MNULL,
         1,   1,   1,  0,  0, 0, "\
A glass dinner plate, you could probably play frisbee with it");

MELEE("glass_bowl", "glass bowl", 50, 10, ',', c_cyan, GLASS, MNULL,
         1,   1,   1,  0,  0, 0, "\
A glass dessert bowl, not a lot of use for it really.");

MELEE("glass", "glass", 50, 10, ',', c_cyan, GLASS, MNULL,
         1,   1,   1,  0,  0, 0, "\
A tall glass, just begging for a frosty one!");

MELEE("tin_plate", "tin plate", 50, 10, ',', c_cyan, STEEL, MNULL,
         1,   0,   0,  0,  0, 0, "\
A tin dinner plate, you could probably play frisbee with it");

//    NAME		RAR PRC SYM COLOR	MAT1	MAT2
MELEE("fork", "fork",	90,  15,';', c_ltcyan,	STEEL, 	MNULL,
//	VOL WGT DAM CUT HIT FLAGS
	 1,  2,  2,  1, -2, 0, "\
A fork, if you stab something with it you eat it right away\n\
Wait.. nevermind.");

//    NAME		RAR PRC SYM COLOR	MAT1	MAT2
MELEE("spork", "spork",	90,  15,';', c_ltcyan,	STEEL, 	MNULL,
//	VOL WGT DAM CUT HIT FLAGS
	 1,  2,  2,  1, -2, 0, "\
Foons are for scrubs, real men use sporks.");

//    NAME		RAR PRC SYM COLOR	MAT1	MAT2
MELEE("foon", "foon",	90,  15,';', c_ltcyan,	STEEL, 	MNULL,
//	VOL WGT DAM CUT HIT FLAGS
	 1,  2,  2,  1, -2, 0, "\
Clearly the superior instrument. Sporks are just imitators.");

MELEE("rag_bloody", "blood soaked rag",    1, 0,  ',', c_red, COTTON,   MNULL,
         0, 0, 0, 0, 0, 0, "\
A large rag, drenched in blood. It could be cleaned with\n\
boiling water.");

MELEE("clock", "clock",               60, 0, ';', c_ltcyan, PLASTIC, IRON,
         1, 2, 0, 0, 0, 0, "\
A small mechanical clock, it's stopped at 10:10.");

MELEE("clockworks", "clockworks",          30, 0, ';', c_ltcyan, IRON, MNULL,
         1, 1, 0, 0, 0, 0, "\
A small assortment of gears and other clockwork gubbins.");

MELEE("javelin", "wooden javelin",	 5,  40,'/', c_ltred,	WOOD,	MNULL,
//	VOL WGT DAM CUT HIT FLAGS
	 5,  3,  6,  22,  2, mfb(IF_SPEAR), "\
A wooden spear, honed to a sharper point and fire hardened\n\
for toughness. The grip area has also be carved and covered\n\
for better grip.");
TECH("javelin", mfb(TEC_WBLOCK_1) | mfb(TEC_RAPID) );

MELEE("rock_pot", "stone pot", 0, 0, ';', c_dkgray, STONE, MNULL,
     9, 3,  4, 0, -1, 0, "\
A large stone, roughly hollowed out into a pot.");

//      NAME           RAR PRC SYM COLOR        MAT1    MAT2
MELEE("frame", "steel frame",  20, 55, ']', c_cyan,  STEEL,   MNULL,
//  VOL WGT DAM CUT HIT FLAGS
    60, 240, 20, 0, -5,  0, "\
A large frame made of steel. Useful for crafting.");
TECH("frame", mfb(TEC_DEF_DISARM) );

#define VAR_VEH_PART(id, name,rarity,price,sym,color,mat1,mat2,volume,wgt,dam,cut,to_hit,\
              flags, bigmin, bigmax, bigaspect, des)\
itypes[id]=new it_var_veh_part(id,rarity,price,name,des,sym,\
color,mat1,mat2,volume,wgt,dam,cut,to_hit,flags, bigmin, bigmax, bigaspect)

//"wheel", "wheel_wide", "wheel_bicycle", "wheel_motorbike", "wheel_small",
//           NAME     RAR PRC  SYM COLOR        MAT1    MAT2
VAR_VEH_PART("wheel", "wheel", 10, 100, ']', c_dkgray,  STEEL,   PLASTIC,
//  VOL WGT DAM CUT HIT FLAGS BIGNESS_MIN BIGNESS_MAX  BIGNESS_ASPECT
    40,  140, 12,  0,  -1, 0,       13,         20,  BIGNESS_WHEEL_DIAMETER,  "\
A car wheel");
//           NAME         RAR PRC  SYM COLOR        MAT1    MAT2
VAR_VEH_PART("wheel_wide", "wide wheel", 4, 340, ']', c_dkgray,  STEEL,   PLASTIC,
//  VOL WGT  DAM CUT HIT FLAGS BIGNESS_MIN BIGNESS_MAX   ASPECT
    70,  260, 17,  0,  -1, 0,       17,         36,  BIGNESS_WHEEL_DIAMETER,  "\
A wide wheel. \\o/ This wide.");
//           NAME            RAR  PRC  SYM COLOR        MAT1    MAT2
VAR_VEH_PART("wheel_bicycle", "bicycle wheel", 18, 40,  ']', c_dkgray,  STEEL,   PLASTIC,
//  VOL WGT  DAM CUT HIT FLAGS BIGNESS_MIN BIGNESS_MAX    ASPECT
    28,  45,  8,  0,  -1, 0,       9,         18,  BIGNESS_WHEEL_DIAMETER,  "\
A bicycle wheel");
//           NAME              RAR  PRC   SYM COLOR        MAT1    MAT2
VAR_VEH_PART("wheel_motorbike", "motorbike wheel", 13, 140,  ']', c_dkgray,  STEEL,   PLASTIC,
//  VOL WGT  DAM CUT HIT FLAGS BIGNESS_MIN BIGNESS_MAX    ASPECT
    33,  85,  10,  0,  -1, 0,       9,         14,  BIGNESS_WHEEL_DIAMETER,  "\
A motorbike wheel");
//           NAME              RAR  PRC   SYM COLOR        MAT1    MAT2
VAR_VEH_PART("wheel_small", "small wheel",    5, 140,  ']', c_dkgray,  STEEL,   PLASTIC,
//  VOL WGT  DAM CUT HIT FLAGS BIGNESS_MIN BIGNESS_MAX    ASPECT
    9,  42,  10,  0,  -1, 0,       6,         14,   BIGNESS_WHEEL_DIAMETER,  "\
A pretty small wheel. Probably from one of those segway things.\
It is not very menacing.");

//      NAME           RAR PRC SYM COLOR        MAT1    MAT2
MELEE("seat", "seat",  8, 250, '0', c_red,  PLASTIC,   MNULL,
//  VOL WGT DAM CUT HIT FLAGS
    30,  80,  4,  0,  -4, 0, "\
A soft car seat covered with leather.");

//      NAME           RAR PRC SYM COLOR        MAT1    MAT2
MELEE("vehicle_controls", "vehicle controls",  3, 400, '$', c_ltcyan,  PLASTIC,   STEEL,
//  VOL WGT DAM CUT HIT FLAGS
    12,  30,  2,  0,  -4, 0, "\
A set of various vehicle controls. Useful for crafting.");

//                                 NAME           RAR PRC SYM COLOR        MAT1    MAT2
VAR_VEH_PART("1cyl_combustion", "1-cylinder engine",  3, 100, ':', c_ltcyan,  IRON,   MNULL,
//  VOL WGT DAM CUT HIT FLAGS 0BIGNESS_MIN BIGNESS_MAX   ASPECT
    6,  70,  4,  0,  -1, 0,       28,         75,   BIGNESS_ENGINE_DISPLACEMENT, "\
A single-cylinder 4-stroke combustion engine.");

//                              NAME           RAR PRC SYM COLOR        MAT1    MAT2
VAR_VEH_PART("v2_combustion", "V-twin engine",  2, 100, ':', c_ltcyan,  IRON,   MNULL,
//  VOL WGT DAM CUT HIT FLAGS BIGNESS_MIN BIGNESS_MAX ASPECT
    6,  70,  4,  0,  -1, 0,       65,        260, BIGNESS_ENGINE_DISPLACEMENT, "\
A 2-cylinder 4-stroke combustion engine.");

//                                NAME           RAR PRC SYM COLOR        MAT1    MAT2
VAR_VEH_PART("i4_combustion", "Inline-4 engine",  6, 150, ':', c_ltcyan,  IRON,   MNULL,
//  VOL WGT DAM CUT HIT FLAGS BIGNESS_MIN BIGNESS_MAX ASPECT
    6,  160,  8,  0,  -2, 0,       220,       350, BIGNESS_ENGINE_DISPLACEMENT, "\
A small, yet powerful 4-cylinder combustion engine.");

//                          NAME           RAR PRC SYM COLOR        MAT1    MAT2
VAR_VEH_PART("v6_combustion", "V6 engine",  3, 180, ':', c_ltcyan,  IRON,   MNULL,
//  VOL WGT DAM CUT HIT FLAGS BIGNESS_MIN BIGNESS_MAX ASPECT
    14,  400,  12,  0,  -3, 0,    250,        520, BIGNESS_ENGINE_DISPLACEMENT, "\
A powerful 6-cylinder combustion engine.");

//                          NAME           RAR PRC SYM COLOR        MAT1    MAT2
VAR_VEH_PART("v8_combustion", "V8 engine",  2, 250, ':', c_ltcyan,  IRON,   MNULL,
//  VOL WGT DAM CUT HIT FLAGS BIGNESS_MIN BIGNESS_MAX ASPECT
    25,  600,  15,  0,  -5, 0,    380,     700, BIGNESS_ENGINE_DISPLACEMENT, "\
A large and very powerful 8-cylinder combustion engine.");

//      NAME           RAR PRC SYM COLOR        MAT1    MAT2
MELEE("motor", "electric motor",  2,120, ',', c_ltcyan,  IRON,   MNULL,
//  VOL WGT DAM CUT HIT FLAGS
    6,  80,  4,  0,  0, 0, "\
A powerful electric motor. Useful for crafting.");

//      NAME           RAR PRC SYM COLOR        MAT1    MAT2
MELEE("motor_large", "large electric motor",  1,220, ':', c_ltcyan,  IRON,   MNULL,
//  VOL WGT DAM CUT HIT FLAGS
    15,  650,  9,  0,  -3, 0, "\
A large and very powerful electric motor. Useful for crafting.");

//      NAME           RAR PRC SYM COLOR        MAT1    MAT2
MELEE("plasma_engine", "plasma engine",  1, 900, ':', c_ltcyan,  STEEL,   MNULL,
//  VOL WGT DAM CUT HIT FLAGS
    12,  350,  7,  0,  -2, 0, "\
High technology engine, working on hydrgen fuel.");

//      NAME           RAR PRC SYM COLOR        MAT1    MAT2
MELEE("foot_crank", "foot crank",  10, 90, ':', c_ltgray,  IRON,   MNULL,
//  VOL WGT DAM CUT HIT FLAGS
    2,  10,  10,  0,  -1, 0, "\
The pedal and gear assembly from a bicycle.");

//      NAME           RAR PRC SYM COLOR        MAT1    MAT2
MELEE("metal_tank", "metal tank",  10, 40, '}', c_ltcyan,  STEEL,   MNULL,
//  VOL WGT DAM CUT HIT FLAGS
    18,  25,  3,  0,  -2, 0, "\
A metal tank for holding liquids. Useful for crafting.");

//      NAME           RAR PRC SYM COLOR        MAT1    MAT2
MELEE("storage_battery", "storage battery",  6, 80, ':', c_ltcyan,  IRON,   MNULL,
//  VOL WGT DAM CUT HIT FLAGS
    8,  220,  6,  0,  -2, 0, "\
A large storage battery. Useful for crafting.");

//      NAME           RAR PRC SYM COLOR        MAT1    MAT2
MELEE("minireactor", "minireactor",  1, 900, ':', c_ltcyan,  STEEL,   MNULL,
//  VOL WGT DAM CUT HIT FLAGS
    6,  250,  11,  0,  -4, 0, "\
A small portable plutonium reactor. Handle with great care!");

//      NAME          RAR PRC SYM COLOR        MAT1    MAT2
MELEE("solar_panel", "solar panel",  3, 900, ']', c_yellow,  GLASS,   MNULL,
//  VOL WGT DAM CUT HIT FLAGS
    12,  4,  1,  0,  -4, 0, "\
Electronic device that can convert solar radiation into electric\n\
power. Useful for crafting.");

MELEE("solar_cell", "solar cell", 5, 50, ';', c_yellow, GLASS, MNULL,
      1, 0,  1,  0,  -4, 0, "\
A small electronic device that can convert solar radiation into\n\
electric power. Useful for crafting.");

MELEE("sheet_metal", "sheet metal",  30, 60, ']', c_ltcyan,  STEEL,   MNULL,
//  VOL WGT DAM CUT HIT FLAGS
    4,  20,  5,  0,  -2, 0, "\
A thin sheet of metal.");

//      NAME           RAR PRC SYM COLOR        MAT1    MAT2
MELEE("steel_plate", "steel plating",  30, 120, ']', c_ltcyan,  STEEL,   MNULL,
//  VOL WGT DAM CUT HIT FLAGS
    12,  600,  6,  0,  -1, 0, "\
A piece of armor plating made of steel.");

//      NAME           RAR PRC SYM COLOR        MAT1    MAT2
MELEE("alloy_plate", "superalloy plating",  10, 185, ']', c_ltcyan,  STEEL,   MNULL,
//  VOL WGT DAM CUT HIT FLAGS
    12,  350,  6,  0,  -1, 0, "\
A piece of armor plating made of sturdy superalloy.");

//      NAME           RAR PRC SYM COLOR        MAT1    MAT2
MELEE("spiked_plate", "spiked plating",  15, 185, ']', c_ltcyan,  STEEL,   MNULL,
//  VOL WGT DAM CUT HIT FLAGS
    14,  600,  6,  3,  -1, 0, "\
A piece of armor plating made of steel. It is covered by menacing\n\
spikes.");

//      NAME           RAR PRC SYM COLOR        MAT1    MAT2
MELEE("hard_plate", "hard plating",  30, 160, ']', c_ltcyan,  STEEL,   MNULL,
//  VOL WGT DAM CUT HIT FLAGS
    12,  1800,  6,  0,  -1, 0, "\
A piece of very thick armor plating made of steel.");

MELEE("kitchen_unit", "RV kitchen unit", 20, 400, '&', c_ltcyan, STEEL, MNULL,
    80, 900, 0, 0, -2, 0, "\
A vehicle mountable electric range and sink unit with integrated\n\
tool storage for cooking utensils.");

// ARMOR
#define ARMOR(id, name, rarity,price,color,mat1,mat2,volume,wgt,dam,to_hit,\
encumber,dmg_resist,cut_resist,env,warmth,storage,covers,des,item_flags)\
itypes[id]=new it_armor(id, rarity,price,name,des,'[',\
color,mat1,mat2,volume,wgt,dam,0,to_hit,item_flags,covers,encumber,dmg_resist,cut_resist,\
env,warmth,storage)

//     NAME		RAR PRC	COLOR		MAT1		MAT2
ARMOR("socks", "socks",	70, 100,C_SHOES,	COTTON,	MNULL,
// VOL WGT DAM HIT ENC RES CUT ENV WRM STO	COVERS
    1,  1, -5,  0,  0,  0,  0,  0,  10,  0,	mfb(bp_feet), "\
Socks. Put 'em on your feet.", 0);

ARMOR("socks_wool", "wool socks",		30, 120,C_SHOES,	WOOL,	MNULL,
    2,  1, -5,  0,  0,  0,  0,  0,  20,  0,	mfb(bp_feet), "\
Warm socks made of wool.", 0);

ARMOR("sneakers", "sneakers",	80, 100,C_SHOES,	LEATHER,	MNULL,
    5,  4, -2,  0,  0,  0,  2,  0,  20,  0,	mfb(bp_feet), "\
Guaranteed to make you run faster and jump higher!", mfb(IF_VARSIZE));

ARMOR("boots", "boots",		70, 120,C_SHOES,	LEATHER,	MNULL,
    7,  6,  1, -1,  1,  1,  4,  2,  50,  0,	mfb(bp_feet), "\
Tough leather boots. Very durable.", mfb(IF_VARSIZE));

ARMOR("boots_fur", "fur boots",		70, 120,C_SHOES,	LEATHER,	FUR,
    7,  6,  1, -1,  1,  1,  4,  2,  70,  0,	mfb(bp_feet), "\
Boots lined with fur for warmth.", mfb(IF_VARSIZE));

ARMOR("boots_steel", "steeltoed boots",50, 135,C_SHOES,	LEATHER,	STEEL,
    7,  9,  4, -1,  1,  4,  4,  3,  50,  0,	mfb(bp_feet), "\
Leather boots with a steel toe. Extremely durable.", mfb(IF_VARSIZE));

ARMOR("boots_winter", "winter boots",	60, 140,C_SHOES,	WOOL,	PLASTIC,
    8,  7,  0, -1,  2,  0,  2,  1,  90,  0,	mfb(bp_feet), "\
Cumbersome boots designed for warmth.", mfb(IF_VARSIZE));

ARMOR("mocassins", "mocassins",	 5,  80,C_SHOES,	FUR,	LEATHER,
    2,  1, -3,  0,  0,  0,  1,  0,  40,  0,	mfb(bp_feet), "\
Simple shoes made from animal pelts.", 0);

//     NAME		RAR PRC	COLOR		MAT1		MAT2
ARMOR("flip_flops", "flip-flops",	35,  25,C_SHOES,	PLASTIC,	MNULL,
// VOL WGT DAM HIT ENC RES CUT ENV WRM STO	COVERS
    1,  1, -4, -2,  3,  0,  0,  0,  0,  0,	mfb(bp_feet), "\
Simple sandals. Very difficult to run in.", mfb(IF_VARSIZE));

ARMOR("dress_shoes", "dress shoes",	50,  45,C_SHOES,	LEATHER,	MNULL,
    5,  3,  1,  1,  1,  0,  3,  0,  10,  0,	mfb(bp_feet), "\
Fancy patent leather shoes. Not designed for running in.", mfb(IF_VARSIZE));

ARMOR("heels", "heels",		50,  50,C_SHOES,	LEATHER,	MNULL,
    4,  2,  6, -2,  4,  0,  0,  0,  0,  0,	mfb(bp_feet), "\
A pair of high heels. Difficult to even walk in.", mfb(IF_VARSIZE));

ARMOR("boots_chitin", "chitinous boots",50, 135,C_SHOES,	LEATHER,	STEEL,
    7,  9,  4, -1,  1,  4,  4,  3,  50,  0,	mfb(bp_feet), "\
Boots made from the exoskeletons of insects. Light and durable.", 0);

ARMOR("shorts", "shorts",		70, 180,C_PANTS,	COTTON,		MNULL,
    4,  2, -4,  1,  0,  0,  1,  0,  0,  4,	mfb(bp_legs), "\
A pair of khaki shorts.", mfb(IF_VARSIZE));

ARMOR("shorts_cargo", "cargo shorts",		50, 180,C_PANTS,	COTTON,		MNULL,
    4,  2, -4,  1,  0,  0,  1,  0,  0,  8,	mfb(bp_legs), "\
A pair of shorts lined with pockets, offering decent storage.", mfb(IF_VARSIZE));

ARMOR("jeans", "jeans",		90, 180,C_PANTS,	COTTON,		MNULL,
    5,  4, -4,  1,  1,  0,  1,  0,  10,  2,	mfb(bp_legs), "\
A pair of blue jeans with two deep pockets.", mfb(IF_VARSIZE));

//     NAME		RAR PRC	COLOR		MAT1		MAT2
ARMOR("pants", "pants",		75, 185,C_PANTS,	COTTON,		MNULL,
// VOL WGT DAM HIT ENC RES CUT ENV WRM STO	COVERS
    5,  5, -4,  1,  1,  0,  1,  0,  20,  4,	mfb(bp_legs), "\
A pair of khaki pants. Slightly warmer than jeans.", mfb(IF_VARSIZE));

ARMOR("pants_leather", "leather pants",	60, 210,C_PANTS,	LEATHER,	MNULL,
    6,  8, -2,  1,  2,  1,  7,  0,  50,  2,	mfb(bp_legs), "\
A pair of black leather pants. Very tough, but cumbersome and without much\n\
storage.", mfb(IF_VARSIZE));

ARMOR("pants_cargo", "cargo pants",	70, 280,C_PANTS,	COTTON,		MNULL,
    6,  6, -3,  0,  1,  0,  2,  0,  20, 12,	mfb(bp_legs), "\
A pair of pants lined with pockets, offering lots of storage.", mfb(IF_VARSIZE));

ARMOR("pants_army", "army pants",	30, 315,C_PANTS,	COTTON,		MNULL,
    6,  7, -2,  0,  1,  0,  3,  0,  40, 14,	mfb(bp_legs), "\
A tough pair of pants lined with pockets. Favored by the military.", mfb(IF_VARSIZE));

ARMOR("pants_ski", "ski pants",	60, 300,C_PANTS,	COTTON,		MNULL,
    10,  6, -3,  0,  2,  2,  0,  3,  80, 4,	mfb(bp_legs), "\
A pair of pants meant for alpine skiing.", mfb(IF_VARSIZE));

ARMOR("pants_fur", "fur pants",	60, 300,C_PANTS,	COTTON,		FUR,
    10,  6, -3,  1,  2,  2,  0,  3,  80, 4,	mfb(bp_legs), "\
A hefty pair of fur-lined pants.", mfb(IF_VARSIZE));

ARMOR("long_underpants", "long underwear",	40, 200,C_PANTS,	COTTON,		MNULL,
    4,  2, -3,  0,  0,  0,  0,  0,  30,  0,	mfb(bp_legs), "\
A pair of long underwear that help to maintain body temperature.", mfb(IF_VARSIZE));

ARMOR("skirt", "skirt",		75, 120,C_PANTS,	COTTON,		MNULL,
    2,  2, -5,  0, -1,  0,  0,  0,  0,  1,	mfb(bp_legs), "\
A short, breezy cotton skirt. Easy to move in, but only has a single small\n\
pocket.", mfb(IF_VARSIZE));

//     NAME		RAR PRC	COLOR		MAT1		MAT2
ARMOR("jumpsuit", "jumpsuit",	20, 200,C_BODY,		COTTON,		PLASTIC,
// VOL WGT DAM HIT ENC RES CUT ENV WRM STO	COVERS
    6,  6, -3, -3,  0,  0,  1,  0,  10, 8,	mfb(bp_legs)|mfb(bp_torso), "\
A thin, short-sleeved jumpsuit; similar to those\n\
worn by prisoners. Provides decent storage and is\n\
not very encumbering.", mfb(IF_VARSIZE));

ARMOR("wolfsuit", "wolf suit", 4, 200, C_BODY,  COTTON,     MNULL,
    18,  19, -3, -3, 1,  3,  7,  2,  50,  4,
    mfb(bp_legs)|mfb(bp_torso)|mfb(bp_arms)|mfb(bp_hands)|mfb(bp_head)|mfb(bp_feet)|mfb(bp_mouth)|mfb(bp_eyes), "\
A full body fursuit in the form of an anthropomorphic wolf. It is quite encumbering\n\
and has little storage but is very warm.", 0);

ARMOR("dress", "dress",		70, 180,C_BODY,		COTTON,		MNULL,
    8,  6, -5, -5,  3,  0,  1,  0,  20,  0,	mfb(bp_legs)|mfb(bp_torso), "\
A long cotton dress. Difficult to move in and lacks any storage space.", mfb(IF_VARSIZE));

ARMOR("armor_chitin", "chitinous armor", 1,1200,C_BODY,		FLESH,		MNULL,
   70, 10,  2, -5,  2,  8, 14,  0,  10,  0,	mfb(bp_legs)|mfb(bp_torso), "\
Leg and body armor made from the exoskeletons of insects. Light and durable.", 0);

ARMOR("suit", "suit",		60, 180,C_BODY,		COTTON,		MNULL,
   10,  7, -5, -5,  1,  0,  1,  0,  25,  10,	mfb(bp_legs)|mfb(bp_torso)|mfb(bp_arms), "\
A full-body cotton suit. Makes the apocalypse a truly gentlemanly\n\
experience.", mfb(IF_VARSIZE));

ARMOR("hazmat_suit", "hazmat suit",	10,1000,C_BODY,		PLASTIC,	MNULL,
   20, 8, -5,  -8,  4,  0,  0, 10,  20, 12,	mfb(bp_legs)|mfb(bp_torso)|mfb(bp_arms), "\
A hazardous materials suit. Though quite bulky and cumbersome, wearing it\n\
will provide excellent protection against ambient radiation.", mfb(IF_VARSIZE));

ARMOR("armor_plate", "plate mail",	 2, 700,C_BODY,		IRON,		MNULL,
   70,140,  8, -5,  5, 16, 20,  0,  20,  0,	mfb(bp_torso)|mfb(bp_legs)|mfb(bp_arms), "\
An extremely heavy ornamental suit of armor.", mfb(IF_VARSIZE));

//     NAME		RAR PRC	COLOR		MAT1		MAT2
ARMOR("tshirt", "t shirt",	80,  80,C_TORSO,	COTTON,		MNULL,
// VOL WGT DAM HIT ENC RES CUT ENV WRM STO	COVERS
    3,  2, -5,  0,  1,  0,  0,  0,  10,  0,	mfb(bp_torso), "\
A short-sleeved cotton shirt.", mfb(IF_VARSIZE));

ARMOR("polo_shirt", "polo shirt",	65,  95,C_TORSO,	COTTON,		MNULL,
    3,  2, -5,  0,  1,  0,  1,  0,  20,  0,	mfb(bp_torso), "\
A short-sleeved cotton shirt, slightly thicker than a t-shirt.", mfb(IF_VARSIZE));

ARMOR("dress_shirt", "dress shirt",	60, 115,C_TORSO,	COTTON,		MNULL,
    3,  3, -5,  0,  1,  0,  1,  0,  10,  1,	mfb(bp_torso)|mfb(bp_arms), "\
A white button-down shirt with long sleeves. Looks professional!", mfb(IF_VARSIZE));

ARMOR("tank_top", "tank top",	50,  75,C_TORSO,	COTTON,		MNULL,
    1,  1, -5,  0,  0,  0,  0,  0,  0,  0,	mfb(bp_torso), "\
A sleeveless cotton shirt. Very easy to move in.", mfb(IF_VARSIZE));

ARMOR("sweatshirt", "sweatshirt",	75, 110,C_TORSO,	COTTON,		MNULL,
    9,  5, -5,  0,  1,  1,  2,  0,  30,  0,	mfb(bp_torso)|mfb(bp_arms), "\
A thick cotton shirt. Provides warmth and a bit of padding.", mfb(IF_VARSIZE));

//     NAME		RAR PRC	COLOR		MAT1		MAT2
ARMOR("sweater", "sweater",	75, 105,C_TORSO,	WOOL,		MNULL,
// VOL WGT DAM HIT ENC RES CUT ENV WRM STO	COVERS
    8,  5, -5,  0,  1,  1,  0,  0,  40,  0,	mfb(bp_torso)|mfb(bp_arms), "\
A wool shirt. Provides warmth.", mfb(IF_VARSIZE));

ARMOR("hoodie", "hoodie",		65, 130,C_TORSO,	COTTON,		MNULL,
   10,  5, -5,  0,  1,  1,  1,  0,  30,  9,	mfb(bp_torso)|mfb(bp_arms), "\
A sweatshirt with a hood and a \"kangaroo pocket\" in front for storage.", mfb(IF_VARSIZE));

ARMOR("under_armor", "under armor", 20, 200,C_TORSO,	COTTON,		MNULL,
   2,  2, -5,  0, 0,  0,  0,  0,  20,  0,	mfb(bp_torso), "\
Sports wear that clings to your chest to maintain body temperature.", mfb(IF_VARSIZE));

ARMOR("jacket_light", "light jacket",	50, 105,C_TORSO,	COTTON,		MNULL,
    6,  4, -5,  0,  1,  0,  2,  0,  20,  4,	mfb(bp_torso)|mfb(bp_arms), "\
A thin cotton jacket. Good for brisk weather.", mfb(IF_VARSIZE));

ARMOR("jacket_jean", "jean jacket",	35, 120,C_TORSO,	COTTON,		MNULL,
    7,  5, -3,  0,  1,  0,  4,  0,  20,  3,	mfb(bp_torso)|mfb(bp_arms), "\
A jacket made from denim. Provides decent protection from cuts.", mfb(IF_VARSIZE));

//     NAME		RAR PRC	COLOR		MAT1		MAT2
ARMOR("blazer", "blazer",		35, 120,C_TORSO,	WOOL,		MNULL,
// VOL WGT DAM HIT ENC RES CUT ENV WRM STO	COVERS
   10,  6, -4,  0,  2,  0,  3,  0,  30,  2,	mfb(bp_torso)|mfb(bp_arms), "\
A professional-looking wool blazer. Quite cumbersome.", mfb(IF_VARSIZE));

ARMOR("jacket_leather", "leather jacket",	30, 150,C_TORSO,	LEATHER,	MNULL,
   14, 14, -2,  1,  2,  1,  9,  1,  40,  4,	mfb(bp_torso)|mfb(bp_arms), "\
A jacket made from thick leather. Cumbersome, but offers excellent\n\
protection from cuts.", mfb(IF_VARSIZE));

ARMOR("kevlar", "kevlar vest",	30, 800,C_TORSO,	KEVLAR,		MNULL,
   24, 24,  6, -3,  2,  4, 22,  0,  20,  4,	mfb(bp_torso), "\
A heavy bulletproof vest. The best protection from cuts and bullets.", mfb(IF_VARSIZE));

ARMOR("coat_rain", "rain coat",	50, 100,C_TORSO,	COTTON,	PLASTIC,
    9,  8, -4,  0,  2,  0,  3,  1,  20,  7,	mfb(bp_torso)|mfb(bp_arms), "\
A plastic coat with two very large pockets. Provides protection from rain.", mfb(IF_VARSIZE));

ARMOR("poncho", "wool poncho",	15, 120,C_TORSO,	WOOL,		MNULL,
    7,  3, -5, -1,  0,  1,  2,  1,  35,  0,	mfb(bp_torso), "\
A simple wool garment worn over the torso. Provides a bit of protection.", mfb(IF_VARSIZE));

//     NAME		RARE	COLOR		MAT1		MAT2
ARMOR("trenchcoat", "trenchcoat",	25, 225,C_TORSO,	COTTON,		MNULL,
// VOL WGT DAM HIT ENC RES CUT ENV WRM STO	COVERS
   10,  6, -5, -1,  1,  0,  1,  1,  20, 24,	mfb(bp_torso)|mfb(bp_arms), "\
A thin cotton trenchcoat, lined with pockets. Great for storage.", mfb(IF_VARSIZE));

//     NAME		RARE	COLOR		MAT1		MAT2
ARMOR("trenchcoat_leather", "leather trenchcoat",	25, 225,C_TORSO,	LEATHER,		MNULL,
// VOL WGT DAM HIT ENC RES CUT ENV WRM STO	COVERS
   16,  10, -5, -1,  2,  1,  9,  1,  50, 24,	mfb(bp_torso)|mfb(bp_arms), "\
A thick leather trenchcoat, lined with pockets. Great for storage.", mfb(IF_VARSIZE));

ARMOR("trenchcoat_fur", "fur trenchcoat",	25, 225,C_TORSO,	FUR,		MNULL,
// VOL WGT DAM HIT ENC RES CUT ENV WRM STO	COVERS
   16,  10, -5, -1,  2,  1,  9,  1,  50, 24,	mfb(bp_torso)|mfb(bp_arms), "\
A thick fur trenchcoat, lined with pockets. Great for storage.", mfb(IF_VARSIZE));

ARMOR("coat_winter", "winter coat",	50, 160,C_TORSO,	COTTON,		MNULL,
   12,  6, -5, -2,  3,  3,  1,  1,  70, 12,	mfb(bp_torso)|mfb(bp_arms), "\
A padded coat with deep pockets. Very warm.", mfb(IF_VARSIZE));

ARMOR("coat_fur", "fur coat",	 5, 550,C_TORSO,	FUR,		LEATHER,
   18, 12, -5, -5,  2,  4,  2,  2, 80,  4,	mfb(bp_torso)|mfb(bp_arms), "\
A fur coat with a couple small pockets. Extremely warm.", mfb(IF_VARSIZE));

ARMOR("peacoat", "peacoat",	30, 180,C_TORSO,	COTTON,		MNULL,
   16, 10, -4, -3,  2,  1,  2,  0,  70, 10,	mfb(bp_torso)|mfb(bp_arms), "\
A heavy cotton coat. Cumbersome, but warm and with deep pockets.", mfb(IF_VARSIZE));

ARMOR("vest", "utility vest",	15, 200,C_TORSO,	COTTON,		MNULL,
    4,  3, -3,  0,  0,  0,  1,  0,  5, 14,	mfb(bp_torso), "\
A light vest covered in pockets and straps for storage.", 0);

ARMOR("beltrig", "belt rig",	10, 200,C_TORSO,	COTTON,		MNULL,
    4,  4, -3,  0,  0,  0,  1,  0,  5, 18,	mfb(bp_torso), "\
A light vest covered in webbing, pockets and straps.\n\
This variety is favoured by the military.", 0);

ARMOR("coat_lab", "lab coat",	20, 155,C_TORSO,	COTTON,		MNULL,
   11,  7, -3, -2,  1,  1,  2,  0,  10, 14,	mfb(bp_torso)|mfb(bp_arms), "\
A long white coat with several large pockets.", 0);

// arm guards
//     NAME		RAR PRC	COLOR		MAT1		MAT2
ARMOR("armguard_soft", "soft arm sleeves",	40,  65,C_ARMS,	COTTON,		MNULL,
// VOL WGT DAM HIT ENC RES CUT ENV WRM STO	COVERS
    0,  0, -5,  1,  0,  1,  1,  1,  30,  0,	mfb(bp_arms), "\
A pair of soft neoprene arm sleeves, often used in contact sports.", 0);

ARMOR("armguard_hard", "hard arm guards",	20,  130,C_ARMS,	COTTON,		PLASTIC,
    1,  0, -5,  1,  1,  2,  2,  1,  20,  0,	mfb(bp_arms), "\
A pair of neoprene arm sleeves covered with molded plastic sheaths.", 0);

ARMOR("armguard_chitin", "chitin arm guards",	10,  200,C_ARMS,	FLESH,		MNULL,
    2,  0, -5,  1,  1,  3,  3,  2,  10,  0,	mfb(bp_arms), "\
A pair of arm guards made from the exoskeletons of insects. Light and durable.", 0);

ARMOR("armguard_metal", "metal arm guards",	10,  400,C_ARMS,	IRON,		MNULL,
    1,  1, -5,  1,  1,  4,  4,  1,  0,  0,	mfb(bp_arms), "\
A pair of arm guards hammered out from metal. Very stylish.", 0);

//     NAME		RAR PRC	COLOR		MAT1		MAT2
ARMOR("gloves_liner", "glove liners",	25,  100,C_GLOVES,	COTTON,		MNULL,
// VOL WGT DAM HIT ENC RES CUT ENV WRM STO	COVERS
    0,  0, -5,  1,  0,  0,  0,  0,  10,  0,	mfb(bp_hands), "\
A pair of thin cotton gloves. Often used as a liner beneath other gloves.", mfb(IF_VARSIZE));

ARMOR("gloves_light", "light gloves",	35,  65,C_GLOVES,	COTTON,		MNULL,
    1,  0, -5,  1,  1,  0,  0,  0,  30,  0,	mfb(bp_hands), "\
A pair of cotton gloves.", 0);

ARMOR("mittens", "mittens",	30,  40,C_GLOVES,	WOOL,		MNULL,
    2,  0, -5,  1,  8,  0,  1,  0,  90,  0,	mfb(bp_hands), "\
A pair of warm mittens. They are extremely cumbersome.", 0);

ARMOR("gloves_fur", "fur gloves",	30,  40,C_GLOVES,	FUR,		MNULL,
    2,  0, -5,  1,  3,  0,  1,  0,  70,  0,	mfb(bp_hands), "\
A pair of warm fur gloves. They are somewhat cumbersome.", 0);

ARMOR("gloves_wool", "wool gloves",	33,  50,C_GLOVES,	WOOL,		MNULL,
    1,  0, -5,  1,  3,  0,  1,  0,  60,  0,	mfb(bp_hands), "\
A thick pair of wool gloves. Cumbersome but warm.", 0);

ARMOR("gloves_winter", "winter gloves",	40,  65,C_GLOVES,	COTTON,		MNULL,
    2,  0, -5,  1,  5,  1,  1,  0,  70,  0,	mfb(bp_hands), "\
A pair of padded gloves. Cumbersome but warm.", 0);

ARMOR("gloves_leather", "leather gloves",	45,  85,C_GLOVES,	LEATHER,	MNULL,
    1,  1, -3,  2,  1,  0,  3,  0,  40,  0,	mfb(bp_hands), "\
A thin pair of leather gloves. Good for doing manual labor.", 0);

//     NAME		RAR PRC	COLOR		MAT1		MAT2
ARMOR("gloves_fingerless", "fingerless gloves",20,90,C_GLOVES,	LEATHER,	MNULL,
// VOL WGT DAM HIT ENC RES CUT ENV WRM STO	COVERS
    1,  0, -3,  2,  0,  0,  2,  0,  5,  0,	mfb(bp_hands), "\
A pair of leather gloves with no fingers, allowing greater manual dexterity.", 0);

ARMOR("gloves_rubber", "rubber gloves",	20,  30,C_GLOVES,	PLASTIC,	MNULL,
    1,  1, -3,  2,  3,  0,  1,  2,  5,  0,	mfb(bp_hands), "\
A pair of rubber gloves, often used while cleaning with caustic materials.", 0);

ARMOR("gloves_medical", "medical gloves",	70,  10,C_GLOVES,	PLASTIC,	MNULL,
    0,  0, -5,  1,  0,  0,  0,  1,  0,  0,	mfb(bp_hands), "\
A pair of thin latex gloves, designed to limit the spread of disease.", 0);

ARMOR("fire_gauntlets", "fire gauntlets",	 5,  95,C_GLOVES,	LEATHER,	MNULL,
    3,  5, -2,  2,  6,  1,  2,  5,  40,  0,	mfb(bp_hands), "\
A heavy pair of leather gloves, used by firefighters for heat protection.", 0);

ARMOR("gauntlets_chitin", "chitinous gauntlets", 1, 380,C_GLOVES,		FLESH,		MNULL,
// VOL WGT DAM HIT ENC RES CUT ENV WRM STO	COVERS
   4,   1,  2, -2,  1,  5, 7,   4,  20,  0,	mfb(bp_hands), "\
Gauntlets made from the exoskeletons of insects. Very light and durable.", 0);

//     NAME		RAR PRC	COLOR		MAT1		MAT2
ARMOR("mask_dust", "dust mask",	65,  20,C_MOUTH,	COTTON,		IRON,
// VOL WGT DAM HIT ENC RES CUT ENV WRM STO	COVERS
    0,  0, -5, -3,  1,  0,  0,  2,  10,  0,	mfb(bp_mouth), "\
A simple piece of cotton that straps over the mouth. Provides a small amount\n\
of protection from air-borne illness and dust.", 0);

ARMOR("bandana", "bandana",	35,  28,C_MOUTH,	COTTON, 	MNULL,
    1,  0, -4, -1,  0,  0,  0,  1,  30,  0,	mfb(bp_mouth), "\
A cotton bandana, worn over the mouth for warmth and minor protection from\n\
dust and other contaminants.", 0);

ARMOR("scarf", "scarf",		45,  40,C_MOUTH,	WOOL,   	MNULL,
    2,  3, -5, -3,  1,  1,  0,  2,  60,  0,	mfb(bp_mouth), "\
A long wool scarf, worn over the mouth for warmth.", 0);

ARMOR("scarf_fur", "scarf",		45,  40,C_MOUTH,	FUR,   	MNULL,
    2,  3, -5, -3,  1,  1,  0,  2,  60,  0,	mfb(bp_mouth), "\
A long wool scarf, worn over the mouth for warmth.", 0);

ARMOR("mask_filter", "filter mask",	30,  80,C_MOUTH,	PLASTIC,	MNULL,
    3,  6,  1,  1,  2,  1,  1,  7,  20,  0,	mfb(bp_mouth), "\
A mask that straps over your mouth and nose and filters air. Protects from\n\
smoke, dust, and other contaminants quite well.", 0);

ARMOR("mask_gas", "gas mask",	10, 240,C_MOUTH,	PLASTIC,	MNULL,
    6,  8,  0, -3,  4,  1,  2, 16,  40,  0,	mfb(bp_mouth)|mfb(bp_eyes), "\
A full gas mask that covers the face and eyes. Provides excellent protection\n\
from smoke, teargas, and other contaminants.", 0);

// Eyewear - Encumberment is its effect on your eyesight.
// Environment is the defense to your eyes from noxious fumes etc.


//     NAME		RAR PRC	COLOR		MAT1		MAT2
ARMOR("glasses_eye", "eyeglasses",	90, 150,C_EYES,		GLASS,		PLASTIC,
// VOL WGT DAM HIT ENC RES CUT ENV WRM STO	COVERS
    1,  0, -3, -2,  0,  0,  1,  1,  0,  0,	mfb(bp_eyes), "\
A pair of glasses for the near-sighted. Useless for anyone else.", 0);

ARMOR("glasses_reading", "reading glasses",90,  80,C_EYES,		GLASS,		PLASTIC,
    1,  0, -3, -2,  0,  0,  1,  1,  0,  0,	mfb(bp_eyes), "\
A pair of glasses for the far-sighted. Useless for anyone else.", 0);

ARMOR("glasses_safety", "safety glasses", 40, 100,C_EYES,		PLASTIC,	MNULL,
    1,  0, -5, -2,  0,  2,  4,  1,  0,  0,	mfb(bp_eyes), "\
A pair of plastic glasses, used in workshops, sports, chemistry labs, and\n\
many other places. Provides great protection from damage.", 0);

ARMOR("goggles_swim", "swim goggles",	50, 110,C_EYES,		PLASTIC,	MNULL,
    1,  0, -5, -2,  2,  1,  2,  4,  10,  0,	mfb(bp_eyes), "\
A small pair of goggles. Distorts vision above water, but allows you to see\n\
much further under water.", 0);

ARMOR("goggles_ski", "ski goggles",	30, 175,C_EYES,		PLASTIC,	MNULL,
    2,  1, -4, -2,  1,  1,  2,  6,  60,  0,	mfb(bp_eyes), "\
A large pair of goggles that completely seal off your eyes. Excellent\n\
protection from environmental dangers.", 0);

//     NAME		RAR PRC	COLOR		MAT1		MAT2
ARMOR("goggles_welding", "welding goggles", 70, 240,C_EYES,		GLASS,  	STEEL,
// VOL WGT DAM HIT ENC RES CUT ENV WRM STO	COVERS
    2,  4, -1, -3,  6,  2,  5,  6,  10,  0,	mfb(bp_eyes), "\
A dark pair of goggles. They make seeing very difficult, but protect you\n\
from bright flashes.", 0);

ARMOR("goggles_nv", "light amp goggles",1,920,C_EYES,		STEEL,		GLASS,
    3,  6,  1, -2,  2,  2,  3,  6,  20,  0,	mfb(bp_eyes), "\
A pair of goggles that amplify ambient light, allowing you to see in the\n\
dark.  You must be carrying a powered-on unified power supply, or UPS, to use\n\
them.", 0);

ARMOR("glasses_monocle", "monocle",	 2, 200,C_EYES,		GLASS,		PLASTIC,
// VOL WGT DAM HIT ENC RES CUT ENV WRM STO	COVERS
    1,  0, -3, -2,  0,  0,  1,  1,  0,  0,	mfb(bp_eyes), "\
An essential article of the gentleman's apparel. Also negates near-sight.", 0);

//     NAME		RAR PRC	COLOR		MAT1		MAT2
ARMOR("sunglasses", "sunglasses",	90, 150,C_EYES,		GLASS,		PLASTIC,
// VOL WGT DAM HIT ENC RES CUT ENV WRM STO	COVERS
    1,  0, -3, -2,  0,  0,  1,  1,  0,  0,	mfb(bp_eyes), "\
A pair of sunglasses, good for keeping the glare out of your eyes.", 0);

// Headwear encumberment should ONLY be 0 if it's ok to wear with another
// Headwear environmental protection (ENV) drops through to eyes

//     NAME		RAR PRC	COLOR		MAT1		MAT2
ARMOR("hat_ball", "baseball cap",	30,  35,C_HAT,		COTTON,		MNULL,
// VOL WGT DAM HIT ENC RES CUT ENV WRM STO	COVERS
    2,  1, -5,  0,  0,  0,  0,  2,  10,  0,	mfb(bp_head), "\
A Red Sox cap. It provides a little bit of warmth.", 0);

ARMOR("hat_boonie", "boonie hat",	10,  55,C_HAT,		COTTON,	MNULL,
    2,  1, -5,  0,  0,  0,  1,  2,  20,  0,	mfb(bp_head), "\
Also called a \"bucket hat.\" Often used in the military.", 0);

ARMOR("hat_cotton", "cotton hat",	45,  40,C_HAT,		COTTON,		MNULL,
    2,  1, -5,  0,  0,  0,  0,  0,  30,  0,	mfb(bp_head), "\
A snug-fitting cotton hat. Quite warm.", 0);

ARMOR("hat_knit", "knit hat",	25,  50,C_HAT,		WOOL,		MNULL,
    2,  1, -5,  0,  0,  1,  0,  0,  40,  0,	mfb(bp_head), "\
A snug-fitting wool hat. Very warm.", 0);

ARMOR("hat_hunting", "hunting cap",	20,  80,C_HAT,		WOOL,		MNULL,
    3,  2, -5,  0,  0,  0,  1,  2,  60,  0,	mfb(bp_head), "\
A red plaid hunting cap with ear flaps. Notably warm.", 0);

ARMOR("hat_fur", "fur hat",	15, 120,C_HAT,		FUR,		LEATHER,
    4,  2, -5,  0,  1,  2,  2,  0,  80,  0,	mfb(bp_head), "\
A hat made from the pelts of animals. Extremely warm.", 0);

ARMOR("balclava", "balaclava",	15, 100,C_HAT,		COTTON,		MNULL,
    4,  2, -5,  0,  0,  0,  0,  0,  30,  0,	mfb(bp_head)|mfb(bp_mouth), "\
A warm covering that protects the head and face from cold.", 0);

//     NAME		RAR PRC	COLOR		MAT1		MAT2
ARMOR("hat_hard", "hard hat",	50, 125,C_HAT,		PLASTIC,	MNULL,
// VOL WGT DAM HIT ENC RES CUT ENV WRM STO	COVERS
    8,  4,  6,  0,  1,  4,  5,  0,  10,  0,	mfb(bp_head), "\
A hard plastic hat worn in constructions sites. Excellent protection from\n\
cuts and percussion.", 0);
TECH("hat_hard", mfb(TEC_WBLOCK_1) );

ARMOR("helmet_bike", "bike helmet",	35, 140,C_HAT,		PLASTIC,	MNULL,
   12,  2,  4,  0,  1,  8,  2,  0,  20,  0,	mfb(bp_head), "\
A thick foam helmet. Designed to protect against concussion.", 0);
TECH("hat_hard", mfb(TEC_WBLOCK_1) );

ARMOR("helmet_skid", "skid lid",	30, 190,C_HAT,		PLASTIC,	IRON,
   10,  5,  8,  0,  2,  6, 16,  0,  10,  0,	mfb(bp_head), "\
A small metal helmet that covers the head and protects against cuts and\n\
percussion.", 0);
TECH("helmet_skid", mfb(TEC_WBLOCK_1) );

ARMOR("helmet_ball", "baseball helmet",45, 195,C_HAT,		PLASTIC,	IRON,
   14,  6,  7, -1,  2, 10, 10,  1,  15,  0,	mfb(bp_head), "\
A hard plastic helmet that covers the head and ears. Designed to protect\n\
against a baseball to the head.", 0);
TECH("helmet_ball", mfb(TEC_WBLOCK_1) );

ARMOR("helmet_army", "army helmet",	40, 480,C_HAT,		PLASTIC,	IRON,
   16,  8, 10, -1,  2, 12, 28,  0,  25,  0,	mfb(bp_head), "\
A heavy helmet that provides excellent protection from all sorts of damage.", 0);
TECH("helmet_army", mfb(TEC_WBLOCK_1) );

//     NAME		RAR PRC	COLOR		MAT1		MAT2
ARMOR("helmet_riot", "riot helmet",	25, 420,C_HAT,		PLASTIC,	IRON,
// VOL WGT DAM HIT ENC RES CUT ENV WRM STO	COVERS
   20,  7,  8, -1,  2,  6, 28,  2,  20,  0,	mfb(bp_head)|mfb(bp_eyes)|
						mfb(bp_mouth), "\
A helmet with a plastic shield that covers your entire face.", 0);
TECH("helmet_riot", mfb(TEC_WBLOCK_1) );

ARMOR("helmet_motor", "motorcycle helmet",40,325,C_HAT,		PLASTIC,	IRON,
   24,  8,  7, -1,  3,  8, 20,  1,  30,  0,	mfb(bp_head)|mfb(bp_mouth), "\
A helmet with covers for your head and chin, leaving space in-between for you\n\
to wear goggles.", 0);
TECH("helmet_motor", mfb(TEC_WBLOCK_1) );

ARMOR("helmet_chitin", "chitinous helmet", 1, 380,C_HAT,		FLESH,		MNULL,
   22,  1,  2, -2,  1, 10, 14,  4,  20,  0,	mfb(bp_head)|mfb(bp_eyes)|
						mfb(bp_mouth), "\
A helmet made from the exoskeletons of insects. Covers the entire head; very\n\
light and durable.", 0);

//     NAME		RAR PRC	COLOR		MAT1		MAT2
ARMOR("helmet_plate", "great helm",	  1,400,C_HAT,		IRON,		MNULL,
// VOL WGT DAM HIT ENC RES CUT ENV WRM STO	COVERS
    20, 15, 10,  0,  4, 10, 15,  1,  10,  0,	mfb(bp_head)|mfb(bp_eyes)|
						mfb(bp_mouth), "\
A medieval helmet that provides excellent protection to the entire head, at\n\
the cost of great encumbrance.", 0);
TECH("helmet_plate", mfb(TEC_WBLOCK_1) );

ARMOR("tophat", "top hat",	10,  55,C_HAT,		COTTON,	MNULL,
    2,  1, -5,  0,  0,  0,  1,  1,  10,  0,	mfb(bp_head), "\
The only hat for a gentleman. Look exquisite while laughing in the face\n\
of danger!", 0);

ARMOR("backpack", "backpack",	38, 210,C_STORE,	COTTON,	PLASTIC,
   10,  2, -4,  0,  1,  0,  0,  0,  0, 40,	mfb(bp_torso), "\
A small backpack, good storage for a little encumbrance.", 0);

ARMOR("rucksack", "military rucksack",	20, 210,C_STORE,	PLASTIC,	MNULL,
   14,  3, -4,  0,  2,  0,  0,  0,  0, 80,	mfb(bp_torso), "\
A huge military rucksack, provides a lot of storage.", 0);

//     NAME		RAR PRC	COLOR		MAT1		MAT2
ARMOR("purse", "purse",		40,  75,C_STORE,	LEATHER,	MNULL,
// VOL WGT DAM HIT ENC RES CUT ENV WRM STO	COVERS
   10,  3,  2,  2,  1,  0,  0,  0,  0, 20,	mfb(bp_torso), "\
A bit cumbersome to wear, but provides some storage", 0);

ARMOR("mbag", "messenger bag",	20, 110,C_STORE,	COTTON,	PLASTIC,
// VOL WGT DAM HIT ENC RES CUT ENV WRM STO	COVERS
    8,  2,  1,  1,  0,  0,  0,  0,  0, 20,	mfb(bp_torso), "\
Light and easy to wear, but doesn't offer much storage.", 0);

ARMOR("fanny", "fanny pack", 	10, 100,C_STORE,	COTTON,	PLASTIC,
    3,  1,  1,  2,  0,  0,  0,  0,  0,  6,	0, "\
Provides a bit of extra storage without encumbering you at all.", 0);

ARMOR("holster", "holster",	 8,  90,C_STORE,	LEATHER,	MNULL,
    2,  2,  2, -1,  0,  0,  0,  0,  0,  3,	0, "\
Provides a bit of extra storage without encumbering you at all.", 0);

//     NAME		RAR PRC	COLOR		MAT1		MAT2
ARMOR("bootstrap", "bootstrap",	 3,  80,C_STORE, 	LEATHER,	MNULL,
// VOL WGT DAM HIT ENC RES CUT ENV WRM STO	COVERS
    1,  1, -1, -1,  0,  0,  0,  0,  1,  2,	mfb(bp_legs), "\
A small holster worn on the ankle.", 0);

ARMOR("ragpouch", "pouch",	20, 110,C_STORE,	COTTON,	MNULL,
// VOL WGT DAM HIT ENC RES CUT ENV WRM STO	COVERS
    5,  2,  1,  1,  1,  0,  0,  0,  0, 12,	mfb(bp_torso), "\
A makeshift bag, cobbled together from rags. Really gets in the way, but\n\
provides a decent amount of storage.", 0);

ARMOR("leather_pouch", "leather pouch",	20, 110,C_STORE,	LEATHER,	MNULL,
// VOL WGT DAM HIT ENC RES CUT ENV WRM STO	COVERS
    5,  2,  1,  1,  0,  0,  0,  0,  0, 12,	mfb(bp_torso), "\
A bag stitched together from leather scraps. Doesn't hold an awful lot\n\
but is easy to wear.", 0);

ARMOR("ring", "gold ring",	12, 600,C_DECOR,	SILVER,		MNULL,
    0,  0,  0,  0,  0,  0,  0,  0,  0,  0,	0,	"\
A flashy gold ring. You can wear it if you like, but it won't provide\n\
any effects.", 0);

ARMOR("necklace", "silver necklace",14, 500,C_DECOR,	SILVER,		MNULL,
    0,  0,  0,  0,  0,  0,  0,  0,  0,  0,	0,	"\
A nice silver necklace. You can wear it if you like, but it won't provide\n\
any effects.", 0);

// Over the body clothing

//     NAME		RARE	COLOR		MAT1		MAT2
ARMOR("blanket", "blanket",	20, 225,C_TORSO,	COTTON,		MNULL,
// VOL WGT DAM HIT ENC RES CUT ENV WRM STO	COVERS
   10,  3, -5, -1,  5,  0,  1,  1,  60, 0,
   mfb(bp_torso)|mfb(bp_arms)|mfb(bp_hands)|mfb(bp_legs)|mfb(bp_feet), "\
Hiding under here will not protect you from the monsters.", mfb(IF_VARSIZE));

ARMOR("fur_blanket", "fur blanket",	20, 225,C_TORSO,	COTTON,		FUR,
// VOL WGT DAM HIT ENC RES CUT ENV WRM STO	COVERS
   10,  10, -5, -1,  5,  0,  1,  1,  80, 0,
   mfb(bp_torso)|mfb(bp_arms)|mfb(bp_hands)|mfb(bp_legs)|mfb(bp_feet), "\
A heavy fur blanket that covers most of your body.", mfb(IF_VARSIZE));

ARMOR("emer_blanket", "emergency blanket",	20, 225,C_TORSO,	WOOL,		MNULL,
// VOL WGT DAM HIT ENC RES CUT ENV WRM STO	COVERS
   4,  2, -5, -1,  5,  0,  1,  1,  50, 0,
   mfb(bp_torso)|mfb(bp_arms)|mfb(bp_legs), "\
A compact wool blanket that covers your most important body parts.", mfb(IF_VARSIZE));

ARMOR("sleeping_bag", "sleeping bag",	10, 225,C_TORSO,	COTTON,		MNULL,
// VOL WGT DAM HIT ENC RES CUT ENV WRM STO	COVERS
   10,  5, -5, -1,  5,  0,  1,  1,  80, 0,
   mfb(bp_torso)|mfb(bp_head)|mfb(bp_mouth)|mfb(bp_arms)|mfb(bp_hands)|mfb(bp_legs)|mfb(bp_feet), "\
A large sleeping bag that covers you head to toe.", mfb(IF_VARSIZE));

ARMOR("sleeping_bag_fur", "fur sleeping bag",	10, 225,C_TORSO,	COTTON,		FUR,
// VOL WGT DAM HIT ENC RES CUT ENV WRM STO	COVERS
   10,  5, -5, -1,  5,  0,  1,  1,  100, 0,
   mfb(bp_torso)|mfb(bp_head)|mfb(bp_mouth)|mfb(bp_arms)|mfb(bp_hands)|mfb(bp_legs)|mfb(bp_feet), "\
A large sleeping bag lined with fur. Who needs a tent?", mfb(IF_VARSIZE));

ARMOR("house_coat", "house coat",	25, 225,C_TORSO,	COTTON,		MNULL,
// VOL WGT DAM HIT ENC RES CUT ENV WRM STO	COVERS
   10,  6, -5, -1,  1,  0,  1,  1,  40, 6,
   mfb(bp_torso)|mfb(bp_arms)|mfb(bp_legs), "\
Makes you wish you had running water to take a shower.", mfb(IF_VARSIZE));

ARMOR("snuggie", "snuggie",	5, 225,C_TORSO,	COTTON,		MNULL,
// VOL WGT DAM HIT ENC RES CUT ENV WRM STO	COVERS
   10,  6, -5, -1,  2,  0,  1,  1,  50, 0,
   mfb(bp_torso)|mfb(bp_arms)|mfb(bp_legs), "\
Perfect for reading all those books you stole.", mfb(IF_VARSIZE));

ARMOR("cloak", "cloak",	5, 225,C_TORSO,	COTTON,		MNULL,
// VOL WGT DAM HIT ENC RES CUT ENV WRM STO	COVERS
   10,  15, -5, -1,  1,  2,  6,  3,  40, 0,
   mfb(bp_torso)|mfb(bp_head)|mfb(bp_arms)|mfb(bp_legs), "\
A heavy cloak that is thrown over your body.", mfb(IF_VARSIZE));

ARMOR("cloak_fur", "cloak",	5, 225,C_TORSO,	COTTON,		MNULL,
// VOL WGT DAM HIT ENC RES CUT ENV WRM STO	COVERS
   10,  15, -5, -1,  1,  2,  6,  3,  70, 0,
   mfb(bp_torso)|mfb(bp_head)|mfb(bp_arms)|mfb(bp_legs), "\
A heavy fur cloak that is thrown over your body.", mfb(IF_VARSIZE));

ARMOR("cloak_leather", "cloak",	5, 225,C_TORSO,	COTTON,		MNULL,
// VOL WGT DAM HIT ENC RES CUT ENV WRM STO	COVERS
   10,  25, -5, -1,  1,  2,  12,  3,  40, 0,
   mfb(bp_torso)|mfb(bp_head)|mfb(bp_arms)|mfb(bp_legs), "\
A heavy leather cloak that is thrown over your body. Provides decent protection", mfb(IF_VARSIZE));

ARMOR("jedi_cloak", "jedi cloak",	1, 225,C_TORSO,	COTTON,		MNULL,
// VOL WGT DAM HIT ENC RES CUT ENV WRM STO	COVERS
   10,  14, -5, -1,  0,  5,  10,  5,  50, 0,
   mfb(bp_torso)|mfb(bp_head)|mfb(bp_arms)|mfb(bp_hands)|mfb(bp_legs), "\
Stylish cloak.", mfb(IF_VARSIZE));

#define POWER_ARMOR(id, name,rarity,price,color,mat1,mat2,volume,wgt,dam,to_hit,\
encumber,dmg_resist,cut_resist,env,warmth,storage,covers,des)\
itypes[id] = new it_armor(id,rarity,price,name,des,'[',\
  color,mat1,mat2,volume,wgt,dam,0,to_hit,0,covers,encumber,dmg_resist,cut_resist,\
  env,warmth,storage,true)

POWER_ARMOR("power_armor_basic", "basic power armor", 5, 1000, C_BODY, STEEL, MNULL,
// VOL WGT DAM HIT ENC RES CUT ENV WRM STO	COVERS
   40, 60, 1, 1, 5, 32, 50, 10, 90, 0, mfb(bp_torso)|mfb(bp_arms)|mfb(bp_hands)|mfb(bp_legs)|mfb(bp_feet), "\
A heavy suit of basic power armor, offering very good protection against attacks, but hard to move in.");

POWER_ARMOR("power_armor_helmet_basic", "basic power armor helmet", 6, 500, C_HAT, STEEL, MNULL,
   10, 18, 1, 1, 5, 32, 50, 10, 90, 0, mfb(bp_head)|mfb(bp_eyes)|mfb(bp_mouth), "\
A basic helmet, designed for use with power armor. Offers excellent protection from both attacks and environmental hazards.");

POWER_ARMOR("power_armor_frame", "power armor hauling frame", 4, 1000, C_STORE, STEEL, MNULL,
    8, 12, 1, 1, 4, 0, 0, 0, 0, 120, 0, "\
A heavy duty hauling frame designed to interface with power armor.");

// AMMUNITION
// Material should be the wrapper--even though shot is made of iron, because
//   it can survive a dip in water and be okay, its material here is PLASTIC.
// dmg is damage done, in an average hit.  Note that the average human has
//   80 health.  Headshots do 8x damage; vital hits do 2x-4x; glances do 0x-1x.
// Weight and price is per 100 rounds.
// AP is a reduction in the armor of the target.
// Accuracy is in quarter-degrees, and measures the maximum this ammo will
//   contribute to the angle of difference.  HIGH ACC IS BAD.
// Recoil is cumulative between shots.  4 recoil = 1 accuracy.
// IMPORTANT: If adding a new AT_*** ammotype, add it to the ammo_name function
//   at the end of this file.
#define AMMO(id, name,rarity,price,ammo_type,color,mat,volume,wgt,dmg,AP,range,\
accuracy,recoil,count,des,effects) \
itypes[id]=new it_ammo(id,rarity,price,name,des,'=',\
color,mat,SOLID,volume,wgt,1,0,0,effects,ammo_type,dmg,AP,accuracy,recoil,range,count);

//  NAME		RAR PRC TYPE		COLOR		MAT
AMMO("battery", "batteries",	50, 120,AT_BATT,	c_magenta,	IRON,
//	VOL WGT DMG  AP RNG ACC REC COUNT
	 1,  1,  0,  0,  0,  0,  0, 100, "\
A set of universal batteries. Used to charge almost any electronic device.",
0);

AMMO("thread", "thread",          40, 50, AT_THREAD,      c_magenta,      COTTON,
         1,  1,  0,  0,  0,  0,  0, 50, "\
A small quantity of thread that could be used to refill a sewing kit.",
0);

//  NAME		RAR PRC TYPE		COLOR		MAT
AMMO("sinew", "sinew",	50, 120,AT_THREAD,	c_red,	   FLESH,
//	VOL WGT DMG  AP RNG ACC REC COUNT
	 1,  1,  0,  0,  0,  0,  0,  10, "\
A tough sinew cut from a corpse, useable as thread.",
0);

//  NAME		RAR PRC TYPE		COLOR		MAT
AMMO("plant_fibre", "plant fibre",	50, 120,AT_THREAD,	c_green,	   VEGGY,
//	VOL WGT DMG  AP RNG ACC REC COUNT
	 1,  1,  1,  0,  0,  0,  0,  10, "\
Tough thin fibres, taken from a plant. Can be used as thread.",
0);
AMMO("duct_tape", "duct tape",       60, 20, AT_NULL,    c_ltgray,       PLASTIC,
         2,  2,  0,  0,  0,  0,  0, 200, "\
A roll of incredibly strong tape. Its uses are innumerable.",
0);

AMMO("cable", "copper wire",       60, 20, AT_NULL,    c_ltgray,       PLASTIC,
         2,  2,  0,  0,  0,  0,  0, 200, "\
Plastic jacketed copper cable of the type used in small electronics.",
0);

AMMO("plut_cell", "plutonium cell",	10,1500,AT_PLUT,	c_ltgreen,	STEEL,
	 1,  1,  0,  0,  0,  0,  0, 5, "\
A nuclear-powered battery. Used to charge advanced and rare electronics.",
0);

AMMO("nail", "nails",		35,  60,AT_NAIL,	c_cyan,		IRON,
         1,  8,  4,  3,  3, 40,  4, 100, "\
A box of nails, mainly useful with a hammer.",
0);

AMMO("bb", "BB",		 8,  50,AT_BB,		c_pink,		STEEL,
	 1,  6,  2,  0, 12, 20,  0, 200, "\
A box of small steel balls. They deal virtually no damage.",
0);

//  NAME		RAR PRC TYPE		COLOR		MAT
AMMO("arrow_wood", "wood arrow",       7,100,AT_ARROW,        c_green,        WOOD,
//	VOL WGT DMG  AP RNG ACC REC COUNT
         2, 60,  8,  1, 10, 18,  0,  10, "\
A sharpened arrow carved from wood. It's light-weight, does little damage,\n\
and is so-so on accuracy. Stands a good chance of remaining intact once\n\
fired.",
0);

AMMO("arrow_cf", "carbon fiber arrow",5,300,AT_ARROW,       c_green,        PLASTIC,
         2, 30, 12,  2, 15, 14,  0,   8, "\
High-tech carbon fiber shafts and 100 grain broadheads. Very light weight,\n\
fast, and notoriously fragile.",
0);

AMMO("bolt_wood", "wood crossbow bolt",8,100,AT_BOLT,	c_green,	WOOD,
	 1, 40, 10,  1, 10, 16,  0,  15, "\
A sharpened bolt carved from wood. It's lighter than a steel bolt, but does\n\
less damage and is less accurate. Stands a good chance of remaining intact\n\
once fired.",
0);

//  NAME		RAR PRC TYPE		COLOR		MAT
AMMO("bolt_steel", "steel crossbow bolt",7,400,AT_BOLT,	c_green,	STEEL,
//	VOL WGT DMG  AP RNG ACC REC COUNT
	 1, 90, 20,  3, 14, 12,  0,  10, "\
A sharp bolt made from steel. Deadly in skilled hands. Stands an excellent\n\
chance of remaining intact once fired.",
0);

AMMO("shot_bird", "birdshot",	 8, 500,AT_SHOT,	c_red,		PLASTIC,
	 2, 25, 18,  0,  5,  2, 18,  25, "\
Weak shotgun ammunition. Designed for hunting birds and other small game, its\n\
applications in combat are very limited.",
mfb(AMMO_COOKOFF));

AMMO("shot_00", "00 shot",		 8, 800,AT_SHOT,	c_red,		PLASTIC,
	 2, 28, 50,  0,  6,  1, 26,  25, "\
A shell filled with iron pellets. Extremely damaging, plus the spread makes\n\
it very accurate at short range. Favored by SWAT forces.",
mfb(AMMO_COOKOFF));

//  NAME		RAR PRC TYPE		COLOR		MAT
AMMO("shot_slug", "shotgun slug",	 6, 900,AT_SHOT,	c_red,		PLASTIC,
//	VOL WGT DMG  AP RNG ACC REC COUNT
	 2, 34, 50,  8, 12, 10, 28,  25, "\
A heavy metal slug used with shotguns to give them the range capabilities of\n\
a rifle. Extremely damaging but rather innaccurate. Works best in a shotgun\n\
with a rifled barrel.",
mfb(AMMO_COOKOFF));

AMMO("shot_he", "explosive slug",   0,1200,AT_SHOT,	c_red,		PLASTIC,
	 2, 30, 10,  0, 12, 12, 20,   5, "\
A shotgun slug loaded with concussive explosives. While the slug itself will\n\
not do much damage to its target, it will explode on contact.",
mfb(AMMO_EXPLOSIVE));

//  NAME		RAR PRC TYPE		COLOR		MAT
AMMO("22_lr", ".22 LR",		 9, 250,AT_22,		c_ltblue,	STEEL,
//	VOL WGT DMG  AP RNG ACC REC COUNT
	 2,  2, 11,  0, 13, 14,  6, 100, "\
One of the smallest calibers available, the .22 Long Rifle cartridge has\n\
maintained popularity for nearly two centuries. Its minimal recoil, low cost\n\
and low noise are offset by its paltry damage.",
mfb(AMMO_COOKOFF));

AMMO("22_cb", ".22 CB",		 8, 180,AT_22,		c_ltblue,	STEEL,
	 2,  2,  5,  0, 10, 16,  4, 100, "\
Conical Ball .22 is a variety of .22 ammunition with a very small propellant\n\
charge, generally with no gunpowder, resulting in a subsonic round. It is\n\
nearly silent, but is so weak as to be nearly useless.",
mfb(AMMO_COOKOFF));

AMMO("22_ratshot", ".22 rat-shot",	 2, 230,AT_22,		c_ltblue,	STEEL,
	 2,  2,  4,  0,  3,  2,  4, 100, "\
Rat-shot is extremely weak ammunition, designed for killing rats, snakes, or\n\
other small vermin while being unable to damage walls. It has an extremely\n\
short range and is unable to injure all but the smallest creatures.",
mfb(AMMO_COOKOFF));

//  NAME		RAR PRC TYPE		COLOR		MAT
AMMO("9mm", "9mm",		 8, 300,AT_9MM,		c_ltblue,	STEEL,
//	VOL WGT DMG  AP RNG ACC REC COUNT
	 2,  7, 18,  2, 14, 16, 13,  50, "\
9 millimeter parabellum is generally regarded as the most popular handgun\n\
cartridge, used by the majority of US police forces. It is also a very\n\
popular round in sub-machine guns.",
mfb(AMMO_COOKOFF));

AMMO("9mmP", "9mm +P",		 8, 380,AT_9MM,		c_ltblue,	STEEL,
	 1,  7, 20,  4, 14, 15, 14,  25, "\
Attempts to improve the ballistics of 9mm ammunition lead to high-pressure\n\
rounds. Increased velocity resullts in superior accuracy and damage.",
mfb(AMMO_COOKOFF));

//  NAME		RAR PRC TYPE		COLOR		MAT
AMMO("9mmP2", "9mm +P+",		 8, 440,AT_9MM,		c_ltblue,	STEEL,
//	VOL WGT DMG  AP RNG ACC REC COUNT
	 1,  7, 22, 12, 16, 14, 15,  10, "\
A step beyond the high-pressure 9mm +P round, the +P+ has an even higher\n\
internal pressure that offers a degree of armor-penetrating ability.",
mfb(AMMO_COOKOFF));

//  NAME		RAR PRC TYPE		COLOR		MAT
AMMO("762_25", "7.62mm Type P",8, 300, AT_762x25,	c_ltblue,	STEEL,
//	VOL WGT DMG  AP RNG ACC REC COUNT
	 2,  7, 15,  4,  12, 14, 10,  200, "\
This small caliber pistol round offers quite good armor penetration at the\n\
cost of slightly less damage. It is rarely used outside of the Chinese army.",
mfb(AMMO_COOKOFF));

AMMO("38_special", ".38 Special",	 7, 400,AT_38,		c_ltblue,	STEEL,
	 2, 10, 20,  0, 14, 16, 12,  50, "\
The .38 Smith & Wesson Special enjoyed popularity among US police forces\n\
throughout the 20th century. It is most commonly used in revolvers.",
mfb(AMMO_COOKOFF));

AMMO("38_super", ".38 Super",	 7, 450,AT_38,		c_ltblue,	STEEL,
	 1,  9, 25,  4, 16, 14, 14,  25, "\
The .38 Super is a high-pressure load of the .38 Special caliber. It is a\n\
popular choice in pistol competions for its high accuracy, while its stopping\n\
power keeps it popular for self-defense.",
mfb(AMMO_COOKOFF));

AMMO("10mm", "10mm Auto",	 4, 420,AT_40,		c_blue,		STEEL,
	 2,  9, 26, 10, 14, 18, 20,  50, "\
Originally used by the FBI, the organization eventually abandoned the round\n\
due to its high recoil. Although respected for its versatility and power, it\n\
has largely been supplanted by the downgraded .40 S&W.",
mfb(AMMO_COOKOFF));

//  NAME		RAR PRC TYPE		COLOR		MAT
AMMO("40sw", ".40 S&W",		 7, 450,AT_40,		c_blue,		STEEL,
//	VOL WGT DMG  AP RNG ACC REC COUNT
	 2,  9, 22,  2, 14, 15, 16,  50, "\
The .40 Smith & Wesson round was developed as an alternative to 10mm Auto for\n\
the FBI after they complained of high recoil. It is as accurate as 9mm, but\n\
has greater stopping power, leading to widespread use in law enforcement.",
mfb(AMMO_COOKOFF));

AMMO("44magnum", ".44 Magnum",	 7, 580,AT_44,		c_blue,		STEEL,
	 2, 15, 36,  2, 16, 16, 22,  50, "\
Described (in 1971) by Dirty Harry as \"the most powerful handgun in the\n\
world,\" the .44 Magnum gained widespead popularity due to its depictions in\n\
the media. In reality, its intense recoil makes it unsuitable in most cases.",
mfb(AMMO_COOKOFF));

AMMO("45_acp", ".45 ACP",		 7, 470,AT_45,		c_blue,		STEEL,
	 2, 10, 32,  2, 16, 18, 18,  50, "\
The .45 round was one of the most popular and powerful handgun rounds through\n\
the 20th century. It features very good accuracy and stopping power, but\n\
suffers from moderate recoil and poor armor penetration.",
mfb(AMMO_COOKOFF));

AMMO("45_jhp", ".45 FMJ",		 4, 480,AT_45,		c_blue,		STEEL,
	 1, 13, 26, 20, 16, 18, 18,  25, "\
Full Metal Jacket .45 rounds are designed to overcome the poor armor\n\
penetration of the standard ACP round. However, they are less likely to\n\
expand upon impact, resulting in reduced damage overall.",
mfb(AMMO_COOKOFF));

//  NAME		RAR PRC TYPE		COLOR		MAT
AMMO("45_super", ".45 Super",	 5, 520,AT_45,		c_blue,		STEEL,
//	VOL WGT DMG  AP RNG ACC REC COUNT
	 1, 11, 34,  8, 18, 16, 20,  10, "\
The .45 Super round is an updated variant of .45 ACP. It is overloaded,\n\
resulting in a great increase in muzzle velocity. This translates to higher\n\
accuracy and range, a minor armor piercing capability, and greater recoil.",
mfb(AMMO_COOKOFF));

AMMO("57mm", "5.7x28mm",	 3, 500,AT_57,		c_dkgray,	STEEL,
	 3,  2, 14, 30, 14, 12,  6, 100, "\
The 5.7x28mm round is a proprietary round developed by FN Hestal for use in\n\
their P90 SMG. While it is a very small round, comparable in power to .22,\n\
it features incredible armor-piercing capabilities and very low recoil.",
mfb(AMMO_COOKOFF));

AMMO("46mm", "4.6x30mm",	 2, 520,AT_46,		c_dkgray,	STEEL,
	 3,  1, 13, 35, 14, 12,  6, 100, "\
Designed by Heckler & Koch to compete with the 5.7x28mm round, 4.6x30mm is,\n\
like the 5.7, designed to minimize weight and recoil while increasing\n\
penetration of body armor. Its low recoil makes it ideal for automatic fire.",
mfb(AMMO_COOKOFF));

//  NAME		RAR PRC TYPE		COLOR		MAT
AMMO("762_m43", "7.62x39mm M43",	 6, 500,AT_762,		c_dkgray,	STEEL,
//	VOL WGT DMG  AP RNG ACC REC COUNT
	 3,  7, 25,  8, 30, 19, 24,  80, "\
Designed during World War II by the Soviet Union, the popularity of the AK-47\n\
and the SKS contributed to the widespread adaption of the 7.62x39mm rifle\n\
round. However, due to its lack of yaw, this round deals less damage than most."
,
mfb(AMMO_COOKOFF));

AMMO("762_m87", "7.62x39mm M67",	 7, 650,AT_762,		c_dkgray,	STEEL,
	 3,  8, 28, 10, 30, 17, 25,  80, "\
The M67 variant of the popular 7.62x39mm rifle round was designed to improve\n\
yaw. This causes the round to tumble inside a target, causing significantly\n\
more damage. It is still outdone by shattering rounds.",
mfb(AMMO_COOKOFF));

AMMO("223", ".223 Remington",	 8, 620,AT_223,		c_dkgray,	STEEL,
	 2,  2, 36,  2, 36, 13, 30,  40, "\
The .223 rifle round is a civilian variant of the 5.56 NATO round. It is\n\
designed to tumble or fragment inside a target, dealing devastating damage.\n\
The lower pressure of the .223 compared to the 5.56 results in lower accuracy."
,
mfb(AMMO_COOKOFF));

//  NAME		RAR PRC TYPE		COLOR		MAT
AMMO("556", "5.56 NATO",	 6, 650,AT_223,		c_dkgray,	STEEL,
//	VOL WGT DMG  AP RNG ACC REC COUNT
	 2,  4, 40,  8, 38, 10, 32,  40, "\
This rifle round has enjoyed widespread use in NATO countries, thanks to its\n\
very light weight and high damage. It is designed to shatter inside a\n\
target, inflicting massive damage.",
mfb(AMMO_COOKOFF));

AMMO("556_incendiary", "5.56 incendiary",	 2, 840,AT_223,		c_dkgray,	STEEL,
	 2,  4, 28, 18, 36, 11, 32, 30, "\
A variant of the widely-used 5.56 NATO round, incendiary rounds are designed\n\
to burn hotly upon impact, piercing armor and igniting flammable substances.",
mfb(AMMO_INCENDIARY));

AMMO("270", ".270 Winchester",	 8, 600,AT_3006,	c_dkgray,	STEEL,
	 1,  7, 42,  4, 80,  6, 34,  20, "\
Based off the military .30-03 round, the .270 rifle round is compatible with\n\
most guns that fire .30-06 rounds. However, it is designed for hunting, and\n\
is less powerful than the military rounds, with nearly no armor penetration.",
mfb(AMMO_COOKOFF));

//  NAME		RAR PRC TYPE		COLOR		MAT
AMMO("3006", ".30-06 AP",	 4, 650,AT_3006,	c_dkgray,	STEEL,
//	VOL WGT DMG  AP RNG ACC REC COUNT
	 1, 12, 50, 30, 90,  7, 36,  10, "\
The .30-06 is a very powerful rifle round designed for long-range use. Its\n\
stupendous accuracy and armor piercing capabilities make it one of the most\n\
deadly rounds available, offset only by its drastic recoil and noise.",
mfb(AMMO_COOKOFF));

AMMO("3006_incendiary", ".30-06 incendiary", 1, 780,AT_3006,	c_dkgray,	STEEL,
	  1, 12, 35, 50, 90,  8, 35,  5, "\
A variant of the powerful .30-06 sniper round, incendiary rounds are designed\n\
to burn hotly upon impact, piercing armor and igniting flammable substances.",
mfb(AMMO_INCENDIARY));

AMMO("308", ".308 Winchester",	 7, 620,AT_308,		c_dkgray,	STEEL,
	 1,  9, 36,  2, 65,  7, 33,  20, "\
The .308 Winchester is a rifle round, the commercial equivalent of the\n\
military 7.62x51mm round. Its high accuracy and phenominal damage have made\n\
it the most poplar hunting round in the world.",
mfb(AMMO_COOKOFF));

AMMO("762_51", "7.62x51mm",	 6, 680,AT_308,		c_dkgray,	STEEL,
	 1,  9, 44,  8, 75,  6, 34,  20, "\
The 7.62x51mm largely replaced the .30-06 round as the standard military\n\
rifle round. It is lighter, but offers similar velocities, resulting in\n\
greater accuracy and reduced recoil.",
mfb(AMMO_COOKOFF));

//  NAME		   RAR PRC TYPE		COLOR		MAT
AMMO("762_51_incendiary", "7.62x51mm incendiary",6, 740,AT_308,	c_dkgray,	STEEL,
//	VOL WGT DMG  AP RNG ACC REC COUNT
	  1,  9, 30, 25, 75,  6, 32,  10, "\
A variant of the powerful 7.62x51mm round, incendiary rounds are designed\n\
to burn hotly upon impact, piercing armor and igniting flammable substances.",
mfb(AMMO_INCENDIARY));

AMMO("laser_pack", "fusion pack",	 2, 800,AT_FUSION,	c_ltgreen,	PLASTIC,
	 1,  2, 12, 15, 30,  4,  0,  20, "\
In the middle of the 21st Century, military powers began to look towards\n\
energy based weapons. The result was the standard fusion pack, capable of\n\
delivering bolts of superheated gas at near light speed with no recoil.",
mfb(AMMO_INCENDIARY));

AMMO("40mm_concussive", "40mm concussive",     10,400,AT_40MM,	c_ltred,	STEEL,
	  1,200,  5,  0, 40,  8, 15,  4, "\
A 40mm grenade with a concussive explosion.",
mfb(AMMO_EXPLOSIVE));

//  NAME		   RAR PRC TYPE		COLOR		MAT
AMMO("40mm_frag", "40mm frag",           8, 450,AT_40MM,	c_ltred,	STEEL,
//	VOL WGT DMG  AP RNG ACC REC COUNT
	  1,220,  5,  0, 40,  8, 15,  4, "\
A 40mm grenade with a small explosion and a high number of damaging fragments.",
mfb(AMMO_FRAG));

AMMO("40mm_incendiary", "40mm incendiary",     6, 500,AT_40MM,	c_ltred,	STEEL,
	  1,200,  5,  0, 40,  8, 15,  4, "\
A 40mm grenade with a small napalm load, designed to create a burst of flame.",
mfb(AMMO_NAPALM));

AMMO("40mm_teargas", "40mm teargas",        5, 450,AT_40MM,	c_ltred,	STEEL,
	  1,210,  5,  0, 40,  8, 15,  4, "\
A 40mm grenade with a teargas load. It will burst in a cloud of highly\n\
incapacitating gas.",
mfb(AMMO_TEARGAS));

AMMO("40mm_smoke", "40mm smoke cover",    4, 350,AT_40MM,	c_ltred,	STEEL,
	  1,210,  5,  0, 40,  8, 15,  6, "\
A 40mm grenade with a smoke load. It will burst in a cloud of harmless gas,\n\
and will also leave a streak of smoke cover in its wake.",
mfb(AMMO_SMOKE)|mfb(AMMO_TRAIL));

//  NAME		   RAR PRC TYPE		COLOR		MAT
AMMO("40mm_flashbang", "40mm flashbang",      8, 400,AT_40MM,	c_ltred,	STEEL,
//	VOL WGT DMG  AP RNG ACC REC COUNT
	  1,210,  5,  0, 40,  8, 15,  6, "\
A 40mm grenade with a flashbang load. It will detonate with a blast of light\n\
and sound, designed to blind, deafen, and disorient anyone nearby.",
mfb(AMMO_FLASHBANG));

AMMO("66mm_HEAT", "66mm HEAT",0, 0, AT_66MM,        c_red,  STEEL,
//	VOL WGT DMG  AP  RNG ACC REC COUNT
     1,  1,  5,  20,  80,  8, 15, 1, "\
A 60mm High Explosive Anti Tank round. They can blow through up to two feet of concrete.",
mfb(AMMO_EXPLOSIVE_BIG)|mfb(AMMO_TRAIL));

AMMO("12mm", "H&K 12mm",	 2, 500,AT_12MM,		c_red,	STEEL,
	 1,  10, 25, 12, 70,  9, 7,  20, "\
The Heckler & Koch 12mm projectiles are used in H&K railguns. It's made of a\n\
ferromagnetic metal, probably cobalt.",
mfb(AMMO_COOKOFF));

AMMO("plasma", "hydrogen",	 8, 800,AT_PLASMA,	c_green,	STEEL,
	 10,  25, 35, 14,12,  4,  0,  25, "\
A canister of hydrogen. With proper equipment, it could be heated to plasma.",
mfb(AMMO_INCENDIARY));

// The following ammo type is charger rounds and subject to change wildly
//  NAME		   RAR PRC TYPE		COLOR		MAT
AMMO("charge_shot", "charge",	     0,  0,AT_NULL,	c_red,		MNULL,
//	VOL WGT DMG  AP RNG ACC REC COUNT
	  0,  0,  5,  0, 30,  8,  0, 1, "\
A weak plasma charge.",
0);

AMMO("shot_hull", "shotgun hull",		 10, 80,AT_NULL,	c_red,		PLASTIC,
	 0, 0, 0,  0,  0, 0,  0, 200, "\
An empty hull from a shotgun round.",
0);

AMMO("9mm_casing", "9mm casing",		 10, 30,AT_NULL,		c_ltblue,	STEEL,
//	VOL WGT DMG  AP RNG ACC REC COUNT
	 0,  0,  0,  0, 0,  0,  0,  100, "\
An empty casing from a 9mm round.",
0);

AMMO("22_casing", ".22 casing",	 10, 40,AT_NULL,		c_ltblue,	STEEL,
	 0, 0, 0,  0, 0, 0, 0, 200, "\
An empty casing from a .22 round.",
0);

AMMO("38_casing", ".38 casing",	 10, 40,AT_NULL,		c_ltblue,	STEEL,
	 0, 0, 0,  0, 0, 0, 0, 200, "\
An empty casing from a .38 round.",
0);

AMMO("40_casing", ".40 casing",		 10, 45,AT_NULL,		c_blue,		STEEL,
//	VOL WGT DMG  AP RNG ACC REC COUNT
	 0, 0, 0,  0, 0, 0, 0, 200, "\
An empty casing from a .40 round.",
0);

AMMO("44_casing", ".44 casing",	 10, 58,AT_NULL,		c_blue,		STEEL,
	 0, 0, 0,  0, 0, 0, 0, 200, "\
An empty casing from a .44 round.",
0);

AMMO("45_casing", ".45 casing",		 10, 47,AT_NULL,		c_blue,		STEEL,
	 0, 0, 0,  0, 0, 0, 0, 200, "\
An empty casing from a .45 round.",
0);

AMMO("57mm_casing", "5.7x28mm casing",	 10, 50,AT_NULL,		c_dkgray,	STEEL,
	 0, 0, 0, 0, 0,  0, 0, 200, "\
An empty casing from a 5.7x28mm round.",
0);

AMMO("46mm_casing", "4.6x30mm casing",	 10, 52,AT_NULL,		c_dkgray,	STEEL,
	 0, 0, 0, 0, 0,  0, 0, 200, "\
An empty casing from a 4.6x30mm round.",
0);

AMMO("762_casing", "7.62x39mm casing",	 10, 50,AT_NULL,		c_dkgray,	STEEL,
//	VOL WGT DMG  AP RNG ACC REC COUNT
	 0, 0, 0, 0, 0, 0, 0, 200, "\
An empty casing from a 7.62x39mm round.",
0);

AMMO("223_casing", ".223 casing",	 10, 72,AT_NULL,		c_dkgray,	STEEL,
	 0,  0, 0,  0, 0, 0, 0, 200, "\
An empty casing from a .223 round.",
0);

AMMO("3006_casing", ".30-06 casing",	 10, 90,AT_NULL,	c_dkgray,	STEEL,
	 0,  0, 0, 0, 0, 0, 0, 200, "\
An empty casing from a .30-06 round.",
0);

AMMO("308_casing", ".308 casing",	 10, 92,AT_NULL,		c_dkgray,	STEEL,
	 0,  0, 0,  0,  0, 0, 0, 200, "\
An empty casing from a .308 round.",
0);

AMMO("40mm_casing", "40mm canister",	 10, 92,AT_NULL,		c_dkgray,	STEEL,
	 0,  0, 0,  0,  0, 0, 0, 20, "\
A large canister from a spent 40mm grenade.",
0);

AMMO("gunpowder", "gunpowder",	 10, 30,AT_NULL,		c_dkgray,	POWDER,
	 0,  0, 0,  0,  0, 0, 0, 200, "\
Firearm quality gunpowder.",
mfb(AMMO_COOKOFF));

AMMO("shotgun_primer", "shotgun primer",	 10, 30,AT_NULL,		c_dkgray,	STEEL,
	 0,  0, 0, 0,  0, 0, 0, 200, "\
Primer from a shotgun round.",
mfb(AMMO_COOKOFF));

AMMO("smpistol_primer", "small pistol primer",	 15, 40,AT_NULL,		c_dkgray,	STEEL,
	 0,  0, 0, 0,  0, 0, 0, 200, "\
Primer from a small caliber  round.",
mfb(AMMO_COOKOFF));

AMMO("lgpistol_primer", "large pistol primer",	 15, 60,AT_NULL,		c_dkgray,	STEEL,
	 0,  0, 0,  0,  0, 0, 0, 200, "\
Primer from a large caliber pistol round.",
mfb(AMMO_COOKOFF));

AMMO("smrifle_primer", "small rifle primer",	 10, 60,AT_NULL,		c_dkgray,	STEEL,
	 0,  0,  0, 0,  0, 0, 0, 200, "\
Primer from a small caliber rifle round.",
mfb(AMMO_COOKOFF));

AMMO("lgrifle_primer", "large rifle primer",	 10, 80,AT_NULL,		c_dkgray,	STEEL,
	 0,  0,  0, 0,  0, 0, 0, 200, "\
Primer from a large caliber rifle round.",
mfb(AMMO_COOKOFF));

AMMO("lead", "lead",	 10, 50,AT_NULL,		c_dkgray,	STEEL,
	 0,  0,  0, 0,  0, 0, 0, 200, "\
Assorted bullet materials, useful in constructing a variety of ammunition.",
0);

AMMO("incendiary", "incendiary",	 0, 100,AT_NULL,		c_dkgray,	STEEL,
	 0,  0,  0, 0,  0, 0, 0, 200, "\
Material from an incendiary round, useful in constructing incendiary\n\
ammunition.",
mfb(AMMO_COOKOFF));


// FUEL
// Fuel is just a special type of ammo; liquid
#define FUEL(id, name,rarity,price,ammo_type,color,dmg,AP,range,accuracy,recoil,\
             count,des,effects) \
itypes[id]=new it_ammo(id,rarity,price,name,des,'~',\
color,MNULL,LIQUID,1,1,0,0,0,effects,ammo_type,dmg,AP,accuracy,recoil,range,count)
FUEL("gasoline","gasoline",	0,  50,   AT_GAS,	c_ltred,
//	DMG  AP RNG ACC REC COUNT
	 5,  5,  4,  0,  0,  200, "\
Gasoline is a highly flammable liquid. When under pressure, it has the\n\
potential for violent explosion.",
mfb(AMMO_FLAME)|mfb(AMMO_STREAM));

// GUNS
// ammo_type matches one of the ammo_types above.
// dmg is ADDED to the damage of the corresponding ammo.  +/-, should be small.
// aim affects chances of hitting; low for handguns, hi for rifles, etc, small.
// Durability is rated 1-10; 10 near perfect, 1 it breaks every few shots
// Burst is the # of rounds fired, 0 if no burst ability.
// clip is how many shots we get before reloading.

#define GUN(id,name,rarity,price,color,mat1,mat2,skill,ammo,volume,wgt,melee_dam,\
to_hit,dmg,accuracy,recoil,durability,burst,clip,reload_time,des,flags) \
itypes[id]=new it_gun(id,rarity,price,name,des,'(',\
color,mat1,mat2,volume,wgt,melee_dam,0,to_hit,flags,skill,ammo,dmg,accuracy,\
recoil,durability,burst,clip,reload_time)

// GUN MODS
// Accuracy is inverted from guns; high values are a bonus, low values a penalty
// The clip modification is a percentage of the original clip size.
// The final variable is a bitfield of acceptible ammo types.  Using 0 means
//   that any ammo type is acceptable (so long as the mod works on the class of
//   gun)
#define GUNMOD(id, name, rare, value, color, mat1, mat2, volume, weight, meleedam,\
               meleecut, meleehit, acc, damage, loudness, clip, recoil, burst,\
               newtype, pistol, shotgun, smg, rifle, a_a_t, des, flags)\
  itypes[id]=new it_gunmod(id, rare, value, name, des, ':',\
                            color, mat1, mat2, volume, weight, meleedam,\
                            meleecut, meleehit, flags, acc, damage, loudness,\
                            clip, recoil, burst, newtype, a_a_t, pistol,\
                            shotgun, smg, rifle)


// BOOKS
// Try to keep colors consistant among types of books.
// TYPE is the skill type required to read, or trained via reading; see skill.h
// LEV is the skill level you can be brought to by this book; if your skill is
//  already at LEV or higher, you may enjoy the book but won't learn anything.
// REQ is the skill level required to read this book, at all. If you lack the
//  required skill level, you'll waste 10 (?) turns then quit.
// FUN is the fun had by reading;
// INT is an intelligence requirement.
// TIME is the time, in minutes (10 turns), taken to gain the fun/skill bonus.
#define BOOK(id, name,rarity,price,color,mat1,mat2,volume,wgt,melee_dam,to_hit,\
type,level,req,fun,intel,time,des) \
itypes[id]=new it_book(id,rarity,price,name,des,'?',\
color,mat1,mat2,volume,wgt,melee_dam,0,to_hit,0,type,level,req,fun,intel,time)
//	NAME			RAR PRC	COLOR		MAT1	MAT2

// CONTAINERS
// These are containers you hold in your hand--ones you wear are _armor_!
// These only have two attributes; contains, which is the volume it holds, and
//  the flags. There are only three flags, con_rigid, con_wtight and con_seals.
// con_rigid is used if the item's total volume is constant.
//  Otherwise, its volume is calculated as VOL + volume of the contents
// con_wtight is used if you can store liquids in this container
// con_seals is used if it seals--this has many implications
//  * Won't spill
//  * Can be used as an icebox
//  * Others??
#define CONT(id, name,rarity,price,color,mat1,mat2,volume,wgt,melee_dam,to_hit,\
contains,flags,des) \
itypes[id]=new it_container(id,rarity,price,name,des,\
')',color,mat1,mat2,volume,wgt,melee_dam,0,to_hit,0,contains,flags)
// NAME		RAR PRC	COLOR		MAT1	MAT2

/* TOOLS
 * MAX is the maximum number of charges help.
 * DEF is the default number of charges--items will be generated with this
 *  many charges.
 * USE is how many charges are used up when 'a'pplying the object.
 * SEC is how many turns will pass before a charge is drained if the item is
 *  active; generally only used in the "<whatever> (on)" forms
 * FUEL is the type of charge the tool uses; set to AT_NULL if the item is
 *  unable to be recharged.
 * REVERT is the item type that the tool will revert to once its charges are
 *  drained
 * FUNCTION is a function called when the tool is 'a'pplied, or called once per
 *  turn if the tool is active.  The same function can be used for both.  See
 *  iuse.h and iuse.cpp for functions.
 */
#define TOOL(id, name,rarity,price,sym,color,mat1,mat2,volume,wgt,melee_dam,\
melee_cut,to_hit,max_charge,def_charge,charge_per_use,charge_per_sec,fuel,\
revert,func,flags,des) \
itypes[id]=new it_tool(id,rarity,price,name,des,sym,\
color,mat1,mat2,SOLID,volume,wgt,melee_dam,melee_cut,to_hit,flags,max_charge,\
def_charge,charge_per_use,charge_per_sec,fuel,revert,func)

//  NAME		RAR PRC COLOR		MAT1	MAT2
GUN("nailgun", "nail gun",		12, 100,c_ltblue,	IRON,	MNULL,
//	SKILL		AMMO	VOL WGT MDG HIT DMG ACC REC DUR BST CLIP RELOAD
    "pistol",	AT_NAIL, 4, 22, 12,  1,  0, 20,  0,  8,  5, 100, 450, "\
A tool used to drive nails into wood or other material. It could also be\n\
used as a ad-hoc weapon, or to practice your handgun skill up to level 1.",
mfb(IF_MODE_BURST));

GUN("bbgun", "BB gun",		10, 100,c_ltblue,	IRON,	WOOD,
	"rifle",	AT_BB,	 8, 16,  9,  2,  0,  6, -5,  7,  0, 20, 500, "\
Popular among children. It's fairly accurate, but BBs deal nearly no damage.\n\
It could be used to practice your rifle skill up to level 1.",
0);

GUN("crossbow", "crossbow",		 2,1000,c_green,	IRON,	WOOD,
	"archery",	AT_BOLT, 6,  9, 11,  1,  0, 18,  0,  6,  0,  1, 800, "\
A slow-loading hand weapon that launches bolts. Stronger people can reload\n\
it much faster. Bolts fired from this weapon have a good chance of remaining\n\
intact for re-use.",
mfb(IF_STR_RELOAD));

//  NAME		RAR PRC COLOR		MAT1	MAT2
GUN("compbow", "compound bow",      2,1400,c_yellow,       STEEL,  PLASTIC,
//	SKILL		AMMO	VOL WGT MDG HIT DMG ACC REC DUR BST CLIP RELOAD
        "archery",     AT_ARROW,12, 8,  8,  1,  0, 20,  0,  6,  0,  1, 100, "\
A bow with wheels that fires high velocity arrows. Weaker people can use\n\
compound bows more easily. Arrows fired from this weapon have a good chance\n\
of remaining intact for re-use. It requires 8 strength to fire",
mfb(IF_STR8_DRAW)|mfb(IF_RELOAD_AND_SHOOT));

GUN("longbow", "longbow",           5, 800,c_yellow,       WOOD,   MNULL,
        "archery",     AT_ARROW,8, 4, 10,  0,  0, 12,  0,  6,  0,  1,  80, "\
A six-foot wooden bow that fires feathered arrows. This takes a fair amount\n\
of strength to draw. Arrows fired from this weapon have a good chance of\n\
remaining intact for re-use. It requires 10 strength to fire",
mfb(IF_STR10_DRAW)|mfb(IF_RELOAD_AND_SHOOT));

GUN("rifle_22", "pipe rifle: .22",	0,  800,c_ltblue,	IRON,	WOOD,
"rifle",	AT_22,	 9, 13, 10,  2, -2, 15,  2,  6,  0,  1, 250, "\
A home-made rifle. It is simply a pipe attached to a stock, with a hammer to\n\
strike the single round it holds.",
0);

//  NAME		RAR PRC COLOR		MAT1	MAT2
GUN("rifle_9mm", "pipe rifle: 9mm",	0,  900,c_ltblue,	IRON,	WOOD,
//	SKILL		AMMO	VOL WGT MDG HIT DMG ACC REC DUR BST CLIP RELOAD
	"rifle",	AT_9MM,	10, 16, 10,  2, -2, 15,  2,  6,  0,  1, 250, "\
A home-made rifle. It is simply a pipe attached to a stock, with a hammer to\n\
strike the single round it holds.",
0);

GUN("smg_9mm", "pipe SMG: 9mm",	0, 1050,c_ltblue,	IRON,	WOOD,
	"smg",		AT_9MM,  5,  8,  6, -1,  0, 30,  6,  5,  4, 10, 400, "\
A home-made machine pistol. It features a rudimentary blowback system, which\n\
allows for small bursts.",
mfb(IF_MODE_BURST));

GUN("smg_45", "pipe SMG: .45",	0, 1150,c_ltblue,	IRON,	WOOD,
	"smg",		AT_45,	 6,  9,  7, -1,  0, 30,  6,  5,  3,  8, 400, "\
A home-made machine pistol. It features a rudimentary blowback system, which\n\
allows for small bursts.",
mfb(IF_MODE_BURST));

GUN("sig_mosquito", "SIG Mosquito",	 5,1200,c_dkgray,	STEEL,	PLASTIC,
	"pistol",	AT_22,	 1,  6,  9,  1,  1, 28,  4,  8,  0, 10, 350, "\
A popular, very small .22 pistol. \"Ergonomically designed to give the best\n\
shooting experience.\" --SIG Sauer official website",
0);

//  NAME		RAR PRC COLOR	MAT1	MAT2
GUN("sw_22", "S&W 22A",		 5,1250,c_dkgray,	STEEL,	PLASTIC,
//	SKILL		AMMO	VOL WGT MDG HIT DMG ACC REC DUR BST CLIP
	"pistol",	AT_22,	 1, 10,  9,  1,  1, 25,  5,  7,  0, 10, 300, "\
A popular .22 pistol. \"Ideal for competitive target shooting or recreational\n\
shooting.\" --Smith & Wesson official website",
0);

GUN("glock_19", "Glock 19",		 7,1400,c_dkgray,	STEEL,	PLASTIC,
	"pistol",	AT_9MM,	 2,  5,  8,  1,  0, 24,  6,  6,  0, 15, 300, "\
Possibly the most popular pistol in existance. The Glock 19 is often derided\n\
for its plastic contruction, but it is easy to shoot.",
0);

GUN("usp_9mm", "USP 9mm",		 6,1450,c_dkgray,	STEEL,	PLASTIC,
	"pistol",	AT_9MM,	 2,  6,  8,  1, -1, 25,  5,  9,  0, 15, 350, "\
A popular 9mm pistol, widely used among law enforcement. Extensively tested\n\
for durability, it has been found to stay accurate even after subjected to\n\
extreme abuse.",
0);

//  NAME		RAR PRC COLOR	MAT1	MAT2
GUN("sw_619", "S&W 619",		 4,1450,c_dkgray,	STEEL,	PLASTIC,
//	SKILL		AMMO	VOL WGT MDG HIT DMG ACC REC DUR BST CLIP
	"pistol",	AT_38,	 2,  9,  9,  1,  2, 23,  4,  8,  0,  7, 75, "\
A seven-round .38 revolver sold by Smith & Wesson. It features a fixed rear\n\
sight and a reinforced frame.",
mfb(IF_RELOAD_ONE));

GUN("taurus_38", "Taurus Pro .38",	 4,1500,c_dkgray,	STEEL,	PLASTIC,
	"pistol",	AT_38,	 2,  6,  8,  1,  1, 22,  6,  7,  0, 10, 350, "\
A popular .38 pistol. Designed with numerous safety features and built from\n\
high-quality, durable materials.",
0);

GUN("sig_40", "SIG Pro .40",	 4,1500,c_dkgray,	STEEL,	PLASTIC,
	"pistol",	AT_40,	 2,  6,  8,  1,  1, 22,  8,  7,  0, 12, 350, "\
Originally marketed as a lightweight and compact alternative to older SIG\n\
handguns, the Pro .40 is popular among European police forces.",
0);

GUN("sw_610", "S&W 610",		 2,1460,c_dkgray,	STEEL,	WOOD,
	"pistol",	AT_40,	 2, 10, 10,  1,  2, 23,  6,  8,  0,  6, 60, "\
The Smith and Wesson 610 is a classic six-shooter revolver chambered for 10mm\n\
rounds, or for S&W's own .40 round.",
mfb(IF_RELOAD_ONE));

//  NAME		RAR PRC COLOR	MAT1	MAT2
GUN("ruger_redhawk", "Ruger Redhawk",	 3,1560,c_dkgray,	STEEL,	WOOD,
//	SKILL		AMMO	VOL WGT MDG HIT DMG ACC REC DUR BST CLIP
	"pistol",	AT_44,	 2, 12, 10,  1,  2, 21,  6,  8,  0,  6, 80, "\
One of the most powerful handguns in the world when it was released in 1979,\n\
the Redhawk offers very sturdy contruction, with an appearance that is\n\
reminiscent of \"Wild West\" revolvers.",
mfb(IF_RELOAD_ONE));

GUN("deagle_44", "Desert Eagle .44",	 2,1750,c_dkgray,	STEEL,	PLASTIC,
	"pistol",	AT_44,	 4, 17, 14,  1,  4, 35,  3,  7,  0, 10, 400, "\
One of the most recognizable handguns due to its popularity in movies, the\n\
\"Deagle\" is better known for its menacing appearance than its performace.\n\
It's highly innaccurate, but its heavy weight reduces recoil.",
0);

GUN("usp_45", "USP .45",		 6,1600,c_dkgray,	STEEL,	PLASTIC,
	"pistol",	AT_45,	 2,  7,  9,  1,  1, 25,  8,  9,  0, 12, 350, "\
A popular .45 pistol, widely used among law enforcement. Extensively tested\n\
for durability, it has been found to stay accurate even after subjected to\n\
extreme abuse.",
0);

GUN("m1911", "M1911",		 5,1680,c_ltgray,	STEEL,	PLASTIC,
	"pistol",	AT_45,	 3, 10, 12,  1,  6, 25,  9,  7,  0,  7, 300, "\
The M1911 was the standard-issue sidearm from the US Military for most of the\n\
20th Century. It remains one of the most popular .45 pistols today.",
0);

//  NAME		RAR PRC COLOR	MAT1	MAT2
GUN("fn57", "FN Five-Seven",	 2,1550,c_ltgray,	STEEL,	PLASTIC,
//	SKILL		AMMO	VOL WGT MDG HIT DMG ACC REC DUR BST CLIP
	"pistol",	AT_57,	 2,  5,  6,  0,  2, 13,  6,  8,  0, 20, 300, "\
Designed to work with FN's proprietary 5.7x28mm round, the Five-Seven is a\n\
lightweight pistol with a very high capacity, best used against armored\n\
opponents.",
0);

GUN("hk_ucp", "H&K UCP",		 2,1500,c_ltgray,	STEEL,	PLASTIC,
	"pistol",	AT_46,	 2,  5,  6,  0,  2, 12,  6,  8,  0, 20, 300, "\
Designed to work with H&K's proprietary 4.6x30mm round, the UCP is a small\n\
pistol with a very high capacity, best used against armored opponents.",
0);

GUN("tokarev", "Tokarev TT-30",		 7,1400,c_dkgray,	STEEL,	PLASTIC,
//	SKILL		AMMO	    VOL WGT MDG HIT DMG ACC REC DUR BST CLIP
	"pistol",	AT_762x25,	 2,  12,  10,1,  0, 23,  4,  6,  0, 8, 300, "\
The Norinco manufactured Tokarev TT-30 is the standard sidearm of the\n\
Chinese military, it does not see extensive use outside of China.",
0);

GUN("shotgun_sawn", "sawn-off shotgun",	 1, 700,c_red,	IRON,	WOOD,
//	SKILL		AMMO	VOL WGT MDG HIT DMG ACC REC DUR BST CLIP
	"shotgun",	AT_SHOT, 6, 10, 14, 2,  4,  40, 15, 4,   0,   2, 100, "\
The barrels of shotguns are often sawed in half to make it more maneuverable\n\
and concealable. This has the added effect of reducing accuracy greatly.",
mfb(IF_RELOAD_ONE));

GUN("saiga_sawn", "sawn-off Saiga 12",	 1, 700,c_red,	IRON,	WOOD,
//	SKILL		AMMO	VOL WGT MDG HIT DMG ACC REC DUR BST CLIP
	"shotgun",	AT_SHOT, 6, 10, 14,  2,  4, 40, 15,  4,  0,  10, 100, "\
The Saiga-12 shotgun is designed on the same Kalishnikov pattern as the AK47\n\
rifle. It reloads with a magazine, rather than one shell at a time like most\n\
shotguns. This one has had the barrel cut short, vastly reducing accuracy\n\
but making it more portable",
mfb(IF_MODE_BURST));

//  NAME		RAR PRC COLOR	MAT1	MAT2
GUN("shotgun_s", "single barrel shotgun",1,600,c_red,IRON,	WOOD,
//	SKILL		AMMO	VOL WGT MDG HIT DMG ACC REC DUR BST CLIP
	"shotgun",	AT_SHOT,12, 20, 14,  3,  0,  6,  5,  6,  0,  1, 100, "\
An old shotgun, possibly antique. It is little more than a barrel, a wood\n\
stock, and a hammer to strike the cartridge. Its simple design keeps it both\n\
light and accurate.",
0);

GUN("shotgun_d", "double barrel shotgun",2,1050,c_red,IRON,	WOOD,
	"shotgun",	AT_SHOT,12, 26, 15,  3,  0,  7,  4,  7,  2,  2, 100, "\
An old shotgun, possibly antique. It is little more than a pair of barrels,\n\
a wood stock, and a hammer to strike the cartridges.",
mfb(IF_RELOAD_ONE)|mfb(IF_MODE_BURST));

GUN("remington_870", "Remington 870",	 9,2200,c_red,	STEEL,	PLASTIC,
	"shotgun",	AT_SHOT,16, 30, 17,  3,  5, 10,  0,  8,  3,  6, 100, "\
One of the most popular shotguns on the market, the Remington 870 is used by\n\
hunters and law enforcement agencies alike thanks to its high accuracy and\n\
muzzle velocity.",
mfb(IF_RELOAD_ONE)|mfb(IF_MODE_BURST));

GUN("mossberg_500", "Mossberg 500",	 5,2250,c_red,	STEEL,	PLASTIC,
	"shotgun",	AT_SHOT,15, 30, 17,  3,  0, 13, -2,  9,  3,  8, 80, "\
The Mossberg 500 is a popular series of pump-action shotguns, often acquired\n\
for military use. It is noted for its high durability and low recoil.",
mfb(IF_RELOAD_ONE)|mfb(IF_MODE_BURST));

//  NAME		RAR PRC COLOR	MAT1	MAT2
GUN("saiga_12", "Saiga-12",		 3,2300,c_red,	STEEL,	PLASTIC,
//	SKILL		AMMO	VOL WGT MDG HIT DMG ACC REC DUR BST CLIP
	"shotgun",	AT_SHOT,15, 36, 17,  3,  0, 17,  2,  7,  4, 10, 500, "\
The Saiga-12 shotgun is designed on the same Kalishnikov pattern as the AK47\n\
rifle. It reloads with a magazine, rather than one shell at a time like most\n\
shotguns.",
mfb(IF_MODE_BURST));

GUN("american_180", "American-180",	 2,1600,c_cyan, STEEL,	MNULL,
	"smg",		AT_22,  12, 23, 11,  0,  2, 20,  0,  6, 30,165, 500, "\
The American-180 is a submachine gun developed in the 1960's that fires .22\n\
LR, unusual for an SMG. Though the round is low-powered, the high rate of\n\
fire and large magazine makes the 180 a formidable weapon.",
mfb(IF_MODE_BURST));

GUN("uzi", "Uzi 9mm",		 8,2080,c_cyan,	STEEL,	MNULL,
	"smg",		AT_9MM,	 6, 29, 10,  1,  0, 25, -2,  7, 12, 32, 450, "\
The Uzi 9mm has enjoyed immense popularity, selling more units than any other\n\
submachine gun. It is widely used as a personal defense weapon, or as a\n\
primary weapon by elite frontline forces.",
mfb(IF_MODE_BURST));

//  NAME		RAR PRC COLOR	MAT1	MAT2
GUN("tec9", "TEC-9",		10,1750,c_cyan,	STEEL,	MNULL,
//	SKILL		AMMO	VOL WGT MDG HIT DMG ACC REC DUR BST CLIP
	"smg",		AT_9MM,	 5, 12,  9,  1,  3, 24,  0,  6,  8, 32, 400, "\
The TEC-9 is a machine pistol made of cheap polymers and machine stamped\n\
parts. Its rise in popularity among criminals is largely due to its\n\
intimidating looks and low price.",
mfb(IF_MODE_BURST));

GUN("calico", "Calico M960",	 6,2400,c_cyan,	STEEL,	MNULL,
	"smg",		AT_9MM,	 7, 19,  9,  1, -3, 28, -4,  6, 20, 50, 500, "\
The Calico M960 is an automatic carbine with a unique circular magazine that\n\
allows for high capacities and reduced recoil.",
mfb(IF_MODE_BURST));

//  NAME		RAR PRC COLOR	MAT1	MAT2
GUN("hk_mp5", "H&K MP5",		12,2800,c_cyan,	STEEL,	PLASTIC,
//	SKILL		AMMO	VOL WGT MDG HIT DMG ACC REC DUR BST CLIP
	"smg",		AT_9MM,	12, 26, 10,  2,  1, 18, -3,  8,  8, 30, 400, "\
The Heckler & Koch MP5 is one of the most widely-used submachine guns in the\n\
world, and has been adopted by special police forces and militaries alike.\n\
Its high degree of accuracy and low recoil are universally praised.",
mfb(IF_MODE_BURST));

GUN("mac_10", "MAC-10",		14,1800,c_cyan,	STEEL,	MNULL,
	"smg",		AT_45,	 4, 25,  8,  1, -4, 28,  0,  7, 30, 30, 450, "\
The MAC-10 is a popular machine pistol originally designed for military use.\n\
For many years they were the most inexpensive automatic weapon in the US, and\n\
enjoyed great popularity among criminals less concerned with quality firearms."
,
mfb(IF_MODE_BURST));

GUN("hk_ump45", "H&K UMP45",	12,3000,c_cyan,	STEEL,	PLASTIC,
	"smg",		AT_45,	13, 20, 11,  1,  0, 13, -3,  8,  4, 25, 450, "\
Developed as a successor to the MP5 submachine gun, the UMP45 retains the\n\
earlier model's supreme accuracy and low recoil, but in the higher .45 caliber."
,
mfb(IF_MODE_BURST));

//  NAME		RAR PRC COLOR	MAT1	MAT2
GUN("TDI", "TDI Vector",	 4,4200,c_cyan,	STEEL,	PLASTIC,
//	SKILL		AMMO	VOL WGT MDG HIT DMG ACC REC DUR BST CLIP
	"smg",		AT_45,	13, 20,  9,  0, -2, 15,-14,  7,  8, 30, 450, "\
The TDI Vector is a submachine gun with a unique, in-line design that makes\n\
recoil very managable, even in the powerful .45 caliber.",
mfb(IF_MODE_BURST));

GUN("fn_p90", "FN P90",		 7,4000,c_cyan,	STEEL,	PLASTIC,
	"smg",		AT_57,	14, 22, 10,  1,  0, 22, -8,  8, 20, 50, 500, "\
The first in a new genre of guns, termed \"personal defense weapons.\"  FN\n\
designed the P90 to use their proprietary 5.7x28mm ammunition.  It is made\n\
for firing bursts manageably.",
mfb(IF_MODE_BURST));

GUN("hk_mp7", "H&K MP7",		 5,3400,c_cyan,	STEEL,	PLASTIC,
	"smg",		AT_46,	 7, 17,	 7,  1,  0, 21,-10,  8, 20, 20, 450, "\
Designed by Heckler & Koch as a competitor to the FN P90, as well as a\n\
successor to the extremely popular H&K MP5. Using H&K's proprietary 4.6x30mm\n\
ammunition, it is designed for burst fire.",
mfb(IF_MODE_BURST));

//  NAME		RAR PRC COLOR	MAT1	MAT2
GUN("ppsh", "PPSh-41",	12,2800,c_cyan,	STEEL,	WOOD,
//	SKILL		AMMO	VOL WGT MDG HIT DMG ACC REC DUR BST CLIP
	"smg",		AT_762x25,12, 26, 10,  2,  1, 16, -1,  8,  8, 35, 400, "\
The Soviet made PPSh-41, chambered in 7.62 Tokarev provides a relatively\n\
large ammunition capacity, coupled with low recoil and decent accuracy.",
mfb(IF_MODE_BURST));
//  NAME		RAR PRC COLOR	MAT1	MAT2
GUN("marlin_9a", "Marlin 39A",	14,1600,c_brown,IRON,	WOOD,
//	SKILL		AMMO	VOL WGT MDG HIT DMG ACC REC DUR BST CLIP RELOAD
	"rifle",	AT_22,	 11, 26, 12,  3,  3, 10, -5,  8,  0, 19,  90, "\
The oldest and longest-produced shoulder firearm in the world. Though it\n\
fires the weak .22 round, it is highly accurate and damaging, and has\n\
essentially no recoil.",
mfb(IF_RELOAD_ONE));

GUN("ruger_1022", "Ruger 10/22",	12,1650,c_brown,IRON,	WOOD,
	"rifle",	AT_22,	11, 23, 12,  3,  0,  8, -5,  8,  0, 10, 500, "\
A popular and highly accurate .22 rifle. At the time of its introduction in\n\
1964, it was one of the first modern .22 rifles designed for quality, and not\n\
as a gun for children.",
0);

GUN("browning_blr", "Browning BLR",	 8,3500,c_brown,IRON,	WOOD,
	"rifle",	AT_3006,12, 28, 12,  3, -3,  6, -4,  7,  0,  4, 100, "\
A very popular rifle for hunting and sniping. Its low ammo capacity is\n\
offset by the very powerful .30-06 round it fires.",
mfb(IF_RELOAD_ONE));

//  NAME		RAR PRC COLOR	MAT1	MAT2
GUN("remington_700", "Remington 700",	14,3200,c_brown,IRON,	WOOD,
//	SKILL		AMMO	VOL WGT MDG HIT DMG ACC REC DUR BST CLIP
	"rifle",	AT_3006,12, 34, 13,  3,  7,  9, -3,  8,  0,  4, 75, "\
A very popular and durable hunting or sniping rifle. Popular among SWAT\n\
and US Marine snipers. Highly damaging, but perhaps not as accurate as the\n\
competing Browning BLR.",
mfb(IF_RELOAD_ONE));

GUN("sks", "SKS",		12,3000,c_brown,IRON,	WOOD,
	"rifle",	AT_762,	12, 34, 13,  3,  0,  5, -4,  8,  0, 10, 450, "\
Developed by the Soviets in 1945, this rifle was quickly replaced by the\n\
full-auto AK47. However, due to its superb accuracy and low recoil, this gun\n\
maintains immense popularity.",
0);

GUN("ruger_mini", "Ruger Mini-14",	12,3200,c_brown,IRON,	WOOD,
	"rifle",	AT_223,	12, 26, 12,  3,  4,  5, -4,  8,  0, 10, 500, "\
A small, lightweight semi-auto carbine designed for military use. Its superb\n\
accuracy and low recoil makes it more suitable than full-auto rifles for some\n\
situations.",
0);

GUN("savage_111f", "Savage 111F",	10,3280,c_brown,STEEL,	PLASTIC,
	"rifle",	AT_308, 12, 26, 13,  3,  6,  4,-11,  9,  0,  3, 100, "\
A very accurate rifle chambered for the powerful .308 round. Its very low\n\
ammo capacity is offset by its accuracy and near-complete lack of recoil.",
mfb(IF_RELOAD_ONE));

//  NAME		RAR PRC COLOR	MAT1	MAT2
GUN("hk_g3", "H&K G3",		15,5050,c_blue,	IRON,	WOOD,
//	SKILL		AMMO	VOL WGT MDG HIT DMG ACC REC DUR BST CLIP
	"rifle",	AT_308,	16, 40, 13,  2,  8, 10,  4,  8, 10, 20, 550, "\
An early battle rifle developed after the end of WWII. The G3 is designed to\n\
unload large amounts of deadly ammunition, but it is less suitable over long\n\
ranges.",
mfb(IF_MODE_BURST));

GUN("hk_g36", "H&K G36",		17,5100,c_blue,	IRON,	PLASTIC,
	"rifle",	AT_223, 15, 32, 13,  2,  6,  8,  5,  8, 15, 30, 500, "\
Designed as a replacement for the early H&K G3 battle rifle, the G36 is more\n\
accurate, and uses the much-lighter .223 round, allowing for a higher ammo\n\
capacity.",
mfb(IF_MODE_BURST));

//  NAME		RAR PRC COLOR	MAT1	MAT2
GUN("ak47", "AK-47",		16,4000,c_blue,	IRON,	WOOD,
//	SKILL		AMMO	VOL WGT MDG HIT DMG ACC REC DUR BST CLIP
	"rifle",	AT_762,	16, 38, 14,  2,  0, 11,  4,  9,  8, 30, 475, "\
One of the most recognizable assault rifles ever made, the AK-47 is renowned\n\
for its durability even under the worst conditions.",
mfb(IF_MODE_BURST));

GUN("fn_fal", "FN FAL",		16,4500,c_blue,	IRON,	WOOD,
	"rifle",	AT_308,	19, 36, 14,  2,  7, 13, -2,  8, 10, 20, 550, "\
A Belgian-designed battle rifle, the FN FAL is not very accurate for a rifle,\n\
but its high fire rate and powerful .308 ammunition have made it one of the\n\
most widely-used battle rifles in the world.",
mfb(IF_MODE_BURST));

//  NAME		RAR PRC COLOR	MAT1	MAT2
GUN("acr", "Bushmaster ACR",	 4,4200,c_blue,	STEEL,	PLASTIC,
//	SKILL		AMMO	VOL WGT MDG HIT DMG ACC REC DUR BST CLIP
	"rifle",	AT_223,	15, 27,	18,  2,  2, 10, -2,  8,  3, 30, 475, "\
This carbine was developed for military use in the early 21st century. It is\n\
damaging and accurate, though its rate of fire is a bit slower than competing\n\
.223 carbines.",
mfb(IF_MODE_BURST));

GUN("ar15", "AR-15",		 9,4000,c_blue,	STEEL,	PLASTIC,
	"rifle",	AT_223,	19, 28, 12,  2,  0,  6,  0,  7, 10, 30, 500, "\
A widely used assault rifle and the father of popular rifles such as the M16.\n\
It is light and accurate, but not very durable.",
mfb(IF_MODE_BURST));

GUN("m4a1", "M4A1",		 7,4400,c_blue,	STEEL,	PLASTIC,
	"rifle",	AT_223, 14, 24, 13,  2,  4,  7,  2,  6, 10, 30, 475, "\
A popular carbine, long used by the US military. Though accurate, small, and\n\
lightweight, it is infamous for its fragility, particularly in less-than-\n\
ideal terrain.",
mfb(IF_MODE_BURST));

//  NAME		RAR PRC COLOR	MAT1	MAT2
GUN("scar_l", "FN SCAR-L",	 6,4800,c_blue,	STEEL,	PLASTIC,
//	SKILL		AMMO	VOL WGT MDG HIT DMG ACC REC DUR BST CLIP
	"rifle",	AT_223,	15, 29, 18,  2,  1,  6, -4,  8, 10, 30, 500, "\
A modular assault rifle designed for use by US Special Ops units. The 'L' in\n\
its name stands for light, as it uses the lightweight .223 round. It is very\n\
accurate and low on recoil.",
mfb(IF_MODE_BURST));

GUN("scar_h", "FN SCAR-H",	 5,4950,c_blue,	STEEL,	PLASTIC,
	"rifle",	AT_308,	16, 32, 20,  2,  1,  8, -4,  8,  8, 20, 550, "\
A modular assault rifle designed for use by US Special Ops units. The 'H' in\n\
its name stands for heavy, as it uses the powerful .308 round. It is fairly\n\
accurate and low on recoil.",
mfb(IF_MODE_BURST));

GUN("steyr_aug", "Steyr AUG",	 6,4900,c_blue, STEEL,	PLASTIC,
	"rifle",	AT_223, 14, 32, 17,  1, -3,  7, -8,  8,  6, 30, 550, "\
The Steyr AUG is an Austrian assault rifle that uses a bullpup design. It is\n\
used in the armed forces and police forces of many nations, and enjoys\n\
low recoil and high accuracy.",
mfb(IF_MODE_BURST));

GUN("m249", "M249",		 1,7500,c_ltred,STEEL,	PLASTIC,
//  SKILL       AMMO    VOL WGT MDG HIT DMG ACC REC DUR BST CLIP RELOAD
	"rifle",	AT_223,	32, 68, 27, -4, -6, 20,  6,  7, 30,200, 750, "\
The M249 is a mountable machine gun used by the US military and SWAT teams.\n\
Quite innaccurate and difficult to control, the M249 is designed to fire many\n\
rounds very quickly.",
mfb(IF_MODE_BURST));

//  NAME		RAR PRC COLOR	 MAT1	MAT2
GUN("v29", "V29 laser pistol",	 1,7200,c_magenta,STEEL,PLASTIC,
//	SKILL		AMMO	VOL WGT MDG HIT DMG ACC REC DUR BST CLIP
	"pistol",	AT_FUSION,4, 6,  5,  1, -2, 20,  0,  8,  0, 20, 200, "\
The V29 laser pistol was designed in the mid-21st century, and was one of the\n\
first firearms to use fusion as its ammunition. It is larger than most\n\
traditional handguns, but displays no recoil whatsoever.",
0);

GUN("ftk93", "FTK-93 fusion gun", 1,9800,c_magenta,STEEL, PLASTIC,
	"rifle",	AT_FUSION,18,20, 10, 1, 40, 10,  0,  9,  0,  2, 600, "\
A very powerful fusion rifle developed shortly before the influx of monsters.\n\
It can only hold two rounds at a time, but a special superheating unit causes\n\
its bolts to be extremely deadly.",
0);

GUN("nx17", "NX-17 charge rifle",1,12000,c_magenta,STEEL, PLASTIC,
	"rifle",	AT_NULL, 13,16,  8, -1,  0,   6,  0,  8,  0, 10,   0, "\
A multi-purpose rifle, designed for use in conjunction with a unified power\n\
supply, or UPS. It does not reload normally; instead, press fire once to\n\
start charging it from your UPS, then again to unload the charge.",
mfb(IF_CHARGE)|mfb(IF_NO_UNLOAD));

//  NAME		RAR PRC COLOR	 MAT1	MAT2
GUN("flamethrower_simple", "simple flamethr.",1,1600,c_pink,	STEEL,	PLASTIC,
//	SKILL		AMMO	VOL WGT MDG HIT DMG ACC REC DUR BST CLIP RELOAD
	"shotgun",	AT_GAS,  16,  8,  8, -1, -5,  6,  0,  6,  0,800, 800, "\
A simple, home-made flamethrower. While its capacity is not superb, it is\n\
more than capable of igniting terrain and monsters alike.",
mfb(IF_FIRE_100));

GUN("flamethrower", "flamethrower",	 1,3800,c_pink,	STEEL,	MNULL,
	"shotgun",	AT_GAS,  20, 14, 10, -2,  0,  4,  0,  8,  4,1600, 900, "\
A large flamethrower with substantial gas reserves. Very menacing and\n\
deadly.",
mfb(IF_FIRE_100));

GUN("launcher_simple", "tube 40mm launcher",0, 400,c_ltred,STEEL,	WOOD,
	"launcher",	AT_40MM,12, 20, 13, -1,  0, 16,  0,  6, 0,  1, 350, "\
A simple, home-made grenade launcher. Basically a tube with a pin firing\n\
mechanism to activate the grenade.",
0);

//  NAME		RAR PRC COLOR	 MAT1	MAT2
GUN("m79", "M79 launcher",	 5,4000,c_ltred,STEEL,	WOOD,
//	SKILL		AMMO	VOL WGT MDG HIT DMG ACC REC DUR BST CLIP RELOAD
	"launcher",	AT_40MM,14, 24, 16, -1,  3,  4, -5,  8, 0,  1, 250, "\
A widely-used grenade launcher that first saw use by American forces in the\n\
Vietnam war. Though mostly replaced by more modern launchers, the M79 still\n\
sees use with many units worldwide.",
0);

GUN("m320", "M320 launcher",	10,8500,c_ltred,STEEL,	MNULL,
	"launcher",	AT_40MM,  5, 13,  6,  0,  0, 12,  5,  9,  0,  1, 150, "\
Developed by Heckler & Koch, the M320 grenade launcher has the functionality\n\
of larger launchers in a very small package. However, its smaller size\n\
contributes to a lack of accuracy.",
0);

GUN("mgl", "Milkor MGL",	 6,10400,c_ltred,STEEL,	MNULL,
	"launcher",	AT_40MM, 24, 45, 13, -1,  0,  5, -2,  8,  2,  6, 300, "\
The Milkor Multi-Grenade Launcher is designed to compensate for the drawback\n\
of single-shot grenade launchers by allowing sustained heavy firepower.\n\
However, it is still slow to reload and must be used with careful planning.",
mfb(IF_RELOAD_ONE)|mfb(IF_MODE_BURST));

GUN("LAW", "M72 LAW",	200,8500,c_ltred,STEEL,	MNULL,
//	SKILL		AMMO	VOL WGT MDG HIT DMG ACC REC DUR BST CLIP RELOAD
	"launcher",	AT_66MM, 12, 13,  6,  0,  0, 12,  5,  9,  0,  1, 150, "\
A single use rocket launcher, developed during WW2 as a countermeasure\n\
to the increasing prevalance of tanks. Once fired, it cannot be reloaded\n\
and must be disposed of.",
mfb(IF_NO_UNLOAD)|mfb(IF_BACKBLAST));

//  NAME		    RAR PRC COLOR		MAT1	MAT2
GUN("coilgun", "coilgun",		1, 200,c_ltblue,	IRON,	MNULL,
//	SKILL		AMMO	VOL WGT MDG HIT DMG ACC REC DUR BST CLIP RELOAD
	"pistol",	AT_NAIL, 6, 30, 10, -1,  8, 10,  0,  5,  0, 100, 600, "\
A homemade gun, using electromagnets to accelerate a ferromagnetic\n\
projectile to high velocity. Powered by UPS.",
mfb(IF_USE_UPS));

GUN("hk_g80", "H&K G80 Railgun",		2,9200,c_ltblue,STEEL,	MNULL,
	"rifle",	AT_12MM,12, 36, 12,  1,  5,  15, 0,  8,  0, 20, 550, "\
Developed by Heckler & Koch in 2033, the railgun magnetically propels\n\
a ferromagnetic projectile using an alternating current. This makes it\n\
silent while still deadly. Powered by UPS.",
mfb(IF_USE_UPS));

GUN("plasma_rifle", "Boeing XM-P Plasma Rifle",		1,13000,c_ltblue,STEEL,	MNULL,
	"rifle",	AT_PLASMA,15, 40, 12, 1,  5,  5, 0,  8,  5, 25, 700, "\
Boeing developed the focused plasma weaponry together with DARPA. It heats\n\
hydrogen to create plasma and envelops it with polymers to reduce blooming.\n\
While powerful, it suffers from short range. Powered by UPS.",
mfb(IF_USE_UPS)|mfb(IF_MODE_BURST));

//  NAME		RAR PRC COLOR	MAT1	MAT2
GUN("revolver_shotgun", "Shotgun Revolver",1,600,c_red,IRON,	WOOD,
//	SKILL		AMMO	VOL WGT MDG HIT DMG ACC REC DUR BST CLIP
	"shotgun",	AT_SHOT,12, 24, 14,  3,  0,  6,  5,  6,  0,  6, 100, "\
A shotgun modified to use a revolver cylinder mechanism, it can hold\n\
6 cartridges.",
mfb(IF_RELOAD_ONE));

//	NAME      	 RAR  PRC  COLOR     MAT1   MAT2     VOL WGT DAM CUT HIT
GUNMOD("suppressor", "suppressor",	 15,  480, c_dkgray, STEEL, PLASTIC,  2,  1,  3,  0,  2,
//	ACC DAM NOI CLP REC BST NEWTYPE,	PISTOL	SHOT	SMG	RIFLE
	-1, -4,-25,  0,  0,  0,	AT_NULL,	true,	false,	true,	true,
	0, "\
Using a suppressor is almost an imperative in zombie-infested regions. Gunfire\n\
is very noisy, and will attract predators. Its only drawback is a reduced\n\
muzzle velocity, resulting in less accuracy and damage.",
0);

GUNMOD("grip", "enhanced grip",  12, 280, c_brown,  STEEL, PLASTIC,   1,  1,  0,  0, -1,
	 2,  0,  0,  0, -2,  0, AT_NULL,	false,	true,	true,	true,
	0, "\
A grip placed forward on the barrel allows for greater control and accuracy.\n\
Aside from increased weight, there are no drawbacks.",
0);

GUNMOD("barrel_big", "barrel extension",10,400,  c_ltgray, STEEL, MNULL,    4,  1,  5,  0,  2,
	 6,  1,  0,  0,  5,  0,	AT_NULL,	false,	false,	true,	true,
	0, "\
A longer barrel increases the muzzle velocity of a firearm, contributing to\n\
both accuracy and damage.  However, the longer barrel tends to vibrate after\n\
firing, greatly increasing recoil.",
0);

//	NAME      	 RAR  PRC  COLOR     MAT1   MAT2     VOL WGT DAM CUT HIT
GUNMOD("barrel_small", "shortened barrel", 6, 320, c_ltgray, STEEL, MNULL,    1,  1, -2,  0, -1,
//	ACC DAM NOI CLP REC BST NEWTYPE,	PISTOL	SHOT	SMG	RIFLE
	-5,  0,  2,  0, -6,  0, AT_NULL,	false,	false,	true,	true,
	0, "\
A shortened barrel results in markedly reduced accuracy, and a minor increase\n\
in noise, but also reduces recoil greatly as a result of the improved\n\
managability of the firearm.",
0);

GUNMOD("barrel_rifled", "rifled barrel",    5, 220, c_ltgray, STEEL, MNULL,    2,  1,  3,  0,  1,
	10,-20,  0,  0,  0, -1, AT_NULL,	false,	true,	false,	false,
	0, "\
Rifling a shotgun barrel is mainly done in order to improve its accuracy when\n\
firing slugs. The rifling makes the gun less suitable for shot, however.",
0);

GUNMOD("clip", "extended magazine",	  8,  560, c_ltgray, STEEL, PLASTIC,  1,  1, -2,  0, -1,
	-1,  0,  0, 50,  0,  0, AT_NULL,	true,	true,	true,	true,
	0, "\
Increases the ammunition capacity of your firearm by 50%, but the added bulk\n\
reduces accuracy slightly.",
0);

//	NAME      	 RAR  PRC  COLOR     MAT1   MAT2     VOL WGT DAM CUT HIT
GUNMOD("clip2", "double magazine",	   4, 720, c_ltgray, STEEL, PLASTIC,  2,  2,  0,  0,  0,
//	ACC DAM NOI CLP REC BST NEWTYPE,	PISTOL	SHOT	SMG	RIFLE
	-2,  0,  0,100,  2,  0, AT_NULL,	false,	true,	true,	true,
	0, "\
Completely doubles the ammunition capacity of your firearm, but the added\n\
bulk reduces accuracy and increases recoil.",
0);

GUNMOD("spare_mag", "spare magazine",	   15, 200, c_ltgray, STEEL, PLASTIC,  1,  1,  0,  0,  0,
	0,  0,  0,  0,  0,  0, AT_NULL,	true,	true,	true,	true,
	0, "\
A spare magazine you can keep on hand to make reloads faster, but must itself\n\
 be reloaded before it can be used again.",
0);

GUNMOD("stablizer", "gyroscopic stablizer",4,680,c_blue,  STEEL, PLASTIC,  3,  2,  0,  0, -3,
	 2, -2,  0,-10, -8,  0, AT_NULL,	false,	false,	true,	true,
	0, "\
An advanced unit that straps onto the side of your firearm and reduces\n\
vibration, greatly reducing recoil and increasing accuracy.  However, it also\n\
takes up space in the magazine slot, reducing ammo capacity.",
0);

GUNMOD("blowback", "rapid blowback",   3, 700, c_red,    STEEL, PLASTIC,  0,  1,  0,  0,  0,
	-3,  0,  4,  0,  0,  6, AT_NULL,	false,	false,	true,	true,
	0, "\
An improved blowback mechanism makes your firearm's automatic fire faster, at\n\
the cost of reduced accuracy and increased noise.",
0);

//	NAME      	 RAR  PRC  COLOR     MAT1   MAT2     VOL WGT DAM CUT HIT
GUNMOD("autofire", "auto-fire mechanism",2,650,c_red,    STEEL, PLASTIC,  1,  2,  2,  0, -1,
//	ACC DAM NOI CLP REC BST NEWTYPE,	PISTOL	SHOT	SMG	RIFLE
	-2,  0,  2,  0,  2,  3, AT_NULL,	true,	false,	false,	false,
	(mfb(AT_22)|mfb(AT_9MM)|mfb(AT_38)|mfb(AT_40)|mfb(AT_57)|mfb(AT_46)), "\
A simple mechanism that converts a pistol to a fully-automatic weapon, with\n\
a burst size of three rounds. However, it reduces accuracy, and increases\n\
noise and recoil.",
0);

//	NAME      	 RAR  PRC  COLOR     MAT1   MAT2     VOL WGT DAM CUT HIT
GUNMOD("retool_45", ".45 caliber retool",3,480, c_green,  STEEL, MNULL,    2,  2,  3,  0, -1,
//	ACC DAM NOI CLP REC BST NEWTYPE,	PISTOL	SHOT	SMG	RIFLE
	-2,  0,  0,  0,  2,  0, AT_45,		true,	false,	true,	false,
	(mfb(AT_9MM)|mfb(AT_38)|mfb(AT_40)|mfb(AT_44)), "\
Replacing several key parts of a 9mm, .38, .40 or .44 firearm converts it to\n\
a .45 firearm.  The conversion results in reduced accuracy and increased\n\
recoil.",
0);

GUNMOD("retool_9mm", "9mm caliber retool",3,420, c_green,  STEEL, MNULL,    1,  1,  0,  0, -1,
	-1,  0,  0,  0,  0,  0, AT_9MM,		true,	false,	true,	false,
	(mfb(AT_38)|mfb(AT_40)|mfb(AT_44)|mfb(AT_45)), "\
Replacing several key parts of a .38, .40, .44 or .45 firearm converts it to\n\
a 9mm firearm.  The conversion results in a slight reduction in accuracy.",
0);

GUNMOD("retool_22", ".22 caliber retool",2,320, c_green,  STEEL, MNULL,    1,  1, -2,  0, -1,
	-1,  0,  0,  0,  0,  0, AT_22,		true,	false,	true,	true,
	(mfb(AT_9MM)|mfb(AT_38)|mfb(AT_40)|mfb(AT_57)|mfb(AT_46)|mfb(AT_762)|
	 mfb(AT_223)), "\
Replacing several key parts of a 9mm, .38, .40, 5.7mm, 4.6mm, 7.62mm or .223\n\
firearm converts it to a .22 firearm. The conversion results in a slight\n\
reduction in accuracy.",
0);

//	NAME      	 RAR  PRC  COLOR     MAT1   MAT2     VOL WGT DAM CUT HIT
GUNMOD("retool_57", "5.7mm caliber retool",1,460,c_green, STEEL, MNULL,    1,  1, -3,  0, -1,
//	ACC DAM NOI CLP REC BST NEWTYPE,	PISTOL	SHOT	SMG	RIFLE
	-1,  0,  0,  0,  0,  0, AT_57,		true,	false,	true,	false,
	(mfb(AT_22)|mfb(AT_9MM)|mfb(AT_38)), "\
FN Hestal sells a conversion kit, used to convert .22, 9mm, or .38 firearms\n\
to their proprietary 5.7x28mm, a round designed for accuracy and armor\n\
penetration.",
0);

GUNMOD("retool_46", "4.6mm caliber retool",1,460,c_green, STEEL, MNULL,    1,  1, -3,  0, -1,
	-1,  0,  0,  0,  0,  0, AT_46,		true,	false,	true,	false,
	(mfb(AT_22)|mfb(AT_9MM)|mfb(AT_38)), "\
Heckler and Koch sells a conversion kit, used to convert .22, 9mm, or .38\n\
firearms to their proprietary 4.6x30mm, a round designed for accuracy and\n\
armor penetration.",
0);

//	NAME      	RAR  PRC  COLOR     MAT1   MAT2      VOL WGT DAM CUT HIT
GUNMOD("retool_308", ".308 caliber retool",2,520,c_green, STEEL, MNULL,     2,  1,  4,  0,  1,
//	ACC DAM NOI CLP REC BST NEWTYPE		PISTOL	SHOT	SMG	RIFLE
	-2,  0,  0,-20,  0,  0, AT_308,		false,	true,	false,	true,
	(mfb(AT_SHOT)|mfb(AT_762)|mfb(AT_223)|mfb(AT_3006)), "\
This kit is used to convert a shotgun or 7.62mm, .223 or .30-06 rifle to the\n\
popular and powerful .308 caliber. The conversion results in reduced ammo\n\
capacity and a slight reduction in accuracy.",
0);

GUNMOD("retool_223", ".223 caliber retool",2,500,c_green, STEEL, MNULL,     2,  1,  4,  0,  1,
	-2,  0,  0,-10,  0,  0, AT_223,		false,	true,	false,	true,
	(mfb(AT_SHOT)|mfb(AT_762)|mfb(AT_3006)|mfb(AT_308)), "\
This kit is used to convert a shotgun or 7.62mm, .30-06, or .308 rifle to the\n\
popular, accurate, and damaging .223 caliber. The conversion results in\n\
slight reductions in both accuracy and ammo capacity.",
0);

//	NAME      	RAR  PRC  COLOR     MAT1   MAT2      VOL WGT DAM CUT HIT
GUNMOD("conversion_battle", "battle rifle conversion",1,680,c_magenta,STEEL,MNULL, 4,  3,  6,  0, -1,
//	ACC DAM NOI CLP REC BST NEWTYPE		PISTOL	SHOT	SMG	RIFLE
	-6,  6,  4, 20,  4,  4, AT_NULL,	false,	false,	false,	true,
	0, "\
This is a complete conversion kit, designed to turn a rifle into a powerful\n\
battle rifle. It reduces accuracy, and increases noise and recoil, but also\n\
increases damage, ammo capacity, and fire rate.",
0);

GUNMOD("conversion_sniper", "sniper conversion",1,660, c_green,  STEEL, MNULL,     1,  2,  0,  0, -1,
	10,  8,  3,-15,  0,-99, AT_NULL,	false,	false,	false,	true,
	0, "\
This is a complete conversion kit, designed to turn a rifle into a deadly\n\
sniper rifle. It decreases ammo capacity, and removes any automatic fire\n\
capabilities, but also increases accuracy and damage.",
0);

GUNMOD("m203", "M203",		2,650,	c_ltred, STEEL,	MNULL,        2,  1,  2,  0, -1,
	-2,  0,  0,  1,  0, 0, AT_40MM,		false,	false,	false,	true,
	0, "\
The M203 was originally designed for use with M16 variants but today can be\n\
attached to almost any rifle. It allows a single 40mm grenade to be loaded\n\
and fired.",
mfb(IF_MODE_AUX));

//	NAME      	RAR  PRC  COLOR     MAT1   MAT2      VOL WGT DAM CUT HIT
GUNMOD("bayonet", "bayonet",	 6, 400, c_ltcyan, STEEL, MNULL,       2,  2,  0, 16, -3,
//	ACC DAM NOI CLP REC BST NEWTYPE		PISTOL	SHOT	SMG	RIFLE
	  0,  0,  0,  0,  3,  0, AT_NULL,	false,	true,	true,	true,
	0, "\
A bayonet is a stabbing weapon that can be attached to the front of a\n\
shotgun, sub-machinegun or rifle, allowing a melee attack to deal\n\
piercing damage. The added length increases recoil slightly.",
mfb(IF_STAB));

GUNMOD("u_shotgun", "underslung shotgun", 2,650,  c_ltred, STEEL, MNULL,        2,  1,  2,  0, -1,
        -2,  0,  0,  2,  0, 0, AT_SHOT,         false,  false,  false,  true,
        0, "\
A miniaturized shotgun with 2 barrels, which can be mounted under the\n\
barrel of many rifles. It allows two shotgun shells to be loaded and fired.",
mfb(IF_MODE_AUX));

GUNMOD("gun_crossbow", "rail-mounted crossbow", 2, 500,  c_ltred, STEEL, WOOD,      2,  1,  2,  0, -1,
        0,  0,  0,  1,  0, 0, AT_BOLT,         false,  true,  false,  true,
        0, "\
A kit to attach a pair of crossbow arms and a firing rail to\n\
the barrel of a long firearm. It allows crossbow bolts to be fired.",
mfb(IF_MODE_AUX)|mfb(IF_STR_RELOAD));

BOOK("mag_porn", "Playboy",			20,  30,c_pink,		PAPER,	MNULL,
// VOL WGT DAM HIT	TYPE		LEV REQ FUN INT TIME
    1,  1, -3,  1,	NULL,	 0,  0,  1,  0,  10, "\
You can read it for the articles. Or not.");

BOOK("mag_tv", "US Weekly",		40,  40,c_pink,		PAPER,	MNULL,
    1,  1, -3,  1,	"speech",	 1,  0,  1,  3,  8, "\
Weekly news about a bunch of famous people who're all (un)dead now.");

BOOK("mag_news", "TIME magazine",		35,  40,c_pink,		PAPER,	MNULL,
    1,  1, -3,  1,	NULL,	 0,  0,  2,  7,  10, "\
Current events concerning a bunch of people who're all (un)dead now.");

BOOK("mag_cars", "Top Gear magazine",	40,  45,c_pink,		PAPER,	MNULL,
    1,  1, -3,  1,	"driving",	 1,  0,  1,  2,  8, "\
Lots of articles about cars and driving techniques.");

BOOK("mag_cooking", "Bon Appetit",		30,  45,c_pink,		PAPER,	MNULL,
    1,  1, -3,  1,	"cooking",	 1,  0,  1,  5,  8, "\
Exciting recipes and restaurant reviews. Full of handy tips about cooking.");

BOOK("mag_carpentry", "Birdhouse Monthly",       30,  45,c_pink,		PAPER,	MNULL,
    1,  1, -3,  1,	"carpentry",	 1,  0,  1,  5,  8, "\
A riveting periodical all about birdhouses and their construction.");

BOOK("mag_guns", "Guns n Ammo",		20,  48,c_pink,		PAPER,	MNULL,
    1,  1, -3,  1,	"gun",		 1,  0,  1,  2,  7, "\
Reviews of firearms, and various useful tips about their use.");

BOOK("mag_archery", "Archery for Kids",		20,  48, c_pink,		PAPER,	MNULL,
    1,  1, -3,  1,	"archery",		 1,  0,  1,  2,  7, "\
Will you be able to place the arrow right into bull's eye?\n\
It is not that easy, but once you know how it's done,\n\
you will have a lot of fun with archery.");

BOOK("mag_gaming", "Computer Gaming",			20,  30,c_pink,		PAPER,	MNULL,
// VOL WGT DAM HIT	TYPE		LEV REQ FUN INT TIME
    1,  1, -3,  1,	NULL,	 0,  0,  2,  7,  8, "\
Reviews of recently released computer games and previews\n\
of upcoming titles.");

BOOK("mag_comic", "comic book",			20,  30,c_pink,		PAPER,	MNULL,
// VOL WGT DAM HIT	TYPE		LEV REQ FUN INT TIME
    1,  1, -3,  1,	NULL,	 0,  0,  2,  0,  7, "\
A super-hero comic.");

BOOK("mag_firstaid", "Paramedics",		15,  48, c_pink,		PAPER,	MNULL,
    1,  1, -3,  1,	"firstaid",		 1,  0,  1,  1,  8, "\
An educational magazine for EMTs.");

BOOK("mag_dodge", "Dance Dance Dance!",		20,  48,c_pink,		PAPER,	MNULL,
    1,  1, -3,  1,	"dodge",		 1,  0,  1,  2,  8, "\
Learn the moves of the trendiest dances right now.");

BOOK("mag_throwing", "Diskobolus",		20,  48,c_pink,		PAPER,	MNULL,
    1,  1, -3,  1,	"throw",		 1,  0,  1,  1,  8, "\
A biannual magazine devoted to discus throw.");

BOOK("mag_swimming", "Swim Planet",		20,  48,c_pink,		PAPER,	MNULL,
    1,  1, -3,  1,	"swimming",		 1,  0,  1,  1,  8, "\
The world's leading resource about aquatic sports.");

BOOK("novel_romance", "romance novel",		30,  55,c_ltblue,	PAPER,	MNULL,
    4,  1, -2,  0,	NULL,	 0,  0,  2,  4, 15, "\
Drama and mild smut.");

BOOK("novel_spy", "spy novel",		28,  55,c_ltblue,	PAPER,	MNULL,
    4,  1, -2,  0,	NULL,	 0,  0,  3,  5, 18, "\
A tale of intrigue and espionage amongst Nazis, no, Commies, no, Iraqis!");

//	NAME			RAR PRC	COLOR		MAT1	MAT2
BOOK("novel_scifi", "scifi novel",		20,  55,c_ltblue,	PAPER,	MNULL,
// VOL WGT DAM HIT	TYPE		LEV REQ FUN INT TIME
    3,  1, -3,  0,	NULL,	 0,  0,  3,  6, 20, "\
Aliens, ray guns, and space ships.");

BOOK("novel_drama", "drama novel",		40,  55,c_ltblue,	PAPER,	MNULL,
    4,  1, -2,  0,	NULL,	 0,  0,  4,  7, 25, "\
A real book for real adults.");

BOOK("novel_fantasy", "fantasy novel",		20,  55,c_ltblue,	PAPER,	MNULL,
    4,  1, -2,  0,	NULL,	 0,  0,  4,  7, 20, "\
Basic Sword & Sorcery.");

BOOK("novel_mystery", "mystery novel",		25,  55,c_ltblue,	PAPER,	MNULL,
    4,  1, -2,  0,	NULL,	 0,  0,  4,  7, 18, "\
A detective investigates an unusual murder in a secluded location.");

BOOK("novel_horror", "horror novel",		18,  55,c_ltblue,	PAPER,	MNULL,
    4,  1, -2,  0,	NULL,	 0,  0,  1,  7, 18, "\
Maybe not the best reading material considering the situation.");

BOOK("manual_brawl", "101 Wrestling Moves",	30, 180,c_green,	PAPER,	MNULL,
    2,  1, -4,  0, 	"unarmed",	 3,  0,  0,  3, 15, "\
It seems to be a wrestling manual, poorly photocopied and released on spiral-\n\
bound paper. Still, there are lots of useful tips for unarmed combat.");

BOOK("manual_knives", "Spetsnaz Knife Techniques",12,200,c_green,	PAPER,	MNULL,
    1,  1, -5,  0,	"cutting",	 4,  1,  0,  4, 18, "\
A classic Soviet text on the art of attacking with a blade.");

//	NAME			RAR PRC	COLOR		MAT1	MAT2
BOOK("manual_mechanics", "Under the Hood",		35, 190,c_green,	PAPER,	MNULL,
// VOL WGT DAM HIT	TYPE		LEV REQ FUN INT TIME
    3,  1, -3,  0,	"mechanics",	 3,  0,  0,  5, 18, "\
An advanced mechanics manual, covering all sorts of topics.");

BOOK("manual_survival", "Pitching a Tent",20,200,c_green,  PAPER,  MNULL,
// VOL WGT DAM HIT      TYPE            LEV REQ FUN INT TIME
    3,  1,  -3, 0,      "survival",    3,   0,  0,  4,  18,"\
A guide detailing the basics of woodsmanship and outdoor survival.");

BOOK("manual_speech", "Self-Esteem for Dummies",	50, 160,c_green,	PAPER,	MNULL,
    3,  1, -3,  0,	"speech",	 3,  0,  0,  5, 20, "\
Full of useful tips for showing confidence in your speech.");

BOOK("manual_business", "How to Succeed in Business",40,180,c_green,	PAPER,	MNULL,
    3,  1, -3,  0,	"barter",	 3,  0, -1,  6, 25, "\
Useful if you want to get a good deal when purchasing goods.");

BOOK("manual_first_aid", "The Big Book of First Aid",40,200,c_green,	PAPER,	MNULL,
    5,  2, -2,  0,	"firstaid",	 3,  0,  0,  7, 20, "\
It's big and heavy, but full of great information about first aid.");

BOOK("manual_computers", "How to Browse the Web",	20, 170,c_green,	PAPER,	MNULL,
    3,  1, -3,  0,	"computer",	 2,  0,  0,  5, 15, "\
Very beginner-level information about computers.");

//	NAME			RAR PRC	COLOR		MAT1	MAT2
BOOK("cookbook", "Cooking on a Budget",	35, 160,c_green,	PAPER,	MNULL,
// VOL WGT DAM HIT	TYPE		LEV REQ FUN INT TIME
    4,  1, -2,  0,	"cooking",	 3,  0,  0,  4, 10, "\
A nice cook book that goes beyond recipes and into the chemistry of food.");

BOOK("cookbook_human", "To Serve Man", 1, 400, c_green, PAPER, MNULL,
    4, 1, -2, 0, "cooking", 4, 2, -5, 4, 10, "\
It's... it's a cookbook!");

BOOK("cookbook_italian", "Cucina Italiana", 25, 200, c_green, PAPER, MNULL,
    4, 1, -2, 0, "cooking", 4, 3, 0, 6, 10, "\
This cookbook is written in Italian, but handily illustrated with\n\
step by step photo instructions.");

BOOK("manual_electronics", "What's a Transistor?",	20, 200,c_green,	PAPER,	MNULL,
    3,  1, -3,  0,	"electronics",	 3,  0,  0,  7, 20, "\
A basic manual of electronics and circuit design.");

BOOK("manual_tailor", "Sew What?  Clothing!",	15, 190,c_green,	PAPER,	MNULL,
    3,  1, -3,  0,	"tailor",	 3,  0,  0,  4, 18, "\
A colorful book about tailoring.");

BOOK("manual_traps", "How to Trap Anything",	12, 240,c_green,	PAPER,	MNULL,
    2,  1, -3,  0,	"traps",	 4,  0,  0,  4, 20, "\
A worn manual that describes how to set and disarm a wide variety of traps.");

//	NAME			RAR PRC	COLOR		MAT1	MAT2
BOOK("manual_carpentry", "Building for Beginners",  10, 220,c_green,	PAPER,	MNULL,
// VOL WGT DAM HIT	TYPE		LEV REQ FUN INT TIME
    2,  1, -3,  0,	"carpentry",	 3,  0,  0,  5, 16, "\
A large, paperback book detailing several beginner's projects in\n\
construction.");

BOOK("textbook_computers", "Computer Science 301",	 8, 500,c_blue,		PAPER,	MNULL,
    7,  4,  5,  1,	"computer",	 5,  2, -2, 11, 35, "\
A college textbook on computer science.");

BOOK("textbook_electronics", "Advanced Electronics",	 6, 520,c_blue,		PAPER,	MNULL,
    7,  5,  5,  1,	"electronics",	 5,  2, -1, 11, 35, "\
A college textbook on circuit design.");

BOOK("textbook_business", "Advanced Economics",	12, 480,c_blue,		PAPER,	MNULL,
    7,  4,  5,  1,	"barter",	 5,  3, -1,  9, 30, "\
A college textbook on economics.");

BOOK("textbook_mechanics", "Mechanical Mastery",12,495,c_blue,PAPER,MNULL,
    6,  3,  4,  1,      "mechanics",   6,   3, -1,  6,  30,"\
An advanced guide on mechanics and welding, covering topics like\n\
\"Grinding off rust\" and \"Making cursive E\'s\".");

//	NAME			RAR PRC	COLOR		MAT1	MAT2
BOOK("textbook_chemistry", "Chemistry Textbook",	11, 495,c_blue,		PAPER,	MNULL,
// VOL WGT DAM HIT	TYPE		LEV REQ FUN INT TIME
    8,  6,  5,  1,	"cooking",	 6,  3, -1, 12, 35, "\
A college textbook on chemistry.");

BOOK("textbook_carpentry", "Engineering 301",		 6, 550,c_blue,		PAPER,	MNULL,
    6,  3,  4,  1,	"carpentry",	 6,  3, -1,  8, 30, "\
A textbook on civil engineering and construction.");

BOOK("SICP", "SICP",			 3, 780,c_blue,		PAPER,	MNULL,
    6,  5,  6,  0,	"computer",	 8,  4, -1, 13, 50, "\
A classic text, \"The Structure and Interpretation of Computer Programs.\"\n\
Written with examples in LISP, but applicable to any language.");

BOOK("textbook_robots", "Robots for Fun & Profit",  1, 920,c_blue,		PAPER,	MNULL,
    8,  8,  8,  1,	"electronics",	10,  5, -1, 14, 55, "\
A rare book on the design of robots, with lots of helpful step-by-step guides."
);

CONT("bag_plastic", "plastic bag",	50,  1,	c_ltgray,	PLASTIC,MNULL,
// VOL WGT DAM HIT	VOL	FLAGS
    1,  0, -8, -4,	24,	0, "\
A small, open plastic bag. Essentially trash.");

CONT("bottle_plastic", "plastic bottle",	70,  8,	c_ltcyan,	PLASTIC,MNULL,
    2,  0, -8,  1,	 2,	mfb(con_rigid)|mfb(con_wtight)|mfb(con_seals),"\
A resealable plastic bottle, holds 500mls of liquid.");

CONT("bottle_glass", "glass bottle",	70, 12,	c_cyan,		GLASS,	MNULL,
    2,  1,  8,  1,	 3,	mfb(con_rigid)|mfb(con_wtight)|mfb(con_seals),"\
A resealable glass bottle, holds 750mls of liquid.");

CONT("can_drink", "aluminum can",	70,  1,	c_ltblue,	STEEL,	MNULL,
    1,  0,  0,  0,	 1,	mfb(con_rigid)|mfb(con_wtight), "\
An aluminum can, like what soda comes in.");

CONT("can_food", "tin can",		65,  2,	c_blue,		IRON,	MNULL,
    1,  0, -1,  1,	 1,	mfb(con_rigid)|mfb(con_wtight), "\
A tin can, like what beans come in.");

CONT("box_small", "sm. cardboard box",50, 0,	c_brown,	PAPER,	MNULL,
    4,  0, -5,  1,	 4,	mfb(con_rigid), "\
A small cardboard box. No bigger than a foot in any dimension.");

CONT("canteen", "plastic canteen",	20,  1000,	c_green,	PLASTIC,MNULL,
    6,  2, -8,  1,	 6,	mfb(con_rigid)|mfb(con_wtight)|mfb(con_seals),"\
A large military-style water canteen, with a 1.5 liter capacity");

CONT("jerrycan", "plastic jerrycan",	10,  2500,	c_green,	PLASTIC,MNULL,
    40,  4, -2,  -2,	 40,	mfb(con_rigid)|mfb(con_wtight)|mfb(con_seals),"\
A bulky plastic jerrycan, meant to carry fuel, but can carry other liquids\n\
in a pinch. It has a capacity of 10 liters.");

CONT("jug_plastic", "gallon jug",	10,  2500,	c_ltcyan,	PLASTIC,MNULL,
    10,  2, -8,  1,	 10,	mfb(con_rigid)|mfb(con_wtight)|mfb(con_seals),"\
A standard plastic jug used for household cleaning chemicals.");

CONT("flask_glass", "glass flask",	10,  2500,	c_ltcyan,	GLASS,MNULL,
    1,  0, 8,  1,	 1,	mfb(con_rigid)|mfb(con_wtight)|mfb(con_seals),"\
A 250 ml laboratory conical flask, with a rubber bung.");

CONT("waterskin", "waterskin",   0,  0, c_brown, LEATHER, MNULL,
// VOL WGT DAM HIT	VOL	FLAGS
    6, 4,  -8, -5,   6, mfb(con_wtight)|mfb(con_seals), "\
A watertight leather bag, can hold 1.5 liters of water.");

CONT("jerrycan_big", "steel jerrycan", 20, 5000, c_green, STEEL, MNULL,
    100, 7, -3, -3, 100, mfb(con_rigid)|mfb(con_wtight)|mfb(con_seals),"\
A steel jerrycan, meant to carry fuel, but can carry other liquds\n\
in a pinch. It has a capacity of 25 liters.");

CONT("keg", "aluminum keg", 20, 6000, c_ltcyan, STEEL, MNULL,
    200, 12, -4, -4, 200, mfb(con_rigid)|mfb(con_wtight)|mfb(con_seals),"\
A reusable aluminum keg, used for shipping beer.\n\
It has a capcity of 50 liters.");

CONT("jar_glass", "glass jar",	50,  2500,	c_ltcyan,	GLASS,MNULL,
    1,  1, 8,  1,	 1,	mfb(con_rigid)|mfb(con_wtight)|mfb(con_seals),"\
A half-litre glass jar with a metal screw top lid, used for canning.");

//	NAME		RAR PRC	SYM  COLOR	MAT1	MAT
TOOL("lighter", "cheap lighter",		60,  35,',', c_blue,	PLASTIC,IRON,
// VOL WGT DAM CUT HIT MAX DEF USE SEC FUEL	REVERT	  FUNCTION
    0,  0,  0,  0,  0, 100,100, 1,  0, AT_NULL,	"null", &iuse::lighter, 0, "\
A lighter must be carried to use various drugs, like cigarettes, or to light\n\
things like molotov cocktails.  You can also use a lighter to light nearby\n\
items on fire.");

TOOL("matches", "matchbook", 60, 10,',', c_blue,     PAPER, MNULL,
    0,  0,  0,  0,  0,   20, 20, 1,  0, AT_NULL, "null", &iuse::lighter, 0, "\
Matches must be carried to use various drugs, like cigarettes, or to light\n\
things like molotov cocktails.  You can also use matches to light nearby\n\
items on fire.");

TOOL("fire_drill", "fire drill",    20,  5, ',', c_blue,   WOOD, MNULL,
    1,  1,  0,  0,  0,  20, 20, 1,  0, AT_NULL, "null", &iuse::primitive_fire, 0, "\
A fire drill is a simple item for firestarting, made from two pieces of wood\n\
and some string. Although it is constructed out of simple materials, it's\n\
slow and rather difficult to get a fire started with this tool.");

TOOL("sewing_kit", "sewing kit",	30,120, ',', c_red,	PLASTIC,IRON,
    2,  0, -3,  0, -1,  200, 50, 1,  0, AT_THREAD, "null", &iuse::sew, 0, "\
Use a sewing kit on an article of clothing to attempt to repair or reinforce\n\
that clothing. This uses your tailoring skill.");

TOOL("scissors", "scissors",	50,  45,',', c_ltred,	IRON,	PLASTIC,
    1,  1,  0,  8, -1,   0,  0, 0,  0, AT_NULL, "null", &iuse::scissors,
mfb(IF_SPEAR), "\
Use scissors to cut items made from cotton (mostly clothing) into rags.");

TOOL("hammer", "hammer",		35, 70, ';', c_brown,	IRON,	WOOD,
    2,  5, 17,  0,  1,   0,  0, 0,  0, AT_NULL, "null", &iuse::hammer, 0, "\
Use a hammer, with nails and two by fours in your inventory, to board up\n\
adjacent doors and windows.");

//	NAME		RAR PRC	SYM  COLOR	MAT1	MAT
TOOL("extinguisher", "fire extinguisher",20,700,';', c_red,	IRON,	MNULL,
// VOL WGT DAM CUT HIT MAX DEF USE SEC FUEL	REVERT	  FUNCTION
   16, 20, 26,  0, -1,  80, 80, 1,  0, AT_NULL, "null", &iuse::extinguisher,0,
"Use a fire extinguisher to put out adjacent fires.");

TOOL("battery_compartment", "extra battery mod", 0, 500, ';', c_white, PLASTIC, IRON,
    1,  1,  0,  0,  -2, 0,  0,  0,  0, AT_NULL, "null", &iuse::extra_battery, 0,
"With enough electronics skill, you could attach this to your devices to increase their battery capacity.");

TOOL("flashlight", "flashlight (off)",40, 380,';', c_blue,	PLASTIC, IRON,
    3,  2,  1,  0,  2, 100,100, 0,  0, AT_BATT, "null", &iuse::light_off,0,"\
Using this flashlight will turn it on, assuming it is charged with batteries.\n\
A turned-on flashlight will provide light during the night or while\n\
underground.");

TOOL("flashlight_on", "flashlight (on)",  0, 380,';', c_blue,	PLASTIC, IRON,
    3,  2,  1,  0,  2, 100,100, 0, 15, AT_BATT,"flashlight",&iuse::light_on,
mfb(IF_LIGHT_20),
"This flashlight is turned on, and continually draining its batteries. It\n\
provides light during the night or while underground. Use it to turn it off.");

TOOL("lightstrip_dead", "lightstrip (dead)", 0, 200, ';', c_white, PLASTIC, IRON,
    1,  1,  1,  0,  2,  0,  0,  0,  0, AT_NULL, "null", &iuse::none, 0,"\
A burnt-out lightstrip. You could disassemble this to recover the amplifier\n\
circuit.");

TOOL("lightstrip_inactive", "lightstrip (inactive)", 0, 200, ';', c_white, PLASTIC, IRON,
    1,  1,  1,  0,  2,  12000, 12000, 0, 0, AT_NULL, "null", &iuse::lightstrip, 0,"\
A light-emitting circuit wired directly to some batteries. Once activated, provides\n\
25 hours of light per 3 (battery) charges. When the batteries die, you'll need to\n\
scrap it to recover the components that are reusable.");

TOOL("lightstrip", "lightstrip (active)", 0, 200, ';', c_green, PLASTIC, IRON,
    1,  1,  1,  0,  2,  12000, 12000, 0, 150, AT_NULL, "lightstrip_dead", &iuse::lightstrip_active, mfb(IF_LIGHT_1),"\
A light-emitting circuit wired directly to some batteries. Provides a weak light,\n\
lasting 25 hours per 3 (battery) charges. When the batteries die, you'll need to\n\
scrap it to recover the components that are reusable.");

TOOL("glowstick", "glowstick", 60, 300, ';', c_ltblue, PLASTIC, MNULL,
// VOL WGT DAM CUT HIT MAX DEF USE SEC FUEL	REVERT	  FUNCTION
    1,  0,  0,  0, -1, 1200, 1200, 0, 0, AT_NULL, "null", &iuse::glowstick,0,"\
A small blue light glowstick, bend it to break the glass cylinder inside and\n\
start the reaction to produce a very small amount of light.");

TOOL("glowstick_lit", "active glowstick", 0, 300, ';', c_ltblue, PLASTIC, MNULL,
// VOL WGT DAM CUT HIT MAX DEF USE SEC FUEL	REVERT	  FUNCTION
    1,  0,  0,  0, -1, 1200, 1200, 0, 2, AT_NULL, "null", &iuse::glowstick_active,mfb(IF_LIGHT_1),"\
This glowstick is active and producing light. It will last for a few hours\n\
before burning out.");

TOOL("hotplate", "hotplate",	10, 250,';', c_green,	IRON,	PLASTIC,
    5,  6,  8,  0, -1, 200, 100,  0,  0, AT_BATT, "null", &iuse::cauterize_elec,0,"\
A small heating element. Indispensable for cooking and chemistry. Try not to\n\
burn yourself.");

//	NAME		RAR PRC	SYM  COLOR	MAT1	MAT
TOOL("soldering_iron", "soldering iron",	70, 200,',', c_ltblue,	IRON,	MNULL,
// VOL WGT DAM CUT HIT MAX DEF USE SEC FUEL	REVERT	  FUNCTION
    3,  1,  2,  6,  0, 200, 20,  0,  0, AT_BATT, "null", &iuse::cauterize_elec,
mfb(IF_SPEAR), "\
A piece of metal that can get very hot. Necessary for electronics crafting.\n\
You could also use it to cauterize wounds, if you had to.");

TOOL("water_purifier", "water purifier",   5,1200,';', c_ltblue,	PLASTIC, IRON,
   12, 20,  2,  0, -3, 100,100, 1,  0, AT_BATT,"null",&iuse::water_purifier,0,
"Using this item on a container full of water will purify the water. Water\n\
taken from uncertain sources like a river may be dirty.");

TOOL("two_way_radio", "two-way radio",	10, 800,';', c_yellow,	PLASTIC, IRON,
    2,  3, 10,  0,  0, 100,100, 1,  0, AT_BATT, "null",&iuse::two_way_radio,0,
"Using this allows you to send out a signal; either a general SOS, or if you\n\
are in contact with a faction, to send a direct call to them.");

TOOL("radio", "radio (off)",	20, 420,';', c_yellow,	PLASTIC, IRON,
    4,  2,  4,  0, -1, 100,100, 0,  0, AT_BATT,	"null", &iuse::radio_off, 0,"\
Using this radio turns it on. It will pick up any nearby signals being\n\
broadcast and play them audibly.");

//	NAME		RAR PRC	SYM  COLOR	MAT1	MAT
TOOL("radio_on", "radio (on)",	 0, 420,';', c_yellow,	PLASTIC, IRON,
// VOL WGT DAM CUT HIT MAX DEF USE SEC FUEL	REVERT	  FUNCTION
    4,  2,  4,  0, -1, 100,100, 0,  8, AT_BATT, "radio",&iuse::radio_on, 0,"\
This radio is turned on, and continually draining its batteries. It is\n\
playing the broadcast being sent from any nearby radio towers.");

TOOL("noise_emitter", "noise emitter (off)", 0, 600, ';', c_yellow, PLASTIC, IRON,
    4,  3,  6,  0, -1, 100,100, 0,  0, AT_BATT, "null", &iuse::noise_emitter_off, 0,"\
This device was constructed by 'enhancing' a radio with some amplifier\n\
circuits. It's completely lost its ability to pick up a station, but it's\n\
nice and loud now. Could be useful to distract zombies.");

TOOL("noise_emitter_on", "noise emitter (on)", 0, 600, ';', c_yellow, PLASTIC, IRON,
    4,  3,  6,  0, -1, 100,100, 0,  1, AT_BATT, "noise_emitter",&iuse::noise_emitter_on, 0,"\
This device has been turned on and is emitting horrible sounds of radio\n\
static. Quick, get away from it before it draws zombies to you!");

TOOL("roadmap", "road map", 40, 10, ';', c_yellow, PAPER, MNULL,
     1, 0, 0, 0, -1, 1, 1, 0, 0, AT_NULL, "null", &iuse::roadmap, 0, "\
A road map. Use it to read points of interest, including, but not\n\
limited to, location(s) of hospital(s) nearby.");

TOOL("crowbar", "crowbar",		18, 130,';', c_ltblue,	IRON,	MNULL,
    4,  9, 16,  3,  2,  0,  0,  0,  0, AT_NULL,	"null", &iuse::crowbar, 0,"\
A prying tool. Use it to open locked doors without destroying them, or to\n\
lift manhole covers.");

TOOL("hoe", "hoe",		30,  90,'/', c_brown,	IRON,	WOOD,
   14, 14, 12, 10,  3,  0,  0,  0,  0, AT_NULL, "null", &iuse::makemound,
	mfb(IF_STAB), "\
A farming implement. Use it to turn tillable land into a slow-to-cross pile\n\
of dirt.");

TOOL("shovel", "shovel",		40, 100,'/', c_brown,	IRON,	WOOD,
   16, 18, 15,  5,  3,  0,  0,  0,  0, AT_NULL,	"null", &iuse::dig, 0, "\
A digging tool. Use it to dig pits adjacent to your location.");

TOOL("chainsaw_off", "chainsaw (off)",	 7, 350,'/', c_red,	IRON,	PLASTIC,
   12, 40, 10,  0, -4, 400, 0,  0,  0, AT_GAS,	"null", &iuse::chainsaw_off,0,
"Using this item will, if loaded with gas, cause it to turn on, making a very\n\
powerful, but slow, unwieldy, and noisy, melee weapon.");
TECH("chainsaw_off",  mfb(TEC_SWEEP) );

//	NAME		RAR VAL	SYM  COLOR	MAT1	MAT
TOOL("chainsaw_on", "chainsaw (on)",	 0, 350,'/', c_red,	IRON,	PLASTIC,
// VOL WGT DAM CUT HIT MAX DEF USE SEC FUEL	REVERT	  FUNCTION
   12, 40,  4, 70, -5, 400, 0,  0,  1, AT_GAS,	"chainsaw_off",
	&iuse::chainsaw_on, mfb(IF_MESSY), "\
This chainsaw is on, and is continuously draining gasoline. Use it to turn\n\
it off.");
TECH("chainsaw_on",  mfb(TEC_SWEEP) );

TOOL("jackhammer", "jackhammer",	 2, 890,';', c_magenta,	IRON,	MNULL,
   26, 54, 20,  6, -4, 120,  0,10,  0, AT_GAS,	"null", &iuse::jackhammer,0,"\
This jackhammer runs on gasoline. Use it (if loaded) to blast a hole in\n\
adjacent solid terrain.");

TOOL("jacqueshammer", "jacqueshammer",     2, 890,  ';', c_magenta, IRON,   MNULL,
   26, 54, 20,  6, -4, 120,  0,10,  0, AT_GAS,  "null", &iuse::jacqueshammer,0,"\
Ce jacqueshammer marche a l'essence. Utilisez-le (si charge)\n\
pour creuser un trou dans un terrain solide adjacent.");

TOOL("bubblewrap", "bubblewrap",	50,  40,';', c_ltcyan,	PLASTIC,MNULL,
    2,  0, -8,  0,  0,  0,  0,  0,  0, AT_NULL,	"null", &iuse::set_trap,0,"\
A sheet of plastic covered with air-filled bubbles. Use it to set it on the\n\
ground, creating a trap that will warn you with noise when something steps on\n\
it.");

TOOL("beartrap", "bear trap",	 5, 120,';', c_cyan,	IRON,	MNULL,
    12, 10,  9,  1, -2,  0,  0,  0,  0, AT_NULL,	"null", &iuse::set_trap,0,"\
A spring-loaded pair of steel jaws. Use it to set it on the ground, creating\n\
a trap that will ensnare and damage anything that steps on it. If you are\n\
carrying a shovel, you will have the option of burying it.");

//	NAME		RAR VAL	SYM  COLOR	MAT1	MAT
TOOL("board_trap", "nailboard trap",	 0, 30, ';', c_brown,	WOOD,	MNULL,
// VOL WGT DAM CUT HIT MAX DEF USE SEC FUEL	REVERT	  FUNCTION
   18, 18, 12,  6, -3,  0,  0,  0,  0, AT_NULL, "null", &iuse::set_trap,0,"\
Several pieces of wood, nailed together, with nails sticking straight up. If\n\
an unsuspecting victim steps on it, they'll get nails through the foot.");

TOOL("tripwire", "tripwire trap",	 0, 35, ';', c_ltgray,	PAPER,	MNULL,
    1,  0,-10,  0, -1,  0,  0,  0,  0, AT_NULL, "null", &iuse::set_trap,0,"\
A tripwire trap must be placed across a doorway or other thin passage. Its\n\
purpose is to trip up bypassers, causing them to stumble and possibly hurt\n\
themselves minorly.");

TOOL("crossbow_trap", "crossbow trap",	 0,600, ';', c_green,	IRON,	WOOD,
    7, 10,  4,  0, -2,  0,  0,  0,  0, AT_NULL,	"null", &iuse::set_trap,0,"\
A simple tripwire is attached to the trigger of a loaded crossbow. When\n\
pulled, the crossbow fires. Only a single round can be used, after which the\n\
trap is disabled.");

TOOL("shotgun_trap", "shotgun trap",	 0,450, ';', c_red,	IRON,	WOOD,
    7, 11, 12,  0, -2,  0,  0,  0,  0, AT_NULL,	"null", &iuse::set_trap,0,"\
A simple tripwire is attached to the trigger of a loaded sawn-off shotgun.\n\
When pulled, the shotgun fires. Two rounds are used; the first time the\n\
trigger is pulled, one or two may be used.");

//	NAME		RAR VAL	SYM  COLOR	MAT1	MAT
TOOL("blade_trap", "blade trap",	 0,500, ';', c_ltgray,	IRON,	MNULL,
// VOL WGT DAM CUT HIT MAX DEF USE SEC FUEL	REVERT	  FUNCTION
   20, 21,  4, 16, -4,  0,  0,  0,  0, AT_NULL,	"null", &iuse::set_trap,0,"\
A machete is attached laterally to a motor, with a tripwire controlling its\n\
throttle. When the tripwire is pulled, the blade is swung around with great\n\
force. The trap forms a 3x3 area of effect.");

TOOL("light_snare_kit", "light snare kit",   0,100, ';', c_brown,  WOOD,   MNULL,
// VOL WGT DAM CUT HIT MAX DEF USE SEC FUEL REVER    FUNCTION
   1, 3,  0, 10, 0,  0,  0,  0,  0, AT_NULL, "null", &iuse::set_trap,0,"\
A kit for a simple trap consisting of a string noose and a snare trigger.\n\
Requires a young tree nearby. Effective at trapping and killing some small\n\
animals.");

TOOL("heavy_snare_kit", "heavy snare kit",   0,250, ';', c_brown,  WOOD,   MNULL,
// VOL WGT DAM CUT HIT MAX DEF USE SEC FUEL REVER    FUNCTION
   1, 5,  0, 20, 0,  0,  0,  0,  0, AT_NULL, "null", &iuse::set_trap,0,"\
A kit for a simple trap consisting of a rope noose and a snare trigger.\n\
Requires a tree nearby. Effective at trapping monsters.");

TOOL("landmine", "land mine",	 3,2400,';', c_red,	IRON,	MNULL,
    5,  6, 10,  0, -1,  0,  0,  0,  0, AT_NULL, "null", &iuse::set_trap,0,"\
An anti-personnel mine that is triggered when stepped upon.");

TOOL("geiger_off", "geiger ctr (off)", 8, 300,';', c_green,	PLASTIC,STEEL,
    2,  2,  2,  0,  0,100,100,  1,  0, AT_BATT,	"null", &iuse::geiger,0,"\
A tool for measuring radiation. Using it will prompt you to choose whether\n\
to scan yourself or the terrain, or to turn it on, which will provide\n\
continuous feedback on ambient radiation.");

TOOL("geiger_on", "geiger ctr (on)",	0, 300, ';', c_green,	PLASTIC,STEEL,
    2,  2,  2,  0,  0,100,100,  0, 10, AT_BATT, "geiger_off",&iuse::geiger,0,
"A tool for measuring radiation. It is in continuous scan mode, and will\n\
produce quiet clicking sounds in the presence of ambient radiation. Using it\n\
allows you to turn it off, or scan yourself or the ground.");

//	NAME		RAR VAL	SYM  COLOR	MAT1	MAT
TOOL("teleporter", "teleporter",      10,6000,';', c_magenta,	PLASTIC,STEEL,
// VOL WGT DAM CUT HIT MAX DEF USE SEC FUEL	REVERT	  FUNCTION
    3, 12,  4,  0, -1, 20, 20,  1,  0, AT_PLUT,	"null", &iuse::teleport,0,"\
An arcane device, powered by plutonium fuel cells. Using it will cause you\n\
to teleport a short distance away.");

TOOL("canister_goo", "goo canister",     8,3500,';', c_dkgray,  STEEL,	MNULL,
    6, 22,  7,  0,  1,  1,  1,  1,  0, AT_NULL,	"null", &iuse::can_goo,0,"\
\"Warning: contains highly toxic and corrosive materials. Contents may be\n\
 sentient. Open at your own risk.\"");

TOOL("pipebomb", "pipe bomb",	 4, 150,'*', c_white,	IRON,	MNULL,
    2,  3, 11,  0,  1,  0,  0,  0,  0, AT_NULL,	"null", &iuse::pipebomb,0,"\
A section of a pipe filled with explosive materials. Use this item to light\n\
the fuse, which gives you 3 turns before it detonates. You will need a\n\
lighter. It is somewhat unreliable, and may fail to detonate.");

TOOL("pipebomb_act", "active pipe bomb", 0,   0,'*', c_white,	IRON,	MNULL,
    2,  3, 11,  0,  1,  3,  3,  0,  1, AT_NULL,	"null", &iuse::pipebomb_act,0,
"This pipe bomb's fuse is lit, and it will explode any second now. Throw it\n\
immediately!");

//	NAME		RAR VAL	SYM  COLOR	MAT1	MAT
TOOL("grenade", "grenade",		 3, 400,'*', c_green,	IRON,	PLASTIC,
// VOL WGT DAM CUT HIT MAX DEF USE SEC FUEL	REVERT	  FUNCTION
    1,  1, 10,  0, -1,  0,  0,  0,  0, AT_NULL, "null", &iuse::grenade,0,"\
Use this item to pull the pin, turning it into an active grenade. You will\n\
then have five turns before it explodes; throwing it would be a good idea.");

TOOL("grenade_act", "active grenade",	 0,   0,'*', c_green,	IRON,	PLASTIC,
    1,  1, 10,  0, -1,  5,  5,  0,  1, AT_NULL, "null", &iuse::grenade_act,0,
"This grenade is active, and will explode any second now. Better throw it!");

TOOL("flashbang", "flashbang",	 3, 380,'*', c_white,	STEEL,	PLASTIC,
    1,  1,  8,  0, -1,  0,  0,  0,  0, AT_NULL,	"null", &iuse::flashbang,0,"\
Use this item to pull the pin, turning it into an active flashbang. You will\n\
then have five turns before it detonates with intense light and sound,\n\
blinding, deafening and disorienting anyone nearby.");

TOOL("flashbang_act", "active flashbang", 0,   0,'*', c_white,	STEEL,	PLASTIC,
    1,  1,  8,  0, -1,  5,  5,  0,  1, AT_NULL,	"null", &iuse::flashbang_act,
0,"This flashbang is active, and will soon detonate with intense light and\n\
sound, blinding, deafening and disorienting anyone nearby.");

//	NAME		RAR VAL	SYM  COLOR	MAT1	MAT
TOOL("EMPbomb", "EMP grenade",	 2, 600,'*', c_cyan,	STEEL,	PLASTIC,
// VOL WGT DAM CUT HIT MAX DEF USE SEC FUEL	REVERT	  FUNCTION
    1,  1,  8,  0, -1,  0,  0,  0,  0, AT_NULL,	"null", &iuse::EMPbomb,0,"\
Use this item to pull the pin, turning it into an active EMP grenade. You\n\
will then have three turns before it detonates, creating an EMP field that\n\
damages robots and drains bionic energy.");

TOOL("EMPbomb_act", "active EMP grenade",0,  0,'*', c_cyan,	STEEL,	PLASTIC,
    1,  1,  8,  0, -1,  3,  3,  0,  1, AT_NULL,	"null", &iuse::EMPbomb_act,0,
"This EMP grenade is active, and will shortly detonate, creating a large EMP\n\
field that damages robots and drains bionic energy.");

//	NAME		RAR VAL	SYM  COLOR	MAT1	MAT
TOOL("scrambler", "scrambler grenade",	 2, 600,'*', c_cyan,	STEEL,	PLASTIC,
// VOL WGT DAM CUT HIT MAX DEF USE SEC FUEL	REVERT	  FUNCTION
    1,  1,  8,  0, -1,  0,  0,  0,  0, AT_NULL,	"null", &iuse::scrambler,0,"\
This is a highly modified EMP grenade, designed to scramble robots' control\n\
chips, rather than destroy them. This converts the robot to your side for a \n\
short time, before the backup systems kick in.");

TOOL("scrambler_act", "active scrambler grenade",0,  0,'*', c_cyan,	STEEL,	PLASTIC,
    1,  1,  8,  0, -1,  3,  3,  0,  1, AT_NULL,	"null", &iuse::scrambler_act,0,
"This scrambler grenade is active, and will soon detonate, releasing a control\n\
wave that temporarily converts robots to your side.");

TOOL("gasbomb", "teargas canister",3,  600,'*', c_yellow,	STEEL, MNULL,
    1,  1,  6,  0, -1,  0,  0,  0,  0, AT_NULL, "null", &iuse::gasbomb,0,"\
Use this item to pull the pin. Five turns after you do that, it will begin\n\
to expell a highly toxic gas for several turns. This gas damages and slows\n\
those who enter it, as well as obscuring vision and scent.");

//	NAME		RAR PRC SYM  COLOR	MAT1	MAT
TOOL("gasbomb_act", "active teargas",	0,    0,'*', c_yellow,	STEEL, MNULL,
// VOL WGT DAM CUT HIT MAX DEF USE SEC FUEL	REVERT	  FUNCTION
    1,  1,  6,  0, -1,  5,  5,  0,  1, AT_NULL, "null", &iuse::gasbomb_act,0,
"This canister of teargas has had its pin removed, indicating that it is (or\n\
will shortly be) expelling highly toxic gas.");

TOOL("smokebomb", "smoke bomb",	5,  180,'*', c_dkgray,	STEEL,	MNULL,
    1,  1,  5,  0, -1,  0,  0,  0,  0, AT_NULL,	"null", &iuse::smokebomb,0,"\
Use this item to pull the pin. Five turns after you do that, it will begin\n\
to expell a thick black smoke. This smoke will slow those who enter it, as\n\
well as obscuring vision and scent.");

TOOL("smokebomb_act", "active smoke bomb",0,  0, '*', c_dkgray,	STEEL,	MNULL,
    1,  1,  5,  0, -1,  0,  0,  0,  1, AT_NULL, "null",&iuse::smokebomb_act,0,
"This smoke bomb has had its pin removed, indicating that it is (or will\n\
shortly be) expelling thick smoke.");

TOOL("molotov", "molotov cocktail",0,  200,'*', c_ltred,	GLASS,	COTTON,
    2,  2,  8,  0,  1,  0,  0,  0,  0, AT_NULL,	"null", &iuse::molotov,0,"\
A bottle of flammable liquid with a rag inserted. Use this item to light the\n\
rag; you will, of course, need a lighter in your inventory to do this. After\n\
lighting it, throw it to cause fires.");

//	NAME		RAR PRC SYM  COLOR	MAT1	MAT
TOOL("molotov_lit", "molotov cocktail (lit)",0,0,'*', c_ltred,	GLASS,	COTTON,
// VOL WGT DAM CUT HIT MAX DEF USE SEC FUEL	REVERT	  FUNCTION
    2,  2,  8,  0,  1,  1,  1,  0,  0, AT_NULL,"molotov",&iuse::molotov_lit,0,
"A bottle of flammable liquid with a flaming rag inserted. Throwing it will\n\
cause the bottle to break, spreading fire. The flame may go out shortly if\n\
you do not throw it. Dropping it while lit is not safe.");

TOOL("acidbomb", "acid bomb", 	  0,500,'*', c_yellow,	GLASS,	MNULL,
     1,  1,  4,  0, -1,  0,  0,  0,  0,AT_NULL,	"null", &iuse::acidbomb,0,"\
A glass vial, split into two chambers. The divider is removable, which will\n\
cause the chemicals to mix. If this mixture is exposed to air (as happens\n\
if you throw the vial) they will spill out as a pool of potent acid.");

TOOL("acidbomb_act", "acid bomb (active)",0,  0,'*', c_yellow, GLASS, MNULL,
    1,  1,  4,  0,  -1,  0,  0,  0,  0,AT_NULL,"null",&iuse::acidbomb_act,0,"\
A glass vial, with two chemicals mixing inside. If this mixture is exposed\n\
to air (as happens if you throw the vial), they will spill out as a pool of\n\
potent acid.");

//	NAME		RAR PRC SYM  COLOR	MAT1	MAT
TOOL("dynamite", "dynamite",	5,  700,'*', c_red,	PLASTIC,MNULL,
// VOL WGT DAM CUT HIT MAX DEF USE SEC FUEL	REVERT	  FUNCTION
    6, 10,  4,  0, -3,  0,  0,  0,  0, AT_NULL,	"null", &iuse::dynamite,0,"\
Several sticks of explosives with a fuse attached. Use this item to light\n\
the fuse; you will, of course, need a lighter in your inventory to do this.\n\
Shortly after lighting the fuse, this item will explode, so get away!");

TOOL("dynamite_act", "dynamite (lit)",	5,    0,'*', c_red,	PLASTIC,MNULL,
    6, 10,  4,  0, -3,  0,  0,  0,  1, AT_NULL,	"null", &iuse::dynamite_act,0,
"The fuse on this dynamite is lit and hissing.  It'll explode any moment now.");

TOOL("firecracker_pack", "pack of firecrackers",    5,  100,'*', c_red, PAPER, MNULL,
    0, 0,  1,  0, -3,  25,  25,  0,  0, AT_NULL, "null", &iuse::firecracker_pack,0,"\
A pack of 25 firecrackers with a starter fuse. Use this item to light the\n\
fuse; you will need a lighter of course. Shortly after you light the fuse\n\
they will begin to explode, so throw them quickly!");

TOOL("firecracker_pack_act", "pack of firecrackers (lit)",    5,  0,'*', c_red, PAPER, MNULL,
    0, 0,  0,  0, -3,  0,  0,  0,  0, AT_NULL, "null", &iuse::firecracker_pack_act,0,"\
A pack of 25 firecrackers that has been lit, the fuse is hissing.\n\
Throw them quickly before the start to explode.");

TOOL("firecracker", "firecracker",    5,  2,';', c_red, PAPER, MNULL,
    0, 0,  1,  0, -3,  0,  0,  0,  0, AT_NULL, "null", &iuse::firecracker,0,"\
A firecracker with a short fuse. Use this item to light the fuse; you will\n\
need a lighter of course. Shortly after you light the fuse it will explode,\n\
so throw it quickly!");

TOOL("firecracker_act", "firecracker (lit)",    5,  0,';', c_red, PAPER, MNULL,
    0, 0,  1,  0, -3,  0,  0,  0,  1, AT_NULL, "null", &iuse::firecracker_act,0,"\
A firecracker that has been lit, the fuse is hissing. Throw it quickly before\n\
it explodes.");

TOOL("mininuke", "mininuke",	1, 1800,'*', c_ltgreen,	STEEL,	PLASTIC,
    3,  4,  8,  0, -2,  0,  0,  0,  0, AT_NULL, "null", &iuse::mininuke,0,"\
An extremely powerful weapon--essentially a hand-held nuclear bomb. Use it\n\
to activate the timer. Ten turns later it will explode, leaving behind a\n\
radioactive crater. The explosion is large enough to take out a house.");

TOOL("mininuke_act", "mininuke (active)",0,   0,'*', c_ltgreen,	STEEL,	PLASTIC,
    3,  4,  8,  0, -2,  0,  0,  0,  1, AT_NULL, "null", &iuse::mininuke_act,0,
"This miniature nuclear bomb has a light blinking on the side, showing that\n\
it will soon explode. You should probably get far away from it.");

//	NAME		RAR PRC SYM  COLOR	MAT1	MAT
TOOL("pheromone", "zombie pheromone",1,  400,'*', c_yellow,	FLESH,	PLASTIC,
// VOL WGT DAM CUT HIT MAX DEF USE SEC FUEL	REVERT	  FUNCTION
    1,  1, -5,  0, -1,  3,  3,  1,  0, AT_NULL,	"null", &iuse::pheromone,0,"\
This is some kind of disgusting ball of rotting meat. Squeezing it causes a\n\
small cloud of pheromones to spray into the air, causing nearby zombies to\n\
become friendly for a short period of time.");

TOOL("portal", "portal generator",2, 6600, ';', c_magenta, STEEL,	PLASTIC,
    2, 10,  6,  0, -1, 10, 10,  5,  0, AT_NULL,	"null", &iuse::portal,0,"\
A rare and arcane device, covered in alien markings.");

TOOL("bot_manhack", "inactive manhack",1,  600, ',', c_ltgreen, STEEL, PLASTIC,
    1,  3,  6,  6, -3,  0,  0,  0,  0, AT_NULL, "null", &iuse::manhack,0,"\
An inactive manhack. Manhacks are fist-sized robots that fly through the\n\
air. They are covered with whirring blades and attack by throwing themselves\n\
against their target. Use this item to activate the manhack.");

//	NAME		RAR PRC SYM  COLOR	MAT1	MAT
TOOL("bot_turret", "inactive turret",  1,4000,';',c_ltgreen,	STEEL,	PLASTIC,
// VOL WGT DAM CUT HIT MAX DEF USE SEC FUEL	REVERT	  FUNCTION
    12, 12, 8,  0, -3,  0,  0,  0,  0, AT_NULL, "null", &iuse::turret,0,"\
An inactive turret. Using this item involves turning it on and placing it\n\
on the ground, where it will attach itself. The turret will then identify\n\
you as a friendly, and attack all enemies with an SMG.");

TOOL("UPS_off", "UPS (off)",	 5,2800,';',c_ltgreen,	STEEL,	PLASTIC,
   12,  6, 10,  0, -1,1000, 0,  0,  0, AT_BATT, "null", &iuse::UPS_off,0,"\
A unified power supply, or UPS, is a device developed jointly by military and\n\
scientific interests for use in combat and the field. The UPS is designed to\n\
power armor and some guns, but drains batteries quickly.");

TOOL("UPS_on", "UPS (on)",	 0,2800,';',c_ltgreen,	STEEL,	PLASTIC,
   12,  6, 10,  0, -1,1000, 0,  0,  2, AT_BATT,	"UPS_off", &iuse::UPS_on,0,"\
A unified power supply, or UPS, is a device developed jointly by military and\n\
scientific interests for use in combat and the field. The UPS is designed to\n\
power armor and some guns, but drains batteries quickly.");

TOOL("tazer", "tazer",		 3,1400,';',c_ltred,	IRON,	PLASTIC,
    1,  3,  6,  0, -1, 500, 0,100, 0, AT_BATT, "null", &iuse::tazer,0,"\
A high-powered stun gun. Use this item to attempt to electrocute an adjacent\n\
enemy, damaging and temporarily paralyzing them. Because the shock can\n\
actually jump through the air, it is difficult to miss.");

//	NAME		RAR PRC SYM  COLOR	MAT1	MAT
TOOL("mp3", "mp3 player (off)",18, 800,';',c_ltblue,	IRON,	PLASTIC,
// VOL WGT DAM CUT HIT MAX DEF USE SEC FUEL	REVERT	  FUNCTION
    1,  1,  0,  0,  0, 100,100, 0,  0, AT_BATT, "null", &iuse::mp3,0,"\
This battery-devouring device is loaded up with someone's music collection.\n\
Fortunately, there's lots of songs you like, and listening to it will raise\n\
your morale slightly. Use it to turn it on.");

TOOL("mp3_on", "mp3 player (on)",	 0, 800,';',c_ltblue,	IRON,	PLASTIC,
    1,  1,  0,  0,  0, 100,100, 0, 10, AT_BATT, "mp3", &iuse::mp3_on,0,"\
This mp3 player is turned on and playing some great tunes, raising your\n\
morale steadily while on your person. It runs through batteries quickly; you\n\
can turn it off by using it. It also obscures your hearing.");

TOOL("vortex_stone", "vortex stone",     2,3000,';',c_pink,	STONE,	MNULL,
    2,  0,  6,  0,  0,   1,  1, 1,  0, AT_NULL, "null", &iuse::vortex,0,"\
A stone with spirals all over it, and holes around its perimeter. Though it\n\
is fairly large, it weighs next to nothing. Air seems to gather around it.");

TOOL("dogfood", "dog food",         5,  60,';',c_red,     FLESH,     MNULL,
    1,  2,  0,  0,  -5,  0,  0,  0,  0, AT_NULL, "null", &iuse::dogfood, 0, "\
Food for dogs. It smells strange, but dogs love it.");

//	NAME		RAR PRC SYM  COLOR	MAT1	MAT
TOOL("boobytrap", "booby trap",        0,500,';',c_ltcyan,   STEEL,	PLASTIC,
// VOL WGT DAM CUT HIT MAX DEF USE SEC FUEL	REVERT	  FUNCTION
     3,  2,  0,  0, -4,  0,  0,  0,  0, AT_NULL, "null", &iuse::set_trap, 0, "\
A crude explosive device triggered by a piece of string.");

TOOL("c4", "C4-Explosive",      5, 6000,';',c_ltcyan, PLASTIC,     STEEL,
     6,  2,  0,  0, -4,  0,  0,  0,  0, AT_NULL, "null", &iuse::c4, 0, "\
Highly explosive, use with caution! Armed with a small timer.");

TOOL("c4armed", "C4-Explosive(armed)",0,6000,';',c_ltcyan, PLASTIC,     STEEL,
     6,  2,  0,  0, -4,  9,  9,  0,  1, AT_NULL, "null", &iuse::c4armed, 0, "\
Highly explosive, use with caution. Comes with a small timer.\n\
It's armed and ticking!");

TOOL("dog_whistle", "dog whistle",	  0,  300,';',c_white,	STEEL,	MNULL,
     0,  0,  0,  0,  0,  0,  0,  0,  0, AT_NULL, "null", &iuse::dog_whistle,
0, "\
A small whistle. When used, it produces a high tone that causes nearby\n\
friendly dogs to either follow you closely and stop attacking, or start\n\
attacking enemies if they are currently docile.");

//	NAME		RAR PRC SYM  COLOR	MAT1	MAT
TOOL("vacutainer", "vacutainer",	 10,300,';', c_ltcyan,	PLASTIC,MNULL,
// VOL WGT DAM CUT HIT MAX DEF USE SEC FUEL	REVERT	  FUNCTION
     1,  0,  0,  6, -3,  0,  0,  0,  0, AT_NULL, "null", &iuse::vacutainer,
mfb(IF_SPEAR), "\
A tool for drawing blood, including a vacuum-sealed test tube for holding the\n\
sample. Use this tool to draw blood, either from yourself or from a corpse\n\
you are standing on.");

//  NAME        RAR PRC SYM  COLOR  MAT1    MAT
TOOL("welder", "welder",   25,900,';', c_ltred,  IRON,MNULL,
// VOL WGT DAM CUT HIT   MAX DEF  USE SEC   FUEL    REVERT    FUNCTION
     6, 24,  7,  0, -1, 500,  0,  50,  0, AT_BATT, "null", &iuse::none,
0, "\
A tool for welding metal pieces together. Useful for construction.");

TOOL("cot", "cot",      40,1000,';', c_green, IRON, COTTON,
     8, 10, 6, 0, -1, 0, 0, 0, 0, AT_NULL, "null", &iuse::set_trap,
0, "\
A military style fold up cot, not quite as comfortable as a bed\n\
but much better than slumming it on the ground.");

TOOL("rollmat", "rollmat",  40,400,';', c_blue, PLASTIC, MNULL,
     4, 3,  0, 0, -1, 0, 0, 0, 0, AT_NULL, "null", &iuse::set_trap,
0, "\
A sheet of foam which can be rolled tightly for storage.\n\
Insulates you from the floor, making it easier to sleep");

TOOL("xacto", "X-Acto knife",	10,  40,';', c_dkgray,	IRON,	PLASTIC,
	 1,  0,  0, 14, -4,  0, 0, 0, 0, AT_NULL, "null", &iuse::knife, mfb(IF_SPEAR), "\
A small, very sharp knife.  Causes decent damage but is difficult to hit\n\
with. Its small tip allows for a precision strike in the hands of the skilled.");
TECH("xacto", mfb(TEC_PRECISE));

TOOL("scalpel", "scalpel",	48,  40,',', c_cyan,	STEEL,	MNULL,
	 1,  0,  0, 18, -4,  0, 0, 0, 0, AT_NULL, "null", &iuse::knife, mfb(IF_SPEAR), "\
A small, very sharp knife, used in surgery. Its small tip allows for a\n\
precision strike in the hands of the skilled.");
TECH("scalpel", mfb(TEC_PRECISE));

TOOL("machete", "machete",	 5, 280,'/', c_blue,	IRON,	MNULL,
	 8, 14,  6, 28,  2,  0, 0, 0, 0, AT_NULL, "null", &iuse::knife, 0, "\
This huge iron knife makes an excellent melee weapon.");
TECH("machete",  mfb(TEC_WBLOCK_1) );

TOOL("katana", "katana",		 2, 980,'/', c_ltblue,	STEEL,	MNULL,
	16, 16,  4, 45,  1,  0, 0, 0, 0, AT_NULL, "null", &iuse::knife, mfb(IF_STAB), "\
A rare sword from Japan. Deadly against unarmored targets, and still very\n\
effective against armor.");
TECH("katana",  mfb(TEC_RAPID)|mfb(TEC_WBLOCK_2) );

TOOL("spear_knife", "knife spear",      5,  140,'/', c_ltred,   WOOD,   STEEL,
         6,  6,  2, 28,  1,  0, 0, 0, 0, AT_NULL, "null", &iuse::knife, mfb(IF_SPEAR), "\
A simple wood pole made deadlier by the blade tied to it.");
TECH("spear_knife",  mfb(TEC_WBLOCK_1) | mfb(TEC_RAPID) );

TOOL("rapier", "rapier",		 3, 980,'/', c_ltblue,	STEEL,	MNULL,
	 6,  9, 5, 28,  2,  0, 0, 0, 0, AT_NULL, "null", &iuse::knife, mfb(IF_STAB), "\
Preferred weapon of gentlemen and swashbucklers. Light and quick, it makes\n\
any battle a stylish battle.");
TECH("rapier",  mfb(TEC_RAPID)|mfb(TEC_WBLOCK_1)|mfb(TEC_PRECISE) );

TOOL("pike", "awl pike",        5,2000,'/', c_ltcyan,	IRON,	WOOD,
        14, 18,  8, 50,  2,  0, 0, 0, 0, AT_NULL, "null", &iuse::knife, mfb(IF_SPEAR), "\
A medieval weapon consisting of a wood shaft, tipped with an iron spike.\n\
Though large and heavy compared to other spears, its accuracy and damage\n\
are unparalled.");

TOOL("broadsword", "broadsword",	30,1200,'/',c_cyan,	IRON,	MNULL,
	 7, 11,  8, 35,  2,  0, 0, 0, 0, AT_NULL, "null", &iuse::knife, mfb(IF_STAB), "\
An early modern sword seeing use in the 16th, 17th ane 18th centuries.\n\
Called 'broad' to contrast with the slimmer rapiers.");
TECH("broadsword",  mfb(TEC_WBLOCK_1) );

TOOL("makeshift_machete", "makeshift machete", 0, 100, '/', c_ltgray, IRON, MNULL,
// VOL WGT DAM CUT HIT MAX DEF USE SEC   FUEL    REVERT    FUNCTION
    7,  12,  4,  15, 1,  0,  0,  0,  0, AT_NULL, "null", &iuse::knife,
    mfb(IF_STAB), "\
A large blade that has had a portion of the handle wrapped\n\
in duct tape, making it easier to wield as a rough machete.");

TOOL("makeshift_halberd", "makeshift halberd", 0, 100, '/', c_ltgray, IRON, MNULL,
// VOL WGT DAM CUT HIT MAX DEF USE SEC   FUEL    REVERT    FUNCTION
    13, 17, 4, 15,   2,  0, 0, 0, 0, AT_NULL, "null", &iuse::knife, mfb(IF_STAB), "\
A large blade attached to a long stick. Could do a considerable\n\
amount of damage.");
TECH("makeshift_halberd",  mfb(TEC_WBLOCK_1) );

TOOL("knife_steak", "steak knife",	85,  25,';', c_ltcyan,	STEEL,	MNULL,
     1,  2,  2, 10, -3, 0, 0, 0, 0, AT_NULL, "null", &iuse::knife,
 mfb(IF_STAB), "\
A sharp knife. Makes a poor melee weapon, but is decent at butchering\n\
corpses.");

TOOL("knife_butcher", "butcher knife",	10,  80,';', c_cyan,	STEEL,	MNULL,
	 3,  6,  4, 18, -3 ,0, 0, 0, 0, AT_NULL, "null", &iuse::knife, 0, "\
A sharp, heavy knife. Makes a good melee weapon, and is the best item for\n\
butchering corpses.");

//    NAME		RAR PRC SYM COLOR	MAT1	MAT2
TOOL("knife_combat", "combat knife",	14, 100,';', c_blue,	STEEL,  PLASTIC,
//	VOL WGT DAM CUT HIT FLAGS
	 2,  2,  2, 22, -2, 0, 0, 0, 0, AT_NULL, "null", &iuse::knife,
mfb(IF_STAB), "\
Designed for combat, and deadly in the right hands. Can be used to butcher\n\
corpses.");

TOOL("saw", "wood saw",	15, 40, ';', c_cyan,	IRON,	WOOD,
	 7,  3, -6,  1, -2, 0, 0, 0, 0, AT_NULL, "null", &iuse::lumber,
0, "\
A flimsy saw, useful for cutting through wood objects.");

//    NAME		RAR PRC SYM COLOR	MAT1	MAT2
TOOL("ax", "wood axe",	 8, 105,'/', c_ltgray,	WOOD,	IRON,
//	VOL WGT DAM CUT HIT FLAGS
	17, 15, 24, 18,  1, 0, 0, 0, 0, AT_NULL, "null", &iuse::lumber,
0, "\
A large two-handed axe. Makes a good melee weapon, but is a bit slow.");

TOOL("hacksaw", "hack saw",	17, 65, ';', c_ltcyan,	IRON,	MNULL,
	 4,  2,  1,  1, -1, 0, 0, 0, 0, AT_NULL, "null", &iuse::hacksaw,
0, "\
A sturdy saw, useful for cutting through metal objects.");

//  NAME        RAR PRC SYM  COLOR  MAT1    MAT
TOOL("tent_kit", "tent",	17, 65, ';', c_green,	IRON,	MNULL,
	 10,  20,  4,  0, -3, 0, 0, 0, 0, AT_NULL, "null", &iuse::tent,
0, "\
A small tent, just big enough to fit a person comfortably.");

TOOL("torch", "torch",    95,  0, '/', c_brown,   WOOD,   MNULL,
// VOL WGT DAM CUT HIT MAX DEF USE SEC FUEL     REVERT    FUNCTION
    6, 10, 12,  0,  3, 25, 25,  0, 0, AT_NULL, "null", &iuse::torch,
0,"\
A large stick, wrapped in gasoline soaked rags. When lit, produces\n\
a fair amount of light");

TOOL("torch_lit", "torch (lit)",    95,  0, '/', c_brown,   WOOD,   MNULL,
// VOL WGT DAM CUT HIT MAX DEF USE SEC FUEL     REVERT    FUNCTION
    6, 10, 12,  0,  3, 75, 75,  1, 20, AT_NULL, "torch_done", &iuse::torch_lit,
mfb(IF_FIRE),"\
A large stick, wrapped in gasoline soaked rags. This is burning,\n\
producing plenty of light");

//    NAME              RAR PRC SYM COLOR       MAT1    MAT2
TOOL("candle", "candle",           40,  0, ',', c_white,  VEGGY,  MNULL,
    1,  1,  0,  0, -2, 100, 100, 0, 0, AT_NULL, "can_food", &iuse::candle,
0, "\
A thick candle, doesn't provide very much light, but it can burn for\n\
quite a long time.");

//    NAME              RAR PRC SYM COLOR       MAT1    MAT2
TOOL("candle_lit", "candle (lit)",           40,  0, ',', c_white,  VEGGY,  MNULL,
    1,  1,  0,  0, -2, 100, 100, 1, 50, AT_NULL, "null", &iuse::candle_lit,
mfb(IF_LIGHT_4), "\
A thick candle, doesn't provide very much light, but it can burn for\n\
quite a long time. This candle is lit.");

//  NAME        RAR PRC SYM  COLOR  MAT1    MAT
TOOL("brazier", "brazier",  50,900,';', c_ltred,  IRON,MNULL,
// VOL WGT DAM CUT HIT   MAX DEF  USE SEC   FUEL    REVERT    FUNCTION
     6, 5,  11,  0, 1,    0,  0,  0,  0, AT_NULL, "null", &iuse::set_trap,
0, "\
A large stand with slots in the side. (a)ctivate it and place it somewhere\n\
then set fires in it with no risk of spreading.");

//  NAME        RAR PRC SYM  COLOR  MAT1    MAT
TOOL("funnel", "funnel",  50,900,';', c_yellow,  PLASTIC,MNULL,
// VOL WGT DAM CUT HIT   MAX DEF  USE SEC   FUEL    REVERT    FUNCTION
     6, 5,  11,  0, 1,    0,  0,  0,  0, AT_NULL, "null", &iuse::set_trap,
0, "\
A funnel used to collect rainwater. (a)ctivate it and place it outside\n\
then collect water from it when it rains.");

TOOL("puller", "kinetic bullet puller",		5, 100, ';', c_blue,	STEEL,	PLASTIC,
    2,  4, 10,  0,  0,   0,  0, 0,  0, AT_NULL, "null", &iuse::bullet_puller, 0, "\
A tool used for disassembling firearm ammunition.");

TOOL("press", "hand press & die set",		5, 100, ';', c_blue,	STEEL,	PLASTIC,
    2,  4, 8,  0,  -2,   100, 100, 0,  0, AT_BATT, "null", &iuse::none, 0, "\
A small hand press for hand loading firearm ammunition. Comes with everything \n\
you need to start hand loading.");

TOOL("screwdriver", "screwdriver",	40, 65, ';', c_ltcyan,	IRON,	PLASTIC,
	 1,  1,  2,  8,  1, 0, 0, 0, 0, AT_NULL, "null", &iuse::none, mfb(IF_SPEAR), "\
A Philips-head screwdriver, important for almost all electronics crafting and\n\
most mechanics crafting.");

//    NAME		RAR PRC SYM COLOR	MAT1	MAT2
TOOL("wrench", "wrench",		30, 86, ';', c_ltgray,	IRON,	MNULL,
//	VOL WGT DAM CUT HIT FLAGS
	 2,  5, 15,  0,  2, 0, 0, 0, 0, AT_NULL, "null", &iuse::none, 0, "\
An adjustable wrench. Makes a decent melee weapon, and is used in many\n\
mechanics crafting recipes.");

TOOL("snare_trigger", "snare trigger", 50, 15, ';', c_brown, WOOD, MNULL,
    1, 0, 0, 0, -1, 0, 0, 0, 0, AT_NULL, "null", &iuse::none, 0, "\
A stick that has been cut into a trigger mechanism for a snare trap.");

TOOL("boltcutters", "bolt cutters",		5, 100, ';', c_blue,	STEEL,	PLASTIC,
    5,  4, 10,  4,  1,   0,  0, 0,  0, AT_NULL, "null", &iuse::boltcutters, 0, "\
A large pair of bolt cutters, you could use them to cut padlocks or heavy\n\
gauge wire.");

TOOL("mop", "mop",		30, 24, '/', c_blue, PLASTIC, MNULL,
   10, 8,   6,  0,  1,  0,  0,  0,  0, AT_NULL, "null", &iuse::mop, 0, "\
An unwieldy mop. Good for cleaning up spills.");
TECH("mop",  mfb(TEC_WBLOCK_1) );

TOOL("picklocks", "picklock kit",    20, 0,  ';', c_blue, STEEL,   MNULL,
   0,  0,   0,  0,  0,  0,  0,  0,  0, AT_NULL, "null", &iuse::picklock, 0, "\
A set of sturdy steel picklocks, essential for silently opening locks.");

TOOL("pickaxe", "pickaxe",	60, 160,'/', c_ltred,	WOOD,	MNULL,
   12, 11, 12,  0,  -1, 0,  0,  0,  0, AT_NULL, "null", &iuse::pickaxe, 0, "\
A large steel pickaxe, strike the earth!");

TOOL("spray_can", "spray can", 50, 10, ';', c_ltblue, PLASTIC, MNULL,
1, 1, 0, 0, 0, 10, 10, 1, 0, AT_NULL, "null", &iuse::spray_can, 0, "\
A spray can, filled with paint. Use this tool to make graffiti on the floor.");

TOOL("rag", "rag",    1, 0,  ',', c_white, COTTON,   MNULL,
   1,  1,   0,  0,  0,  0,  0,  0,  0, AT_NULL, "null", &iuse::rag, 0, "\
Rag, useful in crafting and possibly stopping bleeding");

//	NAME		RAR PRC	SYM  COLOR	MAT1	MAT
TOOL("pda", "PDA",		60,  35,',', c_blue,	PLASTIC,IRON,
// VOL WGT DAM CUT HIT MAX DEF USE SEC FUEL	REVERT	  FUNCTION
    1,  1,  0,  0,  0, 100,100, 1,  0, AT_NULL,	"null", &iuse::pda, 0, "\
A small multipurpose electronic device. Can be loaded with a variety\n\
of apps, providing all kinds of functionality.");

//	NAME		RAR PRC	SYM  COLOR	MAT1	MAT
TOOL("pda_flashlight", "PDA - Flashlight",		60,  35,',', c_blue,	PLASTIC,IRON,
// VOL WGT DAM CUT HIT MAX DEF USE SEC FUEL	REVERT	  FUNCTION
    1,  1,  0,  0,  0, 100,100, 1,  0, AT_NULL,	"null", &iuse::pda_flashlight, 0, "\
A small multipurpose electronic device. This PDA has its flashlight\n\
app on, and is providing light.");

//    NAME		RAR PRC SYM COLOR	MAT1	MAT2
TOOL("pockknife", "pocket knife",	14, 100,';', c_blue,	STEEL,  PLASTIC,
//	VOL WGT DAM CUT HIT FLAGS
	 0,  2,  0, 10, -4, 0, 0, 0, 0, AT_NULL, "null", &iuse::knife,
mfb(IF_STAB), "\
A small pocket knife, not great for combat, but better than nothing.");

//    NAME		RAR PRC SYM COLOR	MAT1	MAT2
TOOL("needle_bone", "bone needle",     0, 0,';', c_white, FLESH, MNULL,
// VOL WGT DAM CUT HIT MAX DEF USE SEC FUEL	REVERT	  FUNCTION
     0,  0,  0,  0, 0, 200, 0,  1,  0, AT_THREAD, "null", &iuse::sew,
mfb(IF_STAB), "\
A sharp needle made from a bone. It would be useful for making rough\n\
clothing and items");

TOOL("primitive_hammer", "stone hammer",		35, 70, ';', c_ltgray,	STONE,	WOOD,
// VOL WGT DAM CUT HIT MAX DEF USE SEC FUEL	REVERT	  FUNCTION
    2,  8, 12,  0,  0,   0,  0, 0,  0, AT_NULL, "null", &iuse::hammer, 0, "\
A rock affixed to a stick, functions adequately as a hammer, but really\n\
can't compare to a proper hammer.");

//    NAME		RAR PRC SYM COLOR	MAT1	MAT2
TOOL("primitive_axe", "stone axe",	 8, 105,'/', c_ltgray,	WOOD,	STONE,
// VOL WGT DAM CUT HIT MAX DEF USE SEC FUEL	REVERT	  FUNCTION
	17, 19, 15, 18,  0, 0, 0, 0, 0, AT_NULL, "null", &iuse::lumber,
0, "\
A sharpened stone affixed to a stick, works passably well as ane axe\n\
but really can't compare to a proper axe..");

TOOL("primitive_shovel", "stone shovel",		40, 100,'/', c_brown,	STONE,	WOOD,
   16, 21, 15,  5,  3,  0,  0,  0,  0, AT_NULL,	"null", &iuse::dig, 0, "\
A flattened stone affixed to a stick, works passably well as a shovel\n\
but really can't compare to a real shovel.");

TOOL("digging_stick", "digging stick",		40, 100,'/', c_brown,  WOOD, MNULL,
    6, 10, 12,  0,  3, 0,  0,  0,  0, AT_NULL,	"null", &iuse::dig, 0, "\
A large stick, with the end carved into a blade for digging. Can be used\n\
to dig shallow pits, but not deep ones.");

//  NAME        RAR PRC SYM  COLOR  MAT1    MAT
TOOL("shelter_kit", "shelter kit",	17, 65, ';', c_green,	WOOD,	LEATHER,
	 40,  20,  4,  0, -3, 0, 0, 0, 0, AT_NULL, "null", &iuse::shelter,
0, "\
A small shelter, made of sticks and skins. (a)ctivate it to place.");

//  NAME        RAR PRC SYM  COLOR  MAT1    MAT
TOOL("damaged_shelter_kit", "damaged shelter kit",	17, 65, ';', c_green,	WOOD,	LEATHER,
	 40,  20,  4,  0, -3, 0, 0, 0, 0, AT_NULL, "null", &iuse::none,
0, "\
A small shelter, made of sticks and skins. (a)ctivate it to place.\n\
This shelter has been damaged, and needs repairs.");

TOOL("heatpack", "heatpack",	60, 65, ';', c_blue,	PLASTIC,	MNULL,
	 1,  1,  1,  1,  1, 0, 0, 0, 0, AT_NULL, "null", &iuse::heatpack,
0, "\
A heatpack, used to treat sports injuries and heat food.  Usable only once.");

TOOL("heatpack_used", "used heatpack",	2, 10, ';', c_blue,	PLASTIC,	MNULL,
	 1,  1,  1,  1,  1, 0, 0, 0, 0, AT_NULL, "null", &iuse::none,
0, "\
A heatpack, used to treat sports injuries and heat food.  This one\n\
has been used already and is now useless.");

TOOL("LAW_Packed", "Packed M72 LAW", 30, 500, ')', c_red, STEEL, MNULL,
// VOL WGT DAM CUT HIT MAX DEF USE SEC FUEL	REVERT	  FUNCTION
    6, 13,  6,  0,  0, 1,   1,  1,  0, AT_NULL, "null", &iuse::LAW,
0, "\
An M72 LAW, packed in its storage form. (a)ctivate it to pop it out\n\
and make it ready to fire. Once activated, it cannot be repacked.");

TOOL("jar_meat_canned", "sealed jar of canned meat",	50,	75,'%', c_red,		GLASS,	FLESH,
    2,  3,  8,  1,	 3,	1, 1, 1, 0, AT_NULL, "null", &iuse::dejar, 0,"\
A sealed glass jar containing some meat.  Activate to open and enjoy.");

TOOL("jar_human_canned", "sealed jar of canned cad",	50,	75,'%', c_red,		GLASS,	FLESH,
    2,  3,  8,  1,	 3,	1, 1, 1, 0, AT_NULL, "null", &iuse::dejar, 0,"\
A sealed glass jar containing human meat.  Activate to open and enjoy.");

TOOL("jar_veggy_canned", "sealed jar of canned veggy",	50,	65, '%', c_green,		GLASS,	VEGGY,
    2,  3,  8,  1,	 3,	1, 1, 1, 0, AT_NULL, "null", &iuse::dejar, 0,"\
A sealed glass jar containing veggy.  Activate to open and enjoy.");

TOOL("jar_apple_canned", "sealed jar of canned apple",	50,	50, '%', c_red,		GLASS,	VEGGY,
    2,  3,  8,  1,	 3,	1, 1, 1, 0, AT_NULL, "null", &iuse::dejar, 0,"\
A sealed glass jar containing a sliced apple.  Activate to open and enjoy.");

//  NAME        RAR PRC SYM  COLOR  MAT1    MAT
TOOL("cordless_drill", "cordless drill", 70, 200, ';', c_ltgray, PLASTIC, STEEL,
// VOL WGT DAM CUT HIT MAX DEF USE SEC FUEL	REVERT	  FUNCTION
    5, 4,   3,  0, -1, 300,300, 0,  0, AT_BATT, "null", &iuse::none, mfb(IF_NO_UNLOAD),"\
A cordless drill with a selection of drill bits. The charger base contains\n\
a battery draining attachment so the drill can be charged in lieu of mains power.");

TOOL("vac_sealer", "vacuum sealer",	10, 250,';', c_green,	IRON,	PLASTIC,
    5,  6,  8,  0, -1, 200, 100,  0,  0, AT_BATT, "null", &iuse::none,0,"\
A portable heat sealer unit with an air pump, for vacuum packing of food.");

TOOL("bag_meat_vac", "vacuum-packed meat slices",	50,	75,'%', c_red,		PLASTIC,	FLESH,
    1,  2,  8,  1,	 3,	1, 1, 1, 0, AT_NULL, "null", &iuse::devac, 0,"\
Vacuum packed meat slices in plastic packaging.  Activate to open and enjoy.");

TOOL("bag_veggy_vac", "vacuum-packed veggy chunks",	50,	65, '%', c_green,		PLASTIC,	VEGGY,
    1,  2,  8,  1,	 3,	1, 1, 1, 0, AT_NULL, "null", &iuse::devac, 0,"\
Vacuum packed veggy chunks in plastic packaging.  Activate to open and enjoy.");

TOOL("bag_apple_vac", "vacuum-packed apple slices",	50,	50, '%', c_red,		PLASTIC,	VEGGY,
    1,  2,  8,  1,	 3,	1, 1, 1, 0, AT_NULL, "null", &iuse::devac, 0,"\
Vacuum packed apple slices in plastic packaging..  Activate to open and enjoy.");

// BIONICS
// These are the modules used to install new bionics in the player.  They're
// very simple and straightforward; a difficulty, followed by a NULL-terminated
// list of options.
#define BIO(id, name, rarity, price, color, difficulty, des) \
itypes[id]=new it_bionic(id, rarity,price,name,des,':',\
color, STEEL, PLASTIC, 10, 18, 8, 0, 0, 0, difficulty)

#define BIO_SINGLE(id,rarity,price,color,difficulty) \
     BIO(id, std::string("CBM: ")+bionics[id]->name, rarity,price,color,difficulty, \
           word_rewrap(bionics[id]->description, 50)) \

//  Name                     RAR PRICE    COLOR   DIFFICULTY
BIO("bio_power_storage", "CBM: Power Storage",	24, 3800,	c_green,	 1, "\
Compact Bionics Module that upgrades your power capacity by 4 units. Having\n\
at least one of these is a prerequisite to using powered bionics. You will\n\
also need a power supply, found in another CBM."); // This is a special case, which increases power capacity by 4

 BIO("bio_power_storage_mkII", "CBM: Power Storage Mk. II", 8, 10000, c_green, 1, "\
Compact Bionics Module developed at DoubleTech Industries as a replacement\n\
for the highly sucessful CBM: Power Storage. Increases you power capacity\n\
by 10 units."); // This is another special case, increases power capacity by 10 units

// SOFTWARE
#define SOFTWARE(id, name, price, swtype, power, description) \
itypes[id]=new it_software(id, 0, price, name, description,\
	' ', c_white, MNULL, MNULL, 0, 0, 0, 0, 0, 0, swtype, power)

//Macguffins
#define MACGUFFIN(id, name, price, sym, color, mat1, mat2, volume, wgt, dam, cut,\
                  to_hit, readable, function, description) \
itypes[id]=new it_macguffin(id, 0, price, name, description,\
	sym, color, mat1, mat2, volume, wgt, dam, cut, to_hit, 0, readable,\
	function)

// BIONIC IMPLANTS
// Sometimes a bionic needs to set you up with a dummy weapon, or something
// similar.  For the sake of clarity, no matter what the type of item, place
// them all here.

// power sources
BIO_SINGLE("bio_solar", 2, 3500, c_yellow, 4);
BIO_SINGLE("bio_batteries", 5, 800, c_yellow, 4);
BIO_SINGLE("bio_metabolics", 4, 700, c_yellow, 4);
BIO_SINGLE("bio_furnace", 2, 4500, c_yellow, 4);
BIO_SINGLE("bio_ethanol", 6, 1200, c_yellow, 4);
// utilities
BIO_SINGLE("bio_tools", 3, 8000, c_ltgray, 6);
BIO_SINGLE("bio_storage", 3, 4000, c_ltgray, 7);
BIO_SINGLE("bio_flashlight", 8, 200, c_ltgray, 2);
BIO_SINGLE("bio_lighter", 6, 1300, c_ltgray, 4);
BIO_SINGLE("bio_magnet", 5, 2000, c_ltgray, 2);
// neurological
BIO_SINGLE("bio_memory", 2, 10000, c_pink, 9);
BIO_SINGLE("bio_painkiller", 4, 2000, c_pink, 4);
BIO_SINGLE("bio_alarm", 7, 250, c_pink, 1);
// sensory
BIO_SINGLE("bio_ears", 2, 5000, c_ltblue, 6);
BIO_SINGLE("bio_eye_enhancer", 2, 8000, c_ltblue, 11);
BIO_SINGLE("bio_night_vision", 2, 9000, c_ltblue, 11);
BIO_SINGLE("bio_infrared", 4, 4500, c_ltblue, 6);
BIO_SINGLE("bio_scent_vision", 4, 4500, c_ltblue, 8);
// aquatic
BIO_SINGLE("bio_membrane", 3, 4500, c_blue, 6);
BIO_SINGLE("bio_gills", 3, 4500, c_blue, 6);
// combat augs
BIO_SINGLE("bio_targeting", 2, 6500, c_red, 5);
BIO_SINGLE("bio_ground_sonar", 3, 4500, c_red, 5);
// hazmat
BIO_SINGLE("bio_purifier", 3, 4500, c_ltgreen, 4);
BIO_SINGLE("bio_climate", 4, 3500, c_ltgreen, 3);
BIO_SINGLE("bio_heatsink", 4, 3500, c_ltgreen, 3);
BIO_SINGLE("bio_blood_filter", 4, 3500, c_ltgreen, 3);
// nutritional
BIO_SINGLE("bio_recycler", 2, 8500, c_green, 6);
BIO_SINGLE("bio_digestion", 3, 5500, c_green, 6);
BIO_SINGLE("bio_evap", 3, 5500, c_green, 4);
BIO_SINGLE("bio_water_extractor", 3, 5500, c_green, 5);
// was: desert survival (all dupes)
// melee:
BIO_SINGLE("bio_shock", 2, 5500, c_red, 5);
BIO_SINGLE("bio_heat_absorb", 2, 5500, c_red, 5);
BIO_SINGLE("bio_claws", 2, 5500, c_red, 5);
// armor:
BIO_SINGLE("bio_carbon", 3, 7500, c_cyan, 9);
BIO_SINGLE("bio_armor_head", 3, 3500, c_cyan, 5);
BIO_SINGLE("bio_armor_torso", 3, 3500, c_cyan, 4);
BIO_SINGLE("bio_armor_arms", 3, 3500, c_cyan, 3);
BIO_SINGLE("bio_armor_legs", 3, 3500, c_cyan, 3);
// espionage
BIO_SINGLE("bio_face_mask", 1, 8500, c_magenta, 5);
BIO_SINGLE("bio_scent_mask", 1, 8500, c_magenta, 5);
BIO_SINGLE("bio_cloak", 1, 8500, c_magenta, 5);
BIO_SINGLE("bio_fingerhack", 1, 3500, c_magenta, 2);
// defensive
BIO_SINGLE("bio_ads", 1, 9500, c_ltblue, 7);
BIO_SINGLE("bio_ods", 1, 9500, c_ltblue, 7);
// medical
BIO_SINGLE("bio_nanobots", 3, 9500, c_ltred, 6);
BIO_SINGLE("bio_blood_anal", 3, 3200, c_ltred, 2);
// construction
BIO_SINGLE("bio_resonator", 2, 12000, c_dkgray, 11);
BIO_SINGLE("bio_hydraulics", 3, 4000, c_dkgray, 6);
// super soldier
BIO_SINGLE("bio_time_freeze", 1, 14000, c_white, 11);
BIO_SINGLE("bio_teleport", 1, 7000, c_white, 7);
// ranged combat
BIO_SINGLE("bio_blaster", 13, 2200, c_red, 3);
BIO_SINGLE("bio_laser", 2, 7200, c_red, 5);
BIO_SINGLE("bio_emp", 2, 7200, c_red, 5);
// power armor
BIO_SINGLE("bio_power_armor_interface", 20, 1200, c_yellow, 1);

SOFTWARE("software_useless", "misc software", 300, SW_USELESS, 0, "\
A miscellaneous piece of hobby software. Probably useless.");

SOFTWARE("software_hacking", "hackPRO", 800, SW_HACKING, 2, "\
A piece of hacking software.");

SOFTWARE("software_medical", "MediSoft", 600, SW_MEDICAL, 2, "\
A piece of medical software.");

SOFTWARE("software_math", "MatheMAX", 500, SW_SCIENCE, 3, "\
A piece of mathematical software.");

SOFTWARE("software_blood_data", "infection data", 200, SW_DATA, 5, "\
Medical data on zombie blood.");

MACGUFFIN("note", "note", 0, '?', c_white, PAPER, MNULL, 1, 0, 0, 0, 0,
	true, &iuse::mcg_note, "\
A hand-written paper note.");

MELEE("poppy_flower", "poppy flower",   1, 400,',', c_magenta,	VEGGY,	MNULL,
	 1,  0, -8,  0, -3, 0, "\
A poppy stalk with some petals.");

MELEE("poppy_bud", "a poppy bud",   1, 400,',', c_magenta,	VEGGY,	MNULL,
	 1,  0, -8,  0, -3, 0, "\
Contains some substances commonly produced by mutated poppy flower");

// Finally, add all the keys from the map to a vector of all possible items
for(std::map<std::string,itype*>::iterator iter = itypes.begin(); iter != itypes.end(); ++iter){
    if(iter->first == "null" || iter->first == "corpse" || iter->first == "toolset" || iter->first == "fire" || iter->first == "apparatus"){
        pseudo_itype_ids.push_back(iter->first);
    } else {
        standard_itype_ids.push_back(iter->first);
    }
}

//    NAME		RARE SYM COLOR		MAT1	MAT2
MELEE("bio_claws_weapon", "adamantite claws",0,0,'{', c_pink,	STEEL,	MNULL,
//	VOL WGT DAM CUT HIT
	 2,  0,  8, 16,  4,
 mfb(IF_STAB)|mfb(IF_UNARMED_WEAPON)|mfb(IF_NO_UNWIELD), "\
Short and sharp claws made from a high-tech metal.");

//  NAME		RARE  TYPE	COLOR		MAT
AMMO("bio_fusion_ammo", "Fusion blast",	 0,0, AT_FUSION,c_dkgray,	MNULL,
//	VOL WGT DMG  AP RNG ACC REC COUNT
	 0,  0, 40,  0, 10,  1,  0,  5, "", mfb(AMMO_INCENDIARY));

//  NAME		RARE	COLOR		MAT1	MAT2
GUN("bio_blaster_gun", "fusion blaster",	 0,0,c_magenta,	STEEL,	PLASTIC,
//	SKILL		AMMO	   VOL WGT MDG HIT DMG ACC REC DUR BST CLIP REL
	"rifle",	AT_FUSION, 12,  0,  0,  0,  0,  4,  0, 10,  0,  1, 500,
"",0);







// Unarmed Styles
#define STYLE(id, name, dam, description, ...) \
itypes[id]=new it_style(id, 0, 0, name, description, '$', \
                              c_white, MNULL, MNULL, 0, 0, dam, 0, 0, 0); \
setvector((static_cast<it_style*>(itypes[id]))->moves, __VA_ARGS__, NULL); \
itypes[id]->item_flags |= mfb(IF_UNARMED_WEAPON); \
martial_arts_itype_ids.push_back(id)

STYLE("style_karate", "karate", 2, "\
Karate is a popular martial art, originating from Japan. It focuses on\n\
rapid, precise attacks, blocks, and fluid movement. A successful hit allows\n\
you an extra dodge and two extra blocks on the following round.",

"quickly punch", TEC_RAPID, 0,
"block", TEC_BLOCK, 2,
"karate chop", TEC_PRECISE, 4
);

STYLE("style_aikido", "aikido", 0, "\
Aikido is a Japanese martial art focused on self-defense, while minimizing\n\
injury to the attacker. It uses defense throws and disarms. Damage done\n\
while using this technique is halved, but pain inflicted is doubled.",

"feint at", TEC_FEINT, 2,
"throw", TEC_DEF_THROW, 2,
"disarm", TEC_DISARM, 3,
"disarm", TEC_DEF_DISARM, 4
);

STYLE("style_judo", "judo", 0, "\
Judo is a martial art that focuses on grabs and throws, both defensive and\n\
offensive. It also focuses on recovering from throws; while using judo, you\n\
will not lose any turns to being thrown or knocked down.",

"grab", TEC_GRAB, 2,
"throw", TEC_THROW, 3,
"throw", TEC_DEF_THROW, 4
);

STYLE("style_tai_chi", "tai chi", 0, "\
Though tai chi is often seen as a form of mental and physical exercise, it is\n\
a legitimate martial art, focused on self-defense. Its ability to absorb the\n\
force of an attack makes your Perception decrease damage further on a block.",

"block", TEC_BLOCK, 1,
"disarm", TEC_DEF_DISARM, 3,
"strike", TEC_PRECISE, 4
);

STYLE("style_capoeira", "capoeira", 1, "\
A dance-like style with its roots in Brazilian slavery, capoeira is focused\n\
on fluid movement and sweeping kicks. Moving a tile will boost attack and\n\
dodge; attacking boosts dodge, and dodging boosts attack.",

"bluff", TEC_FEINT, 1,
"low kick", TEC_SWEEP, 3,
"spin and hit", TEC_COUNTER, 4,
"spin-kick", TEC_WIDE, 5
);

STYLE("style_krav_maga", "krav maga", 4, "\
Originating in Israel, Krav Maga is based on taking down an enemy quickly and\n\
effectively. It focuses on applicable attacks rather than showy or complex\n\
moves. Popular among police and armed forces everywhere.",

"quickly punch", TEC_RAPID, 2,
"block", TEC_BLOCK, 2,
"feint at", TEC_FEINT, 3,
"jab", TEC_PRECISE, 3,
"disarm", TEC_DISARM, 3,
"block", TEC_BLOCK_LEGS, 4,
"counter-attack", TEC_COUNTER, 4,
"disarm", TEC_DEF_DISARM, 4,
"", TEC_BREAK, 4,
"grab", TEC_GRAB, 5
);

STYLE("style_muay_thai", "muay thai", 4, "\
Also referred to as the \"Art of 8 Limbs,\" Muay Thai is a popular fighting\n\
technique from Thailand that uses powerful strikes. It does extra damage\n\
against large or strong opponents.",

"slap", TEC_RAPID, 2,
"block", TEC_BLOCK, 3,
"block", TEC_BLOCK_LEGS, 4,
"power-kick", TEC_BRUTAL, 4,
"counter-attack", TEC_COUNTER, 5
);

STYLE("style_ninjutsu", "ninjutsu", 1, "\
Ninjutsu is a martial art and set of tactics used by ninja in feudal Japan.\n\
It focuses on rapid, precise, silent strikes. Ninjutsu is entirely silent.\n\
It also provides small combat bonuses the turn after moving a tile.",

"quickly punch", TEC_RAPID, 3,
"jab", TEC_PRECISE, 4,
"block", TEC_BLOCK, 4
);

STYLE("style_taekwondo", "taekwondo", 2, "\
Taekwondo is the national sport of Korea, and was used by the South Korean\n\
army in the 20th century. Focused on kicks and punches, it also includes\n\
strength training; your blocks absorb extra damage the stronger you are.",

"block", TEC_BLOCK, 2,
"block", TEC_BLOCK_LEGS, 3,
"jab", TEC_PRECISE, 4,
"brutally kick", TEC_BRUTAL, 4,
"spin-kick", TEC_SWEEP, 5
);

STYLE("style_tiger", "tiger style", 4, "\
One of the five Shaolin animal styles. Tiger style focuses on relentless\n\
attacks above all else. Strength, not Dexterity, is used to determine hits;\n\
you also receive an accumulating bonus for several turns of sustained attack.",

"grab", TEC_GRAB, 4
);

STYLE("style_crane", "crane style", 0, "\
One of the five Shaolin animal styles. Crane style uses intricate hand\n\
techniques and jumping dodges. Dexterity, not Strength, is used to determine\n\
damage; you also receive a dodge bonus the turn after moving a tile.",

"feint at", TEC_FEINT, 2,
"block", TEC_BLOCK, 3,
"", TEC_BREAK, 3,
"hand-peck", TEC_PRECISE, 4
);

STYLE("style_leopard", "leopard style", 3, "\
One of the five Shaolin animal styles. Leopard style focuses on rapid,\n\
strategic strikes. Your Perception and Intelligence boost your accuracy, and\n\
moving a single tile provides an increased boost for one turn.",

"swiftly jab", TEC_RAPID, 2,
"counter-attack", TEC_COUNTER, 4,
"leopard fist", TEC_PRECISE, 5
);

STYLE("style_snake", "snake style", 1, "\
One of the five Shaolin animal styles. Snake style uses sinuous movement and\n\
precision strikes. Perception increases your chance to hit as well as the\n\
damage you deal.",

"swiftly jab", TEC_RAPID, 2,
"feint at", TEC_FEINT, 3,
"snakebite", TEC_PRECISE, 4,
"writhe free from", TEC_BREAK, 4
);

STYLE("style_dragon", "dragon style", 2, "\
One of the five Shaolin animal styles. Dragon style uses fluid movements and\n\
hard strikes. Intelligence increases your chance to hit as well as the\n\
damage you deal. Moving a tile will boost damage further for one turn.",

"", TEC_BLOCK, 2,
"grab", TEC_GRAB, 4,
"counter-attack", TEC_COUNTER, 4,
"spin-kick", TEC_SWEEP, 5,
"dragon strike", TEC_BRUTAL, 6
);

STYLE("style_centipede", "centipede style", 0, "\
One of the Five Deadly Venoms. Centipede style uses an onslaught of rapid\n\
strikes. Every strike you make reduces the movement cost of attacking by 4;\n\
this is cumulative, but is reset entirely if you are hit even once.",

"swiftly hit", TEC_RAPID, 2,
"block", TEC_BLOCK, 3
);

STYLE("style_venom_snake", "viper style", 2, "\
One of the Five Deadly Venoms. Viper Style has a unique three-hit combo; if\n\
you score a critical hit, it is initiated. The second hit uses a coned hand\n\
to deal piercing damage, and the 3rd uses both hands in a devastating strike.",

"", TEC_RAPID, 3,
"feint at", TEC_FEINT, 3,
"writhe free from", TEC_BREAK, 4
);

STYLE("style_scorpion", "scorpion style", 3, "\
One of the Five Deadly Venoms. Scorpion Style is a mysterious art that focuses\n\
on utilizing pincer-like fists and a stinger-like kick. Critical hits will do\n\
massive damage, knocking your target far back.",

"block", TEC_BLOCK, 3,
"pincer fist", TEC_PRECISE, 4
);

STYLE("style_lizard", "lizard style", 1, "\
One of the Five Deadly Venoms. Lizard Style focuses on using walls to one's\n\
advantage. Moving alongside a wall will make you run up along it, giving you\n\
a large to-hit bonus. Standing by a wall allows you to use it to boost dodge.",

"block", TEC_BLOCK, 2,
"counter-attack", TEC_COUNTER, 4
);

STYLE("style_toad", "toad style", 0, "\
One of the Five Deadly Venoms. Immensely powerful, and immune to nearly any\n\
weapon. You may meditate by pausing for a turn; this will give you temporary\n\
armor, proportional to your Intelligence and Perception.",

"block", TEC_BLOCK, 3,
"grab", TEC_GRAB, 4
);

STYLE("style_zui_quan", "zui quan", 1, "\
Also known as \"drunken boxing,\" Zui Quan imitates the movement of a drunk\n\
to confuse the enemy. The turn after you attack, you may dodge any number of\n\
attacks with no penalty.",

"stumble and leer at", TEC_FEINT, 3,
"counter-attack", TEC_COUNTER, 4
);


// Finally, load up artifacts!
 std::ifstream fin;
 fin.open("save/artifacts.gsav");
 if (!fin.is_open())
  return; // No artifacts yet!

 bool done = fin.eof();
 while (!done) {
  char arttype = ' ';
  fin >> arttype;

  if (arttype == 'T') {
   it_artifact_tool *art = new it_artifact_tool();

   int num_effects, chargetmp, m1tmp, m2tmp, voltmp, wgttmp, bashtmp,
       cuttmp, hittmp, flagstmp, colortmp, pricetmp, maxtmp;
   fin >> pricetmp >> art->sym >> colortmp >> m1tmp >> m2tmp >> voltmp >>
          wgttmp >> bashtmp >> cuttmp >> hittmp >> flagstmp >>
          chargetmp >> maxtmp >> num_effects;
   art->price = pricetmp;
   art->color = int_to_color(colortmp);
   art->m1 = material(m1tmp);
   art->m2 = material(m2tmp);
   art->volume = voltmp;
   art->weight = wgttmp;
   art->melee_dam = bashtmp;
   art->melee_cut = cuttmp;
   art->m_to_hit = hittmp;
   art->charge_type = art_charge(chargetmp);
   art->item_flags = flagstmp;
   art->max_charges = maxtmp;
   for (int i = 0; i < num_effects; i++) {
    int effect;
    fin >> effect;
    art->effects_wielded.push_back( art_effect_passive(effect) );
   }
   fin >> num_effects;
   for (int i = 0; i < num_effects; i++) {
    int effect;
    fin >> effect;
    art->effects_activated.push_back( art_effect_active(effect) );
   }
   fin >> num_effects;
   for (int i = 0; i < num_effects; i++) {
    int effect;
    fin >> effect;
    art->effects_carried.push_back( art_effect_passive(effect) );
   }

   std::string namepart;
   std::stringstream namedata;
   bool start = true;
   do {
    fin >> namepart;
    if (namepart != "-") {
     if (!start)
      namedata << " ";
     else
      start = false;
     namedata << namepart;
    }
   } while (namepart.find("-") == std::string::npos);
   art->name = namedata.str();
   start = true;

   std::stringstream descdata;
   do {
    fin >> namepart;
    if (namepart == "=") {
     descdata << "\n";
     start = true;
    } else if (namepart != "-") {
     if (!start)
      descdata << " ";
     descdata << namepart;
     start = false;
    }
   } while (namepart.find("-") == std::string::npos && !fin.eof());
   art->description = descdata.str();

   itype_id this_id = "artifact"+itypes.size();
   art->id = this_id;
   itypes[this_id]=art;

  } else if (arttype == 'A') {
   it_artifact_armor *art = new it_artifact_armor();

   int num_effects, m1tmp, m2tmp, voltmp, wgttmp, bashtmp, cuttmp,
       hittmp, covertmp, enctmp, dmgrestmp, cutrestmp, envrestmp, warmtmp,
       storagetmp, flagstmp, colortmp, pricetmp;
   fin >> pricetmp >> art->sym >> colortmp >> m1tmp >> m2tmp >> voltmp >>
          wgttmp >> bashtmp >> cuttmp >> hittmp >> flagstmp >>
          covertmp >> enctmp >> dmgrestmp >> cutrestmp >> envrestmp >>
          warmtmp >> storagetmp >> num_effects;
   art->price = pricetmp;
   art->color = int_to_color(colortmp);
   art->m1 = material(m1tmp);
   art->m2 = material(m2tmp);
   art->volume = voltmp;
   art->weight = wgttmp;
   art->melee_dam = bashtmp;
   art->melee_cut = cuttmp;
   art->m_to_hit = hittmp;
   art->covers = covertmp;
   art->encumber = enctmp;
   art->dmg_resist = dmgrestmp;
   art->cut_resist = cutrestmp;
   art->env_resist = envrestmp;
   art->warmth = warmtmp;
   art->storage = storagetmp;
   art->item_flags = flagstmp;
   for (int i = 0; i < num_effects; i++) {
    int effect;
    fin >> effect;
    art->effects_worn.push_back( art_effect_passive(effect) );
   }

   std::string namepart;
   std::stringstream namedata;
   bool start = true;
   do {
    if (!start)
     namedata << " ";
    else
     start = false;
    fin >> namepart;
    if (namepart != "-")
     namedata << namepart;
   } while (namepart.find("-") == std::string::npos);
   art->name = namedata.str();
   start = true;

   std::stringstream descdata;
   do {
    fin >> namepart;
    if (namepart == "=") {
     descdata << "\n";
     start = true;
    } else if (namepart != "-") {
     if (!start)
      descdata << " ";
     descdata << namepart;
     start = false;
    }
   } while (namepart.find("-") == std::string::npos && !fin.eof());
   art->description = descdata.str();

   itype_id this_id = "artifact"+itypes.size();
   art->id = this_id;
   itypes[this_id]=art;
  }

/*
  std::string chomper;
  getline(fin, chomper);
*/
  if (fin.eof())
   done = true;
 } // Done reading the file
 fin.close();


}

std::string ammo_name(ammotype t)
{
 switch (t) {
  case AT_NAIL:   return "nails";
  case AT_BB:	  return "BBs";
  case AT_BOLT:	  return "bolts";
  case AT_ARROW:  return "arrows";
  case AT_SHOT:	  return "shot";
  case AT_22:	  return ".22";
  case AT_9MM:	  return "9mm";
  case AT_762x25: return "7.62x25mm";
  case AT_38:	  return ".38";
  case AT_40:	  return ".40";
  case AT_44:	  return ".44";
  case AT_45:	  return ".45";
  case AT_57:	  return "5.7mm";
  case AT_46:	  return "4.6mm";
  case AT_762:	  return "7.62x39mm";
  case AT_223:	  return ".223";
  case AT_3006:   return ".30-06";
  case AT_308:	  return ".308";
  case AT_40MM:   return "40mm grenade";
  case AT_66MM:   return "High Explosive Anti Tank Warhead";
  case AT_GAS:	  return "gasoline";
  case AT_THREAD: return "thread";
  case AT_BATT:   return "batteries";
  case AT_PLUT:   return "plutonium";
  case AT_MUSCLE: return "Muscle";
  case AT_FUSION: return "fusion cell";
  case AT_12MM:   return "12mm slugs";
  case AT_PLASMA: return "hydrogen";
  case AT_WATER: return "clean water";
  default:	  return "XXX";
 }
}

itype_id default_ammo(ammotype guntype)
{
 switch (guntype) {
 case AT_NAIL:	return "nail";
 case AT_BB:	return "bb";
 case AT_BOLT:	return "bolt_wood";
 case AT_ARROW: return "arrow_wood";
 case AT_SHOT:	return "shot_00";
 case AT_22:	return "22_lr";
 case AT_9MM:	return "9mm";
 case AT_762x25:return "762_25";
 case AT_38:	return "38_special";
 case AT_40:	return "10mm";
 case AT_44:	return "44magnum";
 case AT_45:	return "45_acp";
 case AT_57:	return "57mm";
 case AT_46:	return "46mm";
 case AT_762:	return "762_m43";
 case AT_223:	return "223";
 case AT_308:	return "308";
 case AT_3006:	return "270";
 case AT_40MM:  return "40mm_concussive";
 case AT_66MM:  return "66mm_HEAT";
 case AT_BATT:	return "battery";
 case AT_FUSION:return "laser_pack";
 case AT_12MM:  return "12mm";
 case AT_PLASMA:return "plasma";
 case AT_PLUT:	return "plut_cell";
 case AT_GAS:	return "gasoline";
 case AT_THREAD:return "thread";
 case AT_WATER:return "water_clean";
 }
 return "null";
}<|MERGE_RESOLUTION|>--- conflicted
+++ resolved
@@ -576,15 +576,9 @@
 This mushy pile of vegetable matter was boiled and canned in an earlier life.\n\
 Better eat it before it oozes through your fingers.", 0);
 
-<<<<<<< HEAD
-FOOD("apple_canned", "canned apple slices",	 0, 32, c_red,		VEGGY,	"bottle_glass",
+FOOD("apple_canned", "canned apple slices",	 0, 32, c_red,		VEGGY,	"jar_glass",
     1,  1,  3, 16, 180,  0,  2,  0,  1,  1,	&iuse::none,	ADD_NULL, "\
-A mushy goop that used to be apples, better eat it before it congeals.", 0);
-=======
-FOOD("apple_canned", "canned apple slices",	 0, 32, c_red,		VEGGY,	"jar_glass",
-    1,  1,  3, 48, 180,  0,  2,  0,  1,  1,	&iuse::none,	ADD_NULL, "\
 Sealed glass jar containing preserved apples.  Bland, mushy and losing color.", 0);
->>>>>>> 0be21c54
 
 FOOD("human_canned", "canned cad",	 0, 25, c_red,		HFLESH,	"jar_glass",
     1,  2,  0, 50, 40,  0,  0,  0,  1,  2,	&iuse::none,	ADD_NULL, "\
