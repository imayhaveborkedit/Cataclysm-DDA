--- conflicted
+++ resolved
@@ -1053,10 +1053,6 @@
 
  case t_chainfence_v:
  case t_chainfence_h:
-<<<<<<< HEAD
-=======
- case t_chaingate_l:
->>>>>>> dfe29f2e
   result = rng(0, 50);
   if (res) *res = result;
   if (str >= result && str >= rng(0, 50)) {
