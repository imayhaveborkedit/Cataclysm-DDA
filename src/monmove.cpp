--- conflicted
+++ resolved
@@ -140,21 +140,9 @@
     // If we can see the player, move toward them or flee.
     if( friendly == 0 && sees( g->u, bresenham_slope ) ) {
         dist = rate_target( g->u, bresenham_slope, electronic );
-<<<<<<< HEAD
         fleeing = fleeing || is_fleeing( g->u );
         target = &g->u;
         selected_slope = bresenham_slope;
-=======
-        if( is_fleeing( g->u ) ) {
-            // Wander away.
-            fleeing = true;
-            set_dest(posx() * 2 - g->u.posx(), posy() * 2 - g->u.posy(), bresenham_slope);
-        } else {
-            // Chase the player.
-            closest = -2;
-            selected_slope = bresenham_slope;
-        }
->>>>>>> 68df1beb
         if( angers_hostile_near && dist <= 5 ) {
             anger += 5;
         }
