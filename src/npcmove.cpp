--- conflicted
+++ resolved
@@ -1122,71 +1122,6 @@
     return npc_undecided;
 }
 
-<<<<<<< HEAD
-=======
-
-bool npc::alt_attack_available()
-{
-    for( auto &elem : ALT_ATTACK_ITEMS ) {
-        if( ( !is_following() || rules.use_grenades ) && has_amount( elem, 1 ) ) {
-            return true;
-        }
-    }
-    return false;
-}
-
-int npc::choose_escape_item()
-{
-    int best = -1;
-    int ret = INT_MIN;
-    invslice slice = inv.slice();
-    for (size_t i = 0; i < slice.size(); i++) {
-        item &it = slice[i]->front();
-        for (int j = 0; j < NUM_ESCAPE_ITEMS; j++) {
-            const auto food = it.type->comestible.get();
-            if (it.typeId() == ESCAPE_ITEMS[j] &&
-                (food == NULL || stim < food->stim ||            // Avoid guzzling down
-                 (food->stim >= 10 && stim < food->stim * 2)) && //  Adderall etc.
-                (j > best || (j == best && it.charges < slice[ret]->front().charges))) {
-                ret = i;
-                best = j;
-                break;
-            }
-        }
-    }
-    return ret;
-}
-
-void npc::use_escape_item(int position)
-{
-    item *used = &i_at(position);
-    if (used->is_null()) {
-        debugmsg("%s tried to use null item (position: %d)", name.c_str(), position);
-        move_pause();
-        return;
-    }
-
-    /* There is a static list of items that NPCs consider to be "escape items," so
-     * we can just use a switch here to decide what to do based on type.  See
-     * ESCAPE_ITEMS, defined in npc.h
-     */
-
-    if (used->is_food() || used->is_food_container()) {
-        consume(position);
-        return;
-    }
-
-    if (used->is_tool()) {
-        use(position);
-        return;
-    }
-
-    debugmsg("NPC tried to use %s (%d) but it has no use?", used->tname().c_str(),
-             position);
-    move_pause();
-}
-
->>>>>>> 207f99ea
 double npc::confidence_mult() const
 {
     if( !is_following() ) {
@@ -2185,7 +2120,6 @@
             return;
         }
 
-<<<<<<< HEAD
         // @todo Non-thrown alt items
         if( !dangerous && throw_range( it ) < dist ) {
             return;
@@ -2194,20 +2128,6 @@
         // Low priority items
         if( !dangerous && used != nullptr ) {
             return;
-=======
-    int weapon_index = INT_MIN;
-    item *used = nullptr;
-    if (weapon.typeId() == which) {
-        used = &weapon;
-        weapon_index = -1;
-    } else {
-        invslice slice = inv.slice();
-        for (size_t i = 0; i < inv.size(); i++) {
-            if (slice[i]->front().typeId() == which) {
-                used = &(slice[i]->front());
-                weapon_index = i;
-            }
->>>>>>> 207f99ea
         }
 
         used = &it;
@@ -2318,16 +2238,6 @@
     }
 }
 
-<<<<<<< HEAD
-=======
-bool thrown_item( item &used )
-{
-    const itype_id type = used.typeId();
-    // TODO: Remove the horrid hardcode
-    return (used.active || type == "knife_combat" || type == "spear_wood");
-}
-
->>>>>>> 207f99ea
 void npc::heal_player( player &patient )
 {
     int dist = rl_dist( pos(), patient.pos() );
