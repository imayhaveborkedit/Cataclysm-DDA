#include <sstream>
#include "npc.h"
#include "rng.h"
#include "game.h"
#include "map.h"
#include "map_iterator.h"
#include "line.h"
#include "debug.h"
#include "overmapbuffer.h"
#include "messages.h"
#include "translations.h"
#include "veh_type.h"
#include "monster.h"
#include "itype.h"
#include "vehicle.h"
#include "mtype.h"
#include "field.h"
#include "sounds.h"

#define dbg(x) DebugLog((DebugLevel)(x),D_NPC) << __FILE__ << ":" << __LINE__ << ": "
#define TARGET_NONE INT_MIN
#define TARGET_PLAYER -2

const skill_id skill_firstaid( "firstaid" );
const skill_id skill_gun( "gun" );
const skill_id skill_throw( "throw" );

const efftype_id effect_bleed( "bleed" );
const efftype_id effect_bite( "bite" );
const efftype_id effect_bouldering( "bouldering" );
const efftype_id effect_catch_up( "catch_up" );
const efftype_id effect_hit_by_player( "hit_by_player" );
const efftype_id effect_infection( "infection" );
const efftype_id effect_infected( "infected" );
const efftype_id effect_lying_down( "lying_down" );
const efftype_id effect_stunned( "stunned" );

// A list of items used for escape, in order from least to most valuable
#ifndef NUM_ESCAPE_ITEMS
#define NUM_ESCAPE_ITEMS 11
itype_id ESCAPE_ITEMS[NUM_ESCAPE_ITEMS] = {
    "cola", "caffeine", "energy_drink", "canister_goo", "smokebomb",
    "smokebomb_act", "adderall", "coke", "meth", "teleporter",
    "pheromone"
};
#endif

// A list of alternate attack items (e.g. grenades), from least to most valuable
#ifndef NUM_ALT_ATTACK_ITEMS
#define NUM_ALT_ATTACK_ITEMS 18
itype_id ALT_ATTACK_ITEMS[NUM_ALT_ATTACK_ITEMS] = {
    "knife_combat", "spear_wood", "molotov", "pipebomb", "grenade",
    "gasbomb", "bot_manhack", "tazer", "dynamite", "granade", "mininuke",
    "molotov_lit", "pipebomb_act", "grenade_act", "gasbomb_act",
    "dynamite_act", "granade_act", "mininuke_act"
};
#endif

enum npc_action : int {
    npc_undecided = 0,
    npc_pause, //1
    npc_reload, npc_sleep, // 2, 3
    npc_pickup, // 4
    npc_escape_item, npc_wield_melee, npc_wield_loaded_gun, npc_wield_empty_gun,
    npc_heal, npc_use_painkiller, npc_drop_items, // 5 - 12
    npc_flee, npc_melee, npc_shoot, npc_shoot_burst, npc_alt_attack, // 13 - 17
    npc_look_for_player, npc_heal_player, npc_follow_player, npc_follow_embarked,
    npc_talk_to_player, npc_mug_player, // 18 - 23
    npc_goto_destination, npc_avoid_friendly_fire, // 24, 25
    npc_base_idle, // 26
    npc_noop,
    npc_reach_attack, npc_aim,
    num_npc_actions
};

const int avoidance_vehicles_radius = 5;

std::string npc_action_name(npc_action action);
bool thrown_item( item &used );

void print_action( const char *prepend, npc_action action );

hp_part most_damaged_hp_part( const Character &c );

// Used in npc::drop_items()
struct ratio_index {
    double ratio;
    int index;
    ratio_index(double R, int I) : ratio (R), index (I) {};
};

bool clear_shot_reach( const tripoint &from, const tripoint &to )
{
    std::vector<tripoint> path = line_to( from, to );
    path.pop_back();
    for( const tripoint &p : path ) {
        Creature *inter = g->critter_at( p );
        if( inter != nullptr ) {
            return false;
        } else if( g->m.impassable( p ) ) {
            return false;
        }
    }

    return true;
}

bool npc::is_dangerous_field( const field_entry &fld ) const
{
    switch( fld.getFieldType() ) {
        case fd_smoke:
            return get_env_resist( bp_mouth ) < 7;
        case fd_tear_gas:
        case fd_toxic_gas:
        case fd_gas_vent:
        case fd_relax_gas:
            return get_env_resist( bp_mouth ) < 15;
        case fd_fungal_haze:
            if( has_trait( "M_IMMUNE" ) ) {
                return false;
            }
            return get_env_resist( bp_mouth ) < 15 || get_env_resist( bp_eyes ) < 15;
        default:
            return fld.is_dangerous();
    }
}

bool npc::sees_dangerous_field( const tripoint &p ) const
{
    auto &fields = g->m.field_at( p );
    for( auto & fld : fields ) {
        if( is_dangerous_field( fld.second ) ) {
            return true;
        }
    }
    return false;
}

bool npc::could_move_onto( const tripoint &p ) const
{
    return g->m.passable( p ) && !sees_dangerous_field( p );
}

// class npc functions!

void npc::assess_danger()
{
    int assessment = 0;
    for (size_t i = 0; i < g->num_zombies(); i++) {
        if( sees( g->zombie( i ) ) ) {
            assessment += g->zombie(i).type->difficulty;
        }
    }
    assessment /= 10;
    if (assessment <= 2) {
        assessment = -10 + 5 * assessment; // Low danger if no monsters around
    }
    // Mod for the player
    if (is_enemy()) {
        if (rl_dist( pos(), g->u.pos() ) < 10) {
            if (g->u.weapon.is_gun()) {
                assessment += 10;
            } else {
                assessment += 10 - rl_dist( pos(), g->u.pos() );
            }
        }
    } else if (is_friend()) {
        if (rl_dist( pos(), g->u.pos() ) < 8) {
            if (g->u.weapon.is_gun()) {
                assessment -= 8;
            } else {
                assessment -= 8 - rl_dist( pos(), g->u.pos() );
            }
        }
    }
    for (int i = 0; i < num_hp_parts; i++) {
        if (i == hp_head || i == hp_torso) {
            if (hp_cur[i] < hp_max[i] / 4) {
                assessment += 5;
            } else if (hp_cur[i] < hp_max[i] / 2) {
                assessment += 3;
            } else if (hp_cur[i] < hp_max[i] * .9) {
                assessment += 1;
            }
        } else {
            if (hp_cur[i] < hp_max[i] / 4) {
                assessment += 2;
            } else if (hp_cur[i] < hp_max[i] / 2) {
                assessment += 1;
            }
        }
    }

    ai_cache.danger_assessment = assessment;
}

void npc::regen_ai_cache()
{
    assess_danger();
    ai_cache.target = TARGET_NONE;
    choose_monster_target();

    if( is_enemy() ) {
        int pl_danger = player_danger( g->u );
        if( ( pl_danger > ai_cache.danger || rl_dist( pos(), g->u.pos() ) <= 1 ) ||
              ai_cache.target == TARGET_NONE ) {
            ai_cache.target = TARGET_PLAYER;
            ai_cache.danger = pl_danger;
            add_msg( m_debug, "NPC %s: Set target to PLAYER, danger = %d", name.c_str(), ai_cache.danger );
        }
    }
}

void npc::move()
{
    regen_ai_cache();
    npc_action action = npc_undecided;

    add_msg( m_debug, "NPC %s: target = %d, danger = %d, range = %d",
                 name.c_str(), ai_cache.target, ai_cache.danger, confident_range(-1));

    //faction opinion determines if it should consider you hostile
    if( my_fac != nullptr && my_fac->likes_u < -10 && sees( g->u ) ) {
        add_msg( m_debug, "NPC %s turning hostile because my_fac->likes_u %d < -10",
                 name.c_str(), my_fac->likes_u );
        if (op_of_u.fear > 10 + personality.aggression + personality.bravery) {
            attitude = NPCATT_FLEE;    // We don't want to take u on!
        } else {
            attitude = NPCATT_KILL;    // Yeah, we think we could take you!
        }
    }

    // This bypasses the logic to determine the npc action, but this all needs to be rewritten anyway.
    if( sees_dangerous_field( pos() ) ) {
        auto targets = closest_tripoints_first( 1, pos() );
        targets.erase( targets.begin() ); // current location
        auto filter = [this](const tripoint &p) {
            return !could_move_onto( p );
        };
        targets.erase( std::remove_if( targets.begin(), targets.end(), filter ), targets.end() );
        if( !targets.empty() ) {
            move_to( random_entry( targets ) );
            return;
        }
    }

    // TODO: Place player-aiding actions here, with a weight

    /* NPCs are fairly suicidal so at this point we will do a quick check to see if
     * something nasty is going to happen.
     */

    if( is_enemy() && vehicle_danger(avoidance_vehicles_radius) > 0 ) {
        // TODO: Think about how this actually needs to work, for now assume flee from player
        ai_cache.target = TARGET_PLAYER;
    }

    // TODO: morale breaking when surrounded by hostiles
    //if (!bravery_check(danger) || !bravery_check(total_danger) ||
    // TODO: near by active explosives spotted

    if( ai_cache.target == TARGET_PLAYER && attitude == NPCATT_FLEE ) {
        action = method_of_fleeing();
    } else if( ( ai_cache.target != TARGET_NONE && ai_cache.danger > 0 ) ||
               ( ai_cache.target == TARGET_PLAYER && attitude == NPCATT_KILL) ) {
        action = method_of_attack();
    } else {
        // No present danger
        action = address_needs();
        print_action( "address_needs %s", action );

        if( action == npc_undecided ) {
            action = address_player();
            print_action( "address_player %s", action );
        }
    }

    if( action == npc_undecided ) {
        if( is_guarding() ) {
            action = goal == global_omt_location() ?
                npc_pause :
                npc_goto_destination;
        } else if( has_new_items && scan_new_items() ) {
            return;
        } else if( !fetching_item ) {
            find_item();
            print_action( "find_item %s", action );
        }

        // check if in vehicle before rushing off to fetch things
        if( is_following() && g->u.in_vehicle ) {
            action = npc_follow_embarked;
        } else if( fetching_item ) {
            // Set to true if find_item() found something
            action = npc_pickup;
        } else if( is_following() ) {
            // No items, so follow the player?
            action = npc_follow_player;
        }

        if( action == npc_undecided ) {
            // Do our long-term action
            action = long_term_goal_action();
            print_action( "long_term_goal_action %s", action );
        }
    }

    /* Sometimes we'll be following the player at this point, but close enough that
     * "following" means standing still.  If that's the case, if there are any
     * monsters around, we should attack them after all!
     *
     * If we are following a embarked player and we are in a vehicle then shoot anyway
     * as we are most likely riding shotgun
     */
    if( ai_cache.danger > 0 && ai_cache.target != INT_MIN &&
        (
          ( action == npc_follow_embarked && in_vehicle) ||
          ( action == npc_follow_player &&
            ( rl_dist( pos(), g->u.pos() ) <= follow_distance() || posz() != g->u.posz() ) )
        ) ) {
        action = method_of_attack();
    }

    add_msg( m_debug, "%s chose action %s.", name.c_str(), npc_action_name( action ).c_str() );

    execute_action( action );
}

void npc::execute_action( npc_action action )
{
    int oldmoves = moves;
    tripoint tar = pos();
    Creature *cur = current_target();
    if( cur != nullptr ) {
        tar = cur->pos();
    }
    /*
      debugmsg("%s ran execute_action() with target = %d! Action %s",
               name.c_str(), target, npc_action_name(action).c_str());
    */

    switch (action) {

    case npc_pause:
        move_pause();
        break;

    case npc_reload: {
        do_reload( weapon );
    }
    break;

    case npc_sleep:
    {
        // TODO: Allow stims when not too tired
        // Find a nice spot to sleep
        int best_sleepy = sleep_spot( pos() );
        tripoint best_spot = pos();
        const auto points = closest_tripoints_first( 6, pos() );
        for( const tripoint &p : points )
        {
            if( !could_move_onto( p ) || !g->is_empty( p ) ) {
                continue;
            }

            // TODO: Blankets when it's cold
            const int sleepy = sleep_spot( p );
            if( sleepy > best_sleepy ) {
                best_sleepy = sleepy;
                best_spot = p;
            }
        }

        update_path( best_spot );
        // TODO: Handle empty path better
        if( best_spot == pos() || path.empty() ) {
            move_pause();
            if( !has_effect( effect_lying_down ) ) {
                add_effect( effect_lying_down, 300, num_bp, false, 1 );
                if( g->u.sees( *this ) ) {
                    add_msg( _("%s lies down to sleep."), name.c_str() );
                }
            }
        } else {
            move_to_next();
        }
    }
        break;

    case npc_pickup:
        pick_up_item();
        break;

    case npc_escape_item:
        use_escape_item(choose_escape_item());
        break;

    case npc_wield_melee:
        wield_best_melee();
        break;

    case npc_wield_loaded_gun: {
        item *it = inv.most_loaded_gun();
        if (it->is_null()) {
            debugmsg("NPC tried to wield a loaded gun, but has none!");
            move_pause();
        } else {
            wield( *it );
        }
    }
    break;

    case npc_wield_empty_gun: {
        bool ammo_found = false;
        int index = -1;
        invslice slice = inv.slice();
        for (size_t i = 0; i < slice.size(); i++) {
            item &it = slice[i]->front();
            bool am = (it.is_gun() &&
                       get_ammo( it.type->gun->ammo ).size() > 0);
            if (it.is_gun() && (!ammo_found || am)) {
                index = i;
                ammo_found = (ammo_found || am);
            }
        }
        if (index == -1) {
            debugmsg("NPC tried to wield a gun, but has none!");
            move_pause();
        } else {
            wield( slice[index]->front() );
        }
    }
    break;

    case npc_heal:
        heal_self();
        break;

    case npc_use_painkiller:
        use_painkiller();
        break;

    case npc_drop_items:
        /*
          drop_items(weight_carried() - weight_capacity(),
                        volume_carried() - volume_capacity());
        */
        move_pause();
        break;

    case npc_flee:
        // TODO: More intelligent fleeing
        move_away_from( tar );
        break;

    case npc_reach_attack:
        if( weapon.reach_range() >= rl_dist( pos(), tar ) &&
            clear_shot_reach( pos(), tar ) ) {
            reach_attack( tar );
            break;
        }
        // Otherwise fallthrough to npc_melee
    case npc_melee:
        update_path( tar );
        if( path.size() > 1 ) {
            move_to_next();
        } else if( path.size() == 1 ) {
            if( cur != nullptr ) {
                melee_attack( *cur, true );
            }
        } else {
            look_for_player(g->u);
        }
        break;

    case npc_aim:
        if( moves > 10 ) {
            aim();
        } else {
            move_pause();
        }

        break;

    case npc_shoot:
        aim();
        fire_gun( tar, 1 );
        break;

    case npc_shoot_burst:
        aim();
        fire_gun( tar, weapon.burst_size() );
        break;

    case npc_alt_attack:
        alt_attack();
        break;

    case npc_look_for_player:
        if( saw_player_recently() && sees( last_player_seen_pos ) ) {
            update_path( last_player_seen_pos );
            move_to_next();
        } else {
            look_for_player(g->u);
        }
        break;

    case npc_heal_player:
        update_path( g->u.pos() );
        if (path.size() == 1) { // We're adjacent to u, and thus can heal u
            heal_player(g->u);
        } else if (!path.empty()) {
            move_to_next();
        } else {
            move_pause();
        }
        break;

    case npc_follow_player:
        update_path( g->u.pos() );
        if( (int)path.size() <= follow_distance() && g->u.posz() == posz() ) { // We're close enough to u.
            move_pause();
        } else if( !path.empty() ) {
            move_to_next();
        } else {
            move_pause();
        }
        // TODO: Make it only happen when it's safe
        complain();
        break;

    case npc_follow_embarked:
    {
        int p1;
        vehicle *veh = g->m.veh_at( g->u.pos(), p1 );

        if( veh == nullptr ) {
            debugmsg("Following an embarked player with no vehicle at their location?");
            // TODO: change to wait? - for now pause
            move_pause();
            break;
        }

        // Try to find the last destination
        // This is mount point, not actual position
        point last_dest( INT_MIN, INT_MIN );
        if( !path.empty() && g->m.veh_at( path[path.size() - 1], p1 ) == veh && p1 >= 0 ) {
            last_dest = veh->parts[p1].mount;
        }

        // Prioritize last found path, then seats
        // Don't change spots if ours is nice
        int my_spot = -1;
        std::vector<std::pair<int, int> > seats;
        for( size_t p2 = 0; p2 < veh->parts.size(); p2++ ) {
            if( !veh->part_flag( p2, VPFLAG_BOARDABLE ) ) {
                continue;
            }

            const player *passenger = veh->get_passenger( p2 );
            if( passenger != this && passenger != nullptr ) {
                continue;
            }

            int priority = 0;
            if( veh->parts[p2].mount == last_dest ) {
                // Shares mount point with last known path
                // We probably wanted to go there in the last turn
                priority = 4;
            } else if( veh->part_flag( p2, "SEAT" ) ) {
                // Assuming the player "owns" a sensible vehicle,
                //  seats should be in good spots to occupy
                priority = veh->part_with_feature( p2, "SEATBELT" ) >= 0 ? 3 : 2;
            } else if( veh->is_inside( p2 ) ) {
                priority = 1;
            }

            if( passenger == this ) {
                my_spot = priority;
            }

            seats.push_back( std::make_pair( priority, p2 ) );
        }

        if( my_spot >= 3 ) {
            // We won't get any better, so don't try
            move_pause();
            break;
        }

        std::sort( seats.begin(), seats.end(),
            []( const std::pair<int, int> &l, const std::pair<int, int> &r ) {
                return l.first > r.first;
            } );

        if( seats.empty() ) {
            // TODO: be angry at player, switch to wait or leave - for now pause
            move_pause();
            break;
        }

        // Only check few best seats - pathfinding can get expensive
        const size_t try_max = std::min<size_t>( 4, seats.size() );
        for( size_t i = 0; i < try_max; i++ ) {
            if( seats[i].first <= my_spot ) {
                // We have a nicer spot than this
                // Note: this will make NPCs steal player's seat...
                break;
            }

            const int cur_part = seats[i].second;

            tripoint pp = veh->global_pos3() + veh->parts[cur_part].precalc[0];
            update_path( pp, true );
            if( !path.empty() ) {
                // All is fine
                move_to_next();
                break;
            }
        }

        // TODO: Check the rest
        move_pause();
    }

        break;
    case npc_talk_to_player:
        talk_to_u();
        moves = 0;
        break;

    case npc_mug_player:
        update_path( g->u.pos() );
        if (path.size() == 1) { // We're adjacent to u, and thus can mug u
            mug_player(g->u);
        } else if (!path.empty()) {
            move_to_next();
        } else {
            move_pause();
        }
        break;

    case npc_goto_destination:
        go_to_destination();
        break;

    case npc_avoid_friendly_fire:
        avoid_friendly_fire();
        break;

    case npc_base_idle:
        // TODO: patrol or sleep or something?
        move_pause();
        break;

    case npc_undecided:
        complain();
        move_pause();
        break;

    case npc_noop:
        add_msg( m_debug, "%s skips turn (noop)", disp_name().c_str() );
        return;

    default:
        debugmsg("Unknown NPC action (%d)", action);
    }

    if( oldmoves == moves ) {
        add_msg( m_debug, "NPC didn't use its moves.  Action %d.", action);
    }
}

void npc::choose_monster_target()
{
    int &enemy = ai_cache.target;
    int &danger = ai_cache.danger;
    int &total_danger = ai_cache.total_danger;
    enemy = 0;
    danger = 0;
    total_danger = 0;

    bool defend_u = sees( g->u ) && is_defending();
    int highest_priority = 0;

    // Radius we can attack without moving
    const int cur_range = std::max( weapon.reach_range(), confident_range() );

    constexpr int def_radius = 6;

    for( size_t i = 0; i < g->num_zombies(); i++ ) {
        monster &mon = g->zombie( i );
        if( !sees( mon ) ) {
            continue;
        }

        int dist = rl_dist( pos(), mon.pos() );
        int scaled_distance = std::max( 1, (100 * dist) / mon.get_speed() );
        float hp_percent = (float)(mon.get_hp_max() - mon.get_hp()) / mon.get_hp_max();
        float priority = mon.type->difficulty * (1.0f + hp_percent) - (scaled_distance - 1);
        int monster_danger = mon.type->difficulty * hp_percent;

        auto att = mon.attitude( this );
        if( att == MATT_FRIEND || att == MATT_FPASSIVE ) {
            continue;
        }

        if( att == MATT_ATTACK ) {
            monster_danger++;
        }

        total_danger += monster_danger / scaled_distance;

        bool okay_by_rules = true;
        if( is_following() ) {
            switch( rules.engagement ) {
            case ENGAGE_NONE:
                okay_by_rules = false;
                break;
            case ENGAGE_CLOSE:
                // Either close to player or close enough that we can reach it and close to us
                okay_by_rules = rl_dist( mon.pos(), g->u.pos() ) <= def_radius ||
                    ( dist <= cur_range && scaled_distance <= def_radius / 2 );
                break;
            case ENGAGE_WEAK:
                okay_by_rules = mon.get_hp() <= average_damage_dealt();
                break;
            case ENGAGE_HIT:
                okay_by_rules = mon.has_effect( effect_hit_by_player );
                break;
            case ENGAGE_NO_MOVE:
                okay_by_rules = dist <= cur_range;
                break;
            case ENGAGE_ALL:
                okay_by_rules = true;
                break;
            }
        }

        if( !okay_by_rules ) {
            continue;
        }

        if( priority < 1.0f && is_following() && att == MATT_ATTACK &&
            rl_dist( mon.pos(), g->u.pos() ) <= def_radius ) {
            priority = 1.0f;
        }

        if( monster_danger > danger && priority > 0 ) {
            danger = monster_danger;
        }

        if( priority > highest_priority ) {
            highest_priority = priority;
            enemy = i;
        } else if( defend_u ) {
            priority = mon.type->difficulty * (1 + hp_percent);
            scaled_distance = (100 * rl_dist(g->u.pos(), mon.pos())) / mon.get_speed();
            priority -= scaled_distance;
            if( mon.get_speed() < get_speed() ) {
                priority -= 10;
            }
            priority *= (personality.bravery + personality.altruism + op_of_u.value) / 15;
            if( priority > highest_priority ) {
                highest_priority = priority;
                enemy = i;
            }
        }
    }
}

npc_action npc::method_of_fleeing()
{
    Creature *target = current_target();
    if( target == nullptr ) {
        // Shouldn't be called
        debugmsg("Ran npc::method_of_fleeing without a target!");
        return npc_pause;
    }
    const float enemy_speed = target->speed_rating();
    const tripoint &enemy_loc = target->pos();
    int distance = rl_dist( pos(), enemy_loc );

    if( choose_escape_item() != INT_MIN ) {
        // We have an escape item!
        return npc_escape_item;
    }

    if( distance / enemy_speed < 4 && enemy_speed > speed_rating() ) {
        // Can't outrun, so attack
        return method_of_attack();
    }

    return npc_flee;
}

npc_action npc::method_of_attack()
{
    bool can_use_gun = (!is_following() || rules.use_guns);
    bool use_silent = (is_following() && rules.use_silent);
    int reach_range = weapon.reach_range();

    Creature *critter = get_target( ai_cache.target );
    if( critter == nullptr ) {
        // This function shouldn't be called...
        debugmsg("Ran npc::method_of_attack without a target!");
        return npc_pause;
    }

    tripoint tar = critter->pos();
    int dist = rl_dist( pos(), tar );
    int target_HP;
    if( !critter->is_monster() ) {
        target_HP = critter->hp_percentage() * critter->get_hp( hp_torso );
    } else {
        target_HP = critter->get_hp();
    }

    const npc_action melee_action = reach_range > 1 ? npc_reach_attack : npc_melee;
    // TODO: Change the in_vehicle check to actual "are we driving" check
    const bool dont_move = in_vehicle || rules.engagement == ENGAGE_NO_MOVE;

    // TODO: Make NPCs understand reinforced glass and vehicles blocking line of fire
    if( can_use_gun ) {
        if( need_to_reload() && can_reload_current() ) {
            return npc_reload;
        }
        if( emergency() && alt_attack_available() ) {
            return npc_alt_attack;
        }
        if( weapon.is_gun() && (!use_silent || weapon.is_silent()) &&
            weapon.ammo_remaining() >= weapon.ammo_required() ) {
            const int confident = confident_gun_range( weapon );
            if( dist > confident ) {
                if( can_reload_current() && (enough_time_to_reload( weapon ) || in_vehicle) ) {
                    return npc_reload;
                } else if( dont_move && dist > reach_range ) {
                    return npc_pause;
                } else if( dist > confident_gun_range( weapon, weapon.sight_dispersion( -1 ) ) ) {
                    return melee_action;
                } else {
                    return npc_aim;
                }
            }
            if( !wont_hit_friend( tar ) ) {
                if( dont_move ) {
                    if( can_reload_current() ) {
                        return npc_reload;
                    } else {
                        // Wait for clear shot
                        return npc_pause;
                    }
                } else {
                    return npc_avoid_friendly_fire;
                }
            } else if( !sees( *critter ) ) {
                // Can't see target
                return melee_action;
            } else if( dist > confident && sees( tar ) ) {
                // If out of confident range, aim or move closer to the target
                if( dist > confident_gun_range( weapon, weapon.sight_dispersion( -1 ) ) ) {
                    return melee_action;
                } else {
                    return npc_aim;
                }
            } else if( dist <= confident / 3 &&
                       weapon.ammo_remaining() >= weapon.burst_size() &&
                       (target_HP >= weapon.gun_damage() * 3 ||
                        emergency( ai_cache.danger * 2 ) ) ) {
                return npc_shoot_burst;
            } else {
                return npc_shoot;
            }
        }
    }

    // TODO: Add a time check now that wielding takes a lot of time
    if( wield_better_weapon() ) {
        return npc_noop;
    }

    if( dont_move && (dist > reach_range || !clear_shot_reach( pos(), tar ) ) ) {
        return npc_pause;
    }

    return melee_action;
}

bool need_heal( const Character &n )
{
    for( int i = 0; i < num_hp_parts; i++ ) {
        hp_part part = hp_part(i);
        if( (part == hp_head  && n.hp_cur[i] <= 35) ||
            (part == hp_torso && n.hp_cur[i] <= 25) ||
            n.hp_cur[i] <= 15) {
            return true;
        }
    }

    return false;
}

npc_action npc::address_needs()
{
    return address_needs( ai_cache.danger );
}

bool wants_to_reload( const item &it )
{
    if( !it.can_reload() ) {
        return false;
    }

    const int required = it.ammo_required();
    // TODO: Add bandolier check here, once they can be reloaded
    if( required < 1 && !it.is_magazine() ) {
        return false;
    }

    const int remaining = it.ammo_remaining();
    return remaining < required || remaining < it.ammo_capacity();
}

bool wants_to_reload_with( const item &weap, const item &ammo )
{
    if( ammo.is_magazine() && ammo.ammo_remaining() <= weap.ammo_remaining() ) {
        return false;
    }

    return true;
}

item &npc::find_reloadable()
{
    // Check wielded gun, non-wielded guns, mags and tools
    // TODO: Build a proper gun->mag->ammo DAG (Directed Acyclic Graph)
    // to avoid checking same properties over and over
    // TODO: Make this understand bandoliers, pouches etc.
    // TODO: Cache items checked for reloading to avoid re-checking same items every turn
    // TODO: Make it understand smaller and bigger magazines
    item *reloadable = nullptr;
    visit_items( [this, &reloadable]( item *node ) {
        if( !wants_to_reload( *node ) ) {
            return VisitResponse::SKIP;
        }
        const auto it_loc = std::move( node->pick_reload_ammo( *this ).ammo );
        if( it_loc && wants_to_reload_with( *node, *it_loc ) ) {
            reloadable = node;
            return VisitResponse::ABORT;
        }

        return VisitResponse::SKIP;
    } );

    if( reloadable != nullptr ) {
        return *reloadable;
    }

    return ret_null;
}

const item &npc::find_reloadable() const
{
    return const_cast<const item &>( const_cast<npc *>( this )->find_reloadable() );
}

bool npc::can_reload_current()
{
    if( !weapon.is_gun() ) {
        return false;
    }

    return find_usable_ammo( weapon );
}

item_location npc::find_usable_ammo( const item &weap )
{
    if( !weap.can_reload() ) {
        return item_location();
    }

    auto loc = std::move( weap.pick_reload_ammo( *this ).ammo );
    if( !loc || !wants_to_reload_with( weap, *loc ) ) {
        return item_location();
    }

    return std::move( loc );
}

const item_location npc::find_usable_ammo( const item &weap ) const
{
    return std::move( const_cast<npc *>( this )->find_usable_ammo( weap ) );
}

npc_action npc::address_needs( int danger )
{
    if( need_heal( *this ) && has_healing_item() ) {
        return npc_heal;
    }

    if( get_perceived_pain() >= 15 && has_painkiller() && !took_painkiller() ) {
        return npc_use_painkiller;
    }

    if( can_reload_current() ) {
        return npc_reload;
    }

    item &reloadable = find_reloadable();
    if( !reloadable.is_null() ) {
        do_reload( reloadable );
        return npc_noop;
    }

    if ((danger <= NPC_DANGER_VERY_LOW && (get_hunger() > 40 || get_thirst() > 40)) ||
        get_thirst() > 80 || get_hunger() > 160) {
        if( consume_food() ) {
            return npc_noop;
        }
    }

    // TODO: More risky attempts at sleep when exhausted
    if( danger == 0 && get_fatigue() > TIRED ) {
        if( !is_following() ) {
            set_fatigue(0); // TODO: Make tired NPCs handle sleep offscreen
            return npc_undecided;
        }

        if( rules.allow_sleep || get_fatigue() > MASSIVE_FATIGUE ) {
            return npc_sleep;
        } else if( g->u.in_sleep_state() ) {
            // TODO: "Guard me while I sleep" command
            return npc_sleep;
        }
    }

    // TODO: Mutation & trait related needs
    // e.g. finding glasses; getting out of sunlight if we're an albino; etc.

    return npc_undecided;
}

npc_action npc::address_player()
{
    if ((attitude == NPCATT_TALK || attitude == NPCATT_TRADE) && sees( g->u ) ) {
        if (g->u.in_sleep_state()) {
            // Leave sleeping characters alone.
            return npc_undecided;
        }
        if (rl_dist(pos(), g->u.pos()) <= 6) {
            return npc_talk_to_player;    // Close enough to talk to you
        } else {
            if (one_in(10)) {
                say("<lets_talk>");
            }
            return npc_follow_player;
        }
    }

    if (attitude == NPCATT_MUG && sees( g->u ) ) {
        if (one_in(3)) {
            say(_("Don't move a <swear> muscle..."));
        }
        return npc_mug_player;
    }

    if (attitude == NPCATT_WAIT_FOR_LEAVE) {
        patience--;
        if (patience <= 0) {
            patience = 0;
            attitude = NPCATT_KILL;
            return npc_noop;
        }
        return npc_undecided;
    }

    if (attitude == NPCATT_FLEE) {
        return npc_flee;
    }

    if (attitude == NPCATT_LEAD) {
        if( rl_dist( pos(), g->u.pos() ) >= 12 || !sees( g->u ) ) {
            if(has_effect( effect_catch_up)) {
                int intense = get_effect_int( effect_catch_up );
                if (intense < 10) {
                    say("<keep_up>");
                    add_effect( effect_catch_up, 5);
                    return npc_pause;
                } else if (intense == 10) {
                    say("<im_leaving_you>");
                    add_effect( effect_catch_up, 5);
                    return npc_pause;
                } else {
                    return npc_goto_destination;
                }
            }
        } else {
            return npc_goto_destination;
        }
    }
    return npc_undecided;
}

npc_action npc::long_term_goal_action()
{
    add_msg( m_debug, "long_term_goal_action()" );

    if (mission == NPC_MISSION_SHOPKEEP || mission == NPC_MISSION_SHELTER) {
        return npc_pause;    // Shopkeeps just stay put.
    }

    // TODO: Follow / look for player

    if (mission == NPC_MISSION_BASE) {
        return npc_base_idle;
    }

    if( !has_destination() ) {
        set_destination();
    }

    if( has_destination() ) {
        return npc_goto_destination;
    }

    return npc_undecided;
}


bool npc::alt_attack_available()
{
    for( auto &elem : ALT_ATTACK_ITEMS ) {
        if( ( !is_following() || rules.use_grenades ||
              !( item::find_type( elem )->item_tags.count( "GRENADE" ) ) ) &&
            has_amount( elem, 1 ) ) {
            return true;
        }
    }
    return false;
}

int npc::choose_escape_item()
{
    int best = -1;
    int ret = INT_MIN;
    invslice slice = inv.slice();
    for (size_t i = 0; i < slice.size(); i++) {
        item &it = slice[i]->front();
        for (int j = 0; j < NUM_ESCAPE_ITEMS; j++) {
            const it_comest *food = NULL;
            if (it.is_food()) {
                food = dynamic_cast<const it_comest *>(it.type);
            }
            if (it.type->id == ESCAPE_ITEMS[j] &&
                (food == NULL || stim < food->stim ||            // Avoid guzzling down
                 (food->stim >= 10 && stim < food->stim * 2)) && //  Adderall etc.
                (j > best || (j == best && it.charges < slice[ret]->front().charges))) {
                ret = i;
                best = j;
                break;
            }
        }
    }
    return ret;
}

void npc::use_escape_item(int position)
{
    item *used = &i_at(position);
    if (used->is_null()) {
        debugmsg("%s tried to use null item (position: %d)", name.c_str(), position);
        move_pause();
        return;
    }

    /* There is a static list of items that NPCs consider to be "escape items," so
     * we can just use a switch here to decide what to do based on type.  See
     * ESCAPE_ITEMS, defined in npc.h
     */

    if (used->is_food() || used->is_food_container()) {
        consume(position);
        return;
    }

    if (used->is_tool()) {
        use(position);
        return;
    }

    debugmsg("NPC tried to use %s (%d) but it has no use?", used->tname().c_str(),
             position);
    move_pause();
}

double npc::confidence_mult() const
{
    if( !is_following() ) {
        return 1.0f;
    }

    switch( rules.aim ) {
        case AIM_WHEN_CONVENIENT:
            return emergency() ? 1.0f : 0.75f;
            break;
        case AIM_SPRAY:
            return 1.25f;
            break;
        case AIM_PRECISE:
            return emergency() ? 0.75f : 0.4f;
            break;
        case AIM_STRICTLY_PRECISE:
            return 0.25f;
            break;
    }

    return 1.0f;
}

int npc::confident_range( int position ) const
{
    if( position == -1 ) {
        return confident_gun_range( weapon );
    }

    return confident_throw_range( i_at( position ) );
}

int npc::confident_gun_range( const item &gun ) const
{
    return confident_gun_range( gun, recoil + driving_recoil );
}

int npc::confident_gun_range( const item &gun, int at_recoil ) const
{
    if( !gun.is_gun() || gun.ammo_remaining() < gun.ammo_required() ) {
        return 0;
    }

    double deviation = get_weapon_dispersion( &gun, false ) + at_recoil;
    // Halve to get expected values
    deviation /= 2;
    // Convert from MoA back to quarter-degrees.
    deviation /= 15;

    const int ret = std::min( int( confidence_mult() * 360 / deviation ), gun.gun_range( this ) );
    add_msg( m_debug, "confident_gun_range == %d", ret );
    return ret;
}

int npc::confident_throw_range( const item &thrown ) const
{
    ///\EFFECT_THROW_NPC increases throwing confidence of all items
    double deviation = 10 - get_skill_level( skill_throw );

    ///\EFFECT_PER_NPC increases throwing confidence of all items
    deviation += 10 - per_cur;

    ///\EFFECT_DEX_NPC increases throwing confidence of all items
    deviation += throw_dex_mod();

    ///\EFFECT_STR_NPC increases throwing confidence of heavy items
    deviation += std::min( ( thrown.weight() / 100 ) - str_cur, 0 );

    deviation += thrown.volume() / 4;

    deviation += encumb( bp_hand_r ) + encumb( bp_hand_l ) + encumb( bp_eyes );

    const int ret = std::min( int( confidence_mult() * 360 / deviation ), throw_range( thrown ) );
    add_msg( m_debug, "confident_throw_range == %d", ret );
    return ret;
}

// Index defaults to -1, i.e., wielded weapon
bool npc::wont_hit_friend( const tripoint &tar, int weapon_index ) const
{
    int confident = confident_range(weapon_index);
    // if there is no confidence at using weapon, it's not used at range
    // zero confidence leads to divide by zero otherwise
    if( confident < 1 ) {
        return true;
    }
    if( rl_dist( pos(), tar ) == 1 ) {
        return true;    // If we're *really* sure that our aim is dead-on
    }

    std::vector<tripoint> traj = g->m.find_clear_path( pos(), tar );

    for( auto &i : traj ) {
        int dist = rl_dist( pos(), i );
        int deviation = 1 + int(dist / confident);
        for (int x = i.x - deviation; x <= i.x + deviation; x++) {
            for (int y = i.y - deviation; y <= i.y + deviation; y++) {
                // Hit the player?
                if (is_friend() && g->u.posx() == x && g->u.posy() == y) {
                    return false;
                }
                // Hit a friendly monster?
                /*
                    for (int n = 0; n < g->num_zombies(); n++) {
                     if (g->zombie(n).friendly != 0 && g->zombie(n).posx == x && g->zombie(n).posyposition == y)
                      return false;
                    }
                */
                // Hit an NPC that's on our team?
                /*
                    for (int n = 0; n < g->active_npc.size(); n++) {
                     npc* guy = &(g->active_npc[n]);
                     if (guy != this && (is_friend() == guy->is_friend()) &&
                         guy->posx == x && guy->posy == y)
                      return false;
                    }
                */
            }
        }
    }
    return true;
}

bool npc::need_to_reload() const
{
    if( !weapon.can_reload() ) {
        return false;
    }

    return ( weapon.ammo_remaining() < weapon.ammo_required() ||
             weapon.ammo_remaining() < weapon.ammo_capacity() * 0.1 );
}

bool npc::enough_time_to_reload( const item &gun ) const
{
    int rltime = item_reload_cost( gun, item( default_ammo( gun.ammo_type() ), calendar::turn ) );
    const float turns_til_reloaded = (float)rltime / get_speed();

    Creature *target = current_target();
    if( target == nullptr ) {
        // No target, plenty of time to reload
        return true;
    }

    const auto distance = rl_dist( pos(), target->pos() );
    const float target_speed = target->speed_rating();
    const float turns_til_reached = distance / target_speed;
    if( target->is_player() || target->is_npc() ) {
        auto &c = dynamic_cast<const Character &>( *target );
        // TODO: Allow reloading if the player has a low accuracy gun
        if( sees( c ) && c.weapon.is_gun() && rltime > 200 &&
            c.weapon.gun_range( true ) > distance + turns_til_reloaded / target_speed ) {
            // Don't take longer than 2 turns if player has a gun
            return false;
        }
    }

    // TODO: Handle monsters with ranged attacks and players with CBMs
    return turns_til_reloaded < turns_til_reached;
}

void npc::aim()
{
    int aim_amount = aim_per_time( weapon, recoil );
    while( aim_amount > 0 && recoil > 0 && moves > 10 ) {
        moves -= 10;
        recoil -= aim_amount;
        recoil = std::max( 0, recoil );
        aim_amount = aim_per_time( weapon, recoil );
    }
}

void npc::update_path( const tripoint &p, const bool no_bashing )
{
    if( p == pos() ) {
        path.clear();
        return;
    }

    while( !path.empty() && path[0] == pos() ) {
        path.erase( path.begin() );
    }

    const int bash_power = no_bashing ? 0 : smash_ability();
    if( path.empty() ) {
        path = g->m.route( pos(), p, bash_power, 1000 );
        if( path.empty() ) {
            add_msg( m_debug, "Failed to path %d,%d,%d->%d,%d,%d",
                     posx(), posy(), posz(), p.x, p.y, p.z );
        }
        return;
    }
    const tripoint &last = path[path.size() - 1];
    if( last == p && ( path[0].z != posz() || rl_dist( path[0], pos() ) <= 1 ) ) {
        // Our path already leads to that point, no need to recalculate
        return;
    }

    path = g->m.route( pos(), p, bash_power, 1000 );
    if( !path.empty() && path[0] == pos() ) {
        path.erase( path.begin() );
    }

    if( path.empty() ) {
        add_msg( m_debug, "Failed to path %d,%d,%d->%d,%d,%d",
                 posx(), posy(), posz(), p.x, p.y, p.z );
    }
}

bool npc::can_move_to( const tripoint &p, bool no_bashing ) const
{
    // Allow moving into any bashable spots, but penalize them during pathing
    return( rl_dist( pos(), p ) <= 1 &&
              (
                g->m.passable( p ) ||
                ( !no_bashing && g->m.bash_rating( smash_ability(), p ) > 0 ) ||
                g->m.open_door( p, !g->m.is_outside( pos() ), true )
              )
           );
}

void npc::move_to( const tripoint &pt, bool no_bashing )
{
    if( g->m.has_flag("UNSTABLE", pt ) ) {
        add_effect( effect_bouldering, 1, num_bp, true);
    } else if (has_effect( effect_bouldering)) {
        remove_effect( effect_bouldering);
    }

    tripoint p = pt;
    if( sees_dangerous_field( pt ) ) {
        // Move to a neighbor field instead, if possible.
        // Maybe this code already exists somewhere?
        auto other_points = g->m.get_dir_circle( pos(), pt );
        for( const tripoint &ot : other_points ) {
            if( could_move_onto( ot ) ) {
                p = ot;
                break;
            }
        }
    }

    if (recoil > 0) { // Start by dropping recoil a little
        ///\EFFECT_STR_NPC increases recoil recovery speed

        ///\EFFECT_GUN_NPC increases recoil recovery speed
        if (int(str_cur / 2) + skillLevel( skill_gun ) >= (int)recoil) {
            recoil = MIN_RECOIL;
        } else {
            recoil -= int(str_cur / 2) + skillLevel( skill_gun );
            recoil = int(recoil / 2);
        }
    }

    if (has_effect( effect_stunned)) {
        p.x = rng(posx() - 1, posx() + 1);
        p.y = rng(posy() - 1, posy() + 1);
        p.z = posz();
    }

    // "Long steps" are allowed when crossing z-levels
    // Stairs teleport the player too
    if( rl_dist( pos(), p ) > 1 && p.z == posz() ) {
        // On the same level? Not so much. Something weird happened
        path.clear();
        move_pause();
    }
    bool attacking = false;
    if( g->mon_at( p ) ) {
        attacking = true;
    }
    if( !move_effects(attacking) ) {
        mod_moves(-100);
        return;
    }

    Creature *critter = g->critter_at( p );
    if( critter != nullptr ) {
        if( critter == this ) { // We're just pausing!
            move_pause();
            return;
        }
        const auto att = attitude_to( *critter );
        if( att == A_HOSTILE ) {
            if( !no_bashing ) {
                melee_attack( *critter, true );
            } else {
                move_pause();
            }

            return;
        }

        if( critter == &g->u ) {
            say("<let_me_pass>");
        }

        // Let NPCs push each other when non-hostile
        // TODO: Have them attack each other when hostile
        npc *np = dynamic_cast<npc*>( critter );
        if( np != nullptr && !np->in_sleep_state() ) {
            np->move_away_from( pos(), true );
        }

        if( critter->pos() == p ) {
            move_pause();
            return;
        }
    }

    // Boarding moving vehicles is fine, unboarding isn't
    bool moved = false;
    const vehicle *veh = g->m.veh_at( pos() );
    if( veh != nullptr ) {
        int other_part = -1;
        const vehicle *oveh = g->m.veh_at( p, other_part );
        if( abs(veh->velocity) > 0 &&
            ( oveh != veh ||
              veh->part_with_feature( other_part, VPFLAG_BOARDABLE ) < 0 ) ) {
            move_pause();
            return;
        }
    }

    if( p.z != posz() ) {
        // Z-level move
        // For now just teleport to the destination
        // TODO: Make it properly find the tile to move to
        moves -= 100;
        moved = true;
    } else if( g->m.passable( p ) ) {
        bool diag = trigdist && posx() != p.x && posy() != p.y;
        moves -= run_cost( g->m.combined_movecost( pos(), p ), diag );
        moved = true;
    } else if( g->m.open_door( p, !g->m.is_outside( pos() ) ) ) {
        moves -= 100;
    } else if( g->m.has_flag_ter_or_furn( "CLIMBABLE", p ) ) {
        ///\EFFECT_DEX_NPC increases chance to climb CLIMBABLE furniture or terrain
        int climb = dex_cur;
        if( one_in( climb ) ) {
            add_msg_if_npc( m_neutral, _( "%1$s falls tries to climb the %2$s but slips." ),
                            name.c_str(), g->m.tername(p).c_str() );
            moves -= 400;
        } else {
            add_msg_if_npc( m_neutral, _( "%1$s climbs over the %2$s." ), name.c_str(),
                            g->m.tername( p ).c_str() );
            moves -= (500 - (rng(0,climb) * 20));
            moved = true;
        }
    } else if( !no_bashing && smash_ability() > 0 && g->m.is_bashable( p ) &&
               g->m.bash_rating( smash_ability(), p ) > 0 ) {
        moves -= int(weapon.is_null() ? 80 : weapon.attack_time() * 0.8);
        g->m.bash( p, smash_ability() );
    } else {
        if( attitude == NPCATT_MUG ||
            attitude == NPCATT_KILL ||
            attitude == NPCATT_WAIT_FOR_LEAVE ) {
            attitude = NPCATT_FLEE;
        }

        moves = 0;
    }

    if( moved ) {
        if( in_vehicle ) {
            g->m.unboard_vehicle( pos() );
        }

        setpos( p );
        int part;
        vehicle *veh = g->m.veh_at( p, part );
        if( veh != nullptr && veh->part_with_feature( part, VPFLAG_BOARDABLE ) >= 0 ) {
            g->m.board_vehicle( p, this );
        }

        g->m.creature_on_trap( *this );
        g->m.creature_in_field( *this );
    }
}

void npc::move_to_next()
{
    while( !path.empty() && pos() == path[0] ) {
        path.erase( path.begin() );
    }

    if( path.empty() ) {
        add_msg( m_debug, "npc::move_to_next() called with an empty path or path containing only current position" );
        move_pause();
        return;
    }

    move_to( path[0] );
    if( pos() == path[0] ) { // Move was successful
        path.erase( path.begin() );
    }
}

// TODO: Rewrite this.  It doesn't work well and is ugly.
void npc::avoid_friendly_fire()
{
    tripoint tar;
    Creature *critter = current_target();
    if( critter != nullptr ) {
        tar = critter->pos();
        if( critter != &g->u && !one_in( 3 ) ) {
            say( _("<move> so I can shoot that %s!"), critter->get_name().c_str() );
        }
    } else { // This function shouldn't be called...
        debugmsg("npc::avoid_friendly_fire() called with no target!");
        move_pause();
        return;
    }

    int xdir = (tar.x > posx() ? 1 : -1), ydir = (tar.y > posy() ? 1 : -1);
    direction dir_to_target = direction_from( posx(), posy(), tar.x, tar.y );
    std::vector<point> valid_moves;
    /* Ugh, big ugly switch.  This fills valid_moves with a list of moves from most
     * desirable to least; the only two moves excluded are those along the line of
     * sight.
     * TODO: Use some math instead of a big ugly switch.
     */
    switch (dir_to_target) {
    case NORTH:
        valid_moves.push_back(point(posx() + xdir, posy()));
        valid_moves.push_back(point(posx() - xdir, posy()));
        valid_moves.push_back(point(posx() + xdir, posy() + 1));
        valid_moves.push_back(point(posx() - xdir, posy() + 1));
        valid_moves.push_back(point(posx() + xdir, posy() - 1));
        valid_moves.push_back(point(posx() - xdir, posy() - 1));
        break;
    case NORTHEAST:
        valid_moves.push_back(point(posx() + 1, posy() + 1));
        valid_moves.push_back(point(posx() - 1, posy() - 1));
        valid_moves.push_back(point(posx() - 1, posy()    ));
        valid_moves.push_back(point(posx()    , posy() + 1));
        valid_moves.push_back(point(posx() + 1, posy()    ));
        valid_moves.push_back(point(posx()    , posy() - 1));
        break;
    case EAST:
        valid_moves.push_back(point(posx(), posy() - 1));
        valid_moves.push_back(point(posx(), posy() + 1));
        valid_moves.push_back(point(posx() - 1, posy() - 1));
        valid_moves.push_back(point(posx() - 1, posy() + 1));
        valid_moves.push_back(point(posx() + 1, posy() - 1));
        valid_moves.push_back(point(posx() + 1, posy() + 1));
        break;
    case SOUTHEAST:
        valid_moves.push_back(point(posx() + 1, posy() - 1));
        valid_moves.push_back(point(posx() - 1, posy() + 1));
        valid_moves.push_back(point(posx() + 1, posy()    ));
        valid_moves.push_back(point(posx()    , posy() + 1));
        valid_moves.push_back(point(posx() - 1, posy()    ));
        valid_moves.push_back(point(posx()    , posy() - 1));
        break;
    case SOUTH:
        valid_moves.push_back(point(posx() + xdir, posy()));
        valid_moves.push_back(point(posx() - xdir, posy()));
        valid_moves.push_back(point(posx() + xdir, posy() - 1));
        valid_moves.push_back(point(posx() - xdir, posy() - 1));
        valid_moves.push_back(point(posx() + xdir, posy() + 1));
        valid_moves.push_back(point(posx() - xdir, posy() + 1));
        break;
    case SOUTHWEST:
        valid_moves.push_back(point(posx() + 1, posy() + 1));
        valid_moves.push_back(point(posx() - 1, posy() - 1));
        valid_moves.push_back(point(posx() + 1, posy()    ));
        valid_moves.push_back(point(posx()    , posy() - 1));
        valid_moves.push_back(point(posx() - 1, posy()    ));
        valid_moves.push_back(point(posx()    , posy() + 1));
        break;
    case WEST:
        valid_moves.push_back(point(posx()    , posy() + ydir));
        valid_moves.push_back(point(posx()    , posy() - ydir));
        valid_moves.push_back(point(posx() + 1, posy() + ydir));
        valid_moves.push_back(point(posx() + 1, posy() - ydir));
        valid_moves.push_back(point(posx() - 1, posy() + ydir));
        valid_moves.push_back(point(posx() - 1, posy() - ydir));
        break;
    case NORTHWEST:
        valid_moves.push_back(point(posx() + 1, posy() - 1));
        valid_moves.push_back(point(posx() - 1, posy() + 1));
        valid_moves.push_back(point(posx() - 1, posy()    ));
        valid_moves.push_back(point(posx()    , posy() - 1));
        valid_moves.push_back(point(posx() + 1, posy()    ));
        valid_moves.push_back(point(posx()    , posy() + 1));
        break;
    default:
        // contains the case CENTER (pos==target, can not happen) and above/below (can not happen, function above is 2D only)
        dbg( D_ERROR ) << "avoid_friendly_fire has strange direction to target: " << dir_to_target;
        break;
    }

    for (auto &i : valid_moves) {
        const tripoint maybe_valid( i, posz() );
        if( can_move_to( maybe_valid ) ) {
            move_to( maybe_valid );
            return;
        }
    }

    /* If we're still in the function at this point, maneuvering can't help us. So,
     * might as well address some needs.
     * We pass a <danger> value of NPC_DANGER_VERY_LOW + 1 so that we won't start
     * eating food (or, god help us, sleeping).
     */
    npc_action action = address_needs(NPC_DANGER_VERY_LOW + 1);
    if (action == npc_undecided) {
        move_pause();
    }
    execute_action( action );
}

void npc::move_away_from( const tripoint &pt, bool no_bash_atk )
{
    tripoint best_pos = pos();
    int best = -1;
    int chance = 2;
    for( const tripoint &p : g->m.points_in_radius( pos(), 1 ) ) {
        if( p == pos() ) {
            continue;
        }

        const int cost = g->m.combined_movecost( pos(), p );
        if( cost <= 0 ) {
            continue;
        }

        const int dst = abs( p.x - pt.x ) + abs( p.y - pt.y ) + abs( p.z - pt.z );
        const int val = dst * 1000 / cost;
        if( val > best && can_move_to( p, no_bash_atk ) ) {
            best_pos = p;
            best = val;
            chance = 2;
        } else if( ( val == best && one_in( chance ) ) && can_move_to( p, no_bash_atk ) ) {
            best_pos = p;
            best = val;
            chance++;
        }
    }

    move_to( best_pos, no_bash_atk );
}

void npc::move_pause()
{
    // NPCs currently always aim when using a gun, even with no target
    // This simulates them aiming at stuff just at the edge of their range
    if( !weapon.is_gun() ) {
        pause();
        return;
    }

    aim();

    // Player can cheese the pause recoil drop to speed up aiming, let npcs do it too
    int pause_recoil = recoil - str_cur + 2 * get_skill_level( skill_gun );
    pause_recoil = std::max( MIN_RECOIL * 2, pause_recoil );
    pause_recoil = pause_recoil / 2;
    if( pause_recoil < recoil ) {
        pause();
    } else {
        moves = 0;
    }
}

void npc::find_item()
{
    if( is_following() && !rules.allow_pick_up ) {
        // Grabbing stuff not allowed by our "owner"
        return;
    }

    fetching_item = false;
    int best_value = minimum_item_value();
    // For some reason range limiting by vision doesn't work properly
    const int range = 6;
    //int range = sight_range( g->light_level( posz() ) );
    //range = std::max( 1, std::min( 12, range ) );

    static const std::string no_pickup( "NO_NPC_PICKUP" );

    const item *wanted = nullptr;
    for( const tripoint &p : g->m.points_in_radius( pos(), range ) ) {
        // TODO: Make this sight check not overdraw nearby tiles
        // TODO: Optimize that zone check
        if( g->m.sees_some_items( p, *this ) && sees( p ) &&
            ( !is_following() || !g->check_zone( no_pickup, p ) ) ) {
            for( auto &elem : g->m.i_at( p ) ) {
                if( elem.made_of( LIQUID ) ) {
                    // Don't even consider liquids.
                    continue;
                }
                int itval = value( elem );
                int wgt = elem.weight(), vol = elem.volume();
                if( itval > best_value &&
                    ( can_pickWeight( wgt, true ) && can_pickVolume( vol, true ) ) ) {
                    wanted_item_pos = p;
                    wanted = &( elem );
                    best_value = itval;
                    fetching_item = true;
                }
            }
        }
    }

    if( !fetching_item ) {
        return;
    }

    // TODO: Move that check above, make it multi-target pathing and use it
    // to limit tiles available for choice of items
    const int dist_to_item = rl_dist( wanted_item_pos, pos() );
    update_path( wanted_item_pos );
    if( path.empty() && dist_to_item > 1 ) {
        // Item not reachable, let's just totally give up for now
        fetching_item = false;
    }

    if( fetching_item && rl_dist( wanted_item_pos, pos() ) > 1 && is_following() ) {
        say( _("Hold on, I want to pick up that %s."),
             wanted->tname().c_str() );
    }
}

void npc::pick_up_item()
{
    if( is_following() && !rules.allow_pick_up ) {
        add_msg( m_debug, "%s::pick_up_item(); Cancelling on player's request", name.c_str() );
        fetching_item = false;
        moves -= 1;
        return;
    }

    add_msg( m_debug, "%s::pick_up_item(); [%d, %d, %d] => [%d, %d, %d]", name.c_str(),
             posx(), posy(), posz(), wanted_item_pos.x, wanted_item_pos.y, wanted_item_pos.z );
    update_path( wanted_item_pos );

    auto items = g->m.i_at( wanted_item_pos );

    if( ( items.size() == 0 && sees( wanted_item_pos ) ) ||
        ( is_following() && g->check_zone( "NO_NPC_PICKUP", wanted_item_pos ) ) ) {
        // Items we wanted no longer exist and we can see it
        // Or player who is leading us doesn't want us to pick it up
        fetching_item = false;
        // Just to prevent debugmsgs
        moves -= 1;
        return;
    }

    if( path.size() > 1 ) {
        add_msg( m_debug, "Moving; [%d, %d, %d] => [%d, %d, %d]",
                 posx(), posy(), posz(), path[0].x, path[0].y, path[0].z );

        move_to_next();
        return;
    } else if( path.empty() && pos() != wanted_item_pos ) {
        // This can happen, always do something
        fetching_item = false;
        move_pause();
        return;
    }

    // We're adjacent to the item; grab it!
    moves -= 100;
    fetching_item = false;
    int total_volume = 0;
    int total_weight = 0; // How much the items will add
    std::vector<int> pickup; // Indices of items we want

    for( size_t i = 0; i < items.size(); i++ ) {
        const item &item = items[i];
        int itval = value( item );
        int vol = item.volume();
        int wgt = item.weight();
        if ( itval >= minimum_item_value() && // (itval >= worst_item_value ||
             ( can_pickVolume( total_volume + vol, true ) &&
               can_pickWeight( total_weight + wgt, true ) ) &&
             !item.made_of( LIQUID ) ) {
            pickup.push_back( i );
            total_volume += vol;
            total_weight += wgt;
        }
    }
    // Describe the pickup to the player
    bool u_see = g->u.sees( *this ) || g->u.sees( wanted_item_pos );
    if( u_see ) {
        if( pickup.size() == 1 ) {
            add_msg(_("%1$s picks up a %2$s."), name.c_str(),
                    items[pickup[0]].tname().c_str());
        } else if( pickup.size() == 2 ) {
            add_msg(_("%1$s picks up a %2$s and a %3$s."), name.c_str(),
                    items[pickup[0]].tname().c_str(),
                    items[pickup[1]].tname().c_str());
        } else if( pickup.size() > 2 ) {
            add_msg(_("%s picks up several items."), name.c_str());
        } else {
            add_msg(_("%s looks around nervously, as if searching for something."), name.c_str());
        }
    }

    for (auto &i : pickup) {
        int itval = value(items[i]);
        if (itval < worst_item_value) {
            worst_item_value = itval;
        }
        i_add(items[i]);
    }
    for (auto &i : pickup) {
        g->m.i_rem( wanted_item_pos, i );
        // Fix indices
        for (auto &j : pickup) {
            j--;
        }
    }

    has_new_items = true;
}

void npc::drop_items(int weight, int volume)
{
    add_msg( m_debug, "%s is dropping items-%d,%d (%d items, wgt %d/%d, vol %d/%d)",
                 name.c_str(), weight, volume, inv.size(), weight_carried(),
                 weight_capacity(), volume_carried(), volume_capacity());

    int weight_dropped = 0, volume_dropped = 0;
    std::vector<ratio_index> rWgt, rVol; // Weight/Volume to value ratios

    // First fill our ratio vectors, so we know which things to drop first
    invslice slice = inv.slice();
    for (size_t i = 0; i < slice.size(); i++) {
        item &it = slice[i]->front();
        double wgt_ratio, vol_ratio;
        if (value(it) == 0) {
            wgt_ratio = 99999;
            vol_ratio = 99999;
        } else {
            wgt_ratio = it.weight() / value(it);
            vol_ratio = it.volume() / value(it);
        }
        bool added_wgt = false, added_vol = false;
        for (size_t j = 0; j < rWgt.size() && !added_wgt; j++) {
            if (wgt_ratio > rWgt[j].ratio) {
                added_wgt = true;
                rWgt.insert(rWgt.begin() + j, ratio_index(wgt_ratio, i));
            }
        }
        if (!added_wgt) {
            rWgt.push_back(ratio_index(wgt_ratio, i));
        }
        for (size_t j = 0; j < rVol.size() && !added_vol; j++) {
            if (vol_ratio > rVol[j].ratio) {
                added_vol = true;
                rVol.insert(rVol.begin() + j, ratio_index(vol_ratio, i));
            }
        }
        if (!added_vol) {
            rVol.push_back(ratio_index(vol_ratio, i));
        }
    }

    std::stringstream item_name; // For description below
    int num_items_dropped = 0; // For description below
    // Now, drop items, starting from the top of each list
    while (weight_dropped < weight || volume_dropped < volume) {
        // weight and volume may be passed as 0 or a negative value, to indicate that
        // decreasing that variable is not important.
        int dWeight = (weight <= 0 ? -1 : weight - weight_dropped);
        int dVolume = (volume <= 0 ? -1 : volume - volume_dropped);
        int index;
        // Which is more important, weight or volume?
        if (dWeight > dVolume) {
            index = rWgt[0].index;
            rWgt.erase(rWgt.begin());
            // Fix the rest of those indices.
            for( auto &elem : rWgt ) {
                if( elem.index > index ) {
                    elem.index--;
                }
            }
        } else {
            index = rVol[0].index;
            rVol.erase(rVol.begin());
            // Fix the rest of those indices.
            for (size_t i = 0; i < rVol.size(); i++) {
                if (i > rVol.size())
                    debugmsg("npc::drop_items() - looping through rVol - Size is %d, i is %d",
                             rVol.size(), i);
                if (rVol[i].index > index) {
                    rVol[i].index--;
                }
            }
        }
        weight_dropped += slice[index]->front().weight();
        volume_dropped += slice[index]->front().volume();
        item dropped = i_rem(index);
        num_items_dropped++;
        if (num_items_dropped == 1) {
            item_name << dropped.tname();
        } else if (num_items_dropped == 2) {
            item_name << _(" and ") << dropped.tname();
        }
        g->m.add_item_or_charges(pos(), dropped);
    }
    // Finally, describe the action if u can see it
    std::string item_name_str = item_name.str();
    if (g->u.sees( *this )) {
        if (num_items_dropped >= 3) {
            add_msg(ngettext("%s drops %d item.", "%s drops %d items.",
                             num_items_dropped), name.c_str(),
                    num_items_dropped);
        } else {
            add_msg(_("%1$s drops a %2$s."), name.c_str(),
                    item_name_str.c_str());
        }
    }
    update_worst_item_value();
}

bool npc::wield_better_weapon()
{
    // TODO: Allow wielding weaker weapons against weaker targets
    bool can_use_gun = (!is_following() || rules.use_guns);
    bool use_silent = (is_following() && rules.use_silent);
    invslice slice = inv.slice();

    // Check if there's something better to wield
    item *best = &weapon;
    double best_value = -100.0;

    const auto compare_weapon =
        [this, &best, &best_value, can_use_gun, use_silent]( item &it, bool allow_ranged ) {
        double val = allow_ranged ? weapon_value( it ) : melee_value( it );
        if( val > best_value ) {
            best = &it;
            best_value = val;
        }
    };

    compare_weapon( weapon, can_use_gun );
    // To prevent changing to barely better stuff
    best_value *= 1.1;

    std::vector<item *> empty_guns;
    visit_items( [this, &compare_weapon, &empty_guns, can_use_gun, use_silent]( item *node ) {
        // Skip some bad items
        if( !node->is_gun() && node->type->melee_dam + node->type->melee_cut < 5 ) {
            return VisitResponse::SKIP;
        }

        bool allowed = can_use_gun && node->is_gun() && ( !use_silent || node->is_silent() );
        if( allowed && node->ammo_remaining() >= node->ammo_required() ) {
            compare_weapon( *node, true );
        } else if( allowed && enough_time_to_reload( *node ) ) {
            empty_guns.push_back( node );
        } else {
            compare_weapon( *node, false );
        }

        return VisitResponse::SKIP;
    } );

    for( auto &i : empty_guns ) {
        compare_weapon( *i, find_usable_ammo( *i ) );
    }

    if( best == &weapon ) {
        add_msg( m_debug, "Wielded %s is best at %.1f, not switching",
                 best->display_name().c_str(), best_value );
        return false;
    }

    add_msg( m_debug, "Wielding %s at value %.1f",
             best->display_name().c_str(), best_value );

    wield( *best );
    return true;
}

bool npc::scan_new_items()
{
    add_msg( m_debug, "%s scanning new items", name.c_str() );
    if( !wield_better_weapon() ) {
        // Stop "having new items" when you no longer do anything with them
        has_new_items = false;
        return true;
    }

    return false;
    // TODO: Armor?
}

void npc::wield_best_melee()
{
    double best_value = 0.0;
    item *it = inv.best_for_melee( *this, best_value );
    if( unarmed_value() >= best_value ) {
        // "I cast fist!"
        it = &ret_null;
    }

    wield( *it );
}

void npc::alt_attack()
{
    itype_id which = "null";
    Creature *critter = get_target( ai_cache.target );
    if( critter == nullptr ) {
        // This function shouldn't be called...
        debugmsg( "npc::alt_attack() called with target = %d", ai_cache.target );
        move_pause();
        return;
    }

    tripoint tar = critter->pos();

    int dist = rl_dist( pos(), tar );
    /* ALT_ATTACK_ITEMS is an array which stores the itype_id of all alternate
     * items, from least to most important.
     * See npc.h for definition of ALT_ATTACK_ITEMS
     */
    for( auto &elem : ALT_ATTACK_ITEMS ) {
        if( ( !is_following() || rules.use_grenades ||
              !( item::find_type( elem )->item_tags.count( "GRENADE" ) ) ) &&
            has_amount( elem, 1 ) ) {
            which = elem;
        }
    }

    if (which == "null") { // We ain't got shit!
        // Not sure if this should ever occur.  For now, let's warn with a debug msg
        debugmsg("npc::alt_attack() couldn't find an alt attack item!");
        if (dist == 1) {
            melee_attack( *critter, true );
        } else {
            move_to( tar );
        }
    }

    int weapon_index = INT_MIN;
    item *used = nullptr;
    if (weapon.type->id == which) {
        used = &weapon;
        weapon_index = -1;
    } else {
        invslice slice = inv.slice();
        for (size_t i = 0; i < inv.size(); i++) {
            if (slice[i]->front().type->id == which) {
                used = &(slice[i]->front());
                weapon_index = i;
            }
        }
    }

    if( used == nullptr ) {
        debugmsg( "npc::alt_attack() couldn't find expected item of type %s",
                  which.c_str() );
        return;
    }

    // Are we going to throw this item?
    if( !thrown_item( *used ) ) {
        activate_item( weapon_index );
        return;
    }

    // We are throwing it!
    int conf = confident_throw_range( *used );
    const bool wont_hit = wont_hit_friend( tar, weapon_index );
    if( dist <= conf && wont_hit ) {
        if( g->u.sees( *this ) ) {
            add_msg(_("%1$s throws a %2$s."),
                    name.c_str(), used->tname().c_str());
        }

        int stack_size = -1;
        if( used->count_by_charges() ) {
            stack_size = used->charges;
            used->charges = 1;
        }
        throw_item( tar, *used );
        // Throw a single charge of a stacking object.
        if( stack_size == -1 || stack_size == 1 ) {
            i_rem(weapon_index);
        } else {
            used->charges = stack_size - 1;
        }

        return;
    }

    if( wont_hit ) {
        // Within this block, our chosen target is outside of our range
        update_path( tar );
        move_to_next(); // Move towards the target
    }

    // Danger of friendly fire
    if( !used->active || used->charges > 2 ) {
        // Safe to hold on to, for now
        // Maneuver around player
        avoid_friendly_fire();
        return;
    }

    // We need to throw this live (grenade, etc) NOW! Pick another target?
    for( int dist = 2; dist <= conf; dist++ ) {
        for( const tripoint &pt : g->m.points_in_radius( pos(), dist ) ) {
            int newtarget = g->mon_at( pt );
            int newdist = rl_dist( pos(), pt );
            // TODO: Change "newdist >= 2" to "newdist >= safe_distance(used)"
            if( newdist <= conf && newdist >= 2 && newtarget != -1 &&
                wont_hit_friend( pt, weapon_index ) ) {
                // Friendlyfire-safe!
                ai_cache.target = newtarget;
                if( !one_in( 100 ) ) {
                    // Just to prevent infinite loops...
                    alt_attack();
                }
                return;
            }
        }
    }
    /* If we have reached THIS point, there's no acceptable monster to throw our
     * grenade or whatever at.  Since it's about to go off in our hands, better to
     * just chuck it as far away as possible--while being friendly-safe.
     */
    int best_dist = 0;
    for (int dist = 2; dist <= conf; dist++) {
        for( const tripoint &pt : g->m.points_in_radius( pos(), dist ) ) {
            int new_dist = rl_dist( pos(), pt );
            if( new_dist > best_dist && wont_hit_friend( pt ), weapon_index ) {
                best_dist = new_dist;
                tar = pt;
            }
        }
    }
    /* Even if tar.x/tar.y didn't get set by the above loop, throw it anyway.  They
     * should be equal to the original location of our target, and risking friendly
     * fire is better than holding on to a live grenade / whatever.
     */
    if( g->u.sees( *this ) ) {
        add_msg(_("%1$s throws a %2$s."), name.c_str(),
                used->tname().c_str());
    }

    int stack_size = -1;
    if( used->count_by_charges() ) {
        stack_size = used->charges;
        used->charges = 1;
    }
    throw_item( tar, *used );

    // Throw a single charge of a stacking object.
    if( stack_size == -1 || stack_size == 1 ) {
        i_rem(weapon_index);
    } else {
        used->charges = stack_size - 1;
        if( used->charges == 0 ) {
            i_rem( weapon_index );
        }
    }
}

void npc::activate_item(int item_index)
{
    const int oldmoves = moves;
    item *it = &i_at(item_index);
    if (it->is_tool()) {
        const auto tool = dynamic_cast<const it_tool *>(it->type);
        tool->invoke( this, it, pos() );
    } else if (it->is_food()) {
        const auto comest = dynamic_cast<const it_comest *>(it->type);
        comest->invoke( this, it, pos() );
    }

    if( moves == oldmoves ) {
        // A hack to prevent debugmsgs when NPCs activate 0 move items
        // while not removing the debugmsgs for other 0 move actions
        moves--;
    }
}

bool thrown_item( item &used )
{
    const itype_id &type = used.type->id;
    // TODO: Remove the horrid hardcode
    return (used.active || type == "knife_combat" || type == "spear_wood");
}

void npc::heal_player( player &patient )
{
    int dist = rl_dist( pos(), patient.pos() );

    if( dist > 1 ) {
        // We need to move to the player
        update_path( patient.pos() );
        move_to_next();
        return;
    }

    // Close enough to heal!
    bool u_see = g->u.sees( *this ) || g->u.sees( patient );
    if( u_see ) {
        add_msg( _("%1$s heals %2$s."), name.c_str(), patient.name.c_str() );
    }

    item &used = get_healing_item();
    if( used.is_null() ) {
        debugmsg( "%s tried to heal you but has no healing item", disp_name().c_str() );
        return;
    }

    long charges_used = used.type->invoke( this, &used, patient.pos(), "heal" );
    consume_charges( used, charges_used );

    if( !patient.is_npc() ) {
        // Test if we want to heal the player further
        if (op_of_u.value * 4 + op_of_u.trust + personality.altruism * 3 +
            (fac_has_value(FACVAL_CHARITABLE) ?  5 : 0) +
            (fac_has_job  (FACJOB_DOCTORS)    ? 15 : 0) - op_of_u.fear * 3 <  25) {
            attitude = NPCATT_FOLLOW;
            say(_("That's all the healing I can do."));
        } else {
            say(_("Hold still, I can heal you more."));
        }
    }
}

void npc::heal_self()
{
    item &used = get_healing_item();
    if( used.is_null() ) {
        debugmsg( "%s tried to heal self but has no healing item", disp_name().c_str() );
        return;
    }

    if( g->u.sees( *this ) ) {
        add_msg( _("%s applies a %s"), name.c_str(), used.tname().c_str() );
    }

    long charges_used = used.type->invoke( this, &used, pos(), "heal" );
    consume_charges( used, charges_used );
}

void npc::use_painkiller()
{
    // First, find the best painkiller for our pain level
    item *it = inv.most_appropriate_painkiller( get_pain() );

    if (it->is_null()) {
        debugmsg("NPC tried to use painkillers, but has none!");
        move_pause();
    } else {
        if (g->u.sees( *this )) {
            add_msg(_("%1$s takes some %2$s."), name.c_str(), it->tname().c_str());
        }
        consume(inv.position_by_item(it));
        moves = 0;
    }
}

// We want our food to:
// Provide enough nutrition and quench
// Not provide too much of either (don't waste food)
// Not be unhealthy
// Not have side effects
// Be eaten before it rots (favor soon-to-rot perishables)
float rate_food( const item &it, int want_nutr, int want_quench )
{
    const it_comest *food = dynamic_cast<const it_comest *>( it.type );
    if( food == nullptr ) {
        // Not food
        return 0.0f;
    }

    int nutr = food->get_nutrition();
    int quench = food->quench;

    if( nutr <= 0 && quench <= 0 ) {
        // Not food - may be salt, drugs etc.
        return 0.0f;
    }

    if( !it.type->use_methods.empty() ) {
        // TODO: Get a good method of telling apart:
        // raw meat (parasites - don't eat unless mutant)
        // zed meat (poison - don't eat unless mutant)
        // alcohol (debuffs, health drop - supplement diet but don't bulk-consume)
        // caffeine (fine to consume, but expensive and prevents sleep)
        // hallu shrooms (NPCs don't hallucinate, so don't eat those)
        // honeycomb (harmless iuse)
        // royal jelly (way too expensive to eat as food)
        // mutagenic crap (don't eat, we want player to micromanage muties)
        // marloss (NPCs don't turn fungal)
        // weed brownies (small debuff)
        // seeds (too expensive)

        // For now skip all of those
        return 0.0f;
    }

    if( it.rotten() ) {
        // TODO: Allow sapro mutants to eat it anyway and make them prefer it
        return 0.0f;
    }

    float relative_rot = it.get_relative_rot();
    float weight = std::max( 1.0f, 10.0f * relative_rot );
    if( food->fun < 0 ) {
        // This helps to avoid eating stuff like flour
        weight /= (-food->fun) + 1;
    }

    if( food->healthy < 0 ) {
        weight /= (-food->healthy) + 1;
    }

    // Avoid wasting quench values unless it's about to rot away
    if( relative_rot < 0.9f && quench > want_quench ) {
        weight -= (1.0f - relative_rot) * (quench - want_quench);
    }

    if( quench < 0 && want_quench > 0 && want_nutr < want_quench ) {
        // Avoid stuff that makes us thirsty when we're more thirsty than hungry
        weight = weight * want_nutr / want_quench;
    }

    if( nutr > want_nutr ) {
        // TODO: Allow overeating in some cases
        if( nutr >= 5 ) {
            return 0.0f;
        }

        if( relative_rot < 0.9f ) {
            weight /= nutr - want_nutr;
        }
    }

    if( it.poison > 0 ) {
        weight -= it.poison;
    }

    return weight;
}

bool npc::consume_food()
{
    float best_weight = 0.0f;
    int index = -1;
    int want_hunger = get_hunger();
    int want_quench = get_thirst();
    invslice slice = inv.slice();
    for( size_t i = 0; i < slice.size(); i++ ) {
        const item &it = slice[i]->front();
        float cur_weight = it.is_food_container() ?
            rate_food( it.contents[0], want_hunger, want_quench ) :
            rate_food( it, want_hunger, want_quench );
        if( cur_weight > best_weight ) {
            best_weight = cur_weight;
            index = i;
        }
    }

    if( index == -1 ) {
        if( !is_friend() ) {
            // TODO: Remove this and let player "exploit" hungry NPCs
            set_hunger( 0 );
            set_thirst( 0 );
        }
        return false;
    }

    return consume( index );
}

void npc::mug_player(player &mark)
{
    if( rl_dist( pos(), mark.pos() ) > 1 ) { // We have to travel
        update_path( mark.pos() );
        move_to_next();
        return;
    }

    const bool u_see = g->u.sees( *this ) || g->u.sees( mark );
    if (mark.cash > 0) {
        cash += mark.cash;
        mark.cash = 0;
        moves = 0;
        // Describe the action
        if( mark.is_npc() ) {
            if( u_see ) {
                add_msg(_("%1$s takes %2$s's money!"),
                        name.c_str(), mark.name.c_str());
            }
        } else {
            add_msg(m_bad, _("%s takes your money!"), name.c_str());
        }
        return;
    }

    // We already have their money; take some goodies!
    // value_mod affects at what point we "take the money and run"
    // A lower value means we'll take more stuff
    double value_mod = 1 - double((10 - personality.bravery)    * .05) -
                       double((10 - personality.aggression) * .04) -
                       double((10 - personality.collector)  * .06);
    if (!mark.is_npc()) {
        value_mod += double(op_of_u.fear * .08);
        value_mod -= double((8 - op_of_u.value) * .07);
    }
    int best_value = minimum_item_value() * value_mod;
    int item_index = INT_MIN;
    invslice slice = mark.inv.slice();
    for (size_t i = 0; i < slice.size(); i++) {
        if( value(slice[i]->front()) >= best_value &&
            can_pickVolume( slice[i]->front().volume(), true ) &&
            can_pickWeight( slice[i]->front().weight(), true ) ) {
            best_value = value(slice[i]->front());
            item_index = i;
        }
    }
    if (item_index == INT_MIN) { // Didn't find anything worthwhile!
        attitude = NPCATT_FLEE;
        if (!one_in(3)) {
            say("<done_mugging>");
        }
        moves -= 100;
        return;
    }

    item stolen = mark.i_rem(item_index);
    if (mark.is_npc()) {
        if (u_see) {
            add_msg(_("%1$s takes %2$s's %3$s."), name.c_str(),
                    mark.name.c_str(),
                    stolen.tname().c_str());
        }
    } else {
        add_msg(m_bad, _("%1$s takes your %2$s."),
                name.c_str(), stolen.tname().c_str());
    }
    i_add(stolen);
    moves -= 100;
    if (!mark.is_npc()) {
        op_of_u.value -= rng(0, 1);    // Decrease the value of the player
    }
}

void npc::look_for_player(player &sought)
{
    update_path( sought.pos() );
    move_to_next();
    return;
    // The part below is not implemented properly
    /*
    if( sees( sought ) ) {
        move_pause();
        return;
    }

    if (!path.empty()) {
        const tripoint &dest = path[path.size() - 1];
        if( !sees( dest ) ) {
            move_to_next();
            return;
        }
        path.clear();
    }
    std::vector<point> possibilities;
    for (int x = 1; x < SEEX * MAPSIZE; x += 11) { // 1, 12, 23, 34
        for (int y = 1; y < SEEY * MAPSIZE; y += 11) {
            if( sees( x, y ) ) {
                possibilities.push_back(point(x, y));
            }
        }
    }
    if (possibilities.empty()) { // We see all the spots we'd like to check!
        say("<wait>");
        move_pause();
    } else {
        if (one_in(6)) {
            say("<wait>");
        }
        update_path( tripoint( random_entry( possibilities ), posz() ) );
        move_to_next();
    }
    */
}

bool npc::saw_player_recently() const
{
    return ( last_player_seen_pos.x >= 0 && last_player_seen_pos.x < SEEX * MAPSIZE &&
             last_player_seen_pos.y >= 0 && last_player_seen_pos.y < SEEY * MAPSIZE &&
             last_seen_player_turn > 0 );
}

bool npc::has_destination() const
{
    return goal != no_goal_point;
}

void npc::reach_destination()
{
    // Guarding NPCs want a specific point, not just an overmap tile
    // Rest stops having a goal after reaching it
    if( !is_guarding() ) {
        goal = no_goal_point;
        return;
    }

    // If we are guarding, remember our position in case we get forcibly moved
    goal = global_omt_location();
    if( guard_pos == global_square_location() ) {
        // This is the specific point
        return;
    }

    if( path.size() > 1 ) {
        // No point recalculating the path to get home
        move_to_next();
    } else if( guard_pos != no_goal_point ) {
        const tripoint dest( guard_pos.x - mapx * SEEX,
                             guard_pos.y - mapy * SEEY,
                             guard_pos.z );
        update_path( dest );
        move_to_next();
    } else {
        guard_pos = global_square_location();
    }
}

void npc::set_destination()
{
    /* TODO: Make NPCs' movement more intelligent.
     * Right now this function just makes them attempt to address their needs:
     *  if we need ammo, go to a gun store, if we need food, go to a grocery store,
     *  and if we don't have any needs, pick a random spot.
     * What it SHOULD do is that, if there's time; but also look at our mission and
     *  our faction to determine more meaningful actions, such as attacking a rival
     *  faction's base, or meeting up with someone friendly.  NPCs should also
     *  attempt to reach safety before nightfall, and possibly similar goals.
     * Also, NPCs should be able to assign themselves missions like "break into that
     *  lab" or "map that river bank."
     */
    if( is_guarding() ) {
        guard_current_pos();
        return;
    }

    // all of the following luxuries are at ground level.
    // so please wallow in hunger & fear if below ground.
    if( posz() != 0 && !g->m.has_zlevels() ) {
        goal = no_goal_point;
        return;
    }

    decide_needs();
    if (needs.empty()) { // We don't need anything in particular.
        needs.push_back(need_none);
    }
    std::vector<std::string> options;
    switch(needs[0]) {
    case need_ammo:
        options.push_back("house");
    case need_gun:
        options.push_back("s_gun");
        break;

    case need_weapon:
        options.push_back("s_gun");
        options.push_back("s_sports");
        options.push_back("s_hardware");
        break;

    case need_drink:
        options.push_back("s_gas");
        options.push_back("s_pharm");
        options.push_back("s_liquor");
    case need_food:
        options.push_back("s_grocery");
        break;

    default:
        options.push_back("house");
        options.push_back("s_gas");
        options.push_back("s_pharm");
        options.push_back("s_hardware");
        options.push_back("s_sports");
        options.push_back("s_liquor");
        options.push_back("s_gun");
        options.push_back("s_library");
    }

    const std::string dest_type = random_entry( options );

    // We need that, otherwise find_closest won't work properly
    // TODO: Allow finding sewers and stuff
    tripoint surface_omt_loc = global_omt_location();
    surface_omt_loc.z = 0;

    goal = overmap_buffer.find_closest( surface_omt_loc, dest_type, 0, false );
    add_msg( m_debug, "New goal: %s at %d,%d,%d", dest_type.c_str(), goal.x, goal.y, goal.z );
}

void npc::go_to_destination()
{
    if( goal == no_goal_point ) {
        add_msg( m_debug, "npc::go_to_destination with no goal" );
        move_pause();
        reach_destination();
        return;
    }

    const tripoint omt_pos = global_omt_location();
    int sx = sgn( goal.x - omt_pos.x );
    int sy = sgn( goal.y - omt_pos.y );
    const int minz = std::min( goal.z, posz() );
    const int maxz = std::max( goal.z, posz() );
    add_msg( m_debug, "%s going (%d,%d,%d)->(%d,%d,%d)", name.c_str(),
             omt_pos.x, omt_pos.y, omt_pos.z, goal.x, goal.y, goal.z );
    if( goal == omt_pos ) {
        // We're at our desired map square!
        reach_destination();
        return;
    }

    if( !path.empty() &&
        sgn( path.back().x - posx() ) == sx &&
        sgn( path.back().y - posy() ) == sy &&
        sgn( path.back().z - posz() ) == sgn( goal.z - posz() ) ) {
        // We're moving in the right direction, don't find a different path
        move_to_next();
        return;
    }

    if( sx == 0 && sy == 0 && goal.z != posz() ) {
        // Make sure we always have some points to check
        sx = rng( -1, 1 );
        sy = rng( -1, 1 );
    }

    // sx and sy are now equal to the direction we need to move in
    tripoint dest( posx() + 8 * sx, posy() + 8 * sy, goal.z );
    for( int i = 0; i < 8; i++ ) {
        if( ( g->m.passable( dest ) ||
             //Needs 20% chance of bashing success to be considered for pathing
             g->m.bash_rating( smash_ability(), dest ) >= 2 ||
             g->m.open_door( dest, true, true ) ) &&
            ( one_in( 4 ) || sees( dest ) ) ) {
            update_path( dest );
            if( !path.empty() && can_move_to( path[0] ) ) {
                move_to_next();
                return;
            } else {
                move_pause();
                return;
            }
        }

        dest = tripoint( posx() + rng( 0, 16 ) * sx, posy() + rng( 0, 16 ) * sy, rng( minz, maxz ) );
    }
    move_pause();
}

void npc::guard_current_pos()
{
    goal = global_omt_location();
    guard_pos = global_square_location();
}

std::string npc_action_name(npc_action action)
{
    switch (action) {
    case npc_undecided:
        return _("Undecided");
    case npc_pause:
        return _("Pause");
    case npc_reload:
        return _("Reload");
    case npc_sleep:
        return _("Sleep");
    case npc_pickup:
        return _("Pick up items");
    case npc_escape_item:
        return _("Use escape item");
    case npc_wield_melee:
        return _("Wield melee weapon");
    case npc_wield_loaded_gun:
        return _("Wield loaded gun");
    case npc_wield_empty_gun:
        return _("Wield empty gun");
    case npc_heal:
        return _("Heal self");
    case npc_use_painkiller:
        return _("Use painkillers");
    case npc_drop_items:
        return _("Drop items");
    case npc_flee:
        return _("Flee");
    case npc_melee:
        return _("Melee");
    case npc_reach_attack:
        return _("Reach attack");
    case npc_aim:
        return _("Aim");
    case npc_shoot:
        return _("Shoot");
    case npc_shoot_burst:
        return _("Fire a burst");
    case npc_alt_attack:
        return _("Use alternate attack");
    case npc_look_for_player:
        return _("Look for player");
    case npc_heal_player:
        return _("Heal player");
    case npc_follow_player:
        return _("Follow player");
    case npc_follow_embarked:
        return _("Follow player (embarked)");
    case npc_talk_to_player:
        return _("Talk to player");
    case npc_mug_player:
        return _("Mug player");
    case npc_goto_destination:
        return _("Go to destination");
    case npc_avoid_friendly_fire:
        return _("Avoid friendly fire");
    default:
        return "Unnamed action";
    }
}

void print_action( const char *prepend, npc_action action )
{
    if( action != npc_undecided ) {
        add_msg( m_debug, prepend, npc_action_name( action ).c_str() );
    }
}

Creature *npc::current_target() const
{
    return get_target( ai_cache.target );
}

Creature *npc::get_target( int target ) const
{
    if( target == TARGET_PLAYER && !is_following() ) {
        return &g->u;
    } else if( target >= 0 && g->num_zombies() > (size_t)target ) {
        return &g->zombie( target );
    } else if( target == TARGET_NONE ) {
        return nullptr;
    }

    // Should actually return a NPC, but those aren't well supported yet
    return nullptr;
}

// Maybe TODO: Move to Character method and use map methods
body_part bp_affected( npc &who, const efftype_id &effect_type )
{
    body_part ret = num_bp;
    int highest_intensity = INT_MIN;
    for( int i = 0; i < num_bp; i++ ) {
        body_part bp = body_part( i );
        const auto &eff = who.get_effect( effect_type, bp );
        if( !eff.is_null() && eff.get_intensity() > highest_intensity ) {
            ret = bp;
            highest_intensity = eff.get_intensity();
        }
    }

    return ret;
}

bool npc::complain()
{
    static const std::string infected_string = "infected";
    static const std::string fatigue_string = "fatigue";
    static const std::string bite_string = "bite";
    static const std::string bleed_string = "bleed";
    static const std::string radiation_string = "radiation";
    static const std::string hunger_string = "hunger";
    static const std::string thirst_string = "thirst";
    // TODO: Allow calling for help when scared
    if( !is_following() || !g->u.sees( *this ) ) {
        return false;
    }

    // Don't wake player up with non-serious complaints
    const bool do_complain = rules.allow_complain && !g->u.in_sleep_state();

    // When infected, complain every (4-intensity) hours
    // At intensity 3, ignore player wanting us to shut up
    if( has_effect( effect_infected ) ) {
        body_part bp = bp_affected( *this, effect_infected );
        const auto &eff = get_effect( effect_infected, bp );
        if( complaints[infected_string] < calendar::turn - HOURS(4 - eff.get_intensity()) &&
            (do_complain || eff.get_intensity() >= 3) ) {
            say( _("My %s wound is infected..."), body_part_name( bp ).c_str() );
            complaints[infected_string] = calendar::turn;
            // Only one complaint per turn
            return true;
        }
    }

    // When bitten, complain every hour, but respect restrictions
    if( has_effect( effect_bite ) ) {
        body_part bp = bp_affected( *this, effect_bite );
        if( do_complain &&
            complaints[bite_string] < calendar::turn - HOURS(1) ) {
            say( _("The bite wound on my %s looks bad."), body_part_name( bp ).c_str() );
            complaints[bite_string] = calendar::turn;
            return true;
        }
    }

    // When tired, complain every 30 minutes
    // If massively tired, ignore restrictions
    if( get_fatigue() > TIRED &&
        complaints[fatigue_string] < calendar::turn - MINUTES(30) &&
<<<<<<< HEAD
        (do_complain || fatigue > MASSIVE_FATIGUE - 100) ) {
=======
        (rules.allow_complain || get_fatigue() > MASSIVE_FATIGUE - 100) ) {
>>>>>>> 26c1f770
        say( "<yawn>" );
        complaints[fatigue_string] = calendar::turn;
        return true;
    }

    // Radiation every 10 minutes
    if( radiation > 90 &&
        complaints[radiation_string] < calendar::turn - MINUTES(10) &&
        (do_complain || radiation > 150) ) {
        say( _("I'm suffering from radiation sickness...") );
        complaints[radiation_string] = calendar::turn;
        return true;
    }

    // Hunger every 3-6 hours
    // Since NPCs can't starve to death, respect the rules
    if( get_hunger() > 160 &&
        complaints[hunger_string] < calendar::turn - std::max( HOURS(3), MINUTES(60*8 - get_hunger()) ) &&
        do_complain ) {
        say( _("<hungry>") );
        complaints[hunger_string] = calendar::turn;
        return true;
    }

    // Thirst every 2 hours
    // Since NPCs can't dry to death, respect the rules
    if( get_thirst() > 80
        && complaints[thirst_string] < calendar::turn - HOURS(2) &&
        do_complain ) {
        say( _("<thirsty>") );
        complaints[thirst_string] = calendar::turn;
        return true;
    }

    return false;
}

void npc::do_reload( item &it )
{
    auto usable_ammo = find_usable_ammo( it );

    if( !usable_ammo ) {
        debugmsg( "do_reload failed: no usable ammo" );
        return;
    }

    long qty = std::max( 1l, std::min( usable_ammo->charges, it.ammo_capacity() - it.ammo_remaining() ) );
    int reload_time = item_reload_cost( it, *usable_ammo, qty );
    if( !it.reload( *this, std::move( usable_ammo ), qty ) ) {
        debugmsg( "do_reload failed: item could not be reloaded" );
        return;
    }

    moves -= reload_time;
    recoil = MIN_RECOIL;

    if( g->u.sees( *this ) ) {
        add_msg( _( "%1$s reloads their %2$s." ), name.c_str(), it.tname().c_str() );
        sfx::play_variant_sound( "reload", it.typeId(), sfx::get_heard_volume( pos() ),
                                 sfx::get_heard_angle( pos() ) );
    }
}<|MERGE_RESOLUTION|>--- conflicted
+++ resolved
@@ -2917,11 +2917,7 @@
     // If massively tired, ignore restrictions
     if( get_fatigue() > TIRED &&
         complaints[fatigue_string] < calendar::turn - MINUTES(30) &&
-<<<<<<< HEAD
-        (do_complain || fatigue > MASSIVE_FATIGUE - 100) ) {
-=======
-        (rules.allow_complain || get_fatigue() > MASSIVE_FATIGUE - 100) ) {
->>>>>>> 26c1f770
+        (do_complain || get_fatigue() > MASSIVE_FATIGUE - 100) ) {
         say( "<yawn>" );
         complaints[fatigue_string] = calendar::turn;
         return true;
