#include "veh_interact.h"

#include <cstdlib>
#include <algorithm>
#include <cmath>
#include <functional>
#include <iterator>
#include <list>
#include <numeric>
#include <string>
#include <array>
#include <memory>
#include <set>
#include <type_traits>
#include <utility>

#include "activity_handlers.h"
#include "avatar.h"
#include "cata_utility.h"
#include "catacharset.h"
#include "crafting.h"
#include "debug.h"
#include "fault.h"
#include "game.h"
#include "handle_liquid.h"
#include "itype.h"
#include "map.h"
#include "map_selector.h"
#include "messages.h"
#include "npc.h"
#include "output.h"
#include "overmapbuffer.h"
#include "player.h"
#include "skill.h"
#include "string_formatter.h"
#include "string_input_popup.h"
#include "translations.h"
#include "ui.h"
#include "veh_type.h"
#include "veh_utils.h"
#include "vehicle.h"
#include "vehicle_selector.h"
#include "vpart_position.h"
#include "vpart_range.h"
#include "vpart_reference.h"
#include "calendar.h"
#include "enums.h"
#include "game_constants.h"
#include "optional.h"
#include "requirements.h"
#include "tileray.h"
#include "units.h"
#include "material.h"
#include "item.h"
#include "string_id.h"

static inline const std::string status_color( bool status )
{
    return status ? "<color_green>" : "<color_red>";
}
static inline const std::string health_color( bool status )
{
    return status ? "<color_light_green>" : "<color_light_red>";
}

// cap JACK requirements to support arbitrarily large vehicles
static double jack_quality( const vehicle &veh )
{
    const units::quantity<double, units::mass::unit_type> mass = std::min( veh.total_mass(),
            JACK_LIMIT );
    return ceil( mass / TOOL_LIFT_FACTOR );
}

/** Can part currently be reloaded with anything? */
static auto can_refill = []( const vehicle_part &pt )
{
    return pt.can_reload();
};

namespace
{
const quality_id LIFT( "LIFT" );
const quality_id JACK( "JACK" );
const quality_id SELF_JACK( "SELF_JACK" );
const skill_id skill_mechanics( "mechanics" );
const itype_id fuel_type_battery( "battery" );
} // namespace

void act_vehicle_siphon( vehicle *veh );
void act_vehicle_unload_fuel( vehicle *veh );

player_activity veh_interact::serialize_activity()
{
    const auto *pt = sel_vehicle_part;
    const auto *vp = sel_vpart_info;

    if( sel_cmd == 'q' || sel_cmd == ' ' || !vp ) {
        return player_activity();
    }

    int time = 1000;
    switch( sel_cmd ) {
        case 'i':
            time = vp->install_time( g->u );
            break;
        case 'r':
            if( pt->is_broken() ) {
                time = vp->install_time( g->u );
            } else if( pt->base.max_damage() > 0 ) {
                time = vp->repair_time( g->u ) * pt->base.damage() / pt->base.max_damage();
            }
            break;
        case 'o':
            time = vp->removal_time( g->u );
            break;
        case 'c':
            time = vp->removal_time( g->u ) + vp->install_time( g->u );
            break;
    }
    if( g->u.has_trait( trait_id( "DEBUG_HS" ) ) ) {
        time = 1;
    }
    player_activity res( activity_id( "ACT_VEHICLE" ), time, static_cast<int>( sel_cmd ) );

    // if we're working on an existing part, use that part as the reference point
    // otherwise (e.g. installing a new frame), just use part 0
    point q = veh->coord_translate( pt ? pt->mount : veh->parts[0].mount );
    res.values.push_back( veh->global_pos3().x + q.x );    // values[0]
    res.values.push_back( veh->global_pos3().y + q.y );    // values[1]
    res.values.push_back( ddx );   // values[2]
    res.values.push_back( ddy );   // values[3]
    res.values.push_back( -ddx );   // values[4]
    res.values.push_back( -ddy );   // values[5]
    res.values.push_back( veh->index_of_part( pt ) ); // values[6]
    res.str_values.push_back( vp->get_id().str() );
    res.targets.emplace_back( std::move( target ) );

    return res;
}

player_activity veh_interact::run( vehicle &veh, int x, int y )
{
    veh_interact vehint( veh, x, y );
    vehint.do_main_loop();
    g->refresh_all();
    return vehint.serialize_activity();
}

vehicle_part &veh_interact::select_part( const vehicle &veh, const part_selector &sel,
        const std::string &title )
{
    static vehicle_part null_part;
    vehicle_part *res = &null_part;

    auto act = [&]( const vehicle_part & pt ) {
        res = const_cast<vehicle_part *>( &pt );
        return false; // avoid redraw
    };

    int opts = std::count_if( veh.parts.cbegin(), veh.parts.cend(), sel );

    if( opts == 1 ) {
        act( *std::find_if( veh.parts.cbegin(), veh.parts.cend(), sel ) );

    } else if( opts != 0 ) {
        veh_interact vehint( const_cast<vehicle &>( veh ) );
        vehint.set_title( title.empty() ? _( "Select part" ) : title );
        vehint.overview( sel, act );
        g->refresh_all();
    }

    return *res;
}

static const trait_id trait_DEBUG_HS( "DEBUG_HS" );

/**
 * Creates a blank veh_interact window.
 */
veh_interact::veh_interact( vehicle &veh, int x, int y )
    : ddx( x ), ddy( y ), veh( &veh ), main_context( "VEH_INTERACT" )
{
    // Only build the shapes map and the wheel list once
    for( const auto &e : vpart_info::all() ) {
        const vpart_info &vp = e.second;
        vpart_shapes[ vp.name() + vp.item ].push_back( &vp );
        if( vp.has_flag( "WHEEL" ) ) {
            wheel_types.push_back( &vp );
        }
    }

    main_context.register_directions();
    main_context.register_action( "QUIT" );
    main_context.register_action( "INSTALL" );
    main_context.register_action( "REPAIR" );
    main_context.register_action( "MEND" );
    main_context.register_action( "REFILL" );
    main_context.register_action( "REMOVE" );
    main_context.register_action( "RENAME" );
    main_context.register_action( "SIPHON" );
    main_context.register_action( "UNLOAD" );
    main_context.register_action( "TIRE_CHANGE" );
    main_context.register_action( "ASSIGN_CREW" );
    main_context.register_action( "RELABEL" );
    main_context.register_action( "PREV_TAB" );
    main_context.register_action( "NEXT_TAB" );
    main_context.register_action( "OVERVIEW_DOWN" );
    main_context.register_action( "OVERVIEW_UP" );
    main_context.register_action( "FUEL_LIST_DOWN" );
    main_context.register_action( "FUEL_LIST_UP" );
    main_context.register_action( "DESC_LIST_DOWN" );
    main_context.register_action( "DESC_LIST_UP" );
    main_context.register_action( "CONFIRM" );
    main_context.register_action( "HELP_KEYBINDINGS" );
    main_context.register_action( "FILTER" );

    count_durability();
    cache_tool_availability();
    allocate_windows();
}

veh_interact::~veh_interact() = default;

void veh_interact::allocate_windows()
{
    // grid window
    const int grid_w = TERMX - 2; // exterior borders take 2
    const int grid_h = TERMY - 2; // exterior borders take 2
    w_grid = catacurses::newwin( grid_h, grid_w, 1, 1 );

    int mode_h  = 1;
    int name_h  = 1;

    page_size = grid_h - ( mode_h + stats_h + name_h ) - 2;

    int pane_y = 1 + mode_h + 1;

    int pane_w = ( grid_w / 3 ) - 1;

    int disp_w = grid_w - ( pane_w * 2 ) - 2;
    int disp_h = page_size * 0.45;
    int parts_h = page_size - disp_h;
    int parts_y = pane_y + disp_h;

    int name_y = pane_y + page_size + 1;
    int stats_y = name_y + name_h;

    int list_x = 1 + disp_w + 1;
    int msg_x  = list_x + pane_w + 1;

    // make the windows
    w_mode  = catacurses::newwin( mode_h,    grid_w, 1,       1 );
    w_msg   = catacurses::newwin( page_size, pane_w, pane_y,  msg_x );
    w_disp  = catacurses::newwin( disp_h,    disp_w, pane_y,  1 );
    w_parts = catacurses::newwin( parts_h,   disp_w, parts_y, 1 );
    w_list  = catacurses::newwin( page_size, pane_w, pane_y,  list_x );
    w_stats = catacurses::newwin( stats_h,   grid_w, stats_y, 1 );
    w_name  = catacurses::newwin( name_h,    grid_w, name_y,  1 );

    display_grid();
    display_name();
    display_stats();
    display_veh();
    move_cursor( 0, 0 ); // display w_disp & w_parts
}

void veh_interact::set_title( const std::string &msg ) const
{
    werase( w_mode );
    nc_color col = c_light_gray;
    print_colored_text( w_mode, 0, 1, col, col, msg );
    wrefresh( w_mode );
}

bool veh_interact::format_reqs( std::ostringstream &msg, const requirement_data &reqs,
                                const std::map<skill_id, int> &skills, int moves ) const
{

    const auto inv = g->u.crafting_inventory();
    bool ok = reqs.can_make_with_inventory( inv, is_crafting_component );

    msg << _( "<color_white>Time required:</color>\n" );
    // TODO: better have a from_moves function
    msg << "> " << to_string_approx( time_duration::from_turns( moves / 100 ) ) << "\n";

    msg << _( "<color_white>Skills required:</color>\n" );
    for( const auto &e : skills ) {
        bool hasSkill = g->u.get_skill_level( e.first ) >= e.second;
        if( !hasSkill ) {
            ok = false;
        }
        //~ %1$s represents the internal color name which shouldn't be translated, %2$s is skill name, and %3$i is skill level
        msg << string_format( _( "> %1$s%2$s %3$i</color>\n" ), status_color( hasSkill ),
                              e.first.obj().name(), e.second );
    }
    if( skills.empty() ) {
        //~ %1$s represents the internal color name which shouldn't be translated, %2$s is the word "NONE"
        msg << string_format( "> %1$s%2$s</color>", status_color( true ), _( "NONE" ) ) << "\n";
    }

    auto comps = reqs.get_folded_components_list( getmaxx( w_msg ) - 2, c_white, inv,
                 is_crafting_component );
    std::copy( comps.begin(), comps.end(), std::ostream_iterator<std::string>( msg, "\n" ) );

    auto tools = reqs.get_folded_tools_list( getmaxx( w_msg ) - 2, c_white, inv );
    std::copy( tools.begin(), tools.end(), std::ostream_iterator<std::string>( msg, "\n" ) );

    return ok;
}

void veh_interact::do_main_loop()
{
    bool finish = false;
    while( !finish ) {
        overview();
        display_mode();
        const std::string action = main_context.handle_input();
        werase( w_msg );
        wrefresh( w_msg );
        std::string msg;
        bool redraw = false;
        if( const cata::optional<tripoint> vec = main_context.get_direction( action ) ) {
            move_cursor( vec->x, vec->y );
        } else if( action == "QUIT" ) {
            finish = true;
        } else if( action == "INSTALL" ) {
            redraw = do_install( msg );
        } else if( action == "REPAIR" ) {
            redraw = do_repair( msg );
        } else if( action == "MEND" ) {
            redraw = do_mend( msg );
        } else if( action == "REFILL" ) {
            redraw = do_refill( msg );
        } else if( action == "REMOVE" ) {
            redraw = do_remove( msg );
        } else if( action == "RENAME" ) {
            redraw = do_rename( msg );
        } else if( action == "SIPHON" ) {
            redraw = do_siphon( msg );
            // Siphoning may have started a player activity. If so, we should close the
            // vehicle dialog and continue with the activity.
            finish = !g->u.activity.is_null();
            if( !finish ) {
                // it's possible we just invalidated our crafting inventory
                cache_tool_availability();
            }
        } else if( action == "UNLOAD" ) {
            redraw = do_unload( msg );
            finish = redraw;
        } else if( action == "TIRE_CHANGE" ) {
            redraw = do_tirechange( msg );
        } else if( action == "ASSIGN_CREW" ) {
            redraw = do_assign_crew( msg );
        } else if( action == "RELABEL" ) {
            redraw = do_relabel( msg );
        } else if( action == "FUEL_LIST_DOWN" ) {
            move_fuel_cursor( 1 );
        } else if( action == "FUEL_LIST_UP" ) {
            move_fuel_cursor( -1 );
        } else if( action == "OVERVIEW_DOWN" ) {
            move_overview_line( 1 );
        } else if( action == "OVERVIEW_UP" ) {
            move_overview_line( -1 );
        } else if( action == "DESC_LIST_DOWN" ) {
            move_cursor( 0, 0, 1 );
        } else if( action == "DESC_LIST_UP" ) {
            move_cursor( 0, 0, -1 );
        }
        if( sel_cmd != ' ' ) {
            finish = true;
        }

        if( !finish && redraw ) {
            display_grid();
            display_name();
            display_stats();
            display_veh();
        }

        if( !msg.empty() ) {
            werase( w_msg );
            fold_and_print( w_msg, 0, 1, getmaxx( w_msg ) - 2, c_light_red, msg );
            wrefresh( w_msg );
        } else {
            move_cursor( 0, 0 );
        }
    }
}

void veh_interact::cache_tool_availability()
{
    crafting_inv = g->u.crafting_inventory();

    has_wrench = crafting_inv.has_quality( quality_id( "WRENCH" ) );

    has_wheel = crafting_inv.has_components( "any", 1, []( const item & it ) {
        return !!item::find_type( it.typeId() )->wheel;
    } );

    cache_tool_availability_update_lifting( g->u.pos() );

    max_jack = std::max( { g->u.max_quality( JACK ),
                           map_selector( g->u.pos(), PICKUP_RANGE ).max_quality( JACK ),
                           vehicle_selector( g->u.pos(), 2, true, *veh ).max_quality( JACK )
                         } );

    const double qual = jack_quality( *veh );

    has_jack = g->u.has_quality( JACK, qual ) ||
               map_selector( g->u.pos(), PICKUP_RANGE ).has_quality( JACK, qual ) ||
               vehicle_selector( g->u.pos(), 2, true, *veh ).has_quality( JACK,  qual );
}

void veh_interact::cache_tool_availability_update_lifting( const tripoint &world_cursor_pos )
{
    max_lift = g->u.best_nearby_lifting_assist( world_cursor_pos );
}

/**
 * Checks if the player is able to perform some command, and returns a nonzero
 * error code if they are unable to perform it. The return from this function
 * should be passed into the various do_whatever functions further down.
 * @param mode The command the player is trying to perform (i.e. 'r' for repair).
 * @return CAN_DO if the player has everything they need,
 *         INVALID_TARGET if the command can't target that square,
 *         LACK_TOOLS if the player lacks tools,
 *         NOT_FREE if something else obstructs the action,
 *         LACK_SKILL if the player's skill isn't high enough,
 *         LOW_MORALE if the player's morale is too low while trying to perform
 *             an action requiring a minimum morale,
 *         UNKNOWN_TASK if the requested operation is unrecognized.
 */
task_reason veh_interact::cant_do( char mode )
{
    bool enough_morale = true;
    bool valid_target = false;
    bool has_tools = false;
    bool part_free = true;
    bool has_skill = true;
    bool enough_light = true;

    switch( mode ) {
        case 'i': // install mode
            enough_morale = g->u.has_morale_to_craft();
            valid_target = !can_mount.empty() && 0 == veh->tags.count( "convertible" );
            //tool checks processed later
            enough_light = g->u.fine_detail_vision_mod() <= 4;
            has_tools = true;
            break;
        case 'r': // repair mode
            enough_morale = g->u.has_morale_to_craft();
            valid_target = !need_repair.empty() && cpart >= 0;
            has_tools = true; // checked later
            enough_light = g->u.fine_detail_vision_mod() <= 4;
            break;

        case 'm': { // mend mode
            enough_morale = g->u.has_morale_to_craft();
            const bool toggling = g->u.has_trait( trait_DEBUG_HS );
            valid_target = std::any_of( veh->parts.begin(),
            veh->parts.end(), [toggling]( const vehicle_part & pt ) {
                if( toggling ) {
                    return !pt.faults_potential().empty();
                } else {
                    return !pt.faults().empty();
                }
            } );
            enough_light = g->u.fine_detail_vision_mod() <= 4;
            has_tools = true; // checked later
        }
        break;

        case 'f':
            return std::any_of( veh->parts.begin(), veh->parts.end(), can_refill ) ? CAN_DO : INVALID_TARGET;

        case 'o': // remove mode
            enough_morale = g->u.has_morale_to_craft();
            valid_target = cpart >= 0 && 0 == veh->tags.count( "convertible" );
            part_free = parts_here.size() > 1 || ( cpart >= 0 && veh->can_unmount( cpart ) );
            //tool and skill checks processed later
            has_tools = true;
            has_skill = true;
            enough_light = g->u.fine_detail_vision_mod() <= 4;
            break;
        case 's': // siphon mode
            valid_target = false;
            for( const vpart_reference &vp : veh->get_any_parts( VPFLAG_FLUIDTANK ) ) {
                if( vp.part().base.contents_made_of( LIQUID ) ) {
                    valid_target = true;
                    break;
                }
            }
            has_tools = crafting_inv.has_tools( "hose", 1 );
            break;
        case 'd': // unload mode
            valid_target = false;
            has_tools = true;
            for( auto &e : veh->fuels_left() ) {
                if( e.first != fuel_type_battery && item::find_type( e.first )->phase == SOLID ) {
                    valid_target = true;
                    break;
                }
            }
            break;
        case 'c': // change tire
            valid_target = wheel != nullptr;
            ///\EFFECT_STR allows changing tires on heavier vehicles without a jack
            has_tools = has_wrench && has_wheel && ( g->u.can_lift( *veh ) || has_jack );
            enough_light = g->u.fine_detail_vision_mod() <= 4;
            break;

        case 'w': // assign crew
            if( g->allies().empty() ) {
                return INVALID_TARGET;
            }
            return std::any_of( veh->parts.begin(), veh->parts.end(), []( const vehicle_part & e ) {
                return e.is_seat();
            } ) ? CAN_DO : INVALID_TARGET;

        case 'a': // relabel
            valid_target = cpart >= 0;
            has_tools = true;
            break;
        default:
            return UNKNOWN_TASK;
    }

    if( abs( veh->velocity ) > 100 || g->u.controlling_vehicle ) {
        return MOVING_VEHICLE;
    }
    if( !valid_target ) {
        return INVALID_TARGET;
    }
    if( !enough_morale ) {
        return LOW_MORALE;
    }
    if( !enough_light ) {
        return LOW_LIGHT;
    }
    if( !has_tools ) {
        return LACK_TOOLS;
    }
    if( !part_free ) {
        return NOT_FREE;
    }
    if( !has_skill ) { // TODO: that is always false!
        return LACK_SKILL;
    }
    return CAN_DO;
}

bool veh_interact::is_drive_conflict()
{
    std::string conflict_type;
    bool has_conflict = veh->has_engine_conflict( sel_vpart_info, conflict_type );

    if( has_conflict ) {
        werase( w_msg );
        //~ %1$s is fuel_type
        fold_and_print( w_msg, 0, 1, getmaxx( w_msg ) - 2, c_light_red,
                        string_format( _( "Only one %1$s powered engine can be installed." ),
                                       conflict_type ) );
        wrefresh( w_msg );
    }
    return has_conflict;
}

bool veh_interact::can_self_jack()
{
    int lvl = jack_quality( *veh );

    for( const vpart_reference &vp : veh->get_avail_parts( "SELF_JACK" ) ) {
        if( vp.part().base.has_quality( SELF_JACK, lvl ) ) {
            return true;
        }
    }
    return false;
}

bool veh_interact::can_install_part()
{
    if( sel_vpart_info == nullptr ) {
        werase( w_msg );
        wrefresh( w_msg );
        return false;
    }

    if( is_drive_conflict() ) {
        return false;
    }
    if( sel_vpart_info->has_flag( "FUNNEL" ) ) {
        if( std::none_of( parts_here.begin(), parts_here.end(), [&]( const int e ) {
        return veh->parts[e].is_tank();
        } ) ) {
            werase( w_msg );
            fold_and_print( w_msg, 0, 1, getmaxx( w_msg ) - 2, c_light_red,
                            _( "Funnels need to be installed over a tank." ) );
            wrefresh( w_msg );
            return false;
        }
    }

    if( sel_vpart_info->has_flag( "TURRET" ) ) {
        if( std::any_of( parts_here.begin(), parts_here.end(), [&]( const int e ) {
        return veh->parts[e].is_turret();
        } ) ) {
            werase( w_msg );
            fold_and_print( w_msg, 0, 1, getmaxx( w_msg ) - 2, c_light_red,
                            _( "Can't install turret on another turret." ) );
            wrefresh( w_msg );
            return false;
        }
    }

    bool is_engine = sel_vpart_info->has_flag( "ENGINE" );
    //count current engines, some engines don't require higher skill
    int engines = 0;
    int dif_eng = 0;
    if( is_engine && sel_vpart_info->has_flag( "E_HIGHER_SKILL" ) ) {
        for( const vpart_reference &vp : veh->get_avail_parts( "ENGINE" ) ) {
            if( vp.has_feature( "E_HIGHER_SKILL" ) ) {
                engines++;
                dif_eng = dif_eng / 2 + 8;
            }
        }
    }

    int dif_steering = 0;
    if( sel_vpart_info->has_flag( "STEERABLE" ) ) {
        std::set<int> axles;
        for( auto &p : veh->steering ) {
            if( !veh->part_flag( p, "TRACKED" ) ) {
                // tracked parts don't contribute to axle complexity
                axles.insert( veh->parts[p].mount.x );
            }
        }

        if( ! axles.empty() && axles.count( -ddx ) == 0 ) {
            // Installing more than one steerable axle is hard
            // (but adding a wheel to an existing axle isn't)
            dif_steering = axles.size() + 5;
        }
    }

    const auto reqs = sel_vpart_info->install_requirements();

    std::ostringstream msg;
    bool ok = format_reqs( msg, reqs, sel_vpart_info->install_skills,
                           sel_vpart_info->install_time( g->u ) );

    msg << _( "<color_white>Additional requirements:</color>\n" );

    if( dif_eng > 0 ) {
        if( g->u.get_skill_level( skill_mechanics ) < dif_eng ) {
            ok = false;
        }
        //~ %1$s represents the internal color name which shouldn't be translated, %2$s is skill name, and %3$i is skill level
        msg << string_format( _( "> %1$s%2$s %3$i</color> for extra engines." ),
                              status_color( g->u.get_skill_level( skill_mechanics ) >= dif_eng ),
                              skill_mechanics.obj().name(), dif_eng ) << "\n";
    }

    if( dif_steering > 0 ) {
        if( g->u.get_skill_level( skill_mechanics ) < dif_steering ) {
            ok = false;
        }
        //~ %1$s represents the internal color name which shouldn't be translated, %2$s is skill name, and %3$i is skill level
        msg << string_format( _( "> %1$s%2$s %3$i</color> for extra steering axles." ),
                              status_color( g->u.get_skill_level( skill_mechanics ) >= dif_steering ),
                              skill_mechanics.obj().name(), dif_steering ) << "\n";
    }

    int lvl = 0;
    int str = 0;
    quality_id qual;
    bool use_aid = false;
    bool use_str = false;
    item base( sel_vpart_info->item );
    if( base.is_wheel() ) {
        qual = JACK;
        lvl = jack_quality( *veh );
        str = veh->lift_strength();
        use_aid = ( max_jack >= lvl ) || can_self_jack();
        use_str = g->u.can_lift( *veh );
    } else {
        qual = LIFT;
        lvl = std::ceil( units::quantity<double, units::mass::unit_type>( base.weight() ) /
                         TOOL_LIFT_FACTOR );
        str = base.lift_strength();
        use_aid = max_lift >= lvl;
        use_str = g->u.can_lift( base );
    }

    if( !( use_aid || use_str ) ) {
        ok = false;
    }

    nc_color aid_color = use_aid ? c_green : ( use_str ? c_dark_gray : c_red );
    nc_color str_color = use_str ? c_green : ( use_aid ? c_dark_gray : c_red );

    //~ %1$s is quality name, %2$d is quality level
    const auto helpers = g->u.get_crafting_helpers();
    std::string str_string;
    if( !helpers.empty() ) {
        str_string = string_format( _( "strength ( assisted ) %d" ), str );
    } else {
        str_string = string_format( _( "strength %d" ), str );
    }
    std::string aid_string = string_format( _( "1 tool with %1$s %2$d" ),
                                            qual.obj().name, lvl );
    msg << string_format( _( "> %1$s <color_white>OR</color> %2$s" ),
                          colorize( aid_string, aid_color ),
                          colorize( str_string, str_color ) ) << "\n";

    sel_vpart_info->format_description( msg, "<color_light_gray>", getmaxx( w_msg ) - 4 );

    werase( w_msg );
    fold_and_print( w_msg, 0, 1, getmaxx( w_msg ) - 2, c_light_gray, msg.str() );
    wrefresh( w_msg );
    return ok || g->u.has_trait( trait_DEBUG_HS );
}

/**
 * Moves list of fuels up or down.
 * @param delta -1 if moving up,
 *              1 if moving down
 */
void veh_interact::move_fuel_cursor( int delta )
{
    int max_fuel_indicators = static_cast<int>( veh->get_printable_fuel_types().size() );
    int height = 5;
    fuel_index += delta;

    if( fuel_index < 0 ) {
        fuel_index = 0;
    } else if( fuel_index > max_fuel_indicators - height ) {
        fuel_index = std::max( max_fuel_indicators - height, 0 );
    }

    display_stats();
}

bool veh_interact::do_install( std::string &msg )
{
    task_reason reason = cant_do( 'i' );

    if( reason == INVALID_TARGET ) {
        msg = _( "Cannot install any part here." );
        return false;
    }

    set_title( _( "Choose new part to install here:" ) );

    std::array<std::string, 8> tab_list = { {
            pgettext( "Vehicle Parts|", "All" ),
            pgettext( "Vehicle Parts|", "Cargo" ),
            pgettext( "Vehicle Parts|", "Light" ),
            pgettext( "Vehicle Parts|", "Util" ),
            pgettext( "Vehicle Parts|", "Hull" ),
            pgettext( "Vehicle Parts|", "Internal" ),
            pgettext( "Vehicle Parts|", "Other" ),
            pgettext( "Vehicle Parts|", "Filter" )
        }
    };

    std::array<std::string, 8> tab_list_short = { {
            pgettext( "Vehicle Parts|", "A" ),
            pgettext( "Vehicle Parts|", "C" ),
            pgettext( "Vehicle Parts|", "L" ),
            pgettext( "Vehicle Parts|", "U" ),
            pgettext( "Vehicle Parts|", "H" ),
            pgettext( "Vehicle Parts|", "I" ),
            pgettext( "Vehicle Parts|", "O" ),
            pgettext( "Vehicle Parts|", "F" )
        }
    };

    std::array <std::function<bool( const vpart_info * )>, 8>
    tab_filters; // filter for each tab, last one
    tab_filters[0] = [&]( const vpart_info * ) {
        return true;
    }; // All
    tab_filters[1] = [&]( const vpart_info * p ) {
        auto &part = *p;
        return part.has_flag( VPFLAG_CARGO ) && // Cargo
               !part.has_flag( "TURRET" );
    };
    tab_filters[2] = [&]( const vpart_info * p ) {
        auto &part = *p;
        return part.has_flag( VPFLAG_LIGHT ) || // Light
               part.has_flag( VPFLAG_CONE_LIGHT ) ||
               part.has_flag( VPFLAG_WIDE_CONE_LIGHT ) ||
               part.has_flag( VPFLAG_CIRCLE_LIGHT ) ||
               part.has_flag( VPFLAG_DOME_LIGHT ) ||
               part.has_flag( VPFLAG_AISLE_LIGHT ) ||
               part.has_flag( VPFLAG_ATOMIC_LIGHT );
    };
    tab_filters[3] = [&]( const vpart_info * p ) {
        auto &part = *p;
        return part.has_flag( "TRACK" ) || //Util
               part.has_flag( VPFLAG_FRIDGE ) ||
               part.has_flag( VPFLAG_FREEZER ) ||
               part.has_flag( "KITCHEN" ) ||
               part.has_flag( "WELDRIG" ) ||
               part.has_flag( "CRAFTRIG" ) ||
               part.has_flag( "CHEMLAB" ) ||
               part.has_flag( "FORGE" ) ||
               part.has_flag( "HORN" ) ||
               part.has_flag( "BEEPER" ) ||
               part.has_flag( "WATCH" ) ||
               part.has_flag( "ALARMCLOCK" ) ||
               part.has_flag( VPFLAG_RECHARGE ) ||
               part.has_flag( "VISION" ) ||
               part.has_flag( "POWER_TRANSFER" ) ||
               part.has_flag( "FAUCET" ) ||
               part.has_flag( "STEREO" ) ||
               part.has_flag( "CHIMES" ) ||
               part.has_flag( "MUFFLER" ) ||
               part.has_flag( "REMOTE_CONTROLS" ) ||
               part.has_flag( "CURTAIN" ) ||
               part.has_flag( "SEATBELT" ) ||
               part.has_flag( "SECURITY" ) ||
               part.has_flag( "SEAT" ) ||
               part.has_flag( "BED" ) ||
               part.has_flag( "SPACE_HEATER" ) ||
               part.has_flag( "COOLER" ) ||
               part.has_flag( "DOOR_MOTOR" ) ||
               part.has_flag( "WATER_PURIFIER" ) ||
               part.has_flag( "WORKBENCH" );
    };
    tab_filters[4] = [&]( const vpart_info * p ) {
        auto &part = *p;
        return( part.has_flag( VPFLAG_OBSTACLE ) || // Hull
                part.has_flag( "ROOF" ) ||
                part.has_flag( VPFLAG_ARMOR ) ) &&
              !part.has_flag( "WHEEL" ) &&
              !tab_filters[3]( p );
    };
    tab_filters[5] = [&]( const vpart_info * p ) {
        auto &part = *p;
        return part.has_flag( VPFLAG_ENGINE ) || // Internals
               part.has_flag( VPFLAG_ALTERNATOR ) ||
               part.has_flag( VPFLAG_CONTROLS ) ||
               part.location == "fuel_source" ||
               part.location == "on_battery_mount" ||
               ( part.location.empty() && part.has_flag( "FUEL_TANK" ) );
    };

    // Other: everything that's not in the other filters
    tab_filters[tab_filters.size() - 2] = [&]( const vpart_info * part ) {
        for( size_t i = 1; i < tab_filters.size() - 2; i++ ) {
            if( tab_filters[i]( part ) ) {
                return false;
            }
        }
        return true;
    };

    std::string filter; // The user specified filter
    tab_filters[7] = [&]( const vpart_info * p ) {
        return lcmatch( p->name(), filter );
    };

    // full list of mountable parts, to be filtered according to tab
    std::vector<const vpart_info *> tab_vparts = can_mount;

    int pos = 0;
    size_t tab = 0;
    while( true ) {
        display_list( pos, tab_vparts, 2 );

        // draw tab menu
        int tab_x = 0;
        for( size_t i = 0; i < tab_list.size(); i++ ) {
            std::string tab_name = ( tab == i ) ? tab_list[i] : tab_list_short[i]; // full name for selected tab
            tab_x += ( tab == i ); // add a space before selected tab
            draw_subtab( w_list, tab_x, tab_name, tab == i, false );
            tab_x += ( 1 + utf8_width( tab_name ) + ( tab ==
                       i ) ); // one space padding and add a space after selected tab
        }
        wrefresh( w_list );

        sel_vpart_info = tab_vparts.empty() ? nullptr : tab_vparts[pos]; // filtered list can be empty

        display_details( sel_vpart_info );

        bool can_install = can_install_part();

        const std::string action = main_context.handle_input();
        if( action == "FILTER" ) {
            string_input_popup()
            .title( _( "Search for part" ) )
            .width( 50 )
            .description( _( "Filter" ) )
            .max_length( 100 )
            .edit( filter );
            tab = 7; // Move to the user filter tab.
            display_grid();
            display_stats();
            display_veh(); // Fix the (currently) mangled windows
            move_cursor( 0, 0 ); // Wake up the vehicle display
        }
        if( action == "REPAIR" ) {
            filter.clear();
            tab = 0;
        }
        if( action == "INSTALL" || action == "CONFIRM" ) {
            if( can_install ) {
<<<<<<< HEAD
                switch( reason ) {
                    case LOW_MORALE:
                        msg = _( "Your morale is too low to construct..." );
                        return false;
                    case LOW_LIGHT:
                        msg = _( "It's too dark to see what you are doing..." );
                        return false;
                    case MOVING_VEHICLE:
                        msg = _( "You can't install parts while driving." );
                        return false;
                    default:
                        break;
=======
                if( veh->is_foldable() && !sel_vpart_info->has_flag( "FOLDABLE" ) &&
                    !query_yn( _( "Installing this part will make the vehicle unfoldable. Continue?" ) ) ) {
                    return true;
>>>>>>> 8fd4c4ad
                }
                const auto &shapes = vpart_shapes[ sel_vpart_info->name() + sel_vpart_info->item ];
                int selected_shape = -1;
                if( shapes.size() > 1 ) {  // more than one shape available, display selection
                    std::vector<uilist_entry> shape_ui_entries;
                    for( size_t i = 0; i < shapes.size(); i++ ) {
                        uilist_entry entry( i, true, 0, shapes[i]->name() );
                        entry.extratxt.left = 1;
                        entry.extratxt.sym = special_symbol( shapes[i]->sym );
                        entry.extratxt.color = shapes[i]->color;
                        shape_ui_entries.push_back( entry );
                    }
                    selected_shape = uilist( getbegx( w_list ), getmaxx( w_list ), getbegy( w_list ),
                                             _( "Choose shape:" ), shape_ui_entries );
                } else { // only one shape available, default to first one
                    selected_shape = 0;
                }
                if( selected_shape >= 0 && static_cast<size_t>( selected_shape ) < shapes.size() ) {
                    sel_vpart_info = shapes[selected_shape];
                    sel_cmd = 'i';
                    return true; // force redraw
                }
            }
        } else if( action == "QUIT" ) {
            sel_vpart_info = nullptr;
            werase( w_list );
            wrefresh( w_list );
            werase( w_msg );
            wrefresh( w_msg );
            break;
        } else if( action == "PREV_TAB" || action == "NEXT_TAB" || action == "FILTER" ||
                   action == "REPAIR" ) {
            tab_vparts.clear();
            pos = 0;

            if( action == "PREV_TAB" ) {
                tab = ( tab < 1 ) ? tab_list.size() - 1 : tab - 1;
            } else if( action == "NEXT_TAB" ) {
                tab = ( tab < tab_list.size() - 1 ) ? tab + 1 : 0;
            }

            copy_if( can_mount.begin(), can_mount.end(), back_inserter( tab_vparts ), tab_filters[tab] );
        } else {
            move_in_list( pos, action, tab_vparts.size(), 2 );
        }
    }

    //destroy w_details
    werase( w_details );
    w_details = catacurses::window();

    //restore windows that had been covered by w_details
    display_stats();
    display_name();

    return false;
}

bool veh_interact::move_in_list( int &pos, const std::string &action, const int size,
                                 const int header ) const
{
    int lines_per_page = page_size - header;
    if( action == "PREV_TAB" || action == "LEFT" ) {
        pos -= lines_per_page;
    } else if( action == "NEXT_TAB" || action == "RIGHT" ) {
        pos += lines_per_page;
    } else if( action == "UP" ) {
        pos--;
    } else if( action == "DOWN" ) {
        pos++;
    } else {
        // Anything else -> no movement
        return false;
    }
    if( pos < 0 ) {
        pos = size - 1;
    } else if( pos >= size ) {
        pos = 0;
    }
    return true;
}

#include <iostream>

bool veh_interact::do_repair( std::string &msg )
{
    task_reason reason = cant_do( 'r' );

    if( reason == INVALID_TARGET ) {
        vehicle_part *most_repairable = get_most_repariable_part();
        if( most_repairable ) {
            move_cursor( most_repairable->mount.y + ddy, -( most_repairable->mount.x + ddx ) );
            return false;
        } else {
            msg = _( "There are no damaged parts on this vehicle." );
            return false;
        }
    }

    set_title( _( "Choose a part here to repair:" ) );

    int pos = 0;
    while( true ) {
        vehicle_part &pt = veh->parts[parts_here[need_repair[pos]]];
        const vpart_info &vp = pt.info();

        std::ostringstream nmsg;

        bool ok;
        if( pt.is_broken() ) {
            ok = format_reqs( nmsg, vp.install_requirements(), vp.install_skills, vp.install_time( g->u ) );
        } else {
            if( !vp.repair_requirements().is_empty() && pt.base.max_damage() > 0 ) {
                ok = format_reqs( nmsg, vp.repair_requirements() * pt.base.damage_level( 4 ), vp.repair_skills,
                                  vp.repair_time( g->u ) * pt.base.damage() / pt.base.max_damage() );
            } else {
                nmsg << "<color_light_red>" << _( "This part cannot be repaired" ) << "</color>";
                ok = false;
            }
        }

        std::string desc_color = string_format( "<color_%1$s>",
                                                string_from_color( pt.is_broken() ? c_dark_gray : c_light_gray ) );
        vp.format_description( nmsg, desc_color, getmaxx( w_msg ) - 4 );

        werase( w_msg );
        fold_and_print( w_msg, 0, 1, getmaxx( w_msg ) - 2, c_light_gray, nmsg.str() );
        wrefresh( w_msg );

        werase( w_parts );
        veh->print_part_list( w_parts, 0, getmaxy( w_parts ) - 1, getmaxx( w_parts ), cpart,
                              need_repair[pos], true );
        wrefresh( w_parts );

        const std::string action = main_context.handle_input();
        if( ( action == "REPAIR" || action == "CONFIRM" ) && ok ) {
            switch( reason ) {
                case LOW_MORALE:
                    msg = _( "Your morale is too low to repair..." );
                    return false;
                case LOW_LIGHT:
                    msg = _( "It's too dark to see what you are doing..." );
                    return false;
                case MOVING_VEHICLE:
                    msg = _( "You can't repair stuff while driving." );
                    return false;
                case INVALID_TARGET:
                    msg = _( "There are no damaged parts on this vehicle." );
                    return false;
                default:
                    break;
            }
            sel_vehicle_part = &pt;
            sel_vpart_info = &vp;
            const std::vector<npc *> helpers = g->u.get_crafting_helpers();
            for( const npc *np : helpers ) {
                add_msg( m_info, _( "%s helps with this task..." ), np->name );
            }
            sel_cmd = 'r';
            break;

        } else if( action == "QUIT" ) {
            werase( w_parts );
            veh->print_part_list( w_parts, 0, getmaxy( w_parts ) - 1, getmaxx( w_parts ), cpart, -1, true );
            wrefresh( w_parts );
            werase( w_msg );
            wrefresh( w_msg );
            break;

        } else {
            move_in_list( pos, action, need_repair.size() );
        }
    }

    return false;
}

bool veh_interact::do_mend( std::string &msg )
{
    switch( cant_do( 'm' ) ) {
        case LOW_MORALE:
            msg = _( "Your morale is too low to mend..." );
            return false;
        case LOW_LIGHT:
            msg = _( "It's too dark to see what you are doing..." );
            return false;
        case INVALID_TARGET:
            msg = _( "No faulty parts require mending." );
            return false;
        case MOVING_VEHICLE:
            msg = _( "You can't mend stuff while driving." );
            return false;
        default:
            break;
    }

    set_title( _( "Choose a part here to mend:" ) );

    const bool toggling = g->u.has_trait( trait_DEBUG_HS );
    auto sel = [toggling]( const vehicle_part & pt ) {
        if( toggling ) {
            return !pt.faults_potential().empty();
        } else {
            return !pt.faults().empty();
        }
    };

    auto act = [&]( const vehicle_part & pt ) {
        g->u.mend_item( veh->part_base( veh->index_of_part( &pt ) ) );
        sel_cmd = 'q';
        return true; // force redraw
    };

    return overview( sel, act );
}

bool veh_interact::do_refill( std::string &msg )
{
    if( cant_do( 'f' ) ) {
        msg = _( "No parts can currently be refilled" );
        return false;
    }

    set_title( _( "Select part to refill:" ) );

    auto act = [&]( const vehicle_part & pt ) {
        auto validate = [&]( const item & obj ) {
            if( pt.is_tank() ) {
                if( obj.is_watertight_container() && !obj.contents.empty() ) {
                    return pt.can_reload( obj.contents.front() );
                }
            } else if( pt.is_fuel_store() ) {
                bool can_reload = pt.can_reload( obj );
                if( obj.typeId() == fuel_type_battery && can_reload ) {
                    msg = _( "You cannot recharge a vehicle battery with handheld batteries" );
                    return false;
                }
                return can_reload;
            }
            return false;
        };

        target = g->inv_map_splice( validate, string_format( _( "Refill %s" ), pt.name() ), 1 );
        if( target ) {
            sel_vehicle_part = &pt;
            sel_vpart_info = &pt.info();
            sel_cmd = 'f';
        }

        return true; // force redraw
    };

    return overview( can_refill, act );
}

bool veh_interact::overview( std::function<bool( const vehicle_part &pt )> enable,
                             std::function<bool( vehicle_part &pt )> action )
{
    struct part_option {
        part_option( const std::string &key, vehicle_part *part, char hotkey,
                     std::function<void( const vehicle_part &pt, const catacurses::window &w, int y )> details ) :
            key( key ), part( part ), hotkey( hotkey ), details( details ) {}

        part_option( const std::string &key, vehicle_part *part, char hotkey,
                     std::function<void( const vehicle_part &pt, const catacurses::window &w, int y )> details,
                     std::function<void( const vehicle_part &pt )> message ) :
            key( key ), part( part ), hotkey( hotkey ), details( details ), message( message ) {}

        std::string key;
        vehicle_part *part;

        /** Can @param action be run for this entry? */
        char hotkey;

        /** Writes any extra details for this entry */
        std::function<void( const vehicle_part &pt, const catacurses::window &w, int y )> details;

        /** Writes to message window when part is selected */
        std::function<void( const vehicle_part &pt )> message;
    };

    const auto next_hotkey = [&]( char &hotkey ) {
        hotkey += 1;
        if( hotkey == '{' ) {
            hotkey = 'A';
        }
        return hotkey;
    };

    std::vector<part_option> opts;

    std::map<std::string, std::function<void( const catacurses::window &, int )>> headers;

    int epower_w = veh->total_epower_w();
    headers["ENGINE"] = [this]( const catacurses::window & w, int y ) {
        trim_and_print( w, y, 1, getmaxx( w ) - 2, c_light_gray,
                        string_format( _( "Engines: %sSafe %4d kW</color> %sMax %4d kW</color>" ),
                                       health_color( true ), veh->total_power_w( true, true ) / 1000,
                                       health_color( false ), veh->total_power_w() / 1000 ) );
        right_print( w, y, 1, c_light_gray, _( "Fuel     Use" ) );
    };
    headers["TANK"] = []( const catacurses::window & w, int y ) {
        trim_and_print( w, y, 1, getmaxx( w ) - 2, c_light_gray, _( "Tanks" ) );
        right_print( w, y, 1, c_light_gray, _( "Contents     Qty" ) );
    };
    headers["BATTERY"] = [epower_w]( const catacurses::window & w, int y ) {
        std::string batt;
        if( abs( epower_w ) < 10000 ) {
            batt = string_format( _( "Batteries: %s%+4d W</color>" ),
                                  health_color( epower_w >= 0 ), epower_w );
        } else {
            batt = string_format( _( "Batteries: %s%+4.1f kW</color>" ),
                                  health_color( epower_w >= 0 ), epower_w / 1000.0 );
        }
        trim_and_print( w, y, 1, getmaxx( w ) - 2, c_light_gray, batt );
        right_print( w, y, 1, c_light_gray, _( "Capacity  Status" ) );
    };
    headers["REACTOR"] = [this, epower_w]( const catacurses::window & w, int y ) {
        int reactor_epower_w = veh->total_reactor_epower_w();
        if( reactor_epower_w > 0 && epower_w < 0 ) {
            reactor_epower_w += epower_w;
        }
        std::string reactor;
        if( reactor_epower_w == 0 ) {
            reactor = _( "Reactors" );
        } else if( reactor_epower_w < 10000 ) {
            reactor = string_format( _( "Reactors: Up to %s%+4d W</color>" ),
                                     health_color( reactor_epower_w ), reactor_epower_w );
        } else {
            reactor = string_format( _( "Reactors: Up to %s%+4.1f kW</color>" ),
                                     health_color( reactor_epower_w ), reactor_epower_w / 1000.0 );
        }
        trim_and_print( w, y, 1, getmaxx( w ) - 2, c_light_gray, reactor );
        right_print( w, y, 1, c_light_gray, _( "Contents     Qty" ) );
    };
    headers["TURRET"] = []( const catacurses::window & w, int y ) {
        trim_and_print( w, y, 1, getmaxx( w ) - 2, c_light_gray, _( "Turrets" ) );
        right_print( w, y, 1, c_light_gray, _( "Ammo     Qty" ) );
    };
    headers["SEAT"] = []( const catacurses::window & w, int y ) {
        trim_and_print( w, y, 1, getmaxx( w ) - 2, c_light_gray, _( "Seats" ) );
        right_print( w, y, 1, c_light_gray, _( "Who" ) );
    };

    char hotkey = 'a';

    for( auto &pt : veh->parts ) {
        if( pt.is_engine() && pt.is_available() ) {
            // if tank contains something then display the contents in milliliters
            auto details = []( const vehicle_part & pt, const catacurses::window & w, int y ) {
                right_print( w, y, 1, item::find_type( pt.ammo_current() )->color,
                             string_format( "%s     <color_light_gray>%3s</color>",
                                            pt.fuel_current() != "null" ? item::nname( pt.fuel_current() ) : "",
                                            pt.enabled ? _( "Yes" ) : _( "No" ) ) );
            };

            // display engine faults (if any)
            auto msg = [&]( const vehicle_part & pt ) {
                werase( w_msg );
                int y = 0;
                for( const auto &e : pt.faults() ) {
                    y += fold_and_print( w_msg, y, 1, getmaxx( w_msg ) - 2, c_red,
                                         _( "Faulty %1$s" ), e.obj().name() );
                    y += fold_and_print( w_msg, y, 3, getmaxx( w_msg ) - 4, c_light_gray, e.obj().description() );
                    y++;
                }
                wrefresh( w_msg );
            };
            opts.emplace_back( "ENGINE", &pt, action && enable &&
                               enable( pt ) ? next_hotkey( hotkey ) : '\0', details, msg );
        }
    }

    for( auto &pt : veh->parts ) {
        if( pt.is_tank() && pt.is_available() ) {
            auto details = []( const vehicle_part & pt, const catacurses::window & w, int y ) {
                if( pt.ammo_current() != "null" ) {
                    std::string specials;
                    const item &it = pt.base.contents.front();
                    // a space isn't actually needed in front of the tags here,
                    // but item::display_name tags use a space so this prevents
                    // needing *second* translation for the same thing with a
                    // space in front of it
                    if( it.item_tags.count( "FROZEN" ) ) {
                        specials += _( " (frozen)" );
                    } else if( it.rotten() ) {
                        specials += _( " (rotten)" );
                    }
                    const itype *pt_ammo_cur = item::find_type( pt.ammo_current() );
                    auto stack = units::legacy_volume_factor / pt_ammo_cur->stack_size;
                    int offset = 1;
                    std::string fmtstring = "%s %s  %5.1fL";
                    if( pt.damage_percent() >= 0.5 ) {
                        fmtstring = "%s %s " + leak_marker + "%5.1fL" + leak_marker;
                        offset = 0;
                    }
                    right_print( w, y, offset, pt_ammo_cur->color,
                                 string_format( fmtstring, specials, pt_ammo_cur->nname( 1 ),
                                                round_up( to_liter( pt.ammo_remaining() * stack ), 1 ) ) );
                } else {
                    if( pt.damage_percent() >= 0.5 ) {
                        std::string outputstr = leak_marker + "      " + leak_marker;
                        right_print( w, y, 0, c_light_gray, outputstr );
                    }
                }
            };
            opts.emplace_back( "TANK", &pt, action && enable &&
                               enable( pt ) ? next_hotkey( hotkey ) : '\0', details );
        } else if( pt.is_fuel_store() && !( pt.is_battery() || pt.is_reactor() ) && !pt.is_broken() ) {
            auto details = []( const vehicle_part & pt, const catacurses::window & w, int y ) {
                if( pt.ammo_current() != "null" ) {
                    int offset = 1;
                    std::string fmtstring = "%s  %6i";
                    if( pt.damage_percent() >= 0.5 ) {
                        fmtstring = "%s  " + leak_marker + "%6i" + leak_marker;
                        offset = 0;
                    }
                    right_print( w, y, offset, item::find_type( pt.ammo_current() )->color,
                                 string_format( fmtstring, item::nname( pt.ammo_current() ),
                                                pt.ammo_remaining() ) );
                }
            };
            opts.emplace_back( "TANK", &pt, action && enable &&
                               enable( pt ) ? next_hotkey( hotkey ) : '\0', details );
        }
    }

    for( auto &pt : veh->parts ) {
        if( pt.is_battery() && pt.is_available() ) {
            // always display total battery capacity and percentage charge
            auto details = []( const vehicle_part & pt, const catacurses::window & w, int y ) {
                int pct = ( static_cast<double>( pt.ammo_remaining() ) / pt.ammo_capacity() ) * 100;
                int offset = 1;
                std::string fmtstring = "%i    %3i%%";
                if( pt.damage_percent() >= 0.5 ) {
                    fmtstring = "%i   " + leak_marker + "%3i%%" + leak_marker;
                    offset = 0;
                }
                right_print( w, y, offset, item::find_type( pt.ammo_current() )->color,
                             string_format( fmtstring, pt.ammo_capacity(), pct ) );
            };
            opts.emplace_back( "BATTERY", &pt, action && enable &&
                               enable( pt ) ? next_hotkey( hotkey ) : '\0', details );
        }
    }

    auto details_ammo = []( const vehicle_part & pt, const catacurses::window & w, int y ) {
        if( pt.ammo_remaining() ) {
            right_print( w, y, 1, item::find_type( pt.ammo_current() )->color,
                         string_format( "%s   %5i", item::nname( pt.ammo_current() ), pt.ammo_remaining() ) );
        }
    };

    for( auto &pt : veh->parts ) {
        if( pt.is_reactor() && pt.is_available() ) {
            opts.emplace_back( "REACTOR", &pt, action && enable &&
                               enable( pt ) ? next_hotkey( hotkey ) : '\0', details_ammo );
        }
    }

    for( auto &pt : veh->parts ) {
        if( pt.is_turret() && pt.is_available() ) {
            opts.emplace_back( "TURRET", &pt, action && enable &&
                               enable( pt ) ? next_hotkey( hotkey ) : '\0', details_ammo );
        }
    }

    for( auto &pt : veh->parts ) {
        auto details = []( const vehicle_part & pt, const catacurses::window & w, int y ) {
            const npc *who = pt.crew();
            if( who ) {
                right_print( w, y, 1, pt.passenger_id == who->getID() ? c_green : c_light_gray, who->name );
            }
        };
        if( pt.is_seat() && pt.is_available() ) {
            opts.emplace_back( "SEAT", &pt, action && enable &&
                               enable( pt ) ? next_hotkey( hotkey ) : '\0', details );
        }
    }

    int pos = -1;
    if( enable && action ) {
        do {
            if( ++pos >= static_cast<int>( opts.size() ) ) {
                pos = -1;
                break; // nothing could be selected
            }
        } while( !opts[pos].hotkey );
    }

    bool redraw = false;
    while( true ) {
        werase( w_list );
        std::string last;
        int y = 0;
        if( overview_offset ) {
            trim_and_print( w_list, y, 1, getmaxx( w_list ) - 1,
                            c_yellow, _( "'{' to scroll up" ) );
            y++;
        }
        for( int idx = overview_offset; idx != static_cast<int>( opts.size() ); ++idx ) {
            const auto &pt = *opts[idx].part;

            // if this is a new section print a header row
            if( last != opts[idx].key ) {
                y += last.empty() ? 0 : 1;
                headers[opts[idx].key]( w_list, y );
                y += 2;
                last = opts[idx].key;
            }

            bool highlighted = false;
            // No action means no selecting, just highlight relevant ones
            if( pos < 0 && enable && !action ) {
                highlighted = enable( pt );
            } else if( pos == idx ) {
                highlighted = true;
            }

            // print part name
            nc_color col = opts[idx].hotkey ? c_white : c_dark_gray;
            trim_and_print( w_list, y, 1, getmaxx( w_list ) - 1,
                            highlighted ? hilite( col ) : col,
                            "<color_dark_gray>%c </color>%s",
                            opts[idx].hotkey ? opts[idx].hotkey : ' ', pt.name() );

            // print extra columns (if any)
            opts[idx].details( pt, w_list, y );
            y++;
            if( y < ( getmaxy( w_list ) - 1 ) ) {
                overview_limit = overview_offset;
            } else {
                overview_limit = idx;
                trim_and_print( w_list, y, 1, getmaxx( w_list ) - 1,
                                c_yellow, _( "'}' to scroll down" ) );
                break;
            }
        }

        wrefresh( w_list );

        if( !std::any_of( opts.begin(), opts.end(), []( const part_option & e ) {
        return e.hotkey;
    } ) ) {
            return false; // nothing is selectable
        }

        move_cursor( opts[pos].part->mount.y + ddy, -( opts[pos].part->mount.x + ddx ) );

        if( opts[pos].message ) {
            opts[pos].message( *opts[pos].part );
        }

        const std::string input = main_context.handle_input();
        if( input == "CONFIRM" && opts[pos].hotkey ) {
            redraw = action( *opts[pos].part );
            break;

        } else if( input == "QUIT" ) {
            break;

        } else if( input == "UP" ) {
            do {
                move_overview_line( -1 );
                if( --pos < 0 ) {
                    pos = opts.size() - 1;
                }
            } while( !opts[pos].hotkey );

        } else if( input == "DOWN" ) {
            do {
                move_overview_line( 1 );
                if( ++pos >= static_cast<int>( opts.size() ) ) {
                    pos = 0;
                }
            } while( !opts[pos].hotkey );

        } else {
            // did we try and activate a hotkey option?
            char hotkey = main_context.get_raw_input().get_first_input();
            if( hotkey ) {
                auto iter = std::find_if( opts.begin(), opts.end(), [&hotkey]( const part_option & e ) {
                    return e.hotkey == hotkey;
                } );
                if( iter != opts.end() ) {
                    action( *iter->part );
                    break;
                }
            }
        }
    }

    werase( w_list );
    wrefresh( w_list );
    return redraw;
}

void veh_interact::move_overview_line( int amount )
{
    overview_offset += amount;
    overview_offset = std::max( 0, overview_offset );
    overview_offset = std::min( overview_limit, overview_offset );
}

vehicle_part *veh_interact::get_most_damaged_part() const
{
    auto part_damage_comparison = []( const vehicle_part & a, const vehicle_part & b ) {
        return !b.removed && b.base.damage() > a.base.damage();
    };

    auto high_damage_iterator = std::max_element( veh->parts.begin(),
                                veh->parts.end(),
                                part_damage_comparison );
    if( high_damage_iterator == veh->parts.end() ||
        high_damage_iterator->removed ) {
        return nullptr;
    }

    return &( *high_damage_iterator );
}

vehicle_part *veh_interact::get_most_repariable_part() const
{
    auto &part = veh_utils::most_repairable_part( *veh, g->u );
    return part ? &part : nullptr;
}

bool veh_interact::can_remove_part( int idx )
{
    sel_vehicle_part = &veh->parts[idx];
    sel_vpart_info = &sel_vehicle_part->info();
    std::ostringstream msg;

    if( sel_vehicle_part->is_broken() ) {
        msg << string_format(
                _( "<color_white>Removing the broken %1$s may yield some fragments.</color>\n" ),
                sel_vehicle_part->name() );
    } else {
        item result_of_removal = sel_vehicle_part->properties_to_item();
        msg << string_format(
                _( "<color_white>Removing the %1$s will yield:</color>\n> %2$s\n" ),
                sel_vehicle_part->name(), result_of_removal.display_name() );
    }

    const auto reqs = sel_vpart_info->removal_requirements();
    bool ok = format_reqs( msg, reqs, sel_vpart_info->removal_skills,
                           sel_vpart_info->removal_time( g->u ) );

    msg << _( "<color_white>Additional requirements:</color>\n" );

    int lvl = 0;
    int str = 0;
    quality_id qual;
    bool use_aid = false;
    bool use_str = false;
    item base( sel_vpart_info->item );
    if( base.is_wheel() ) {
        qual = JACK;
        lvl = jack_quality( *veh );
        str = veh->lift_strength();
        use_aid = ( max_jack >= lvl ) || can_self_jack();
        use_str = g->u.can_lift( *veh );
    } else {
        qual = LIFT;
        lvl = ceil( units::quantity<double, units::mass::unit_type>( base.weight() ) / TOOL_LIFT_FACTOR );
        str = base.lift_strength();
        use_aid = max_lift >= lvl;
        use_str = g->u.can_lift( base );
    }

    if( !( use_aid || use_str ) ) {
        ok = false;
    }
    const auto helpers = g->u.get_crafting_helpers();
    //~ %1$s represents the internal color name which shouldn't be translated, %2$s is the tool quality, %3$i is tool level, %4$s is the internal color name which shouldn't be translated and %5$i is the character's strength
    if( !helpers.empty() ) {
        msg << string_format(
                _( "> %1$s1 tool with %2$s %3$i</color> <color_white>OR</color> %4$sstrength ( assisted ) %5$i</color>" ),
                status_color( use_aid ), qual.obj().name, lvl,
                status_color( use_str ), str ) << "\n";
    } else {
        msg << string_format(
                _( "> %1$s1 tool with %2$s %3$i</color> <color_white>OR</color> %4$sstrength %5$i</color>" ),
                status_color( use_aid ), qual.obj().name, lvl,
                status_color( use_str ), str ) << "\n";
    }
    std::string reason;
    if( !veh->can_unmount( idx, reason ) ) {
        //~ %1$s represents the internal color name which shouldn't be translated, %2$s is pre-translated reason
        msg << string_format( _( "> %1$s%2$s</color>" ), status_color( false ), reason ) << "\n";
        ok = false;
    }
    std::string desc_color = string_format( "<color_%1$s>",
                                            string_from_color( sel_vehicle_part->is_broken() ? c_dark_gray : c_light_gray ) );
    sel_vehicle_part->info().format_description( msg, desc_color, getmaxx( w_msg ) - 4 );

    werase( w_msg );
    fold_and_print( w_msg, 0, 1, getmaxx( w_msg ) - 2, c_light_gray, msg.str() );
    wrefresh( w_msg );
    return ok || g->u.has_trait( trait_DEBUG_HS );
}

bool veh_interact::do_remove( std::string &msg )
{
    task_reason reason = cant_do( 'o' );

    if( reason == INVALID_TARGET ) {
        msg = _( "No parts here." );
        return false;
    }

    set_title( _( "Choose a part here to remove:" ) );

    int pos = 0;
    for( size_t i = 0; i < parts_here.size(); i++ ) {
        if( can_remove_part( parts_here[ i ] ) ) {
            pos = i;
            break;
        }
    }
    while( true ) {
        //redraw list of parts
        werase( w_parts );
        veh->print_part_list( w_parts, 0, getmaxy( w_parts ) - 1, getmaxx( w_parts ), cpart, pos, true );
        wrefresh( w_parts );
        int part = parts_here[ pos ];

        bool can_remove = can_remove_part( part );

        auto sel = [&]( const vehicle_part & pt ) {
            return &pt == &veh->parts[part];
        };
        overview( sel );

        //read input
        const std::string action = main_context.handle_input();
        if( can_remove && ( action == "REMOVE" || action == "CONFIRM" ) ) {
            switch( reason ) {
                case LOW_MORALE:
                    msg = _( "Your morale is too low to construct..." );
                    return false;
                case LOW_LIGHT:
                    msg = _( "It's too dark to see what you are doing..." );
                    return false;
                case NOT_FREE:
                    msg = _( "You cannot remove that part while something is attached to it." );
                    return false;
                case MOVING_VEHICLE:
                    msg = _( "Better not remove something while driving." );
                    return false;
                default:
                    break;
            }
            const std::vector<npc *> helpers = g->u.get_crafting_helpers();
            for( const npc *np : helpers ) {
                add_msg( m_info, _( "%s helps with this task..." ), np->name );
            }
            sel_cmd = 'o';
            break;
        } else if( action == "QUIT" ) {
            werase( w_parts );
            veh->print_part_list( w_parts, 0, getmaxy( w_parts ) - 1, getmaxx( w_parts ), cpart, -1, true );
            wrefresh( w_parts );
            werase( w_msg );
            wrefresh( w_msg );
            break;
        } else {
            move_in_list( pos, action, parts_here.size() );
        }
    }

    return false;
}

bool veh_interact::do_siphon( std::string &msg )
{
    switch( cant_do( 's' ) ) {
        case INVALID_TARGET:
            msg = _( "The vehicle has no liquid fuel left to siphon." );
            return false;

        case LACK_TOOLS:
            msg = _( "You need a <color_red>hose</color> to siphon liquid fuel." );
            return false;

        case MOVING_VEHICLE:
            msg = _( "You can't siphon from a moving vehicle." );
            return false;

        default:
            break;
    }

    set_title( _( "Select part to siphon: " ) );

    auto sel = [&]( const vehicle_part & pt ) {
        return( pt.is_tank() && pt.base.contents_made_of( LIQUID ) );
    };

    auto act = [&]( const vehicle_part & pt ) {
        const item &base = pt.get_base();
        const int idx = veh->find_part( base );
        item liquid( base.contents.back() );
        const int liq_charges = liquid.charges;
        if( liquid_handler::handle_liquid( liquid, nullptr, 1, nullptr, veh, idx ) ) {
            veh->drain( idx, liq_charges - liquid.charges );
        }
        return true;
    };

    return overview( sel, act );
}

bool veh_interact::do_unload( std::string &msg )
{
    switch( cant_do( 'd' ) ) {
        case INVALID_TARGET:
            msg = _( "The vehicle has no solid fuel left to remove." );
            return false;

        case MOVING_VEHICLE:
            msg = _( "You can't unload from a moving vehicle." );
            return false;

        default:
            break;
    }

    act_vehicle_unload_fuel( veh );
    return true; // force redraw
}

bool veh_interact::do_tirechange( std::string &msg )
{
    const auto helpers = g->u.get_crafting_helpers();
    switch( cant_do( 'c' ) ) {
        case INVALID_TARGET:
            msg = _( "There is no wheel to change here." );
            return false;

        case LACK_TOOLS:
            //~ %1$s represents the internal color name which shouldn't be translated, %2$s is an internal color name, %3$s is an internal color name, %4$s is an internal color name, and %5$d is the required lift strength
            if( !helpers.empty() ) {
                msg = string_format(
                          _( "To change a wheel you need a %1$swrench</color>, a %2$swheel</color>, and either "
                             "%3$slifting equipment</color> or %4$s%5$d</color> strength ( assisted )." ),
                          status_color( has_wrench ), status_color( has_wheel ), status_color( has_jack ),
                          status_color( g->u.can_lift( *veh ) ), veh->lift_strength() );
            } else {
                msg = string_format(
                          _( "To change a wheel you need a %1$swrench</color>, a %2$swheel</color>, and either "
                             "%3$slifting equipment</color> or %4$s%5$d</color> strength." ),
                          status_color( has_wrench ), status_color( has_wheel ), status_color( has_jack ),
                          status_color( g->u.can_lift( *veh ) ), veh->lift_strength() );
            }
            return false;

        case MOVING_VEHICLE:
            msg = _( "Who is driving while you work?" );
            return false;

        default:
            break;
    }

    set_title( _( "Choose wheel to use as replacement:" ) );

    int pos = 0;
    while( true ) {
        sel_vpart_info = wheel_types[pos];
        bool is_wheel = sel_vpart_info->has_flag( "WHEEL" );
        display_list( pos, wheel_types );
        bool has_comps = crafting_inv.has_components( sel_vpart_info->item, 1 );
        werase( w_msg );
        wrefresh( w_msg );

        const std::string action = main_context.handle_input();
        if( ( action == "TIRE_CHANGE" || action == "CONFIRM" ) &&
            is_wheel && has_comps && has_wrench && ( g->u.can_lift( *veh ) || has_jack ) ) {
            for( const npc *np : helpers ) {
                add_msg( m_info, _( "%s helps with this task..." ), np->name );
            }
            sel_cmd = 'c';
            break;

        } else if( action == "QUIT" ) {
            werase( w_list );
            wrefresh( w_list );
            werase( w_msg );
            break;

        } else {
            move_in_list( pos, action, wheel_types.size() );
        }
    }

    return false;
}

bool veh_interact::do_assign_crew( std::string &msg )
{
    if( cant_do( 'w' ) != CAN_DO ) {
        msg = _( "Need at least one seat and an ally to assign crew members." );
        return false;
    }

    set_title( _( "Assign crew positions:" ) );

    auto sel = []( const vehicle_part & pt ) {
        return pt.is_seat();
    };

    auto act = [&]( vehicle_part & pt ) {
        uilist menu;
        menu.text = _( "Select crew member" );

        if( pt.crew() ) {
            menu.addentry( 0, true, 'c', _( "Clear assignment" ) );
        }

        for( const npc *e : g->allies() ) {
            menu.addentry( e->getID(), true, -1, e->name );
        }

        menu.query();
        if( menu.ret == 0 ) {
            pt.unset_crew();
        } else if( menu.ret > 0 ) {
            const auto &who = *g->critter_by_id<npc>( menu.ret );
            veh->assign_seat( pt, who );
        }

        return true; // force redraw
    };

    return overview( sel, act );
}

bool veh_interact::do_rename( std::string & )
{
    std::string name = string_input_popup()
                       .title( _( "Enter new vehicle name:" ) )
                       .width( 20 )
                       .query_string();
    if( name.length() > 0 ) {
        veh->name = name;
        if( veh->tracking_on ) {
            overmap_buffer.remove_vehicle( veh );
            // Add the vehicle again, this time with the new name
            overmap_buffer.add_vehicle( veh );
        }
    }

    return true;
}

bool veh_interact::do_relabel( std::string &msg )
{
    if( cant_do( 'a' ) == INVALID_TARGET ) {
        msg = _( "There are no parts here to label." );
        return false;
    }

    const vpart_position vp( *veh, cpart );
    std::string text = string_input_popup()
                       .title( _( "New label:" ) )
                       .width( 20 )
                       .text( vp.get_label().value_or( "" ) )
                       .query_string();
    vp.set_label( text ); // empty input removes the label
    // refresh w_disp & w_part windows:
    move_cursor( 0, 0 );

    return false;
}

/**
 * Returns the first part on the vehicle at the given position.
 * @param dx The x-coordinate, relative to the viewport's 0-point (?)
 * @param dy The y-coordinate, relative to the viewport's 0-point (?)
 * @return The first vehicle part at the specified coordinates.
 */
int veh_interact::part_at( int dx, int dy )
{
    int vdx = -ddx - dy;
    int vdy = dx - ddy;
    return veh->part_displayed_at( point( vdx, vdy ) );
}

/**
 * Checks to see if you can potentially install this part at current position.
 * Affects coloring in display_list() and is also used to
 * sort can_mount so potentially installable parts come first.
 */
bool veh_interact::can_potentially_install( const vpart_info &vpart )
{
    return g->u.has_trait( trait_DEBUG_HS ) ||
           vpart.install_requirements().can_make_with_inventory( crafting_inv, is_crafting_component );
}

/**
 * Moves the cursor on the vehicle editing window.
 * @param dx How far to move the cursor on the x-axis.
 * @param dy How far to move the cursor on the y-axis.
 * @param dstart_at How far to change the start position for vehicle part descriptions
 */
void veh_interact::move_cursor( int dx, int dy, int dstart_at )
{
    const int hw = getmaxx( w_disp ) / 2;
    const int hh = getmaxy( w_disp ) / 2;

    ddx += dy;
    ddy -= dx;
    if( dx || dy ) {
        start_limit = 0;
    } else {
        start_at += dstart_at;
    }

    display_veh();
    // Update the current active component index to the new position.
    cpart = part_at( 0, 0 );
    int vdx = -ddx;
    int vdy = -ddy;
    point q = veh->coord_translate( point( vdx, vdy ) );
    tripoint vehp = veh->global_pos3() + q;
    const bool has_critter = g->critter_at( vehp );
    bool obstruct = g->m.impassable_ter_furn( vehp );
    const optional_vpart_position ovp = g->m.veh_at( vehp );
    if( ovp && &ovp->vehicle() != veh ) {
        obstruct = true;
    }
    nc_color col = cpart >= 0 ? veh->part_color( cpart ) : c_black;
    int sym = cpart >= 0 ? veh->part_sym( cpart ) : ' ';
    mvwputch( w_disp, hh, hw, obstruct ? red_background( col ) : hilite( col ),
              special_symbol( sym ) );
    wrefresh( w_disp );
    werase( w_parts );
    veh->print_part_list( w_parts, 0, getmaxy( w_parts ) - 1, getmaxx( w_parts ), cpart, -1, true );
    wrefresh( w_parts );

    werase( w_msg );
    veh->print_vparts_descs( w_msg, getmaxy( w_msg ), getmaxx( w_msg ), cpart, start_at, start_limit );
    wrefresh( w_msg );

    can_mount.clear();
    if( !obstruct ) {
        int divider_index = 0;
        for( const auto &e : vpart_info::all() ) {
            const vpart_info &vp = e.second;
            if( has_critter && vp.has_flag( VPFLAG_OBSTACLE ) ) {
                continue;
            }
            if( veh->can_mount( point( vdx, vdy ), vp.get_id() ) ) {
                if( vp.get_id() != vpart_shapes[ vp.name() + vp.item ][ 0 ]->get_id() ) {
                    continue;    // only add first shape to install list
                }
                if( can_potentially_install( vp ) ) {
                    can_mount.insert( can_mount.begin() + divider_index++, &vp );
                } else {
                    can_mount.push_back( &vp );
                }
            }
        }
    }

    need_repair.clear();
    parts_here.clear();
    wheel = nullptr;
    if( cpart >= 0 ) {
        parts_here = veh->parts_at_relative( veh->parts[cpart].mount, true );
        for( size_t i = 0; i < parts_here.size(); i++ ) {
            auto &pt = veh->parts[parts_here[i]];

            if( pt.base.damage() > 0 && pt.info().is_repairable() ) {
                need_repair.push_back( i );
            }
            if( pt.info().has_flag( "WHEEL" ) ) {
                wheel = &pt;
            }
        }
    }

    /* Update the lifting quality to be the that is available for this newly selected tile */
    cache_tool_availability_update_lifting( vehp );
}

void veh_interact::display_grid()
{
    // border window
    catacurses::window w_border = catacurses::newwin( TERMY, TERMX, 0, 0 );
    draw_border( w_border );

    // match grid lines
    const int y_mode = getmaxy( w_mode ) + 1;
    mvwputch( w_border, y_mode, 0, BORDER_COLOR, LINE_XXXO );         // |-
    mvwputch( w_border, y_mode, TERMX - 1, BORDER_COLOR, LINE_XOXX ); // -|
    const int y_list = getbegy( w_list ) + getmaxy( w_list );
    mvwputch( w_border, y_list, 0, BORDER_COLOR, LINE_XXXO );         // |-
    mvwputch( w_border, y_list, TERMX - 1, BORDER_COLOR, LINE_XOXX ); // -|
    wrefresh( w_border );
    w_border = catacurses::window(); // TODO: move code using w_border into a separate scope

    const int grid_w = getmaxx( w_grid );

    // Two lines dividing the three middle sections.
    for( int i = 1 + getmaxy( w_mode ); i < ( 1 + getmaxy( w_mode ) + page_size ); ++i ) {
        mvwputch( w_grid, i, getmaxx( w_disp ), BORDER_COLOR, LINE_XOXO ); // |
        mvwputch( w_grid, i, getmaxx( w_disp ) + 1 + getmaxx( w_list ), BORDER_COLOR, LINE_XOXO ); // |
    }
    // Two lines dividing the vertical menu sections.
    for( int i = 0; i < grid_w; ++i ) {
        mvwputch( w_grid, getmaxy( w_mode ), i, BORDER_COLOR, LINE_OXOX ); // -
        mvwputch( w_grid, getmaxy( w_mode ) + 1 + page_size, i, BORDER_COLOR, LINE_OXOX ); // -
    }
    // Fix up the line intersections.
    mvwputch( w_grid, getmaxy( w_mode ), getmaxx( w_disp ), BORDER_COLOR, LINE_OXXX );
    mvwputch( w_grid, getmaxy( w_mode ) + 1 + page_size, getmaxx( w_disp ), BORDER_COLOR,
              LINE_XXOX ); // _|_
    mvwputch( w_grid, getmaxy( w_mode ), getmaxx( w_disp ) + 1 + getmaxx( w_list ), BORDER_COLOR,
              LINE_OXXX );
    mvwputch( w_grid, getmaxy( w_mode ) + 1 + page_size, getmaxx( w_disp ) + 1 + getmaxx( w_list ),
              BORDER_COLOR, LINE_XXOX ); // _|_

    wrefresh( w_grid );
}

/**
 * Draws the viewport with the vehicle.
 */
void veh_interact::display_veh()
{
    werase( w_disp );
    const int hw = getmaxx( w_disp ) / 2;
    const int hh = getmaxy( w_disp ) / 2;

    if( debug_mode ) {
        // show CoM, pivot in debug mode

        const point &pivot = veh->pivot_point();
        const point &com = veh->local_center_of_mass();

        mvwprintz( w_disp, 0, 0, c_green, "CoM   %d,%d", com.x, com.y );
        mvwprintz( w_disp, 1, 0, c_red,   "Pivot %d,%d", pivot.x, pivot.y );

        int com_sx = com.y + ddy + hw;
        int com_sy = -( com.x + ddx ) + hh;
        int pivot_sx = pivot.y + ddy + hw;
        int pivot_sy = -( pivot.x + ddx ) + hh;

        for( int x = 0; x < getmaxx( w_disp ); ++x ) {
            if( x <= com_sx ) {
                mvwputch( w_disp, com_sy, x, c_green, LINE_OXOX );
            }

            if( x >= pivot_sx ) {
                mvwputch( w_disp, pivot_sy, x, c_red, LINE_OXOX );
            }
        }

        for( int y = 0; y < getmaxy( w_disp ); ++y ) {
            if( y <= com_sy ) {
                mvwputch( w_disp, y, com_sx, c_green, LINE_XOXO );
            }

            if( y >= pivot_sy ) {
                mvwputch( w_disp, y, pivot_sx, c_red, LINE_XOXO );
            }
        }
    }

    // Draw guidelines to make current selection point more visible.
    for( int y = 0; y < getmaxy( w_disp ); ++y ) {
        mvwputch( w_disp, y, hw, c_dark_gray, LINE_XOXO );
    }

    for( int x = 0; x < getmaxx( w_disp ); ++x ) {
        mvwputch( w_disp, hh, x, c_dark_gray, LINE_OXOX );
    }

    //Iterate over structural parts so we only hit each square once
    std::vector<int> structural_parts = veh->all_parts_at_location( "structure" );
    for( auto &structural_part : structural_parts ) {
        const int p = structural_part;
        int sym = veh->part_sym( p );
        nc_color col = veh->part_color( p );

        int x =   veh->parts[p].mount.y + ddy;
        int y = -( veh->parts[p].mount.x + ddx );

        if( x == 0 && y == 0 ) {
            col = hilite( col );
            cpart = p;
        }
        mvwputch( w_disp, hh + y, hw + x, col, special_symbol( sym ) );
    }
    wrefresh( w_disp );
}

static std::string wheel_state_description( const vehicle &veh )
{
    bool is_boat = !veh.floating.empty();
    bool is_land = !veh.wheelcache.empty() || !is_boat;

    bool suf_land = veh.sufficient_wheel_config();
    bool bal_land = veh.balanced_wheel_config();

    bool suf_boat = veh.can_float();

    float steer = veh.steering_effectiveness();

    std::string wheel_status;
    if( !suf_land && is_boat ) {
        wheel_status = _( "<color_light_red>disabled</color>" );
    } else if( !suf_land ) {
        wheel_status = _( "<color_light_red>lack</color>" );
    } else if( !bal_land ) {
        wheel_status = _( "<color_light_red>unbalanced</color>" );
    } else if( steer < 0 ) {
        wheel_status = _( "<color_light_red>no steering</color>" );
    } else if( steer < 0.033 ) {
        wheel_status = _( "<color_light_red>broken steering</color>" );
    } else if( steer < 0.5 ) {
        wheel_status = _( "<color_light_red>poor steering</color>" );
    } else {
        wheel_status = _( "<color_light_green>enough</color>" );
    }

    std::string boat_status;
    if( !suf_boat ) {
        boat_status = _( "<color_light_red>leaks</color>" );
    } else {
        boat_status = _( "<color_blue>swims</color>" );
    }

    if( is_boat && is_land ) {
        return string_format( _( "Wheels/boat: %s/%s" ), wheel_status, boat_status );
    }

    if( is_boat ) {
        return string_format( _( "Boat: %s" ), boat_status );
    }

    return string_format( _( "Wheels: %s" ), wheel_status );
}

/**
 * Displays the vehicle's stats at the bottom of the window.
 */
void veh_interact::display_stats() const
{
    werase( w_stats );

    const int extraw = ( ( TERMX - FULL_SCREEN_WIDTH ) / 4 ) * 2; // see exec()
    const int slots = 24; // 3 * stats_h
    int x[slots], y[slots], w[slots];

    units::volume total_cargo = 0_ml;
    units::volume free_cargo = 0_ml;
    for( const vpart_reference &vp : veh->get_any_parts( "CARGO" ) ) {
        const size_t p = vp.part_index();
        total_cargo += veh->max_volume( p );
        free_cargo += veh->free_volume( p );
    }

    const int second_column = 33 + ( extraw / 4 );
    const int third_column = 65 + ( extraw / 2 );
    for( int i = 0; i < slots; i++ ) {
        if( i < stats_h ) { // First column
            x[i] = 1;
            y[i] = i;
            w[i] = second_column - 2;
        } else if( i < ( 2 * stats_h ) ) { // Second column
            x[i] = second_column;
            y[i] = i - stats_h;
            w[i] = third_column - second_column - 1;
        } else { // Third column
            x[i] = third_column;
            y[i] = i - 2 * stats_h;
            w[i] = extraw - third_column - 2;
        }
    }

    bool is_boat = !veh->floating.empty();
    bool is_ground = !veh->wheelcache.empty() || !is_boat;

    const auto vel_to_int = []( const double vel ) {
        return static_cast<int>( convert_velocity( vel, VU_VEHICLE ) );
    };

    int i = 0;
    if( is_ground ) {
        fold_and_print( w_stats, y[i], x[i], w[i], c_light_gray,
                        _( "Safe/Top Speed: <color_light_green>%3d</color>/<color_light_red>%3d</color> %s" ),
                        vel_to_int( veh->safe_ground_velocity( false ) ),
                        vel_to_int( veh->max_ground_velocity( false ) ),
                        velocity_units( VU_VEHICLE ) );
        i += 1;
        // TODO: extract accelerations units to its own function
        fold_and_print( w_stats, y[i], x[i], w[i], c_light_gray,
                        //~ /t means per turn
                        _( "Acceleration: <color_light_blue>%3d</color> %s/t" ),
                        vel_to_int( veh->ground_acceleration( false ) ),
                        velocity_units( VU_VEHICLE ) );
        i += 1;
    } else {
        i += 2;
    }
    if( is_boat ) {
        fold_and_print( w_stats, y[i], x[i], w[i], c_light_gray,
                        _( "Water Safe/Top Speed: <color_light_green>%3d</color>/<color_light_red>%3d</color> %s" ),
                        vel_to_int( veh->safe_water_velocity( false ) ),
                        vel_to_int( veh->max_water_velocity( false ) ),
                        velocity_units( VU_VEHICLE ) );
        i += 1;
        // TODO: extract accelerations units to its own function
        fold_and_print( w_stats, y[i], x[i], w[i], c_light_gray,
                        //~ /t means per turn
                        _( "Water Acceleration: <color_light_blue>%3d</color> %s/t" ),
                        vel_to_int( veh->water_acceleration( false ) ),
                        velocity_units( VU_VEHICLE ) );
        i += 1;
    } else {
        i += 2;
    }
    fold_and_print( w_stats, y[i], x[i], w[i], c_light_gray,
                    _( "Mass: <color_light_blue>%5.0f</color> %s" ),
                    convert_weight( veh->total_mass() ), weight_units() );
    i += 1;
    fold_and_print( w_stats, y[i], x[i], w[i], c_light_gray,
                    _( "Cargo Volume: <color_light_blue>%s</color> / <color_light_blue>%s</color> %s" ),
                    format_volume( total_cargo - free_cargo ),
                    format_volume( total_cargo ), volume_units_abbr() );
    i += 1;
    // Write the overall damage
    mvwprintz( w_stats, y[i], x[i], c_light_gray, _( "Status:" ) );
    x[i] += utf8_width( _( "Status:" ) ) + 1;
    fold_and_print( w_stats, y[i], x[i], w[i], total_durability_color, total_durability_text );
    i += 1;

    fold_and_print( w_stats, y[i], x[i], w[i], c_light_gray,
                    wheel_state_description( *veh ) );
    i += 1;

    //This lambda handles printing parts in the "Most damaged" and "Needs repair" cases
    //for the veh_interact ui
    const auto print_part = [&]( const std::string & str, int slot, vehicle_part * pt ) {
        mvwprintz( w_stats, y[slot], x[slot], c_light_gray, str );
        int iw = utf8_width( str ) + 1;
        return fold_and_print( w_stats, y[slot], x[slot] + iw, w[slot], c_light_gray, pt->name() );
    };

    vehicle_part *mostDamagedPart = get_most_damaged_part();
    vehicle_part *most_repairable = get_most_repariable_part();

    // Write the most damaged part
    if( mostDamagedPart ) {
        const std::string damaged_header = mostDamagedPart == most_repairable ?
                                           _( "Most damaged:" ) :
                                           _( "Most damaged (can't repair):" );
        i += print_part( damaged_header, i, mostDamagedPart );
    } else {
        i += 1;
    }

    // Write the part that needs repair the most.
    if( most_repairable && most_repairable != mostDamagedPart ) {
        const std::string needsRepair = _( "Needs repair:" );
        i += print_part( needsRepair, i, most_repairable );
    } else {
        i += 1;
    }

    fold_and_print( w_stats, y[i], x[i], w[i], c_light_gray,
                    _( "Air drag:       <color_light_blue>%5.2f</color>" ),
                    veh->coeff_air_drag() );
    i += 1;

    if( is_boat ) {
        fold_and_print( w_stats, y[i], x[i], w[i], c_light_gray,
                        _( "Water drag:     <color_light_blue>%5.2f</color>" ),
                        veh->coeff_water_drag() );
    }
    i += 1;

    if( is_ground ) {
        fold_and_print( w_stats, y[i], x[i], w[i], c_light_gray,
                        _( "Rolling drag:   <color_light_blue>%5.2f</color>" ),
                        veh->coeff_rolling_drag() );
    }
    i += 1;

    fold_and_print( w_stats, y[i], x[i], w[i], c_light_gray,
                    _( "Static drag:    <color_light_blue>%5d</color>" ),
                    veh->static_drag( false ) );
    i += 1;

    fold_and_print( w_stats, y[i], x[i], w[i], c_light_gray,
                    _( "Offroad:        <color_light_blue>%4d</color>%%" ),
                    static_cast<int>( veh->k_traction( veh->wheel_area() *
                                      veh->average_or_rating() ) * 100 ) );
    i += 1;

    if( is_boat ) {
        fold_and_print( w_stats, y[i], x[i], w[i], c_light_gray,
                        _( "Draft:          <color_light_blue>%4.2f</color>m" ),
                        veh->water_draft() );
        i += 1;
    }

    i = std::max( i, 2 * stats_h );

    // Print fuel percentage & type name only if it fits in the window, 10 is width of "E...F 100%"
    veh->print_fuel_indicators( w_stats, y[i], x[i], fuel_index, true,
                                ( x[ i ] + 10 < getmaxx( w_stats ) ),
                                ( x[ i ] + 10 < getmaxx( w_stats ) ) );

    wrefresh( w_stats );
}

void veh_interact::display_name()
{
    werase( w_name );
    mvwprintz( w_name, 0, 1, c_light_gray, _( "Name: " ) );
    mvwprintz( w_name, 0, 1 + utf8_width( _( "Name: " ) ), c_light_green, veh->name );
    wrefresh( w_name );
}

/**
 * Prints the list of usable commands, and highlights the hotkeys used to activate them.
 */
void veh_interact::display_mode()
{
    werase( w_mode );

    size_t esc_pos = display_esc( w_mode );

    // broken indentation preserved to avoid breaking git history for large number of lines
    const std::array<std::string, 11> actions = { {
            { _( "<i>nstall" ) },
            { _( "<r>epair" ) },
            { _( "<m>end" ) },
            { _( "re<f>ill" ) },
            { _( "rem<o>ve" ) },
            { _( "<s>iphon" ) },
            { _( "unloa<d>" ) },
            { _( "<c>hange tire" ) },
            { _( "cre<w>" ) },
            { _( "r<e>name" ) },
            { _( "l<a>bel" ) },
        }
    };

    const std::array<bool, std::tuple_size<decltype( actions )>::value> enabled = { {
            !cant_do( 'i' ),
            !cant_do( 'r' ),
            !cant_do( 'm' ),
            !cant_do( 'f' ),
            !cant_do( 'o' ),
            !cant_do( 's' ),
            !cant_do( 'd' ),
            !cant_do( 'c' ),
            !cant_do( 'w' ),
            true,          // 'rename' is always available
            !cant_do( 'a' ),
        }
    };

    int pos[std::tuple_size<decltype( actions )>::value + 1];
    pos[0] = 1;
    for( size_t i = 0; i < actions.size(); i++ ) {
        pos[i + 1] = pos[i] + utf8_width( actions[i] ) - 2;
    }
    int spacing = static_cast<int>( ( esc_pos - 1 - pos[actions.size()] ) / actions.size() );
    int shift = static_cast<int>( ( esc_pos - pos[actions.size()] - spacing *
                                    ( actions.size() - 1 ) ) / 2 ) - 1;
    for( size_t i = 0; i < actions.size(); i++ ) {
        shortcut_print( w_mode, 0, pos[i] + spacing * i + shift,
                        enabled[i] ? c_light_gray : c_dark_gray, enabled[i] ? c_light_green : c_green,
                        actions[i] );
    }

    wrefresh( w_mode );
}

size_t veh_interact::display_esc( const catacurses::window &win )
{
    std::string backstr = _( "<ESC>-back" );
    size_t pos = getmaxx( win ) - utf8_width( backstr ) + 2; // right text align
    shortcut_print( win, 0, pos, c_light_gray, c_light_green, backstr );
    wrefresh( win );
    return pos;
}

/**
 * Draws the list of parts that can be mounted in the selected square. Used
 * when installing new parts or changing tires.
 * @param pos The current cursor position in the list.
 * @param list The list to display parts from.
 * @param header Number of lines occupied by the list header
 */
void veh_interact::display_list( size_t pos, const std::vector<const vpart_info *> &list,
                                 const int header )
{
    werase( w_list );
    int lines_per_page = page_size - header;
    size_t page = pos / lines_per_page;
    for( size_t i = page * lines_per_page; i < ( page + 1 ) * lines_per_page && i < list.size(); i++ ) {
        const vpart_info &info = *list[i];
        int y = i - page * lines_per_page + header;
        mvwputch( w_list, y, 1, info.color, special_symbol( info.sym ) );
        nc_color col = can_potentially_install( info ) ? c_white : c_dark_gray;
        trim_and_print( w_list, y, 3, getmaxx( w_list ) - 3, pos == i ? hilite( col ) : col, info.name() );
    }
    wrefresh( w_list );
}

/**
 * Used when installing parts.
 * Opens up w_details containing info for part currently selected in w_list.
 */
void veh_interact::display_details( const vpart_info *part )
{

    if( !w_details ) { // create details window first if required

        // covers right part of w_name and w_stats in vertical/hybrid
        const int details_y = getbegy( w_name );
        const int details_x = getbegx( w_list );

        const int details_h = 7;
        const int details_w = getbegx( w_grid ) + getmaxx( w_grid ) - details_x;

        // clear rightmost blocks of w_stats to avoid overlap
        int stats_col_2 = 33;
        int stats_col_3 = 65 + ( ( TERMX - FULL_SCREEN_WIDTH ) / 4 );
        int clear_x = getmaxx( w_stats ) - details_w + 1 >= stats_col_3 ? stats_col_3 : stats_col_2;
        for( int i = 0; i < getmaxy( w_stats ); i++ ) {
            mvwhline( w_stats, i, clear_x, ' ', getmaxx( w_stats ) - clear_x );
        }

        wrefresh( w_stats );

        w_details = catacurses::newwin( details_h, details_w, details_y, details_x );
    } else {
        werase( w_details );
    }

    wborder( w_details, LINE_XOXO, LINE_XOXO, LINE_OXOX, LINE_OXOX, LINE_OXXO, LINE_OOXX, LINE_XXOO,
             LINE_XOOX );

    if( part == nullptr ) {
        wrefresh( w_details );
        return;
    }
    int details_w = getmaxx( w_details );
    int column_width = details_w / 2; // displays data in two columns
    int col_1 = 2;
    int col_2 = col_1 + column_width;
    int line = 0;
    bool small_mode = column_width < 20;

    // line 0: part name
    fold_and_print( w_details, line, col_1, details_w, c_light_green, part->name() );

    // line 1: (column 1) durability   (column 2) damage mod
    fold_and_print( w_details, line + 1, col_1, column_width, c_white,
                    "%s: <color_light_gray>%d</color>",
                    small_mode ? _( "Dur" ) : _( "Durability" ),
                    part->durability );
    fold_and_print( w_details, line + 1, col_2, column_width, c_white,
                    "%s: <color_light_gray>%d%%</color>",
                    small_mode ? _( "Dmg" ) : _( "Damage" ),
                    part->dmg_mod );

    // line 2: (column 1) weight   (column 2) folded volume (if applicable)
    fold_and_print( w_details, line + 2, col_1, column_width, c_white,
                    "%s: <color_light_gray>%.1f%s</color>",
                    small_mode ? _( "Wgt" ) : _( "Weight" ),
                    convert_weight( item::find_type( part->item )->weight ),
                    weight_units() );
    if( part->folded_volume != 0_ml ) {
        fold_and_print( w_details, line + 2, col_2, column_width, c_white,
                        "%s: <color_light_gray>%s %s</color>",
                        small_mode ? _( "FoldVol" ) : _( "Folded Volume" ),
                        format_volume( part->folded_volume ),
                        volume_units_abbr() );
    }

    // line 3: (column 1) size, bonus, wheel diameter (if applicable)    (column 2) epower, wheel width (if applicable)
    if( part->size > 0_ml && part->has_flag( VPFLAG_CARGO ) ) {
        fold_and_print( w_details, line + 3, col_1, column_width, c_white,
                        "%s: <color_light_gray>%s %s</color>",
                        small_mode ? _( "Cap" ) : _( "Capacity" ),
                        format_volume( part->size ), volume_units_abbr() );
    }

    if( part->bonus > 0 ) {
        std::string label;
        if( part->has_flag( VPFLAG_SEATBELT ) ) {
            label = small_mode ? _( "Str" ) : _( "Strength" );
        } else if( part->has_flag( "HORN" ) ) {
            label = _( "Noise" );
        } else if( part->has_flag( "MUFFLER" ) ) {
            label = small_mode ? _( "NoisRed" ) : _( "Noise Reduction" );
        } else if( part->has_flag( VPFLAG_EXTENDS_VISION ) ) {
            label = _( "Range" );
        } else if( part->has_flag( VPFLAG_LIGHT ) || part->has_flag( VPFLAG_CONE_LIGHT ) ||
                   part->has_flag( VPFLAG_WIDE_CONE_LIGHT ) ||
                   part->has_flag( VPFLAG_CIRCLE_LIGHT ) || part->has_flag( VPFLAG_DOME_LIGHT ) ||
                   part->has_flag( VPFLAG_AISLE_LIGHT ) || part->has_flag( VPFLAG_EVENTURN ) ||
                   part->has_flag( VPFLAG_ODDTURN ) || part->has_flag( VPFLAG_ATOMIC_LIGHT ) ) {
            label = _( "Light" );
        }

        if( !label.empty() ) {
            fold_and_print( w_details, line + 3, col_1, column_width, c_white,
                            "%s: <color_light_gray>%d</color>", label,
                            part->bonus );
        }
    }

    if( part->has_flag( VPFLAG_WHEEL ) ) {
        cata::optional<islot_wheel> whl = item::find_type( part->item )->wheel;
        fold_and_print( w_details, line + 3, col_1, column_width, c_white,
                        "%s: <color_light_gray>%d\"</color>",
                        small_mode ? _( "Dia" ) : _( "Wheel Diameter" ),
                        whl->diameter );
        fold_and_print( w_details, line + 3, col_2, column_width, c_white,
                        "%s: <color_light_gray>%d\"</color>",
                        small_mode ? _( "Wdt" ) : _( "Wheel Width" ),
                        whl->width );
    }

    if( part->epower != 0 ) {
        fold_and_print( w_details, line + 3, col_2, column_width, c_white,
                        "%s: <color_light_gray>%+4d</color>",
                        small_mode ? _( "Epwr" ) : _( "Electric Power" ),
                        part->epower );
    }

    // line 4 [horizontal]: fuel_type (if applicable)
    // line 4 [vertical/hybrid]: (column 1) fuel_type (if applicable)    (column 2) power (if applicable)
    // line 5 [horizontal]: power (if applicable)
    if( part->fuel_type != "null" ) {
        fold_and_print( w_details, line + 4, col_1, column_width,
                        c_white, _( "Charge: <color_light_gray>%s</color>" ),
                        item::nname( part->fuel_type ) );
    }
    int part_consumption = part->energy_consumption;
    if( part_consumption != 0 ) {
        fold_and_print( w_details, line + 4, col_2, column_width, c_white,
                        _( "Drain: <color_light_gray>%+8d</color>" ), -part_consumption );
    }

    // line 5 [vertical/hybrid] flags
    std::vector<std::string> flags = { { "OPAQUE", "OPENABLE", "BOARDABLE" } };
    std::vector<std::string> flag_labels = { { _( "opaque" ), _( "openable" ), _( "boardable" ) } };
    std::string label;
    for( size_t i = 0; i < flags.size(); i++ ) {
        if( part->has_flag( flags[i] ) ) {
            label += ( label.empty() ? "" : " " ) + flag_labels[i];
        }
    }
    // 6 [horizontal]: (column 1) flags    (column 2) battery capacity (if applicable)
    fold_and_print( w_details, line + 5, col_1, details_w, c_yellow, label );

    if( part->fuel_type == "battery" && !part->has_flag( VPFLAG_ENGINE ) &&
        !part->has_flag( VPFLAG_ALTERNATOR ) ) {
        cata::optional<islot_magazine> battery = item::find_type( part->item )->magazine;
        fold_and_print( w_details, line + 5, col_2, column_width, c_white,
                        "%s: <color_light_gray>%8d</color>",
                        small_mode ? _( "BatCap" ) : _( "Battery Capacity" ),
                        battery->capacity );
    } else {
        int part_power = part->power;
        if( part_power == 0 ) {
            part_power = item( part->item ).engine_displacement();
        }
        if( part_power != 0 ) {
            fold_and_print( w_details, line + 5, col_2, column_width, c_white,
                            _( "Power: <color_light_gray>%+8d</color>" ), part_power );
        }
    }

    wrefresh( w_details );
}

void veh_interact::count_durability()
{
    int qty = std::accumulate( veh->parts.begin(), veh->parts.end(), 0,
    []( int lhs, const vehicle_part & rhs ) {
        return lhs + std::max( rhs.base.damage(), 0 );
    } );

    int total = std::accumulate( veh->parts.begin(), veh->parts.end(), 0,
    []( int lhs, const vehicle_part & rhs ) {
        return lhs + rhs.base.max_damage();
    } );

    int pct = total ? 100 * qty / total : 0;

    if( pct < 5 ) {
        total_durability_text = _( "like new" );
        total_durability_color = c_light_green;

    } else if( pct < 33 ) {
        total_durability_text = _( "dented" );
        total_durability_color = c_yellow;

    } else if( pct < 66 ) {
        total_durability_text = _( "battered" );
        total_durability_color = c_magenta;

    } else if( pct < 100 ) {
        total_durability_text = _( "wrecked" );
        total_durability_color = c_red;

    } else {
        total_durability_text = _( "destroyed" );
        total_durability_color = c_dark_gray;
    }
}

/**
 * Given a vpart id, gives the choice of inventory and nearby items to consume
 * for install/repair/etc. Doesn't use consume_items in crafting.cpp, as it got
 * into weird cases and doesn't consider properties like HP. The
 * item will be removed by this function.
 * @param vpid The id of the vpart type to look for.
 * @return The item that was consumed.
 */
static item consume_vpart_item( const vpart_id &vpid )
{
    std::vector<bool> candidates;
    const itype_id itid = vpid.obj().item;

    if( g->u.has_trait( trait_DEBUG_HS ) ) {
        return item( itid, calendar::turn );
    }

    inventory map_inv;
    map_inv.form_from_map( g->u.pos(), PICKUP_RANGE );

    if( g->u.has_amount( itid, 1 ) ) {
        candidates.push_back( true );
    }
    if( map_inv.has_components( itid, 1 ) ) {
        candidates.push_back( false );
    }

    // bug?
    if( candidates.empty() ) {
        debugmsg( "Part not found!" );
        return item();
    }

    int selection;
    // no choice?
    if( candidates.size() == 1 ) {
        selection = 0;
    } else {
        // popup menu!?
        uilist menu;
        menu.text = _( "Use which gizmo?" );
        menu.allow_cancel = false;
        for( const auto candidate : candidates ) {
            const vpart_info &info = vpid.obj();
            if( candidate ) {
                // In inventory.
                menu.entries.emplace_back( info.name() );
            } else {
                // Nearby.
                menu.entries.emplace_back( info.name() + _( " (nearby)" ) );
            }
        }
        menu.query();
        selection = menu.ret;
    }
    std::list<item> item_used;
    //remove item from inventory. or map.
    if( candidates[selection] ) {
        item_used = g->u.use_amount( itid, 1 );
    } else {
        int quantity = 1;
        item_used = g->m.use_amount( g->u.pos(), PICKUP_RANGE, itid, quantity );
    }
    remove_ammo( item_used, g->u );

    return item_used.front();
}

void act_vehicle_siphon( vehicle *veh )
{
    std::vector<itype_id> fuels;
    bool has_liquid = false;
    for( const vpart_reference &vp : veh->get_any_parts( VPFLAG_FLUIDTANK ) ) {
        if( vp.part().get_base().contents_made_of( LIQUID ) ) {
            has_liquid = true;
            break;
        }
    }
    if( !has_liquid ) {
        add_msg( m_info, _( "The vehicle has no liquid fuel left to siphon." ) );
        return;
    }

    std::string title = string_format( _( "Select tank to siphon:" ) );
    auto sel = []( const vehicle_part & pt ) {
        return pt.is_tank() && pt.get_base().contents_made_of( LIQUID );
    };
    vehicle_part &tank = veh_interact::select_part( *veh, sel, title );
    if( tank ) {
        const item &base = tank.get_base();
        const int idx = veh->find_part( base );
        item liquid( base.contents.back() );
        const int liq_charges = liquid.charges;
        if( liquid_handler::handle_liquid( liquid, nullptr, 1, nullptr, veh, idx ) ) {
            veh->drain( idx, liq_charges - liquid.charges );
            veh->invalidate_mass();
        }
    }
}

void act_vehicle_unload_fuel( vehicle *veh )
{
    std::vector<itype_id> fuels;
    for( auto &e : veh->fuels_left() ) {
        const itype *type = item::find_type( e.first );

        if( e.first == fuel_type_battery || type->phase != SOLID ) {
            // This skips battery and plutonium cells
            continue;
        }
        fuels.push_back( e.first );
    }
    if( fuels.empty() ) {
        add_msg( m_info, _( "The vehicle has no solid fuel left to remove." ) );
        return;
    }
    itype_id fuel;
    if( fuels.size() > 1 ) {
        uilist smenu;
        smenu.text = _( "Remove what?" );
        for( auto &fuel : fuels ) {
            if( fuel == "plut_cell" && veh->fuel_left( fuel ) < PLUTONIUM_CHARGES ) {
                continue;
            }
            smenu.addentry( item::nname( fuel ) );
        }
        smenu.query();
        if( smenu.ret < 0 || static_cast<size_t>( smenu.ret ) >= fuels.size() ) {
            add_msg( m_info, _( "Never mind." ) );
            return;
        }
        fuel = fuels[smenu.ret];
    } else {
        fuel = fuels.front();
    }

    int qty = veh->fuel_left( fuel );
    if( fuel == "plut_cell" ) {
        if( qty / PLUTONIUM_CHARGES == 0 ) {
            add_msg( m_info, _( "The vehicle has no charged plutonium cells." ) );
            return;
        }
        item plutonium( fuel, calendar::turn, qty / PLUTONIUM_CHARGES );
        g->u.i_add( plutonium );
        veh->drain( fuel, qty - ( qty % PLUTONIUM_CHARGES ) );
    } else {
        item solid_fuel( fuel, calendar::turn, qty );
        g->u.i_add( solid_fuel );
        veh->drain( fuel, qty );
    }

}

/**
 * Called when the activity timer for installing parts, repairing, etc times
 * out and the action is complete.
 */
void veh_interact::complete_vehicle()
{
    if( g->u.activity.values.size() < 7 ) {
        debugmsg( "Invalid activity ACT_VEHICLE values:%d", g->u.activity.values.size() );
        return;
    }
    const optional_vpart_position vp = g->m.veh_at( tripoint( g->u.activity.values[0],
                                       g->u.activity.values[1], g->u.posz() ) );
    if( !vp ) {
        debugmsg( "Activity ACT_VEHICLE: vehicle not found" );
        return;
    }
    vehicle *const veh = &vp->vehicle();

    int dx = g->u.activity.values[4];
    int dy = g->u.activity.values[5];
    int vehicle_part = g->u.activity.values[6];
    const vpart_id part_id( g->u.activity.str_values[0] );

    const vpart_info &vpinfo = part_id.obj();

    // cmd = Install Repair reFill remOve Siphon Unload Changetire reName relAbel
    switch( static_cast<char>( g->u.activity.index ) ) {
        case 'i': {
            auto inv = g->u.crafting_inventory();

            const auto reqs = vpinfo.install_requirements();
            if( !reqs.can_make_with_inventory( inv, is_crafting_component ) ) {
                add_msg( m_info, _( "You don't meet the requirements to install the %s." ), vpinfo.name() );
                break;
            }

            // consume items extracting a match for the parts base item
            item base;
            for( const auto &e : reqs.get_components() ) {
                for( auto &obj : g->u.consume_items( e, 1, is_crafting_component ) ) {
                    if( obj.typeId() == vpinfo.item ) {
                        base = obj;
                    }
                }
            }
            if( base.is_null() ) {
                if( !g->u.has_trait( trait_DEBUG_HS ) ) {
                    add_msg( m_info, _( "Could not find base part in requirements for %s." ), vpinfo.name() );
                    break;
                } else {
                    base = item( vpinfo.item );
                }
            }

            for( const auto &e : reqs.get_tools() ) {
                g->u.consume_tools( e );
            }

            g->u.invalidate_crafting_inventory();

            int partnum = !base.is_null() ? veh->install_part( point( dx, dy ), part_id,
                          std::move( base ) ) : -1;
            if( partnum < 0 ) {
                debugmsg( "complete_vehicle install part fails dx=%d dy=%d id=%s", dx, dy, part_id.c_str() );
                break;
            }

            // Need map-relative coordinates to compare to output of look_around.
            // Need to call coord_translate() directly since it's a new part.
            const point q = veh->coord_translate( point( dx, dy ) );

            if( vpinfo.has_flag( VPFLAG_CONE_LIGHT ) ||
                vpinfo.has_flag( VPFLAG_WIDE_CONE_LIGHT ) ||
                vpinfo.has_flag( VPFLAG_HALF_CIRCLE_LIGHT ) ) {
                // Stash offset and set it to the location of the part so look_around will start there.
                int px = g->u.view_offset.x;
                int py = g->u.view_offset.y;
                g->u.view_offset.x = veh->global_pos3().x + q.x - g->u.posx();
                g->u.view_offset.y = veh->global_pos3().y + q.y - g->u.posy();

                bool is_overheadlight = vpinfo.has_flag( VPFLAG_HALF_CIRCLE_LIGHT );
                popup( _( "Choose a facing direction for the new %s.  Press space to continue." ),
                       is_overheadlight ? "overhead light" : "headlight" );
                const cata::optional<tripoint> headlight_target = g->look_around();
                // Restore previous view offsets.
                g->u.view_offset.x = px;
                g->u.view_offset.y = py;

                int dir = 0;
                if( headlight_target ) {
                    int delta_x = headlight_target->x - ( veh->global_pos3().x + q.x );
                    int delta_y = headlight_target->y - ( veh->global_pos3().y + q.y );

                    const double PI = 3.14159265358979f;
                    dir = static_cast<int>( atan2( static_cast<float>( delta_y ),
                                                   static_cast<float>( delta_x ) ) * 180.0 / PI );
                    dir -= veh->face.dir();
                    while( dir < 0 ) {
                        dir += 360;
                    }
                    while( dir > 360 ) {
                        dir -= 360;
                    }
                }

                veh->parts[partnum].direction = dir;
            }

            const tripoint vehp = veh->global_pos3() + tripoint( q.x, q.y, 0 );
            // TODO: allow boarding for non-players as well.
            player *const pl = g->critter_at<player>( vehp );
            if( vpinfo.has_flag( VPFLAG_BOARDABLE ) && pl ) {
                g->m.board_vehicle( vehp, pl );
            }

            add_msg( m_good, _( "You install a %1$s into the %2$s." ), veh->parts[ partnum ].name(),
                     veh->name );

            for( const auto &sk : vpinfo.install_skills ) {
                g->u.practice( sk.first, veh_utils::calc_xp_gain( vpinfo, sk.first ) );
            }

            break;
        }

        case 'r': {
            veh_utils::repair_part( *veh, veh->parts[ vehicle_part ], g->u );
            break;
        }

        case 'f': {
            if( g->u.activity.targets.empty() || !g->u.activity.targets.front() ) {
                debugmsg( "Activity ACT_VEHICLE: missing refill source" );
                break;
            }

            auto &src = g->u.activity.targets.front();
            struct vehicle_part &pt = veh->parts[ vehicle_part ];
            std::list<item> &contents = src->contents;
            if( pt.is_tank() && src->is_watertight_container() && !contents.empty() ) {

                pt.base.fill_with( contents.front() );

                if( pt.ammo_remaining() != pt.ammo_capacity() ) {
                    //~ 1$s vehicle name, 2$s tank name
                    add_msg( m_good, _( "You refill the %1$s's %2$s." ), veh->name, pt.name() );
                } else {
                    //~ 1$s vehicle name, 2$s tank name
                    add_msg( m_good, _( "You completely refill the %1$s's %2$s." ), veh->name, pt.name() );
                }

                if( contents.front().charges == 0 ) {
                    contents.erase( contents.begin() );
                } else {
                    add_msg( m_good, _( "There's some left over!" ) );
                }

            } else if( pt.is_fuel_store() ) {
                auto qty = src->charges;
                pt.base.reload( g->u, std::move( src ), qty );

                //~ 1$s vehicle name, 2$s reactor name
                add_msg( m_good, _( "You refuel the %1$s's %2$s." ), veh->name, pt.name() );

            } else {
                debugmsg( "vehicle part is not reloadable" );
                break;
            }

            veh->invalidate_mass();
            break;
        }

        case 'o': {
            auto inv = g->u.crafting_inventory();

            const auto reqs = vpinfo.removal_requirements();
            if( !reqs.can_make_with_inventory( inv, is_crafting_component ) ) {
                add_msg( m_info, _( "You don't meet the requirements to remove the %s." ), vpinfo.name() );
                break;
            }

            for( const auto &e : reqs.get_components() ) {
                g->u.consume_items( e, 1, is_crafting_component );
            }
            for( const auto &e : reqs.get_tools() ) {
                g->u.consume_tools( e );
            }

            g->u.invalidate_crafting_inventory();

            // This will be a list of all the items which arise from this removal.
            std::list<item> resulting_items;

            // First we get all the contents of the part
            vehicle_stack contents = veh->get_items( vehicle_part );
            resulting_items.insert( resulting_items.end(), contents.begin(), contents.end() );
            contents.clear();

            // Power cables must remove parts from the target vehicle, too.
            if( veh->part_flag( vehicle_part, "POWER_TRANSFER" ) ) {
                veh->remove_remote_part( vehicle_part );
            }

            bool broken = veh->parts[ vehicle_part ].is_broken();

            if( broken ) {
                add_msg( _( "You remove the broken %1$s from the %2$s." ),
                         veh->parts[ vehicle_part ].name(), veh->name );
            } else {
                add_msg( _( "You remove the %1$s from the %2$s." ),
                         veh->parts[ vehicle_part ].name(), veh->name );
            }

            if( !broken ) {
                resulting_items.push_back( veh->parts[vehicle_part].properties_to_item() );
                for( const auto &sk : vpinfo.install_skills ) {
                    // removal is half as educational as installation
                    g->u.practice( sk.first, veh_utils::calc_xp_gain( vpinfo, sk.first ) / 2 );
                }

            } else {
                auto pieces = veh->parts[vehicle_part].pieces_for_broken_part();
                resulting_items.insert( resulting_items.end(), pieces.begin(), pieces.end() );
            }

            if( veh->parts.size() < 2 ) {
                add_msg( _( "You completely dismantle the %s." ), veh->name );
                g->u.activity.set_to_null();
                g->m.destroy_vehicle( veh );
            } else {
                veh->remove_part( vehicle_part );
                veh->part_removal_cleanup();
            }

            // Finally, put all the reults somewhere (we wanted to wait until this
            // point because we don't want to put them back into the vehicle part
            // that just got removed).
            put_into_vehicle_or_drop( g->u, item_drop_reason::deliberate, resulting_items );
            break;
        }

        case 'c':
            std::vector<int> parts = veh->parts_at_relative( point( dx, dy ), true );
            if( !parts.empty() ) {
                int replaced_wheel = veh->part_with_feature( parts[0], "WHEEL", false );
                if( replaced_wheel == -1 ) {
                    debugmsg( "no wheel to remove when changing wheels." );
                    return;
                }
                bool broken = veh->parts[ replaced_wheel ].is_broken();
                item removed_wheel = veh->parts[replaced_wheel].properties_to_item();
                veh->remove_part( replaced_wheel );
                veh->part_removal_cleanup();
                int partnum = veh->install_part( point( dx, dy ), part_id, consume_vpart_item( part_id ) );
                if( partnum < 0 ) {
                    debugmsg( "complete_vehicle tire change fails dx=%d dy=%d id=%s", dx, dy, part_id.c_str() );
                }
                // Place the removed wheel on the map last so consume_vpart_item() doesn't pick it.
                if( !broken ) {
                    g->m.add_item_or_charges( g->u.posx(), g->u.posy(), removed_wheel );
                }
                add_msg( _( "You replace one of the %1$s's tires with a %2$s." ),
                         veh->name, veh->parts[ partnum ].name() );
            }
            break;
    }
    g->u.invalidate_crafting_inventory();
}<|MERGE_RESOLUTION|>--- conflicted
+++ resolved
@@ -906,7 +906,6 @@
         }
         if( action == "INSTALL" || action == "CONFIRM" ) {
             if( can_install ) {
-<<<<<<< HEAD
                 switch( reason ) {
                     case LOW_MORALE:
                         msg = _( "Your morale is too low to construct..." );
@@ -919,11 +918,10 @@
                         return false;
                     default:
                         break;
-=======
+                }
                 if( veh->is_foldable() && !sel_vpart_info->has_flag( "FOLDABLE" ) &&
                     !query_yn( _( "Installing this part will make the vehicle unfoldable. Continue?" ) ) ) {
                     return true;
->>>>>>> 8fd4c4ad
                 }
                 const auto &shapes = vpart_shapes[ sel_vpart_info->name() + sel_vpart_info->item ];
                 int selected_shape = -1;
