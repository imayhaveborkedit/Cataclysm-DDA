#include <string>
#include "veh_interact.h"
#include "vehicle.h"
#include "keypress.h"
#include "game.h"
#include "output.h"
#include "catacharset.h"
#include "crafting.h"
#include "options.h"
#include "debug.h"
#include <cmath>

#ifdef _MSC_VER
#include <math.h>
#define ISNAN _isnan
#else
#define ISNAN std::isnan
#endif

/**
 * Creates a blank veh_interact window.
 */
veh_interact::veh_interact ()
{
    cpart = -1;
    ddx = 0;
    ddy = 0;
    sel_cmd = ' ';
    sel_type = 0;
    sel_vpart_info = NULL;
    sel_vehicle_part = NULL;

    totalDurabilityColor = c_green;
    worstDurabilityColor = c_green;
    durabilityPercent = 100;
    mostDamagedPart = -1;
}

/**
 * Creates a veh_interact window based on the given parameters.
 * @param v The vehicle the player is interacting with.
 */
void veh_interact::exec(vehicle *v)
{
    veh = v;
    countDurability();
    cache_tool_availability();
    allocate_windows();
    do_main_loop();
    deallocate_windows();
}

void veh_interact::allocate_windows()
{
    // main window should also expand to use available display space.
    // expanding to evenly use up half of extra space, for now.
    const int extra_w = ((TERMX - FULL_SCREEN_WIDTH) / 4) * 2;
    const int extra_h = ((TERMY - FULL_SCREEN_HEIGHT) / 4) * 2;
    const int total_w = FULL_SCREEN_WIDTH + extra_w;
    const int total_h = FULL_SCREEN_HEIGHT + extra_h;

    // position of window within main display
    const int x0 = (TERMX - total_w) / 2;
    const int y0 = (TERMY - total_h) / 2;

    // border window
    WINDOW *w_border = newwin(total_h, total_w, y0, x0);
    draw_border(w_border);

    // grid window
    const int grid_w = total_w - 2; // exterior borders take 2
    const int grid_h = total_h - 2; // exterior borders take 2
    w_grid = newwin(grid_h, grid_w, y0 + 1, x0 + 1);

    // Define type of menu:
    std::string menu = OPTIONS["VEH_MENU_STYLE"].getValue();
    int dir = veh->face.dir();
    vertical_menu = (menu == "vertical") ||
                    (menu == "hybrid" && (((dir >= 45) && (dir <= 135)) || ((dir >= 225) && (dir <= 315))));

    int mode_x, mode_y, msg_x, msg_y, disp_x, disp_y, parts_x, parts_y;
    int stats_x, stats_y, list_x, list_y, name_x, name_y;

    if (vertical_menu) {
        //         Vertical menu:
        // +----------------------------+
        // |           w_mode           |
        // |           w_msg            |
        // +--------+---------+---------+
        // | w_disp | w_parts |  w_list |
        // +--------+---------+---------+
        // |          w_name            |
        // |          w_stats           |
        // +----------------------------+
        //
        // w_disp/w_parts/w_list expand to take up extra height.
        // w_disp, w_parts and w_list share extra width in a 2:1:1 ratio,
        // but w_parts and w_list start with more than w_disp.

        const int h1 = 4; // 4 lines for msg + mode
        const int h3 = 6; // 6 lines for name + stats

        mode_h = 1;
        mode_w = grid_w;
        msg_h = h1 - mode_h;
        msg_w = mode_w;

        name_h = 1;
        name_w = grid_w;
        stats_h = h3 - name_h;
        stats_w = grid_w;

        list_h = grid_h - h3 - h1 - 2; // interior borders take 2
        list_w = 32 + (extra_w / 4); // uses 1/4 of extra space
        parts_h = list_h;
        parts_w = 32 + (extra_w / 4); // uses 1/4 of extra space

        disp_h = list_h;
        disp_w = grid_w - list_w - parts_w - 2; // interior borders take 2

        mode_x = x0 + 1;
        mode_y = y0 + 1;
        msg_x = x0 + 1;
        msg_y = mode_y + mode_h;
        disp_x = x0 + 1;
        disp_y = y0 + 1 + msg_h + mode_h + 1;
        parts_x = disp_x + disp_w + 1;
        parts_y = disp_y;
        list_x = parts_x + parts_w + 1;
        list_y = disp_y;
        name_x = x0 + 1;
        name_y = disp_y + disp_h + 1;
        stats_x = x0 + 1;
        stats_y = name_y + name_h;

        // match grid lines
        mvwputch(w_border, h1 + 1, 0, BORDER_COLOR, LINE_XXXO); // |-
        mvwputch(w_border, h1 + 1, total_w - 1, BORDER_COLOR, LINE_XOXX); // -|
        mvwputch(w_border, h1 + 1 + disp_h + 1, 0, BORDER_COLOR, LINE_XXXO); // |-
        mvwputch(w_border, h1 + 1 + disp_h + 1, total_w - 1, BORDER_COLOR, LINE_XOXX); // -|
    } else {
        //        Horizontal menu:
        // +----------------------------+
        // |           w_name           |
        // +------------------+---------+
        // |      w_disp      |         |
        // +---------+--------+ w_stats |
        // | w_parts | w_list |         |
        // +---------+--------+---------+
        // |           w_mode           |
        // |           w_msg            |
        // +----------------------------+
        name_h  = 1;
        name_w  = grid_w;
        mode_h  = 1;
        mode_w  = grid_w;
        msg_h   = 3;
        msg_w   = grid_w;

        stats_h = grid_h - mode_h - msg_h - name_h - 2;
        stats_w = 30 + (extra_w / 4);

        disp_h = stats_h * 2 / 5;
        disp_w = grid_w - stats_w - 1;
        parts_h = stats_h - disp_h - 1;
        parts_w = disp_w / 2;
        list_h = parts_h;
        list_w = disp_w - parts_w - 1;

        name_y  = y0 + 1;
        name_x  = x0 + 1;
        disp_y  = name_y + name_h + 1;
        disp_x  = x0 + 1;
        parts_y = disp_y + disp_h + 1;
        parts_x = x0 + 1;
        list_y  = parts_y;
        list_x  = x0 + 1 + parts_w + 1;
        stats_y = disp_y;
        stats_x = x0 + 1 + disp_w + 1;
        mode_y  = name_y + name_h + 1 + stats_h + 1;
        mode_x  = x0 + 1;
        msg_y   = mode_y + mode_h;
        msg_x   = x0 + 1;

        // match grid lines
        mvwputch(w_border, name_h + 1, 0, BORDER_COLOR, LINE_XXXO); // |-
        mvwputch(w_border, name_h + 1 + disp_h + 1, 0, BORDER_COLOR, LINE_XXXO); // |-
        mvwputch(w_border, name_h + 1 + stats_h + 1, 0, BORDER_COLOR, LINE_XXXO); // |-
        mvwputch(w_border, name_h + 1, total_w - 1, BORDER_COLOR, LINE_XOXX); // -|
        mvwputch(w_border, name_h + 1 + stats_h + 1, total_w - 1, BORDER_COLOR, LINE_XOXX); // -|
    }

    // make the windows
    w_mode  = newwin(mode_h,  mode_w,  mode_y,  mode_x );
    w_msg   = newwin(msg_h,   msg_w,   msg_y,   msg_x  );
    w_disp  = newwin(disp_h,  disp_w,  disp_y,  disp_x );
    w_parts = newwin(parts_h, parts_w, parts_y, parts_x);
    w_list  = newwin(list_h,  list_w,  list_y,  list_x );
    w_stats = newwin(stats_h, stats_w, stats_y, stats_x);
    w_name  = newwin(name_h,  name_w,  name_y,  name_x );

<<<<<<< HEAD
    page_size = list_h;
=======
    crafting_inv = g->crafting_inventory(&g->u);

    int charges = static_cast<it_tool *>(itypes["welder"])->charges_per_use;
    int charges_crude = static_cast<it_tool *>(itypes["welder_crude"])->charges_per_use;
    has_wrench = crafting_inv.has_amount("wrench", 1) ||
                 crafting_inv.has_amount("toolset", 1);
    has_hacksaw = crafting_inv.has_amount("hacksaw", 1) ||
                  crafting_inv.has_amount("toolset", 1);
    has_welder = (crafting_inv.has_amount("welder", 1) &&
                  crafting_inv.has_charges("welder", charges)) ||
                 (crafting_inv.has_amount("welder_crude", 1) &&
                  crafting_inv.has_charges("welder_crude", charges_crude)) ||
                 (crafting_inv.has_amount("toolset", 1) &&
                  crafting_inv.has_charges("toolset", charges / 20));
    has_goggles = crafting_inv.has_amount("goggles_welding",1);
    has_duct_tape = (crafting_inv.has_charges("duct_tape", DUCT_TAPE_USED));
    has_jack = crafting_inv.has_amount("jack", 1);
    has_siphon = crafting_inv.has_amount("hose", 1);
>>>>>>> 49cd26ff

    wrefresh(w_border);
    display_grid();
    display_name();
    display_stats();
    move_cursor(0, 0); // display w_disp & w_parts
}

void veh_interact::do_main_loop()
{
    display_grid();
    display_stats ();
    display_veh   ();
    move_cursor (0, 0);
    bool finish = false;
    while (!finish) {
        char ch = input(); // See keypress.h
        int dx, dy;
        get_direction(dx, dy, ch);
        if (ch == KEY_ESCAPE || ch == 'q' ) {
            finish = true;
        } else {
            if (dx != -2 && (dx || dy)) {
                move_cursor(dx, dy);
            } else {
                task_reason reason = cant_do(ch);
                display_mode(ch);
                switch (ch) {
                case 'i':
                    do_install(reason);
                    break;
                case 'r':
                    do_repair(reason);
                    break;
                case 'f':
                    do_refill(reason);
                    break;
                case 'o':
                    do_remove(reason);
                    break;
                case 'e':
                    do_rename(reason);
                    break;
                case 's':
                    do_siphon(reason);
                    break;
                case 'c':
                    do_tirechange(reason);
                    break;
                case 'd':
                    do_drain(reason);
                    break;
                }
                if (sel_cmd != ' ') {
                    finish = true;
                }
                display_mode (' ');
            }
        }
    }
}

void veh_interact::deallocate_windows()
{
    werase(w_grid);
    werase(w_mode);
    werase(w_msg);
    werase(w_disp);
    werase(w_parts);
    werase(w_stats);
    werase(w_list);
    werase(w_name);
    delwin(w_grid);
    delwin(w_mode);
    delwin(w_msg);
    delwin(w_disp);
    delwin(w_parts);
    delwin(w_stats);
    delwin(w_list);
    delwin(w_name);
    erase();
}

void veh_interact::cache_tool_availability()
{
    crafting_inv = g->crafting_inventory(&g->u);

    int charges = static_cast<it_tool *>(itypes["welder"])->charges_per_use;
    int charges_crude = static_cast<it_tool *>(itypes["welder_crude"])->charges_per_use;
    has_wrench = crafting_inv.has_amount("wrench", 1) ||
                 crafting_inv.has_amount("toolset", 1);
    has_hacksaw = crafting_inv.has_amount("hacksaw", 1) ||
                  crafting_inv.has_amount("toolset", 1);
    has_welder = (crafting_inv.has_amount("welder", 1) &&
                  crafting_inv.has_charges("welder", charges)) ||
                 (crafting_inv.has_amount("welder_crude", 1) &&
                  crafting_inv.has_charges("welder_crude", charges_crude)) ||
                 (crafting_inv.has_amount("toolset", 1) &&
                  crafting_inv.has_charges("toolset", charges / 20));
    has_duct_tape = (crafting_inv.has_charges("duct_tape", DUCT_TAPE_USED));
    has_jack = crafting_inv.has_amount("jack", 1);
    has_siphon = crafting_inv.has_amount("hose", 1);

    has_wheel = crafting_inv.has_amount( "wheel", 1 ) ||
                crafting_inv.has_amount( "wheel_wide", 1 ) ||
                crafting_inv.has_amount( "wheel_bicycle", 1 ) ||
                crafting_inv.has_amount( "wheel_motorbike", 1 ) ||
                crafting_inv.has_amount( "wheel_small", 1 );
}


/**
 * Checks if the player is able to perform some command, and returns a nonzero
 * error code if they are unable to perform it. The return from this function
 * should be passed into the various do_whatever functions further down.
 * @param mode The command the player is trying to perform (ie 'r' for repair).
 * @return CAN_DO if the player has everything they need,
 *         INVALID_TARGET if the command can't target that square,
 *         LACK_TOOLS if the player lacks tools,
 *         NOT_FREE if something else obstructs the action,
 *         LACK_SKILL if the player's skill isn't high enough,
 *         LOW_MORALE if the player's morale is too low while trying to perform
 *             an action requiring a minimum morale,
 *         UNKNOWN_TASK if the requested operation is unrecognized.
 */
task_reason veh_interact::cant_do (char mode)
{
    bool enough_morale = true;
    bool valid_target = false;
    bool has_tools = false;
    bool part_free = true;
    bool has_skill = true;
    bool can_remove_wheel = has_wrench && has_jack && wheel;

    switch (mode) {
    case 'i': // install mode
        enough_morale = g->u.morale_level() >= MIN_MORALE_CRAFT;
        valid_target = can_mount.size() > 0 && 0 == veh->tags.count("convertible");
        has_tools = has_wrench && ((has_welder && has_goggles) || has_duct_tape);
        break;
    case 'r': // repair mode
        enough_morale = g->u.morale_level() >= MIN_MORALE_CRAFT;
        valid_target = need_repair.size() > 0 && cpart >= 0;
        has_tools = (has_welder && has_goggles) || has_duct_tape;
        break;
    case 'f': // refill mode
        valid_target = (ptank != NULL && ptank->hp > 0);
        has_tools = has_fuel;
        break;
    case 'o': // remove mode
        enough_morale = g->u.morale_level() >= MIN_MORALE_CRAFT;
        valid_target = cpart >= 0 && 0 == veh->tags.count("convertible");
        has_tools = (has_wrench && has_hacksaw) || can_remove_wheel;
        part_free = parts_here.size() > 1 || (cpart >= 0 && veh->can_unmount(cpart));
        has_skill = g->u.skillLevel("mechanics") >= 2 || can_remove_wheel;
        break;
    case 's': // siphon mode
        valid_target = veh->fuel_left("gasoline") > 0;
        has_tools = has_siphon;
        break;
    case 'c': // change tire
        valid_target = wheel != NULL;
        has_tools = has_wrench && has_jack && has_wheel;
        break;
    case 'd': // drain tank
        valid_target = veh->fuel_left("water") > 0;
        has_tools = has_siphon;
        break;
    default:
        return UNKNOWN_TASK;
    }

    if( !enough_morale ) {
        return LOW_MORALE;
    }
    if( !valid_target ) {
        return INVALID_TARGET;
    }
    if( !has_tools ) {
        return LACK_TOOLS;
    }
    if( !part_free ) {
        return NOT_FREE;
    }
    if( !has_skill ) {
        return LACK_SKILL;
    }
    return CAN_DO;
}

/**
 * Handles installing a new part.
 * @param reason INVALID_TARGET if the square can't have anything installed,
 *               LACK_TOOLS if the player is lacking tools,
 *               LOW_MORALE if the player's morale is too low.
 */
void veh_interact::do_install(task_reason reason)
{
    werase (w_msg);
    int msg_width = getmaxx(w_msg);
    switch (reason) {
    case LOW_MORALE:
        mvwprintz(w_msg, 0, 1, c_ltred, _("Your morale is too low to construct..."));
        wrefresh (w_msg);
        return;
    case INVALID_TARGET:
        mvwprintz(w_msg, 0, 1, c_ltred, _("Cannot install any part here."));
        wrefresh (w_msg);
        return;
    case LACK_TOOLS:
        fold_and_print(w_msg, 0, 1, msg_width - 2, c_ltgray,
                       _("You need a <color_%1$s>wrench</color> and either a <color_%2$s>powered welder and goggles</color> or <color_%3$s>duct tape</color> to install parts."),
                       has_wrench ? "ltgreen" : "red",
                       (has_welder && has_goggles) ? "ltgreen" : "red",
                       has_duct_tape ? "ltgreen" : "red");
        wrefresh (w_msg);
        return;
    }
    mvwprintz(w_mode, 0, 1, c_ltgray, _("Choose new part to install here:"));
    wrefresh (w_mode);
    int pos = 0;
    int engines = 0;
    int dif_eng = 0;
    for (int p = 0; p < veh->parts.size(); p++) {
        if (veh->part_flag (p, "ENGINE")) {
            engines++;
            dif_eng = dif_eng / 2 + 12;
        }
    }
    while (true) {
        sel_vpart_info = &(can_mount[pos]);
        display_list (pos, can_mount);
        itype_id itm = sel_vpart_info->item;
        bool has_comps = crafting_inv.has_amount(itm, 1);
        bool has_skill = g->u.skillLevel("mechanics") >= sel_vpart_info->difficulty;
        bool has_tools = ((has_welder && has_goggles) || has_duct_tape) && has_wrench;
        bool eng = sel_vpart_info->has_flag("ENGINE");
        bool install_pedals = sel_vpart_info->has_flag("PEDALS");
        bool has_skill2 = !eng || (g->u.skillLevel("mechanics") >= dif_eng);
        veh->has_pedals = false;
        std::string engine_string = "";
        if (engines && eng) { // already has engine
            engine_string = string_format(
                                _("  You also need level <color_%1$s>%2$d</color> skill in mechanics to install additional engines."),
                                has_skill2 ? "ltgreen" : "red",
                                dif_eng);
        }
        if (veh->pedals() && install_pedals) {
            engine_string = string_format(
                                  _(" You can only install and use one set of foot pedals in your vehicle."));
        }
        if (veh->pedals() && eng) {
          engine_string = string_format(
                                  _(" You can't install an engine in a vehicle that uses foot pedals."));
        }
        werase (w_msg);
        fold_and_print(w_msg, 0, 1, msg_width - 2, c_ltgray,
                       _("Needs <color_%1$s>%2$s</color>, a <color_%3$s>wrench</color>, either a <color_%4$s>powered welder</color> or <color_%5$s>duct tape</color>, and level <color_%6$s>%7$d</color> skill in mechanics.%8$s"),
                       has_comps ? "ltgreen" : "red",
                       itypes[itm]->name.c_str(),
                       has_wrench ? "ltgreen" : "red",
                       (has_welder && has_goggles) ? "ltgreen" : "red",
                       has_duct_tape ? "ltgreen" : "red",
                       has_skill ? "ltgreen" : "red",
                       sel_vpart_info->difficulty,
                       engine_string.c_str());
        wrefresh (w_msg);
        char ch = input(); // See keypress.h
        int dx, dy;
        get_direction (dx, dy, ch);
        if ((ch == '\n' || ch == ' ') && has_comps && has_tools && has_skill && has_skill2 &&
             !(veh->pedals() && eng) && !(veh->pedals() && install_pedals)) {
            sel_cmd = 'i';
            return;
        } else {
            if (ch == KEY_ESCAPE || ch == 'q' ) {
                werase (w_list);
                wrefresh (w_list);
                werase (w_msg);
                wrefresh(w_msg);
                break;
            }
        }
        if (dy == -1 || dy == 1) {
            pos += dy;
            if (pos < 0) {
                pos = can_mount.size() - 1;
            } else if (pos >= can_mount.size()) {
                pos = 0;
            }
        }
    }
}

/**
 * Handles repairing a vehicle part.
 * @param reason INVALID_TARGET if there's no damaged parts in the selected square,
 *               LACK_TOOLS if the player is lacking tools,
 *               LOW_MORALE if the player's morale is too low.
 */
void veh_interact::do_repair(task_reason reason)
{
    werase (w_msg);
    int msg_width = getmaxx(w_msg);
    switch (reason) {
    case LOW_MORALE:
        mvwprintz(w_msg, 0, 1, c_ltred, _("Your morale is too low to construct..."));
        wrefresh (w_msg);
        return;
    case INVALID_TARGET:
        if(mostDamagedPart != -1) {
            int p = mostDamagedPart; // for convenience

            int xOffset = veh->parts[p].mount_dy + ddy;
            int yOffset = -(veh->parts[p].mount_dx + ddx);

            move_cursor(xOffset, yOffset);
        } else {
            mvwprintz(w_msg, 0, 1, c_ltred, _("There are no damaged parts on this vehicle."));
            wrefresh (w_msg);
        }
        return;
    case LACK_TOOLS:
        fold_and_print(w_msg, 0, 1, msg_width - 2, c_ltgray,
                       _("You need a <color_%1$s>powered welder</color> or <color_%2$s>duct tape</color> to repair."),
                       (has_welder && has_goggles) ? "ltgreen" : "red",
                       has_duct_tape ? "ltgreen" : "red");
        wrefresh (w_msg);
        return;
    }
    mvwprintz(w_mode, 0, 1, c_ltgray, _("Choose a part here to repair:"));
    wrefresh (w_mode);
    int pos = 0;
    while (true) {
        sel_vehicle_part = &veh->parts[parts_here[need_repair[pos]]];
        werase (w_parts);
        veh->print_part_desc (w_parts, 0, parts_w, cpart, need_repair[pos]);
        wrefresh (w_parts);
        werase (w_msg);
        bool has_comps = true;
        int dif = vehicle_part_types[sel_vehicle_part->id].difficulty + ((sel_vehicle_part->hp <= 0) ? 0 : 2);
        bool has_skill = g->u.skillLevel("mechanics") >= dif;
        fold_and_print(w_msg, 0, 1, msg_width - 2, c_ltgray,
                       _("You need level <color_%1$s>%2$d</color> skill in mechanics."),
                       has_skill ? "ltgreen" : "red",
                       dif);
        if (sel_vehicle_part->hp <= 0) {
            itype_id itm = vehicle_part_types[sel_vehicle_part->id].item;
            has_comps = crafting_inv.has_amount(itm, 1);
            fold_and_print(w_msg, 1, 1, msg_width - 2, c_ltgray,
                           _("You also need a <color_%1$s>wrench</color> and <color_%2$s>%3$s</color> to replace broken one."),
                           has_wrench ? "ltgreen" : "red",
                           has_comps ? "ltgreen" : "red",
                           itypes[itm]->name.c_str());
        }
        wrefresh (w_msg);
        char ch = input(); // See keypress.h
        int dx, dy;
        get_direction (dx, dy, ch);
        if ((ch == '\n' || ch == ' ') &&
            has_comps &&
            (sel_vehicle_part->hp > 0 || has_wrench) && has_skill) {
            sel_cmd = 'r';
            return;
        } else if (ch == KEY_ESCAPE || ch == 'q' ) {
            werase (w_parts);
            veh->print_part_desc (w_parts, 0, parts_w, cpart, -1);
            wrefresh (w_parts);
            werase (w_msg);
            break;
        }
        if (dy == -1 || dy == 1) {
            pos += dy;
            if(pos >= need_repair.size()) {
                pos = 0;
            } else if(pos < 0) {
                pos = need_repair.size() - 1;
            }
        }
    }
}

/**
 * Handles refilling a vehicle's fuel tank.
 * @param reason INVALID_TARGET if there's no fuel tank in the spot,
 *               LACK_TOOLS if the player has nothing to fill the tank with.
 */
void veh_interact::do_refill(task_reason reason)
{
    werase (w_msg);
    int msg_width = getmaxx(w_msg);
    switch (reason) {
    case INVALID_TARGET:
        mvwprintz(w_msg, 0, 1, c_ltred, _("There's no fuel tank here."));
        wrefresh (w_msg);
        return;
    case LACK_TOOLS:
        fold_and_print(w_msg, 0, 1, msg_width - 2, c_ltgray,
                       _("You need <color_red>%s</color>."),
                       ammo_name(vehicle_part_types[ptank->id].fuel_type).c_str());
        wrefresh (w_msg);
        return;
    }
    sel_cmd = 'f';
    sel_vehicle_part = ptank;
}

/**
 * Handles removing a part from the vehicle.
 * @param reason INVALID_TARGET if there are no parts to remove,
 *               LACK_TOOLS if the player is lacking tools,
 *               NOT_FREE if there's something attached that needs to be removed first,
 *               LACK_SKILL if the player's mechanics skill isn't high enough,
 *               LOW_MORALE if the player's morale is too low.
 */
void veh_interact::do_remove(task_reason reason)
{
    werase (w_msg);
    int msg_width = getmaxx(w_msg);
    bool can_hacksaw = has_wrench && has_hacksaw &&
                       g->u.skillLevel("mechanics") >= 2;
    switch (reason) {
    case LOW_MORALE:
        mvwprintz(w_msg, 0, 1, c_ltred, _("Your morale is too low to construct..."));
        wrefresh (w_msg);
        return;
    case INVALID_TARGET:
        mvwprintz(w_msg, 0, 1, c_ltred, _("No parts here."));
        wrefresh (w_msg);
        return;
    case LACK_TOOLS:
        fold_and_print(w_msg, 0, 1, msg_width - 2, c_ltgray,
                       _("You need a <color_%1$s>wrench</color> and a <color_%2$s>hacksaw</color> to remove parts."),
                       has_wrench ? "ltgreen" : "red",
                       has_hacksaw ? "ltgreen" : "red");
        if(wheel) {
            fold_and_print(w_msg, 1, 1, msg_width - 2, c_ltgray,
                           _("To remove a wheel you need a <color_%1$s>wrench</color> and a <color_%2$s>jack</color>."),
                           has_wrench ? "ltgreen" : "red",
                           has_jack ? "ltgreen" : "red");
        }
        wrefresh (w_msg);
        return;
    case NOT_FREE:
        mvwprintz(w_msg, 0, 1, c_ltred,
                  _("You cannot remove that part while something is attached to it."));
        wrefresh (w_msg);
        return;
    case LACK_SKILL:
        mvwprintz(w_msg, 0, 1, c_ltred, _("You need level 2 mechanics skill to remove parts."));
        wrefresh (w_msg);
        return;
    }
    mvwprintz(w_mode, 0, 1, c_ltgray, _("Choose a part here to remove:"));
    wrefresh (w_mode);
    int first = 0;
    int pos = first;
    while (true) {
        sel_vehicle_part = &veh->parts[parts_here[pos]];
        sel_vpart_info = &(vehicle_part_types[sel_vehicle_part->id]);
        bool is_wheel = sel_vpart_info->has_flag("WHEEL");
        werase (w_parts);
        veh->print_part_desc (w_parts, 0, parts_w, cpart, pos);
        wrefresh (w_parts);
        char ch = input(); // See keypress.h
        int dx, dy;
        get_direction (dx, dy, ch);
        if (ch == '\n' || ch == ' ') {
            if (veh->can_unmount(parts_here[pos])) {
                if (can_hacksaw || is_wheel) {
                    sel_cmd = 'o';
                    return;
                } else {
                    fold_and_print(w_msg, 0, 1, msg_width - 2, c_ltgray,
                                   _("You need a <color_%1$s>wrench</color> and a <color_%2$s>hacksaw</color> to remove parts."),
                                   has_wrench ? "ltgreen" : "red",
                                   has_hacksaw ? "ltgreen" : "red");
                    wrefresh (w_msg);
                    return;
                }
            } else {
                mvwprintz(w_msg, 0, 1, c_ltred,
                          _("You cannot remove that part while something is attached to it."));
                wrefresh (w_msg);
                return;
            }
        } else if (ch == KEY_ESCAPE || ch == 'q' ) {
            werase (w_parts);
            veh->print_part_desc (w_parts, 0, parts_w, cpart, -1);
            wrefresh (w_parts);
            werase (w_msg);
            break;
        }
        if (dy == -1 || dy == 1) {
            pos += dy;
            if (pos < first) {
                pos = parts_here.size() - 1;
            } else if (pos >= parts_here.size()) {
                pos = first;
            }
        }
    }
}

/**
 * Handles siphoning gas.
 * @param reason INVALID_TARGET if the vehicle has no gas,
 *               NO_TOOLS if the player has no hose.
 */
void veh_interact::do_siphon(task_reason reason)
{
    werase (w_msg);
    int msg_width = getmaxx(w_msg);
    switch (reason) {
    case INVALID_TARGET:
        mvwprintz(w_msg, 0, 1, c_ltred, _("The vehicle has no gasoline to siphon."));
        wrefresh (w_msg);
        return;
    case LACK_TOOLS:
        fold_and_print(w_msg, 0, 1, msg_width - 2, c_ltgray,
                       _("You need a <color_red>hose</color> to siphon fuel."));
        wrefresh (w_msg);
        return;
    }
    sel_cmd = 's';
}

/**
 * Handles changing a tire.
 * @param reason INVALID_TARGET if there's no wheel in the selected square,
 *               LACK_TOOLS if the player is missing a tool.
 */
void veh_interact::do_tirechange(task_reason reason)
{
    werase( w_msg );
    int msg_width = getmaxx(w_msg);
    switch( reason ) {
    case INVALID_TARGET:
        mvwprintz(w_msg, 0, 1, c_ltred, _("There is no wheel to change here."));
        wrefresh (w_msg);
        return;
    case LACK_TOOLS:
        fold_and_print(w_msg, 0, 1, msg_width - 2, c_ltgray,
                       _("To change a wheel you need a <color_%1$s>wrench</color> and a <color_%2$s>jack</color>."),
                       has_wrench ? "ltgreen" : "red",
                       has_jack ? "ltgreen" : "red");
        wrefresh (w_msg);
        return;
    }
    mvwprintz(w_mode, 0, 1, c_ltgray, _("Choose wheel to use as replacement:"));
    wrefresh (w_mode);
    int pos = 0;
    while (true) {
        sel_vpart_info = &(wheel_types[pos]);
        bool is_wheel = sel_vpart_info->has_flag("WHEEL");
        display_list (pos, wheel_types);
        itype_id itm = sel_vpart_info->item;
        bool has_comps = crafting_inv.has_amount(itm, 1);
        bool has_tools = has_jack && has_wrench;
        werase (w_msg);
        wrefresh (w_msg);
        char ch = input(); // See keypress.h
        int dx, dy;
        get_direction (dx, dy, ch);
        if ((ch == '\n' || ch == ' ') && has_comps && has_tools && is_wheel) {
            sel_cmd = 'c';
            return;
        } else {
            if (ch == KEY_ESCAPE || ch == 'q' ) {
                werase (w_list);
                wrefresh (w_list);
                werase (w_msg);
                break;
            }
        }
        if (dy == -1 || dy == 1) {
            pos += dy;
            if (pos < 0) {
                pos = wheel_types.size() - 1;
            } else if (pos >= wheel_types.size()) {
                pos = 0;
            }
        }
    }
}

/**
 * Handles draining water from a vehicle.
 * @param reason INVALID_TARGET if the vehicle has no water,
 *               LACK_TOOLS if the player has no hose.
 */
void veh_interact::do_drain(task_reason reason)
{
    werase (w_msg);
    int msg_width = getmaxx(w_msg);
    switch (reason) {
    case INVALID_TARGET:
        mvwprintz(w_msg, 0, 1, c_ltred, _("The vehicle has no water to siphon.") );
        wrefresh (w_msg);
        return;
    case LACK_TOOLS:
        fold_and_print(w_msg, 0, 1, msg_width - 2, c_ltgray,
                       _("You need a <color_red>hose</color> to siphon water.") );
        wrefresh (w_msg);
        return;
    }
    sel_cmd = 'd';
}

/**
 * Handles renaming a vehicle.
 * @param reason Unused.
 */
void veh_interact::do_rename(task_reason reason)
{
    std::string name = string_input_popup(_("Enter new vehicle name:"), 20);
    if(name.length() > 0) {
        (veh->name = name);
        if (veh->tracking_on) {
            g->cur_om->vehicles[veh->om_id].name = name;
        }
    }
    display_name();
    display_stats();
    display_grid();
    // refresh w_disp & w_part windows:
    move_cursor(0, 0);
}

/**
 * Returns the first part on the vehicle at the given position.
 * @param dx The x-coordinate, relative to the viewport's 0-point (?)
 * @param dy The y-coordinate, relative to the viewport's 0-point (?)
 * @return The first vehicle part at the specified coordinates.
 */
int veh_interact::part_at (int dx, int dy)
{
    int vdx = -ddx - dy;
    int vdy = dx - ddy;
    return veh->part_displayed_at(vdx, vdy);
}

/**
 * Moves the cursor on the vehicle editing window.
 * @param dx How far to move the cursor on the x-axis.
 * @param dy How far to move the cursor on the y-axis.
 */
void veh_interact::move_cursor (int dx, int dy)
{
    const int hw = getmaxx(w_disp) / 2;
    const int hh = getmaxy(w_disp) / 2;

    if (vertical_menu) {
        ddx += dy;
        ddy -= dx;
    } else {
        ddx -= dx;
        ddy -= dy;
    }
    display_veh();
    // Update the current active component index to the new position.
    cpart = part_at (0, 0);
    int vdx = -ddx;
    int vdy = -ddy;
    int vx, vy;
    veh->coord_translate (vdx, vdy, vx, vy);
    int vehx = veh->global_x() + vx;
    int vehy = veh->global_y() + vy;
    bool obstruct = g->m.move_cost_ter_furn (vehx, vehy) == 0;
    vehicle *oveh = g->m.veh_at (vehx, vehy);
    if (oveh && oveh != veh) {
        obstruct = true;
    }
    nc_color col = cpart >= 0 ? veh->part_color (cpart) : c_black;
    long sym = cpart >= 0 ? veh->part_sym( cpart ) : ' ';
    if( !vertical_menu ) {
        // Rotate the symbol if necessary.
        tileray tdir( 0 );
        sym = tdir.dir_symbol( sym );
    }
    mvwputch (w_disp, hh, hw, obstruct ? red_background(col) : hilite(col),
              special_symbol(sym));
    wrefresh (w_disp);
    werase (w_parts);
    veh->print_part_desc (w_parts, 0, parts_w, cpart, -1);
    wrefresh (w_parts);

    can_mount.clear();
    if (!obstruct) {
        for (std::map<std::string, vpart_info>::iterator
             part_type_iterator = vehicle_part_types.begin();
             part_type_iterator != vehicle_part_types.end();
             ++part_type_iterator) {
            if (veh->can_mount (vdx, vdy, part_type_iterator->first)) {
                can_mount.push_back (part_type_iterator->second);
            }
        }
    }

    //Only build the wheel list once
    if (wheel_types.empty()) {
        for (std::map<std::string, vpart_info>::iterator
             part_type_iterator = vehicle_part_types.begin();
             part_type_iterator != vehicle_part_types.end();
             ++part_type_iterator) {
            if (part_type_iterator->second.has_flag("WHEEL")) {
                wheel_types.push_back (part_type_iterator->second);
            }
        }
    }

    need_repair.clear();
    parts_here.clear();
    ptank = NULL;
    wheel = NULL;
    if (cpart >= 0) {
        parts_here = veh->parts_at_relative(veh->parts[cpart].mount_dx, veh->parts[cpart].mount_dy);
        for (int i = 0; i < parts_here.size(); i++) {
            int p = parts_here[i];
            if (veh->parts[p].hp < veh->part_info(p).durability) {
                need_repair.push_back (i);
            }
            if (veh->part_flag(p, "FUEL_TANK") && veh->parts[p].amount < veh->part_info(p).size) {
                ptank = &veh->parts[p];
            }
            if (veh->part_flag(p, "WHEEL")) {
                wheel = &veh->parts[p];
            }
        }
    }
    has_fuel = ptank != NULL ? g->refill_vehicle_part(*veh, ptank, true) : false;
    werase (w_msg);
    wrefresh (w_msg);
    display_mode (' ');
}

void veh_interact::display_grid()
{
    const int grid_w = getmaxx(w_grid);
    if (vertical_menu) {
        // Two lines dividing the three middle sections.
        for (int i = 1 + mode_h + msg_h; i < (1 + mode_h + msg_h + disp_h); i++) {
            mvwputch(w_grid, i, disp_w, c_dkgray, LINE_XOXO); // |
            mvwputch(w_grid, i, disp_w + 1 + parts_w, c_dkgray, LINE_XOXO); // |
        }
        // Two lines dividing the vertical menu sections.
        for (int i = 0; i < grid_w; i++) {
            mvwputch( w_grid, mode_h + msg_h, i, c_dkgray, LINE_OXOX ); // -
            mvwputch( w_grid, mode_h + msg_h + 1 + disp_h, i, c_dkgray, LINE_OXOX ); // -
        }
        // Fix up the line intersections.
        mvwputch(w_grid, mode_h + msg_h,              disp_w, c_dkgray, LINE_OXXX);
        mvwputch(w_grid, mode_h + msg_h + 1 + disp_h, disp_w, c_dkgray, LINE_XXOX); // _|_
        mvwputch(w_grid, mode_h + msg_h,              disp_w + 1 + parts_w, c_dkgray, LINE_OXXX);
        mvwputch(w_grid, mode_h + msg_h + 1 + disp_h, disp_w + 1 + parts_w, c_dkgray, LINE_XXOX); // _|_
    } else {
        // Vertical lines
        for (int i = name_h + 1; i < (name_h + 1 + disp_h + 1 + parts_h); i++) {
            mvwputch(w_grid, i, disp_w, c_dkgray, LINE_XOXO); // |
        }
        for (int i = (name_h + 1 + disp_h + 1); i < (name_h + 1 + stats_h); i++) {
            mvwputch(w_grid, i, parts_w, c_dkgray, LINE_XOXO); // |
        }     
        
        // Two horizontal lines: one after name window, and another after parts window
        for (int i = 0; i < grid_w; i++) {
            mvwputch(w_grid, name_h, i, c_dkgray, LINE_OXOX);
            mvwputch(w_grid, name_h + 1 + stats_h, i, c_dkgray, LINE_OXOX);
        }
        // Horizontal line between vehicle/parts windows 
        for (int i = 0; i < disp_w; i++) {
            mvwputch(w_grid, name_h + 1 + disp_h, i, c_dkgray, LINE_OXOX); 
        }
        // Fix up the line intersections.
        mvwputch(w_grid, name_h, disp_w, c_dkgray, LINE_OXXX);
        mvwputch(w_grid, name_h + 1 + disp_h, parts_w, c_dkgray, LINE_OXXX);
        mvwputch(w_grid, name_h + 1 + disp_h + parts_h + 1, parts_w, c_dkgray, LINE_XXOX);
        mvwputch(w_grid, name_h + 1 + disp_h, disp_w, c_dkgray, LINE_XOXX); // -|
        mvwputch(w_grid, name_h + 1 + stats_h, disp_w, c_dkgray, LINE_XXOX );
    }
    wrefresh(w_grid);
}

/**
 * Draws the viewport with the vehicle.
 */
void veh_interact::display_veh ()
{
    werase(w_disp);
    const int hw = getmaxx(w_disp) / 2;
    const int hh = getmaxy(w_disp) / 2;
    //Iterate over structural parts so we only hit each square once
    std::vector<int> structural_parts = veh->all_parts_at_location("structure");
    int x, y;
    for (int i = 0; i < structural_parts.size(); i++) {
        const int p = structural_parts[i];
        long sym = veh->part_sym (p);
        nc_color col = veh->part_color (p);
        if (vertical_menu) {
            x =   veh->parts[p].mount_dy + ddy;
            y = -(veh->parts[p].mount_dx + ddx);
        } else {
            tileray tdir( 0 );
            sym = tdir.dir_symbol( sym );
            x = veh->parts[p].mount_dx + ddx;
            y = veh->parts[p].mount_dy + ddy;
        }
        if (x == 0 && y == 0) {
            col = hilite(col);
            cpart = p;
        }
        mvwputch (w_disp, hh + y, hw + x, col, special_symbol(sym));
    }
    if (!vertical_menu) {
        size_t len = utf8_width(_("FWD ->"));
        mvwprintz(w_disp, 0, disp_w - len, c_dkgray,  _("FWD ->"));
    /* } else {
        // not enough space for this arrow
        size_t len = utf8_width(_("FWD"));
        mvwprintz(w_disp, 0, disp_w - len, c_dkgray,  _("FWD"));
        mvwprintz(w_disp, 1, disp_w - 2,   c_dkgray,   _("^ "));
        mvwprintz(w_disp, 2, disp_w - 2,   c_dkgray,   _("| "));
    */
    }
    wrefresh (w_disp);
}

/**
 * Displays the vehicle's stats at the bottom of the window.
 */
void veh_interact::display_stats()
{
    const int extraw = ((TERMX - FULL_SCREEN_WIDTH) / 4) * 2; // see exec()
    int safe_vel_x, safe_vel_y, safe_vel_w;
    int top_vel_x, top_vel_y, top_vel_w;
    int acc_x, acc_y, acc_w;
    int mass_x, mass_y, mass_w;
    int k_dyn_x, k_dyn_y, k_dyn_w;
    int k_mass_x, k_mass_y, k_mass_w;
    int wheels_x, wheels_y, wheels_w;
    int fuel_use_x, fuel_use_y, fuel_ind_x, fuel_ind_y;
    int status_x, status_y, status_w;
    int dmg_prt_x, dmg_prt_y, dmg_prt_w;

    if (vertical_menu) {
        // Vertical menu
        //const int second_column = 29 + (extraw / 3);
        //const int third_column = 56 + (2 * extraw / 3);
        const int second_column = 34 + (extraw / 3);
        const int third_column = 63 + (2 * extraw / 3);
        // Y-coordinates for vertical menu
        safe_vel_y = 0;
        top_vel_y  = safe_vel_y + 1;
        acc_y      = top_vel_y + 1;
        mass_y     = acc_y + 1;
        status_y   = mass_y + 1;

        fuel_use_y = 0;
        k_dyn_y    = fuel_use_y + 1;
        k_mass_y   = k_dyn_y + 1;
        dmg_prt_y  = k_mass_y + 1;
        wheels_y   = dmg_prt_y + 1;

        fuel_ind_y = 0;

        // X-coordinates for vertical menu
        safe_vel_x = 1;
        top_vel_x  = 1;
        acc_x      = 1;
        mass_x     = 1;
        status_x   = 1;

        fuel_use_x = second_column;
        k_dyn_x    = second_column;
        k_mass_x   = second_column;
        wheels_x   = second_column;
        dmg_prt_x  = second_column;

        fuel_ind_x = third_column;

        // Width for vertical menu
        safe_vel_w = second_column;
        top_vel_w  = second_column;
        acc_w      = second_column;
        mass_w     = second_column;
        status_w   = second_column;

        k_dyn_w   = third_column - second_column;
        k_mass_w  = third_column - second_column;
        wheels_w  = third_column - second_column;
        dmg_prt_w = third_column - second_column;
    } else {
        // Y-coordinates for horizontal menu
        safe_vel_y = 0;
        top_vel_y  = safe_vel_y + 1;
        acc_y      = top_vel_y + 1;
        mass_y     = acc_y + 1;
        k_mass_y   = mass_y + 1;
        k_dyn_y    = k_mass_y + 1;
        wheels_y   = k_dyn_y + 1;
        status_y   = wheels_y + 1;
        dmg_prt_y  = status_y + 1;

        fuel_use_y = dmg_prt_y + 1;
        fuel_ind_y = fuel_use_y + 1;

        // X-coordinates for horizontal menu
        safe_vel_x = 1;
        top_vel_x  = 1;
        acc_x      = 1;
        mass_x     = 1;
        k_dyn_x    = 1;
        k_mass_x   = 1;
        wheels_x   = 1;
        fuel_use_x = 1;
        fuel_ind_x = 1;
        status_x   = 1;
        dmg_prt_x  = 1;

        // Width for horizontal menu
        const int stats_w = getmaxx(w_stats);
        safe_vel_w = stats_w - 1;
        top_vel_w  = stats_w - 1;
        acc_w      = stats_w - 1;
        mass_w     = stats_w - 1;
        k_dyn_w    = stats_w - 1;
        k_mass_w   = stats_w - 1;
        wheels_w   = stats_w - 1;
        status_w   = stats_w - 1;
        dmg_prt_w  = stats_w - 1;
    }
    bool conf = veh->valid_wheel_config();
    std::string speed_units = OPTIONS["USE_METRIC_SPEEDS"].getValue();
    float speed_factor = 0.01f;
    if (speed_units == "km/h") {
        speed_factor *= 1.61f;
    }
    std::string weight_units = OPTIONS["USE_METRIC_WEIGHTS"].getValue();
    float weight_factor = 1.0f;
    if (weight_units == "lbs") {
        weight_factor *= 2.2f;
    }
    fold_and_print(w_stats, safe_vel_y, safe_vel_x, safe_vel_w, c_ltgray,
                   _("Safe speed:   <color_ltgreen>%3d</color> %s"),
                   int(veh->safe_velocity(false) * speed_factor), speed_units.c_str());
    fold_and_print(w_stats, top_vel_y, top_vel_x, top_vel_w, c_ltgray,
                   _("Top speed:    <color_ltred>%3d</color> %s"),
                   int(veh->max_velocity(false) * speed_factor), speed_units.c_str());
    fold_and_print(w_stats, acc_y, acc_x, acc_w, c_ltgray,
                   _("Acceleration: <color_ltblue>%3d</color> %s/t"),
                   int(veh->acceleration(false) * speed_factor), speed_units.c_str());
    fold_and_print(w_stats, mass_y, mass_x, mass_w, c_ltgray,
                   _("Mass:       <color_ltblue>%5d</color> %s"),
                   int(veh->total_mass() * weight_factor), weight_units.c_str());
    if (conf) {
        fold_and_print(w_stats, wheels_y, wheels_x, wheels_w, c_ltgray,
                       _("Wheels:    <color_ltgreen>enough</color>"));
    } else {
        fold_and_print(w_stats, wheels_y, wheels_x, wheels_w, c_ltgray,
                       _("Wheels:      <color_ltred>lack</color>"));
    }

    fold_and_print(w_stats, k_dyn_y, k_dyn_x, k_dyn_w, c_ltgray,
                   _("K dynamics:   <color_ltblue>%3d</color>%%"),
                   int(veh->k_dynamics() * 100));
    fold_and_print(w_stats, k_mass_y, k_mass_x, k_mass_w, c_ltgray,
                   _("K mass:       <color_ltblue>%3d</color>%%"),
                   int(veh->k_mass() * 100));
    
    // "Fuel usage (safe): " is renamed to "Fuel usage: ". 
    mvwprintz(w_stats, fuel_use_y, fuel_use_x, c_ltgray,  _("Fuel usage:     "));
    fuel_use_x += utf8_width(_("Fuel usage:     "));
    ammotype fuel_types[3] = { "gasoline", "battery", "plasma" };
    nc_color fuel_colors[3] = { c_ltred, c_yellow, c_ltblue };
    bool first = true;
    for (int i = 0; i < 3; ++i) {
        int fuel_usage = veh->basic_consumption(fuel_types[i]);
        if (fuel_usage > 0) {
            fuel_usage = fuel_usage / 100;
            if (fuel_usage < 1) {
                fuel_usage = 1;
            }
            if (!first) {
                mvwprintz(w_stats, fuel_use_y, fuel_use_x++, c_ltgray, "/");
            }
            mvwprintz(w_stats, fuel_use_y, fuel_use_x++, fuel_colors[i], "%d", fuel_usage);
            if (fuel_usage > 9) {
                fuel_use_x++;
            }
            if (fuel_usage > 99) {
                fuel_use_x++;
            }
            first = false;
        }
        if (first) {
            mvwprintz(w_stats, fuel_use_y, fuel_use_x, c_ltgray, "-"); // no engines
        }
    }
    veh->print_fuel_indicator (w_stats, fuel_ind_y, fuel_ind_x, true, true);

    // Write the overall damage
    mvwprintz(w_stats, status_y, status_x, c_ltgray, _("Status:  "));
    status_x += utf8_width(_("Status: ")) + 1;
    fold_and_print(w_stats, status_y, status_x, status_w, totalDurabilityColor, totalDurabilityText.c_str());

    // Write the most damaged part
    if (mostDamagedPart != -1) {
        std::string partName;
        mvwprintz(w_stats, dmg_prt_y, dmg_prt_x, c_ltgray, _("Most damaged: "));
        dmg_prt_x += utf8_width(_("Most damaged: ")) + 1;
        std::string partID = veh->parts[mostDamagedPart].id;
        vehicle_part part = veh->parts[mostDamagedPart];
        int damagepercent = 100 * part.hp / vehicle_part_types[part.id].durability;
        nc_color damagecolor = getDurabilityColor(damagepercent);
        partName = vehicle_part_types[partID].name;
        fold_and_print(w_stats, dmg_prt_y, dmg_prt_x, dmg_prt_w, damagecolor, "%s", partName.c_str());
    }

    wrefresh(w_stats);
}

void veh_interact::display_name()
{
    werase(w_name);
    mvwprintz(w_name, 0, 1, c_ltgray, _("Name: "));
    mvwprintz(w_name, 0, 1 + utf8_width(_("Name: ")), c_ltgreen, veh->name.c_str());
    if (!vertical_menu) {
        display_esc(w_name);
    }
    wrefresh(w_name);
}

/**
 * Prints the list of usable commands, and highlights the hotkeys used to activate them.
 * @param mode What command we are currently using. ' ' for no command.
 */
void veh_interact::display_mode(char mode)
{
    werase (w_mode);

    size_t esc_pos;
    if (vertical_menu) {
        esc_pos = display_esc(w_mode);
    } else {
        esc_pos = getmaxx(w_mode);
    }

    if (mode == ' ') {
        std::vector<std::string> actions;
        actions.push_back(_("<i>nstall"));
        actions.push_back(_("<r>epair"));
        actions.push_back(_("re<f>ill"));
        actions.push_back(_("rem<o>ve"));
        actions.push_back(_("<s>iphon"));
        actions.push_back(_("<d>rain water"));
        actions.push_back(_("<c>hange tire"));
        actions.push_back(_("r<e>name"));

        bool enabled[8];
        enabled[0] = !cant_do('i');
        enabled[1] = !cant_do('r');
        enabled[2] = !cant_do('f');
        enabled[3] = !cant_do('o');
        enabled[4] = !cant_do('s');
        enabled[5] = !cant_do('d');
        enabled[6] = !cant_do('c');
        enabled[7] = true;          // 'rename' is always available

        int pos[9];
        pos[0] = 1;
        for (size_t i = 0; i < actions.size(); i++) {
            pos[i+1] = pos[i] + utf8_width(actions[i].c_str()) - 2;
        }
        int spacing = int((esc_pos - 1 - pos[actions.size()]) / actions.size());
        int shift = int((esc_pos - pos[actions.size()] - spacing * (actions.size() - 1)) / 2) - 1;
        for (size_t i = 0; i < actions.size(); i++) {
            shortcut_print(w_mode, 0, pos[i] + spacing * i + shift,
                           enabled[i]? c_ltgray : c_dkgray, enabled[i]? c_ltgreen : c_green,
                           actions[i].c_str());
        }
    }
    wrefresh (w_mode);
}

size_t veh_interact::display_esc(WINDOW *win)
{
    std::string backstr = _("<ESC>-back");
    size_t pos = getmaxx(win) - utf8_width(backstr.c_str()) + 2;    // right text align
    shortcut_print(win, 0, pos, c_ltgray, c_ltgreen, backstr.c_str());
    wrefresh(win);
    return pos;
}

/**
 * Draws the list of parts that can be mounted in the selected square. Used
 * when installing new parts or changing tires.
 * @param pos The current cursor position in the list.
 * @param list The list to display parts from.
 */
void veh_interact::display_list(int pos, std::vector<vpart_info> list)
{
    werase (w_list);
    int page = pos / page_size;
    for (int i = page * page_size; i < (page + 1) * page_size && i < list.size(); i++) {
        int y = i - page * page_size;
        itype_id itm = list[i].item;
        bool has_comps = crafting_inv.has_amount(itm, 1);
        bool has_skill = g->u.skillLevel("mechanics") >= list[i].difficulty;
        bool is_wheel = list[i].has_flag("WHEEL");
        nc_color col = has_comps && (has_skill || is_wheel) ? c_white : c_dkgray;
        mvwprintz(w_list, y, 3, pos == i ? hilite (col) : col, list[i].name.c_str());
        mvwputch (w_list, y, 1, list[i].color, special_symbol(list[i].sym));
    }
    wrefresh (w_list);
}

void veh_interact::countDurability()
{
    int sum = 0; // sum of part HP
    int max = 0; // sum of part max HP, ie durability
    double mostDamaged = 1; // durability ratio of the most damaged part

    for (int it = 0; it < veh->parts.size(); it++) {
        vehicle_part part = veh->parts[it];
        int part_dur = vehicle_part_types[part.id].durability;

        sum += part.hp;
        max += part_dur;

        if(part.hp < part_dur) {
            double damageRatio = (double) part.hp / part_dur;
            if (!ISNAN(damageRatio) && (damageRatio < mostDamaged)) {
                mostDamaged = damageRatio;
                mostDamagedPart = it;
            }
        }
    }

    double totalDamagePercent = sum / (double)max;
    durabilityPercent = totalDamagePercent * 100;

    totalDurabilityColor = getDurabilityColor(durabilityPercent);
    totalDurabilityText = getDurabilityDescription(durabilityPercent);
}

nc_color veh_interact::getDurabilityColor(const int &dur)
{
    if (dur >= 95) {
        return c_green;
    }
    if (dur >= 66) {
        return c_ltgreen;
    }
    if (dur >= 33) {
        return c_yellow;
    }
    if (dur >= 10) {
        return c_ltred;
    }
    if (dur > 0) {
        return c_red;
    }
    if (dur == 0) {
        return c_dkgray;
    }

    return c_black_yellow;
}

std::string veh_interact::getDurabilityDescription(const int &dur)
{
    if (dur >= 95) {
        return std::string(_("like new"));
    }
    if (dur >= 66) {
        return std::string(_("dented"));
    }
    if (dur >= 33) {
        return std::string(_("battered"));
    }
    if (dur >= 10) {
        return std::string(_("wrecked"));
    }
    if (dur > 0) {
        return std::string(_("totaled"));
    }
    if (dur == 0) {
        return std::string(_("destroyed"));
    }

    return std::string(_("error"));
}


/** Used by consume_vpart_item to track items that could be consumed. */
struct candidate_vpart {
    bool in_inventory;
    int mapx;
    int mapy;
    union {
        signed char invlet;
        int index;
    };
    item vpart_item;
    candidate_vpart(int x, int y, int i, item vpitem):
        in_inventory(false), mapx(x), mapy(y), index(i) {
        vpart_item = vpitem;
    }
    candidate_vpart(char ch, item vpitem):
        in_inventory(true), mapx(-1), mapy(-1), invlet(ch) {
        vpart_item = vpitem;
    }
};

/**
 * Given a vpart id, gives the choice of inventory and nearby items to consume
 * for install/repair/etc. Doesn't use consume_items in crafting.cpp, as it got
 * into weird cases and doesn't consider properties like HP and bigness. The
 * item will be removed by this function.
 * @param vpid The id of the vpart type to look for.
 * @return The item that was consumed.
 */
item consume_vpart_item (game *g, std::string vpid)
{
    std::vector<candidate_vpart> candidates;
    const itype_id itid = vehicle_part_types[vpid].item;
    for (int x = g->u.posx - PICKUP_RANGE; x <= g->u.posx + PICKUP_RANGE; x++) {
        for (int y = g->u.posy - PICKUP_RANGE; y <= g->u.posy + PICKUP_RANGE; y++) {
            for(int i = 0; i < g->m.i_at(x, y).size(); i++) {
                item *ith_item = &(g->m.i_at(x, y)[i]);
                if (ith_item->type->id == itid) {
                    candidates.push_back (candidate_vpart(x, y, i, *ith_item));
                }
            }
        }
    }

    std::vector<item *> cand_from_inv = g->u.inv.all_items_by_type(itid);
    for (int i = 0; i < cand_from_inv.size(); i++) {
        item *ith_item = cand_from_inv[i];
        if (ith_item->type->id  == itid) {
            candidates.push_back (candidate_vpart(ith_item->invlet, *ith_item));
        }
    }
    if (g->u.weapon.type->id == itid) {
        candidates.push_back (candidate_vpart(-1, g->u.weapon));
    }

    // bug?
    if(candidates.size() == 0) {
        debugmsg("part not found");
        return item();
    }

    int selection;
    // no choice?
    if(candidates.size() == 1) {
        selection = 0;
    } else {
        // popup menu!?
        std::vector<std::string> options;
        for(int i = 0; i < candidates.size(); i++) {
            if(candidates[i].in_inventory) {
                if (candidates[i].invlet == -1) {
                    options.push_back(candidates[i].vpart_item.tname() + _(" (wielded)"));
                } else {
                    options.push_back(candidates[i].vpart_item.tname());
                }
            } else {
                //nearby.
                options.push_back(candidates[i].vpart_item.tname() + _(" (nearby)"));
            }
        }
        selection = menu_vec(false, _("Use which gizmo?"), options);
        selection -= 1;
    }
    //remove item from inventory. or map.
    if(candidates[selection].in_inventory) {
        if(candidates[selection].invlet == -1) { //weapon
            g->u.remove_weapon();
        } else { //non-weapon inventory
            g->u.inv.remove_item_by_letter(candidates[selection].invlet);
        }
    } else {
        //map.
        int x = candidates[selection].mapx;
        int y = candidates[selection].mapy;
        int i = candidates[selection].index;
        g->m.i_rem(x, y, i);
    }
    return candidates[selection].vpart_item;
}

/**
 * Called when the activity timer for installing parts, repairing, etc times
 * out and the the action is complete.
 */
void complete_vehicle (game *g)
{
    if (g->u.activity.values.size() < 8) {
        debugmsg ("Invalid activity ACT_VEHICLE values:%d", g->u.activity.values.size());
        return;
    }
    vehicle *veh = g->m.veh_at (g->u.activity.values[0], g->u.activity.values[1]);
    if (!veh) {
        debugmsg ("Activity ACT_VEHICLE: vehicle not found");
        return;
    }
    char cmd = (char) g->u.activity.index;
    int dx = g->u.activity.values[4];
    int dy = g->u.activity.values[5];
    int vehicle_part = g->u.activity.values[6];
    int type = g->u.activity.values[7];
    std::string part_id = g->u.activity.str_values[0];
    std::vector<component> tools;
    int welder_charges = static_cast<it_tool *>(itypes["welder"])->charges_per_use;
    int welder_crude_charges = static_cast<it_tool *>(itypes["welder_crude"])->charges_per_use;
    int partnum;
    item used_item;
    bool broken;
    int replaced_wheel;
    std::vector<int> parts;
    int dd = 2;
    int batterycharges; // Charges in a battery

    switch (cmd) {
    case 'i':
        partnum = veh->install_part (dx, dy, part_id);
        if(partnum < 0) {
            debugmsg ("complete_vehicle install part fails dx=%d dy=%d id=%d", dx, dy, part_id.c_str());
        }
        used_item = consume_vpart_item (g, part_id);
        batterycharges = used_item.charges;
        veh->get_part_properties_from_item(g, partnum, used_item); //transfer damage, etc.
        tools.push_back(component("welder", welder_charges));
        tools.push_back(component("welder_crude", welder_crude_charges));
        tools.push_back(component("duct_tape", DUCT_TAPE_USED));
        tools.push_back(component("toolset", welder_charges / 20));
        g->consume_tools(&g->u, tools, true);

        if ( vehicle_part_types[part_id].has_flag("CONE_LIGHT") ) {
            // Need map-relative coordinates to compare to output of look_around.
            int gx, gy;
            // Need to call coord_translate() directly since it's a new part.
            veh->coord_translate(dx, dy, gx, gy);
            // Stash offset and set it to the location of the part so look_around will start there.
            int px = g->u.view_offset_x;
            int py = g->u.view_offset_y;
            g->u.view_offset_x = veh->global_x() + gx - g->u.posx;
            g->u.view_offset_y = veh->global_y() + gy - g->u.posy;
            popup(_("Choose a facing direction for the new headlight."));
            point headlight_target = g->look_around();
            // Restore previous view offsets.
            g->u.view_offset_x = px;
            g->u.view_offset_y = py;

            int delta_x = headlight_target.x - (veh->global_x() + gx);
            int delta_y = headlight_target.y - (veh->global_y() + gy);

            const double PI = 3.14159265358979f;
            int dir = int(atan2(static_cast<float>(delta_y), static_cast<float>(delta_x)) * 180.0 / PI);
            dir -= veh->face.dir();
            while(dir < 0) {
                dir += 360;
            }
            while(dir > 360) {
                dir -= 360;
            }

            veh->parts[partnum].direction = dir;
        }

        // Add charges if battery.
        if (used_item.typeId() == "storage_battery" || used_item.typeId() == "small_storage_battery" ||
            used_item.typeId() == "battery_motorbike" || used_item.typeId() == "battery_car" ||
            used_item.typeId() == "battery_truck") {
            veh->charge_battery(batterycharges);
        }

        g->add_msg (_("You install a %s into the %s."),
                    vehicle_part_types[part_id].name.c_str(), veh->name.c_str());
        g->u.practice (g->turn, "mechanics", vehicle_part_types[part_id].difficulty * 5 + 20);
        break;
    case 'r':
        if (veh->parts[vehicle_part].hp <= 0) {
            veh->break_part_into_pieces(vehicle_part, g->u.posx, g->u.posy);
            used_item = consume_vpart_item (g, veh->parts[vehicle_part].id);
            veh->parts[vehicle_part].bigness = used_item.bigness;
            tools.push_back(component("wrench", -1));
            g->consume_tools(&g->u, tools, true);
            tools.clear();
            dd = 0;
            veh->insides_dirty = true;
        }
        tools.push_back(component("welder", welder_charges));
        tools.push_back(component("welder_crude", welder_crude_charges));
        tools.push_back(component("duct_tape", DUCT_TAPE_USED));
        tools.push_back(component("toolset", welder_charges / 20));
        g->consume_tools(&g->u, tools, true);
        veh->parts[vehicle_part].hp = veh->part_info(vehicle_part).durability;
        g->add_msg (_("You repair the %s's %s."),
                    veh->name.c_str(), veh->part_info(vehicle_part).name.c_str());
        g->u.practice (g->turn, "mechanics", (veh->part_info(vehicle_part).difficulty + dd) * 5 + 20);
        break;
    case 'f':
        if (!g->pl_refill_vehicle(*veh, vehicle_part, true)) {
            debugmsg ("complete_vehicle refill broken");
        }
        g->pl_refill_vehicle(*veh, vehicle_part);
        break;
    case 'o':
        // Dump contents of part at player's feet, if any.
        for (int i = 0; i < veh->parts[vehicle_part].items.size(); i++) {
            g->m.add_item_or_charges (g->u.posx, g->u.posy, veh->parts[vehicle_part].items[i]);
        }
        veh->parts[vehicle_part].items.clear();

        broken = veh->parts[vehicle_part].hp <= 0;
        if (!broken) {
            used_item = veh->item_from_part( vehicle_part );
            // Transfer fuel back to tank
            if (used_item.typeId() == "metal_tank") {
                ammotype desired_liquid = veh->part_info(vehicle_part).fuel_type;
                item liquid( itypes[default_ammo(desired_liquid)], g->turn );

                liquid.charges = veh->parts[vehicle_part].amount;
                veh->parts[vehicle_part].amount = 0;

                used_item.put_in(liquid);
            }
            // Transfer power back to batteries.
            // TODO: Add new flag.
            if (used_item.typeId() == "storage_battery" || used_item.typeId() == "small_storage_battery" ||
                used_item.typeId() == "battery_motorbike" || used_item.typeId() == "battery_car" ||
                used_item.typeId() == "battery_truck") {
                used_item.charges = veh->parts[vehicle_part].amount;
                veh->parts[vehicle_part].amount = 0;
            }
            g->m.add_item_or_charges(g->u.posx, g->u.posy, used_item);
            if(type != SEL_JACK) { // Changing tires won't make you a car mechanic
                g->u.practice (g->turn, "mechanics", 2 * 5 + 20);
            }
        } else {
            veh->break_part_into_pieces(vehicle_part, g->u.posx, g->u.posy);
        }
        if (veh->parts.size() < 2) {
            g->add_msg (_("You completely dismantle the %s."), veh->name.c_str());
            g->u.activity.type = ACT_NULL;
            g->m.destroy_vehicle (veh);
        } else {
            if (broken) {
                g->add_msg(_("You remove the broken %s from the %s."),
                           veh->part_info(vehicle_part).name.c_str(),
                           veh->name.c_str());
            } else {
                g->add_msg(_("You remove the %s from the %s."),
                           veh->part_info(vehicle_part).name.c_str(),
                           veh->name.c_str());
            }
            veh->remove_part (vehicle_part);
        }
        break;
    case 's':
        g->u.siphon( g, veh, "gasoline" );
        break;
    case 'c':
        parts = veh->parts_at_relative( dx, dy );
        if( parts.size() ) {
            item removed_wheel;
            replaced_wheel = veh->part_with_feature( parts[0], "WHEEL", false );
            if( replaced_wheel == -1 ) {
                debugmsg( "no wheel to remove when changing wheels." );
                return;
            }
            broken = veh->parts[replaced_wheel].hp <= 0;
            removed_wheel = veh->item_from_part( replaced_wheel );
            veh->remove_part( replaced_wheel );
            g->add_msg( _("You replace one of the %s's tires with a %s."),
                        veh->name.c_str(), vehicle_part_types[part_id].name.c_str() );
            partnum = veh->install_part( dx, dy, part_id );
            if( partnum < 0 ) {
                debugmsg ("complete_vehicle tire change fails dx=%d dy=%d id=%d", dx, dy, part_id.c_str());
            }
            used_item = consume_vpart_item( g, part_id );
            veh->get_part_properties_from_item( g, partnum, used_item ); //transfer damage, etc.
            // Place the removed wheel on the map last so consume_vpart_item() doesn't pick it.
            if ( !broken ) {
                g->m.add_item_or_charges( g->u.posx, g->u.posy, removed_wheel );
            }
        }
        break;
    case 'd':
        g->u.siphon( g, veh, "water" );
        break;
    }
}
<|MERGE_RESOLUTION|>--- conflicted
+++ resolved
@@ -199,28 +199,7 @@
     w_stats = newwin(stats_h, stats_w, stats_y, stats_x);
     w_name  = newwin(name_h,  name_w,  name_y,  name_x );
 
-<<<<<<< HEAD
     page_size = list_h;
-=======
-    crafting_inv = g->crafting_inventory(&g->u);
-
-    int charges = static_cast<it_tool *>(itypes["welder"])->charges_per_use;
-    int charges_crude = static_cast<it_tool *>(itypes["welder_crude"])->charges_per_use;
-    has_wrench = crafting_inv.has_amount("wrench", 1) ||
-                 crafting_inv.has_amount("toolset", 1);
-    has_hacksaw = crafting_inv.has_amount("hacksaw", 1) ||
-                  crafting_inv.has_amount("toolset", 1);
-    has_welder = (crafting_inv.has_amount("welder", 1) &&
-                  crafting_inv.has_charges("welder", charges)) ||
-                 (crafting_inv.has_amount("welder_crude", 1) &&
-                  crafting_inv.has_charges("welder_crude", charges_crude)) ||
-                 (crafting_inv.has_amount("toolset", 1) &&
-                  crafting_inv.has_charges("toolset", charges / 20));
-    has_goggles = crafting_inv.has_amount("goggles_welding",1);
-    has_duct_tape = (crafting_inv.has_charges("duct_tape", DUCT_TAPE_USED));
-    has_jack = crafting_inv.has_amount("jack", 1);
-    has_siphon = crafting_inv.has_amount("hose", 1);
->>>>>>> 49cd26ff
 
     wrefresh(w_border);
     display_grid();
@@ -320,6 +299,7 @@
                   crafting_inv.has_charges("welder_crude", charges_crude)) ||
                  (crafting_inv.has_amount("toolset", 1) &&
                   crafting_inv.has_charges("toolset", charges / 20));
+    has_goggles = crafting_inv.has_amount("goggles_welding",1);
     has_duct_tape = (crafting_inv.has_charges("duct_tape", DUCT_TAPE_USED));
     has_jack = crafting_inv.has_amount("jack", 1);
     has_siphon = crafting_inv.has_amount("hose", 1);
