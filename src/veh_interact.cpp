#include <string>
#include "veh_interact.h"
#include "vehicle.h"
#include "overmapbuffer.h"
#include "game.h"
#include "player.h"
#include "action.h"
#include "map.h"
#include "output.h"
#include "catacharset.h"
#include "crafting.h"
#include "options.h"
#include "debug.h"
#include "messages.h"
#include "translations.h"
#include "veh_type.h"
#include "ui.h"
#include "itype.h"
#include "cata_utility.h"
#include "vehicle_selector.h"
#include "fault.h"

#include <cmath>
#include <list>
#include <functional>
#include <iterator>
#include <algorithm>
#include <numeric>

#ifdef _MSC_VER
#include <math.h>
#define ISNAN _isnan
#else
#define ISNAN std::isnan
#endif

bool lcmatch(const std::string&, const std::string&);

static inline const char * status_color( bool status )
{
    static const char *good = "green";
    static const char *bad = "red";
    return status ? good : bad;
}

namespace {
const std::string repair_hotkeys("r1234567890");
const quality_id LIFT( "LIFT" );
const quality_id JACK( "JACK" );
const skill_id skill_mechanics( "mechanics" );
} // namespace

void act_vehicle_siphon(vehicle* veh);

player_activity veh_interact::run( vehicle &veh, int x, int y )
{
    veh_interact vehint( veh, x, y );
    g->refresh_all();

    const auto *pt = vehint.sel_vehicle_part;
    const auto *vp = vehint.sel_vpart_info;

    if( vehint.sel_cmd == 'q' || vehint.sel_cmd == ' ' || !vp ) {
        return player_activity();
    }

    // sel_cmd = Install Repair reFill remOve Siphon Drainwater Changetire reName
    // Note that even if letters are remapped in keybindings sel_cmd will still use the above.
    // Stored in activity.index and used in the complete_vehicle() callback to finish task.
    int time = 1000;
    switch( vehint.sel_cmd ) {
        case 'i':
            time = vp->install_time( g->u );
            break;
        case 'r':
            time = pt->is_broken() ? vp->install_time( g->u ) : ( vp->repair_time( g->u ) * pt->base.damage() );
            break;
        case 'o':
            time = vp->removal_time( g->u );
            break;
        case 'c':
            time = vp->removal_time( g->u ) + vp->install_time( g->u );
            break;
    }
    player_activity res( ACT_VEHICLE, time, (int) vehint.sel_cmd );

    // if we're working on an existing part, use that part as the reference point
    // otherwise (e.g. installing a new frame), just use part 0
    point q = veh.coord_translate( pt ? pt->mount : veh.parts[0].mount );
    res.values.push_back( veh.global_x() + q.x );    // values[0]
    res.values.push_back( veh.global_y() + q.y );    // values[1]
    res.values.push_back( vehint.ddx );   // values[2]
    res.values.push_back( vehint.ddy );   // values[3]
    res.values.push_back( -vehint.ddx );   // values[4]
    res.values.push_back( -vehint.ddy );   // values[5]
    res.values.push_back( veh.index_of_part( pt ) ); // values[6]
    res.str_values.push_back( vp->id.str() );

    return res;
}

/**
 * Creates a blank veh_interact window.
 */
veh_interact::veh_interact( vehicle &veh, int x, int y )
    : ddx( x ), ddy( y ), veh( &veh ), main_context( "VEH_INTERACT" )
{
    // Only build the shapes map and the wheel list once
    for( auto vp : vpart_info::get_all() ) {
        vpart_shapes[ vp->name() + vp->item ].push_back( vp );
        if( vp->has_flag( "WHEEL" ) ) {
            wheel_types.push_back( vp );
        }
    }

    main_context.register_directions();
    main_context.register_action("QUIT");
    main_context.register_action("INSTALL");
    main_context.register_action("REPAIR");
    main_context.register_action("MEND");
    main_context.register_action("REFILL");
    main_context.register_action("REMOVE");
    main_context.register_action("RENAME");
    main_context.register_action("SIPHON");
    main_context.register_action("TIRE_CHANGE");
    main_context.register_action("RELABEL");
    main_context.register_action("PREV_TAB");
    main_context.register_action("NEXT_TAB");
    main_context.register_action("CONFIRM");
    main_context.register_action("HELP_KEYBINDINGS");
    main_context.register_action("FILTER");
    countDurability();
    cache_tool_availability();
    allocate_windows();
    do_main_loop();
    deallocate_windows();
}

void veh_interact::allocate_windows()
{
    // border window
    WINDOW *w_border = newwin( TERMY, TERMX, 0, 0 );
    draw_border(w_border);

    // grid window
    const int grid_w = TERMX - 2; // exterior borders take 2
    const int grid_h = TERMY - 2; // exterior borders take 2
    w_grid = newwin(grid_h, grid_w, 1, 1);

    int mode_h  = 1;
    int name_h  = 1;
    int stats_h = 6;

    page_size = grid_h - ( mode_h + stats_h + name_h ) - 2;

    int pane_y = 1 + mode_h + 1;

    int pane_w = ( grid_w / 3 ) - 1;

    int disp_w = grid_w - ( pane_w * 2 ) - 2;
    int disp_h = page_size * 0.45;
    int parts_h = page_size - disp_h;
    int parts_y = pane_y + disp_h;

    int name_y = pane_y + page_size + 1;
    int stats_y = name_y + name_h;

    int list_x = 1 + disp_w + 1;
    int msg_x  = list_x + pane_w + 1;

    // match grid lines
    mvwputch(w_border, mode_h + 1, 0, BORDER_COLOR, LINE_XXXO); // |-
    mvwputch(w_border, mode_h + 1, TERMX - 1, BORDER_COLOR, LINE_XOXX); // -|
    mvwputch(w_border, mode_h + 1 + page_size + 1, 0, BORDER_COLOR, LINE_XXXO); // |-
    mvwputch(w_border, mode_h + 1 + page_size + 1, TERMX - 1, BORDER_COLOR, LINE_XOXX); // -|

    // make the windows
    w_mode  = newwin( mode_h,    grid_w, 1,       1 );
    w_msg   = newwin( page_size, pane_w, pane_y,  msg_x  );
    w_disp  = newwin( disp_h,    disp_w, pane_y,  1 );
    w_parts = newwin( parts_h,   disp_w, parts_y, 1);
    w_list  = newwin( page_size, pane_w, pane_y,  list_x );
    w_stats = newwin( stats_h,   grid_w, stats_y, 1 );
    w_name  = newwin( name_h,    grid_w, name_y,  1 );

    w_details = NULL; // only pops up when in install menu

    wrefresh(w_border);
    delwin( w_border );
    display_grid();
    display_name();
    display_stats();
}

bool veh_interact::format_reqs( std::ostringstream& msg, const requirement_data &reqs,
                                const std::map<skill_id, int> &skills, int moves ) const {

    const auto inv = g->u.crafting_inventory();
    bool ok = reqs.can_make_with_inventory( inv );

    msg << _( "<color_white>Time required:</color>\n" );
    msg << "> " << calendar::print_duration( moves / 100 ) << "\n";

    msg << _( "<color_white>Skills required:</color>\n" );
    for( const auto& e : skills ) {
        bool hasSkill = g->u.get_skill_level( e.first ) >= e.second;
        if( !hasSkill ) {
            ok = false;
        }
        msg << string_format( "> <color_%1$s>%2$s %3$i</color>\n", status_color( hasSkill ),
                              _( e.first.obj().name().c_str() ), e.second );
    }
    if( skills.empty() ) {
        msg << string_format( "> <color_%1$s>%2$s</color>", status_color( true ), _( "NONE" ) ) << "\n";
    }

    auto comps = reqs.get_folded_components_list( getmaxx( w_msg ), c_white, inv );
    std::copy( comps.begin(), comps.end(), std::ostream_iterator<std::string>( msg, "\n" ) );

    auto tools = reqs.get_folded_tools_list( getmaxx( w_msg ), c_white, inv );
    std::copy( tools.begin(), tools.end(), std::ostream_iterator<std::string>( msg, "\n" ) );

    return ok;
}

void veh_interact::do_main_loop()
{
    display_grid();
    display_stats ();
    display_veh   ();
    move_cursor (0, 0); // display w_disp & w_parts
    bool finish = false;
    while (!finish) {
        display_contents();
        const std::string action = main_context.handle_input();
        int dx, dy;
        if (main_context.get_direction(dx, dy, action)) {
            move_cursor(dx, dy);
        } else if (action == "QUIT") {
            finish = true;
        } else if (action == "INSTALL") {
            do_install();
        } else if (action == "REPAIR") {
            do_repair();
        } else if (action == "MEND") {
            do_mend();
        } else if (action == "REFILL") {
            do_refill();
        } else if (action == "REMOVE") {
            do_remove();
        } else if (action == "RENAME") {
            do_rename();
        } else if (action == "SIPHON") {
            do_siphon();
            // Siphoning may have started a player activity. If so, we should close the
            // vehicle dialog and continue with the activity.
            finish = g->u.activity.type != ACT_NULL;
        } else if (action == "TIRE_CHANGE") {
            do_tirechange();
        } else if (action == "RELABEL") {
            do_relabel();
        } else if (action == "NEXT_TAB") {
            move_fuel_cursor(1);
        } else if (action == "PREV_TAB") {
            move_fuel_cursor(-1);
        }
        if (sel_cmd != ' ') {
            finish = true;
        }
        display_mode (' ');
    }
}

void veh_interact::deallocate_windows()
{
    werase(w_grid);
    werase(w_mode);
    werase(w_msg);
    werase(w_disp);
    werase(w_parts);
    werase(w_stats);
    werase(w_list);
    werase(w_name);
    delwin(w_grid);
    delwin(w_mode);
    delwin(w_msg);
    delwin(w_disp);
    delwin(w_parts);
    delwin(w_stats);
    delwin(w_list);
    delwin(w_name);
    erase();
}

void veh_interact::cache_tool_availability()
{
    crafting_inv = g->u.crafting_inventory();

    has_wrench = crafting_inv.has_quality( quality_id( "WRENCH" ) );

    has_wheel = crafting_inv.has_components( "wheel", 1 ) ||
                crafting_inv.has_components( "wheel_wide", 1 ) ||
                crafting_inv.has_components( "wheel_armor", 1 ) ||
                crafting_inv.has_components( "wheel_bicycle", 1 ) ||
                crafting_inv.has_components( "wheel_motorbike", 1 ) ||
                crafting_inv.has_components( "wheel_small", 1 );

    max_lift = std::max( { g->u.max_quality( LIFT ),
                           map_selector( g->u.pos(), PICKUP_RANGE ).max_quality( LIFT ),
                           vehicle_selector(g->u.pos(), 2, true, *veh ).max_quality( LIFT ) } );

    max_jack = std::max( { g->u.max_quality( JACK ),
                           map_selector( g->u.pos(), PICKUP_RANGE ).max_quality( JACK ),
                           vehicle_selector(g->u.pos(), 2, true, *veh ).max_quality( JACK ) } );

    // cap JACK requirements at 6000kg to support arbritrarily large vehicles
    double qual = ceil( double( std::min( veh->total_mass(), 6000 ) * 1000 ) / TOOL_LIFT_FACTOR );

    has_jack = g->u.has_quality( JACK, qual ) ||
               map_selector( g->u.pos(), PICKUP_RANGE ).has_quality( JACK, qual ) ||
               vehicle_selector( g->u.pos(), 2, true, *veh ).has_quality( JACK,  qual );
}

/**
 * Checks if the player is able to perform some command, and returns a nonzero
 * error code if they are unable to perform it. The return from this function
 * should be passed into the various do_whatever functions further down.
 * @param mode The command the player is trying to perform (ie 'r' for repair).
 * @return CAN_DO if the player has everything they need,
 *         INVALID_TARGET if the command can't target that square,
 *         LACK_TOOLS if the player lacks tools,
 *         NOT_FREE if something else obstructs the action,
 *         LACK_SKILL if the player's skill isn't high enough,
 *         LOW_MORALE if the player's morale is too low while trying to perform
 *             an action requiring a minimum morale,
 *         UNKNOWN_TASK if the requested operation is unrecognized.
 */
task_reason veh_interact::cant_do (char mode)
{
    bool enough_morale = true;
    bool valid_target = false;
    bool has_tools = false;
    bool part_free = true;
    bool has_skill = true;

    switch (mode) {
    case 'i': // install mode
        enough_morale = g->u.has_morale_to_craft();
        valid_target = !can_mount.empty() && 0 == veh->tags.count("convertible");
        //tool checks processed later
        has_tools = true;
        break;
    case 'r': // repair mode
        enough_morale = g->u.has_morale_to_craft();
        valid_target = !need_repair.empty() && cpart >= 0;
        has_tools = true; // checked later
        break;
    case 'm': // mend mode
        enough_morale = g->u.has_morale_to_craft();
        valid_target = cpart >= 0 && std::any_of( parts_here.begin(), parts_here.end(), [this]( int e ) {
            return g->u.has_trait( "DEBUG_HS" ) ?
                !veh->parts[ e ].faults_potential().empty() :
                !veh->parts[ e ].faults().empty();
        } );
        has_tools = true; // checked later
        break;

    case 'f': {
        auto opts = g->u.items_with( []( const item &e ) { return e.count_by_charges(); } );

        // for each part on selected tile try to reload using found items
        return std::any_of( parts_here.begin(), parts_here.end(), [&]( int idx ) {
            return std::any_of( opts.begin(), opts.end(), [&]( const item *e ) {
                return veh->parts[ idx ].can_reload( e->typeId() );
            } );
        } ) ? CAN_DO : CANT_REFILL;
    }

    case 'o': // remove mode
        enough_morale = g->u.has_morale_to_craft();
        valid_target = cpart >= 0 && 0 == veh->tags.count("convertible");
        part_free = parts_here.size() > 1 || (cpart >= 0 && veh->can_unmount(cpart));
        //tool and skill checks processed later
        has_tools = true;
        has_skill = true;
        break;
    case 's': // siphon mode
        valid_target = false;
        for( auto & e : veh->fuels_left() ) {
            if( item::find_type( e.first )->phase == LIQUID ) {
                valid_target = true;
                break;
            }
        }
        has_tools = crafting_inv.has_tools( "hose", 1 );
        break;
    case 'c': // change tire
        valid_target = wheel != NULL;
        ///\EFFECT_STR allows changing tires on heavier vehicles without a jack
        has_tools = has_wrench && has_wheel && ( g->u.can_lift( *veh ) || has_jack );
        break;
    case 'a': // relabel
        valid_target = cpart >= 0;
        has_tools = true;
        break;
    default:
        return UNKNOWN_TASK;
    }

    if( abs( veh->velocity ) > 100 || g->u.controlling_vehicle ) {
        return MOVING_VEHICLE;
    }
    if( !enough_morale ) {
        return LOW_MORALE;
    }
    if( !valid_target ) {
        return INVALID_TARGET;
    }
    if( !has_tools ) {
        return LACK_TOOLS;
    }
    if( !part_free ) {
        return NOT_FREE;
    }
    if( !has_skill ) {
        return LACK_SKILL;
    }
    return CAN_DO;
}

bool veh_interact::is_drive_conflict() {
    bool install_muscle_engine = (sel_vpart_info->fuel_type == "muscle");
    bool has_muscle_engine = veh->has_engine_type("muscle", false);
    bool can_install = !(has_muscle_engine && install_muscle_engine);

    if (!can_install) {
        werase (w_msg);
        fold_and_print(w_msg, 0, 1, getmaxx( w_msg ) - 2, c_ltred,
                       _("Only one muscle powered engine can be installed."));
        wrefresh (w_msg);
    }
    return !can_install;
}

bool veh_interact::can_install_part() {
    if( sel_vpart_info == NULL ) {
        werase (w_msg);
        wrefresh (w_msg);
        return false;
    }

    if( is_drive_conflict() ) {
        return false;
    }

    bool is_engine = sel_vpart_info->has_flag("ENGINE");
    bool install_muscle_engine = (sel_vpart_info->fuel_type == "muscle");
    //count current engines, muscle engines don't require higher skill
    int engines = 0;
    int dif_eng = 0;
    if (is_engine && !install_muscle_engine) {
        for (size_t p = 0; p < veh->parts.size(); p++) {
            if (veh->part_flag (p, "ENGINE") &&
                veh->part_info(p).fuel_type != "muscle")
            {
                engines++;
                dif_eng = dif_eng / 2 + 8;
            }
        }
    }

    int dif_steering = 0;
    if (sel_vpart_info->has_flag("STEERABLE")) {
        std::set<int> axles;
        for (auto &p : veh->steering) {
            if (!veh->part_flag(p, "TRACKED")) {
                // tracked parts don't contribute to axle complexity
                axles.insert(veh->parts[p].mount.x);
            }
        }

        if (axles.size() > 0 && axles.count(-ddx) == 0) {
            // Installing more than one steerable axle is hard
            // (but adding a wheel to an existing axle isn't)
            dif_steering = axles.size() + 5;
        }
    }

    const auto reqs = sel_vpart_info->install_requirements();

    std::ostringstream msg;
    bool ok = format_reqs( msg, reqs, sel_vpart_info->install_skills, sel_vpart_info->install_time( g->u ) );

    msg << _( "<color_white>Additional requirements:</color>\n" );

    if( dif_eng > 0 ) {
        if( g->u.get_skill_level( skill_mechanics ) < dif_eng ) {
            ok = false;
        }
        msg << string_format( _( "> <color_%1$s>%2$s %3$i</color> for extra engines." ),
                              status_color( g->u.get_skill_level( skill_mechanics ) >= dif_eng ),
                              skill_mechanics.obj().name().c_str(), dif_eng ) << "\n";
    }

    if( dif_steering > 0 ) {
        if( g->u.get_skill_level( skill_mechanics ) < dif_steering ) {
            ok = false;
        }
        msg << string_format( _( "> <color_%1$s>%2$s %3$i</color> for extra steering axles." ),
                              status_color( g->u.get_skill_level( skill_mechanics ) >= dif_steering ),
                              skill_mechanics.obj().name().c_str(), dif_steering ) << "\n";
    }

    int lvl, str;
    quality_id qual;
    bool use_aid, use_str;
    item base( sel_vpart_info->item );
    if( base.is_wheel() ) {
        qual = JACK;
        lvl = std::ceil( double( std::min( veh->total_mass() * 1000, JACK_LIMIT ) ) / TOOL_LIFT_FACTOR );
        str = veh->lift_strength();
        use_aid = max_jack >= lvl;
        use_str = g->u.can_lift( *veh );
    } else {
        qual = LIFT;
        lvl = std::ceil( double( base.weight() ) / TOOL_LIFT_FACTOR );
        str = base.lift_strength();
        use_aid = max_lift >= lvl;
        use_str = g->u.can_lift( base );
    }

    if( !( use_aid || use_str ) ) {
        ok = false;
    }
    msg << string_format( _( "> <color_%1$s>1 tool with %2$s %3$i</color> <color_white>OR</color> <color_%4$s>strength %5$i</color>" ),
                          status_color( use_aid ), qual.obj().name.c_str(), lvl,
                          status_color( use_str ), str ) << "\n";

    werase( w_msg );
    fold_and_print( w_msg, 0, 1, getmaxx( w_msg ) - 2, c_ltgray, msg.str() );
    wrefresh( w_msg );
    return ok || g->u.has_trait( "DEBUG_HS" );
}

/**
 * Moves list of fuels up or down.
 * @param delta -1 if moving up,
 *              1 if moving down
 */
void veh_interact::move_fuel_cursor(int delta)
{
    int max_fuel_indicators = (int)veh->get_printable_fuel_types(true).size();
    int height = 5;
    fuel_index += delta;

    if(fuel_index < 0) {
        fuel_index = 0;
    } else if(fuel_index > max_fuel_indicators - height) {
        fuel_index = std::max(max_fuel_indicators - height, 0);
    }

    display_stats();
}

/**
 * Handles installing a new part.
 * @param reason INVALID_TARGET if the square can't have anything installed,
 *               LACK_TOOLS if the player is lacking tools,
 *               LOW_MORALE if the player's morale is too low.
 */
void veh_interact::do_install()
{
    const task_reason reason = cant_do('i');
    display_mode('i');
    werase (w_msg);
    int msg_width = getmaxx(w_msg);
    switch (reason) {
    case LOW_MORALE:
        mvwprintz(w_msg, 0, 1, c_ltred, _("Your morale is too low to construct..."));
        wrefresh (w_msg);
        return;
    case INVALID_TARGET:
        mvwprintz(w_msg, 0, 1, c_ltred, _("Cannot install any part here."));
        wrefresh (w_msg);
        return;
    case MOVING_VEHICLE:
        fold_and_print( w_msg, 0, 1, msg_width - 2, c_ltgray,
                        _( "You can't install parts while driving." ) );
        wrefresh (w_msg);
        return;
    default:
        break; // no reason, all is well
    }
    mvwprintz(w_mode, 0, 1, c_ltgray, _("Choose new part to install here:"));
    wrefresh (w_mode);

    std::array<std::string,8> tab_list = { { pgettext("Vehicle Parts|","All"),
                                             pgettext("Vehicle Parts|","Cargo"),
                                             pgettext("Vehicle Parts|","Light"),
                                             pgettext("Vehicle Parts|","Util"),
                                             pgettext("Vehicle Parts|","Hull"),
                                             pgettext("Vehicle Parts|","Internal"),
                                             pgettext("Vehicle Parts|","Other"),
                                             pgettext("Vehicle Parts|","Filter")} };

    std::array<std::string,8> tab_list_short = { { pgettext("Vehicle Parts|","A"),
                                                   pgettext("Vehicle Parts|","C"),
                                                   pgettext("Vehicle Parts|","L"),
                                                   pgettext("Vehicle Parts|","U"),
                                                   pgettext("Vehicle Parts|","H"),
                                                   pgettext("Vehicle Parts|","I"),
                                                   pgettext("Vehicle Parts|","O"),
                                                   pgettext("Vehicle Parts|","F")} };

    std::array <std::function<bool(const vpart_info*)>,8> tab_filters; // filter for each tab, last one
    tab_filters[0] = [&](const vpart_info *) { return true; }; // All
    tab_filters[1] = [&](const vpart_info *p) { auto &part = *p;
                                                   return part.has_flag(VPFLAG_CARGO) && // Cargo
                                                   !part.has_flag("TURRET"); };
    tab_filters[2] = [&](const vpart_info *p) { auto &part = *p;
                                                   return part.has_flag(VPFLAG_LIGHT) || // Light
                                                   part.has_flag(VPFLAG_CONE_LIGHT) ||
                                                   part.has_flag(VPFLAG_CIRCLE_LIGHT) ||
                                                   part.has_flag(VPFLAG_DOME_LIGHT) ||
                                                   part.has_flag(VPFLAG_AISLE_LIGHT) ||
                                                   part.has_flag(VPFLAG_ATOMIC_LIGHT); };
    tab_filters[3] = [&](const vpart_info *p) { auto &part = *p;
                                                   return part.has_flag("TRACK") || //Util
                                                   part.has_flag(VPFLAG_FRIDGE) ||
                                                   part.has_flag("KITCHEN") ||
                                                   part.has_flag("WELDRIG") ||
                                                   part.has_flag("CRAFTRIG") ||
                                                   part.has_flag("CHEMLAB") ||
                                                   part.has_flag("FORGE") ||
                                                   part.has_flag("HORN") ||
                                                   part.has_flag("BEEPER") ||
                                                   part.has_flag("WATCH") ||
                                                   part.has_flag("ALARMCLOCK") ||
                                                   part.has_flag(VPFLAG_RECHARGE) ||
                                                   part.has_flag("VISION") ||
                                                   part.has_flag("POWER_TRANSFER") ||
                                                   part.has_flag("FAUCET") ||
                                                   part.has_flag("STEREO") ||
                                                   part.has_flag("CHIMES") ||
                                                   part.has_flag("MUFFLER") ||
                                                   part.has_flag("REMOTE_CONTROLS") ||
                                                   part.has_flag("CURTAIN") ||
                                                   part.has_flag("SEATBELT") ||
                                                   part.has_flag("SECURITY") ||
                                                   part.has_flag("SEAT") ||
                                                   part.has_flag("BED") ||
                                                   part.has_flag("DOOR_MOTOR"); };
    tab_filters[4] = [&](const vpart_info *p) { auto &part = *p;
                                                   return(part.has_flag(VPFLAG_OBSTACLE) || // Hull
                                                   part.has_flag("ROOF") ||
                                                   part.has_flag(VPFLAG_ARMOR)) &&
                                                   !part.has_flag("WHEEL") &&
                                                   !tab_filters[3](p); };
    tab_filters[5] = [&](const vpart_info *p) { auto &part = *p;
                                                   return part.has_flag(VPFLAG_ENGINE) || // Internals
                                                   part.has_flag(VPFLAG_ALTERNATOR) ||
                                                   part.has_flag(VPFLAG_CONTROLS) ||
                                                   part.location == "fuel_source" ||
                                                   part.location == "on_battery_mount" ||
                                                   (part.location.empty() && part.has_flag("FUEL_TANK")); };

    tab_filters[tab_filters.size()-2] = [&](const vpart_info *part) { // Other: everything that's not in the other filters
        for (size_t i=1; i < tab_filters.size()-2; i++ ) {
            if( tab_filters[i](part) ) return false;
        }
        return true; };
<<<<<<< HEAD
    tab_filters[7] = [&](const vpart_info *part){
        auto &p=*part;
        std::string sPattern=filter;
        size_t iPos;
        bool hasExclude = false;
        if ( sPattern.find( "-" ) != std::string::npos ){
            hasExclude = true;
        }
        do{
            iPos = sPattern.find( "," );
            bool exclude = false;
            std::string pat = ( iPos == std::string::npos ) ? sPattern:sPattern.substr(0, iPos);
            if ( pat.substr( 0, 1 ) == "-" ){
                exclude = true;
                pat = pat.substr( 1, pat.size() - 1 );
            }else if ( hasExclude ){
                hasExclude = false;
            }
            std::string namepat = pat;
            std::transform(namepat.begin(),namepat.end(),namepat.begin(),tolower);

            if( lcmatch( p.name(), namepat ) ){
                return !exclude;
            }
            if( pat.find ("{", 0 ) != std::string::npos ) {
                std::string adv_pat_type = pat.substr( 1, pat.find( ":" ) - 1 );
                std::string adv_pat_search = pat.substr( pat.find( ":" ) + 1,
                                             ( pat.find( "}" ) - pat.find( ":" ) ) - 1 );
                std::transform( adv_pat_search.begin(),
                                adv_pat_search.end(),
                                adv_pat_search.begin(),
                                adv_pat_type == "f" ? toupper : tolower );
                if( p.has_flag( adv_pat_search ) ){
                    return !exclude;
                }
            }
            if ( iPos != std::string::npos ){
                sPattern = sPattern.substr(iPos+1,sPattern.size());
            }
        }while( iPos != std::string::npos );
        return hasExclude;};
=======
    tab_filters[7] = [&](const vpart_info *p){//The user specified filter
        return filter_function(p); 
    };
>>>>>>> 518ad274
    std::vector<const vpart_info*> tab_vparts = can_mount; // full list of mountable parts, to be filtered according to tab

    int pos = 0;
    size_t tab = 0;
    while (true) {
        display_list(pos, tab_vparts, 2);

        // draw tab menu
        int tab_x = 0;
        for( size_t i=0; i < tab_list.size(); i++ ){
            std::string tab_name = (tab == i) ? tab_list[i] : tab_list_short[i]; // full name for selected tab
            tab_x += (tab == i); // add a space before selected tab
            draw_subtab(w_list, tab_x, tab_name, tab == i, false);
            tab_x += ( 1 + utf8_width(tab_name) + (tab == i) ); // one space padding and add a space after selected tab
        }
        wrefresh(w_list);

        sel_vpart_info = (!tab_vparts.empty()) ? tab_vparts[pos] : NULL; // filtered list can be empty

        display_details( sel_vpart_info );

        bool can_install = can_install_part();

        const std::string action = main_context.handle_input();
        if (action == "FILTER" ){
            filter = string_input_popup( _("Set Filter"),
                                        50, filter, "", "", 100, false);
<<<<<<< HEAD
=======
            tab = 7;//Move to the user filter tab.
            display_veh();
            display_contents();
>>>>>>> 518ad274
        }
        if (action == "RESET_FILTER" ){
            filter="";
            tab = 0;
        }
<<<<<<< HEAD
        if (action == "REPAIR" ){
            filter = "";
        }
=======
>>>>>>> 518ad274
        if (action == "INSTALL" || action == "CONFIRM"){
            if (can_install) {
                const auto &shapes = vpart_shapes[ sel_vpart_info->name() + sel_vpart_info->item ];
                int selected_shape = -1;
                if ( shapes.size() > 1 ) { // more than one shape available, display selection
                    std::vector<uimenu_entry> shape_ui_entries;
                    for ( size_t i = 0; i < shapes.size(); i++ ) {
                        uimenu_entry entry = uimenu_entry( i, true, UIMENU_INVALID,
                                                           shapes[i]->name() );
                        entry.extratxt.left = 1;
                        entry.extratxt.sym = special_symbol( shapes[i]->sym );
                        entry.extratxt.color = shapes[i]->color;
                        shape_ui_entries.push_back( entry );
                    }
                    selected_shape = uimenu( true, getbegx( w_list ), getmaxx( w_list ), getbegy( w_list ),
                                             _("Choose shape:"), shape_ui_entries ).ret;
                } else { // only one shape available, default to first one
                    selected_shape = 0;
                }
                 if( 0 <= selected_shape && (size_t) selected_shape < shapes.size() ) {
                    sel_vpart_info = shapes[selected_shape];
                    sel_cmd = 'i';
                    return;
                }
            }
        } else if (action == "QUIT") {
            sel_vpart_info = NULL;
            werase (w_list);
            wrefresh (w_list);
            werase (w_msg);
            wrefresh(w_msg);
            break;
        } else if (action == "PREV_TAB" || action == "NEXT_TAB"|| action == "FILTER" ) {
            tab_vparts.clear();
            pos = 0;

            if(action == "PREV_TAB") {
                tab = ( tab < 1 ) ? tab_list.size() - 1 : tab - 1;
            } else if (action == "NEXT_TAB"){
                tab = ( tab < tab_list.size() - 1 ) ? tab + 1 : 0;
            }

            copy_if(can_mount.begin(), can_mount.end(), back_inserter(tab_vparts), tab_filters[tab]);
        }
        else {
            move_in_list(pos, action, tab_vparts.size(), 2);
        }
    }

    //destroy w_details
    werase(w_details);
    delwin(w_details);
    w_details = NULL;

    //restore windows that had been covered by w_details
    display_stats();
    display_name();
}

bool veh_interact::move_in_list(int &pos, const std::string &action, const int size, const int header) const
{
    int lines_per_page = page_size - header;
    if (action == "PREV_TAB" || action == "LEFT") {
        pos -= lines_per_page;
    } else if (action == "NEXT_TAB" || action == "RIGHT") {
        pos += lines_per_page;
    } else if (action == "UP") {
        pos--;
    } else if (action == "DOWN") {
        pos++;
    } else {
        // Anything else -> no movement
        return false;
    }
    if (pos < 0) {
        pos = size - 1;
    } else if (pos >= size) {
        pos = 0;
    }
    return true;
}

/**
 * Handles repairing a vehicle part.
 * @param reason INVALID_TARGET if there's no damaged parts in the selected square,
 *               LACK_TOOLS if the player is lacking tools,
 *               LOW_MORALE if the player's morale is too low.
 */
void veh_interact::do_repair()
{
    const task_reason reason = cant_do('r');
    display_mode('r');
    werase (w_msg);
    int msg_width = getmaxx(w_msg);
    switch (reason) {
    case LOW_MORALE:
        mvwprintz(w_msg, 0, 1, c_ltred, _("Your morale is too low to repair..."));
        wrefresh (w_msg);
        return;
    case INVALID_TARGET:
        if(mostDamagedPart != -1) {
            int p = mostDamagedPart; // for convenience
            move_cursor( veh->parts[p].mount.y + ddy, -( veh->parts[p].mount.x + ddx ) );

        } else {
            mvwprintz(w_msg, 0, 1, c_ltred, _("There are no damaged parts on this vehicle."));
            wrefresh (w_msg);
        }
        return;
    case MOVING_VEHICLE:
        fold_and_print( w_msg, 0, 1, msg_width - 2, c_ltgray,
                        _( "You can't repair stuff while driving." ) );
        wrefresh (w_msg);
        return;
    default:
        break; // no reason, all is well
    }
    mvwprintz(w_mode, 0, 1, c_ltgray, _("Choose a part here to repair:"));
    wrefresh (w_mode);
    int pos = 0;
    while (true) {
        auto &pt = veh->parts[parts_here[need_repair[pos]]];
        auto &vp = pt.info();

        std::ostringstream msg;

        bool ok;
        if( pt.is_broken() ) {
            ok = format_reqs( msg, vp.install_requirements(), vp.install_skills, vp.install_time( g->u ) );
        } else {
            if( !vp.repair_requirements().is_empty() ) {
                int qty = pt.base.damage();
                ok = format_reqs( msg, vp.repair_requirements() * qty, vp.repair_skills, vp.repair_time( g->u ) * qty );
            } else {
                msg << "<color_ltred>" << _( "This part cannot be repaired" ) << "</color>";
                ok = false;
            }
        }

        werase (w_msg);
        fold_and_print( w_msg, 0, 1, getmaxx( w_msg ) - 2, c_ltgray, msg.str() );
        wrefresh (w_msg);

        werase (w_parts);
        veh->print_part_desc(w_parts, 0, getmaxy( w_parts ) - 1, getmaxx( w_parts ), cpart, need_repair[pos]);
        wrefresh (w_parts);

        const std::string action = main_context.handle_input();
        if( ( action == "REPAIR" || action == "CONFIRM" ) && ok ) {
            sel_vehicle_part = &pt;
            sel_vpart_info = &vp;
            sel_cmd = 'r';
            return;

        } else if (action == "QUIT") {
            werase (w_parts);
            veh->print_part_desc (w_parts, 0, getmaxy( w_parts ) - 1, getmaxx( w_parts ), cpart, -1);
            wrefresh (w_parts);
            werase (w_msg);
            wrefresh(w_msg);
            break;

        } else {
            move_in_list(pos, action, need_repair.size());
        }
    }
}

void veh_interact::do_mend()
{
    display_mode( 'm' );
    werase( w_msg );

    switch( cant_do( 'm' ) ) {
        case LOW_MORALE:
            mvwprintz( w_msg, 0, 1, c_ltred, _( "Your morale is too low to mend..." ) );
            wrefresh( w_msg );
            return;

        case INVALID_TARGET:
            mvwprintz( w_msg, 0, 1, c_ltred, _( "No faulty parts here." ) );
            wrefresh( w_msg );
            return;

        case MOVING_VEHICLE:
            mvwprintz( w_msg, 0, 1, c_ltgray, _( "You can't mend stuff while driving." ) );
            wrefresh( w_msg );
            return;

        default:
            break;
    }

    std::vector<int> opts;
    std::copy_if( parts_here.begin(), parts_here.end(), std::back_inserter( opts ), [this]( int e ) {
        if( g->u.has_trait( "DEBUG_HS" ) ) {
            return !veh->parts[ e ].faults_potential().empty();
        }
        return !veh->parts[ e ].faults().empty();
    } );

    mvwprintz( w_mode, 0, 1, c_ltgray, _( "Choose a part here to mend:" ) );
    wrefresh( w_mode );
    int pos = 0;
    while ( true ) {
        sel_vehicle_part = &veh->parts[ opts[ pos ] ];
        sel_vpart_info = &sel_vehicle_part->info();
        werase( w_parts );
        int idx = std::distance( parts_here.begin(), std::find( parts_here.begin(), parts_here.end(), opts[ pos ] ) );
        veh->print_part_desc( w_parts, 0, getmaxy( w_parts ) - 1, getmaxx( w_parts ), cpart, idx );
        wrefresh( w_parts );

        werase( w_list );
        int y = 0;
        for( const auto& e : sel_vehicle_part->faults() ) {
            y += fold_and_print( w_list, y, 1, getmaxx( w_list ) - 2, c_ltgray,
                                 _( "* <color_red>Faulty %1$s</color>" ), e.obj().name().c_str() );
            y += fold_and_print( w_list, y, 3, getmaxx( w_list ) - 4, c_ltgray, e.obj().description() );
            y++;
        }
        wrefresh( w_list );

        const std::string action = main_context.handle_input();
        if( ( action == "MEND" || action == "CONFIRM" ) ) {
            g->u.mend_item( veh->part_base( opts[ pos ] ) );
            sel_cmd = 'q';
            return;

        } else if( action == "QUIT" ) {
            werase( w_parts );
            veh->print_part_desc( w_parts, 0, getmaxy( w_parts ) - 1, getmaxx( w_parts ), cpart, -1 );
            wrefresh( w_parts );
            werase( w_msg );
            wrefresh( w_msg );
            werase( w_list );
            wrefresh( w_list );
            break;

        } else {
            move_in_list( pos, action, opts.size() );
        }
    }

}

/**
 * Handles refilling a vehicle's fuel tank.
 * @param reason INVALID_TARGET if there's no fuel tank in the spot,
 *               CANT_REFILL All tanks are broken or player has nothing to fill the tank with.
 */
void veh_interact::do_refill()
{
    const task_reason reason = cant_do('f');
    display_mode('f');
    werase (w_msg);
    int msg_width = getmaxx(w_msg);

    switch (reason) {
    case INVALID_TARGET:
        mvwprintz(w_msg, 0, 1, c_ltred, _("There's no refillable part here."));
        wrefresh (w_msg);
        return;
    case CANT_REFILL:
        mvwprintz(w_msg, 1, 1, c_ltred, _("There is no refillable part here."));
        mvwprintz(w_msg, 2, 1, c_white, _("The part is broken, or you don't have the "
                                          "proper fuel."));
        wrefresh (w_msg);
        return;
    case MOVING_VEHICLE:
        fold_and_print( w_msg, 0, 1, msg_width - 2, c_ltgray,
                        _( "You can't refill the vehicle while driving." ) );
        wrefresh (w_msg);
        return;
    default:
        break; // no reason, all is well
    }

    std::vector<vehicle_part *> ptanks;
    auto opts = g->u.items_with( []( const item &e ) { return e.is_ammo(); } );
    for( auto idx : parts_here ) {
        if( std::any_of( opts.begin(), opts.end(), [&]( const item *e ) {
            return veh->parts[ idx ].can_reload( e->typeId() );
        } ) ) {
            ptanks.push_back( &veh->parts[ idx ] );
        }
    };

    if (ptanks.empty()) {
        debugmsg("veh_interact::do_refill: Refillable parts list is empty.\n"
                 "veh_interact::cant_do() should control this before.");
        return;
    }
    // Now at least one of "fuel tank" is can be refilled.
    // If we have more that one tank we need to create choosing menu
    if (ptanks.size() > 1) {
        unsigned int pt_choise;
        unsigned int entry_num;
        uimenu fuel_choose;
        fuel_choose.text = _("What to refill:");
        for( entry_num = 0; entry_num < ptanks.size(); entry_num++) {
            const vpart_info &vpinfo = ptanks[entry_num]->info();
            fuel_choose.addentry(entry_num, true, -1, "%s -> %s",
                                 item::nname(vpinfo.fuel_type).c_str(),
                                 ptanks[ entry_num ]->name().c_str());
        }
        fuel_choose.addentry(entry_num, true, 'q', _("Cancel"));
        fuel_choose.query();
        pt_choise = fuel_choose.ret;
        if(pt_choise == entry_num) { // Select canceled
            return;
        }
        sel_vehicle_part = ptanks[pt_choise];
    } else {
        sel_vehicle_part = ptanks.front();
    }

    sel_vpart_info = &sel_vehicle_part->info();
    sel_cmd = 'f';
}

bool veh_interact::can_remove_part( int idx ) {
    sel_vehicle_part = &veh->parts[idx];
    sel_vpart_info = &sel_vehicle_part->info();

    const auto reqs = sel_vpart_info->removal_requirements();

    std::ostringstream msg;
    bool ok = format_reqs( msg, reqs, sel_vpart_info->removal_skills, sel_vpart_info->removal_time( g->u ) );

    msg << _( "<color_white>Additional requirements:</color>\n" );

    int lvl, str;
    quality_id qual;
    bool use_aid, use_str;
    item base( sel_vpart_info->item );
    if( base.is_wheel() ) {
        qual = JACK;
        lvl = std::ceil( double( std::min( veh->total_mass() * 1000, JACK_LIMIT ) ) / TOOL_LIFT_FACTOR );
        str = veh->lift_strength();
        use_aid = max_jack >= lvl;
        use_str = g->u.can_lift( *veh );
    } else {
        qual = LIFT;
        lvl = ceil( double( base.weight() ) / TOOL_LIFT_FACTOR );
        str = base.lift_strength();
        use_aid = max_lift >= lvl;
        use_str = g->u.can_lift( base );
    }

    if( !( use_aid || use_str ) ) {
        ok = false;
    }
    msg << string_format( _( "> <color_%1$s>1 tool with %2$s %3$i</color> <color_white>OR</color> <color_%4$s>strength %5$i</color>" ),
                          status_color( use_aid ), qual.obj().name.c_str(), lvl,
                          status_color( use_str ), str ) << "\n";

    if( !veh->can_unmount( idx ) ) {
        msg << string_format( _( "> <color_%1$s>%2$s</color>" ), status_color( false ), "Remove attached parts first" ) << "\n";
        ok = false;
    }

    werase( w_msg );
    fold_and_print( w_msg, 0, 1, getmaxx( w_msg ) - 2, c_ltgray, msg.str() );
    wrefresh( w_msg );
    return ok || g->u.has_trait( "DEBUG_HS" );
}

/**
 * Handles removing a part from the vehicle.
 * @param reason INVALID_TARGET if there are no parts to remove,
 *               LACK_TOOLS if the player is lacking tools,
 *               NOT_FREE if there's something attached that needs to be removed first,
 *               LACK_SKILL if the player's mechanics skill isn't high enough,
 *               LOW_MORALE if the player's morale is too low.
 */
void veh_interact::do_remove()
{
    const task_reason reason = cant_do('o');
    display_mode('o');
    werase (w_msg);
    int msg_width = getmaxx(w_msg);
    switch (reason) {
    case LOW_MORALE:
        mvwprintz(w_msg, 0, 1, c_ltred, _("Your morale is too low to construct..."));
        wrefresh (w_msg);
        return;
    case INVALID_TARGET:
        mvwprintz(w_msg, 0, 1, c_ltred, _("No parts here."));
        wrefresh (w_msg);
        return;
    case NOT_FREE:
        mvwprintz(w_msg, 0, 1, c_ltred,
                  _("You cannot remove that part while something is attached to it."));
        wrefresh (w_msg);
        return;
    case MOVING_VEHICLE:
        fold_and_print( w_msg, 0, 1, msg_width - 2, c_ltgray,
                        _( "Better not remove something while driving." ) );
        wrefresh (w_msg);
        return;
    default:
        break; // no reason, all is well
    }
    mvwprintz(w_mode, 0, 1, c_ltgray, _("Choose a part here to remove:"));
    wrefresh (w_mode);

    int pos = 0;
    for( size_t i = 0; i < parts_here.size(); i++ ) {
        if( can_remove_part( parts_here[ i ] ) ) {
            pos = i;
            break;
        }
    }
    while (true) {
        //redraw list of parts
        werase (w_parts);
        veh->print_part_desc (w_parts, 0, getmaxy( w_parts ) - 1, getmaxx( w_parts ), cpart, pos);
        wrefresh (w_parts);
        bool can_remove = can_remove_part( parts_here[ pos ] );
        //read input
        const std::string action = main_context.handle_input();
        if (can_remove && (action == "REMOVE" || action == "CONFIRM")) {
            sel_cmd = 'o';
            break;
        } else if (action == "QUIT") {
            werase (w_parts);
            veh->print_part_desc (w_parts, 0, getmaxy( w_parts ) - 1, getmaxx( w_parts ), cpart, -1);
            wrefresh (w_parts);
            werase (w_msg);
            wrefresh(w_msg);
            break;
        } else {
            move_in_list(pos, action, parts_here.size());
        }
    }
}

/**
 * Handles siphoning gas.
 * @param reason INVALID_TARGET if the vehicle has no gas,
 *               NO_TOOLS if the player has no hose.
 */
void veh_interact::do_siphon()
{
    const task_reason reason = cant_do('s');
    display_mode('s');
    werase (w_msg);
    int msg_width = getmaxx(w_msg);
    switch (reason) {
    case INVALID_TARGET:
        mvwprintz(w_msg, 0, 1, c_ltred, _("The vehicle has no liquid fuel left to siphon."));
        wrefresh (w_msg);
        return;
    case LACK_TOOLS:
        fold_and_print(w_msg, 0, 1, msg_width - 2, c_ltgray,
                       _("You need a <color_red>hose</color> to siphon liquid fuel."));
        wrefresh (w_msg);
        return;
    case MOVING_VEHICLE:
        fold_and_print( w_msg, 0, 1, msg_width - 2, c_ltgray,
                        _( "You can't siphon from a moving vehicle." ) );
        wrefresh (w_msg);
        return;
    default:
        break; // no reason, all is well
    }
    act_vehicle_siphon( veh );
}

/**
 * Handles changing a tire.
 * @param reason INVALID_TARGET if there's no wheel in the selected square,
 *               LACK_TOOLS if the player is missing a tool.
 */
void veh_interact::do_tirechange()
{
    const task_reason reason = cant_do('c');
    display_mode('c');
    werase( w_msg );
    int msg_width = getmaxx(w_msg);

    switch( reason ) {
    case INVALID_TARGET:
        mvwprintz(w_msg, 0, 1, c_ltred, _("There is no wheel to change here."));
        wrefresh (w_msg);
        return;

    case LACK_TOOLS:
        ///\EFFECT_STR allows changing tires on heavier vehicles without a jack
        fold_and_print( w_msg, 0, 1, msg_width - 2, c_ltgray,
                        _( "To change a wheel you need a <color_%1$s>wrench</color> and either <color_%2$s>lifting equipment</color> or <color_%3$s>%4$d</color> strength." ),
                        status_color( has_wrench ), status_color( has_jack ), status_color( g->u.can_lift( *veh ) ), veh->lift_strength() );
        wrefresh (w_msg);
        return;

    case MOVING_VEHICLE:
        fold_and_print( w_msg, 0, 1, msg_width - 2, c_ltgray, _( "Who is driving while you work?" ) );
        wrefresh (w_msg);
        return;
    default:
        break; // no reason, all is well
    }
    mvwprintz(w_mode, 0, 1, c_ltgray, _("Choose wheel to use as replacement:"));
    wrefresh (w_mode);
    int pos = 0;
    while (true) {
        sel_vpart_info = wheel_types[pos];
        bool is_wheel = sel_vpart_info->has_flag("WHEEL");
        display_list (pos, wheel_types);
        bool has_comps = crafting_inv.has_components( sel_vpart_info->item, 1 );
        werase (w_msg);
        wrefresh (w_msg);

        const std::string action = main_context.handle_input();
        if( ( action == "TIRE_CHANGE" || action == "CONFIRM" ) &&
            is_wheel && has_comps && has_wrench && ( g->u.can_lift( *veh ) || has_jack ) ) {
            sel_cmd = 'c';
            return;

        } else if (action == "QUIT") {
            werase (w_list);
            wrefresh (w_list);
            werase (w_msg);
            break;

        } else {
            move_in_list(pos, action, wheel_types.size());
        }
    }
}

/**
 * Handles renaming a vehicle.
 * @param reason Unused.
 */
void veh_interact::do_rename()
{
    display_mode('e');
    std::string name = string_input_popup(_("Enter new vehicle name:"), 20);
    if(name.length() > 0) {
        (veh->name = name);
        if (veh->tracking_on) {
            overmap_buffer.remove_vehicle( veh );
            // Add the vehicle again, this time with the new name
            overmap_buffer.add_vehicle( veh );
        }
    }
    display_grid();
    display_name();
    display_stats();
    // refresh w_disp & w_part windows:
    move_cursor(0, 0);
}

/**
 * Relabels the currently selected square.
 */
void veh_interact::do_relabel()
{
    display_mode('a');
    const task_reason reason = cant_do('a');
    if (reason == INVALID_TARGET) {
        mvwprintz(w_msg, 0, 1, c_ltred, _("There are no parts here to label."));
        wrefresh (w_msg);
        return;
    }
    std::string text = string_input_popup(_("New label:"), 20, veh->get_label(-ddx, -ddy));
    veh->set_label(-ddx, -ddy, text); // empty input removes the label
    display_grid();
    display_name();
    display_stats();
    // refresh w_disp & w_part windows:
    move_cursor(0, 0);
}

/**
 * Returns the first part on the vehicle at the given position.
 * @param dx The x-coordinate, relative to the viewport's 0-point (?)
 * @param dy The y-coordinate, relative to the viewport's 0-point (?)
 * @return The first vehicle part at the specified coordinates.
 */
int veh_interact::part_at (int dx, int dy)
{
    int vdx = -ddx - dy;
    int vdy = dx - ddy;
    return veh->part_displayed_at(vdx, vdy);
}

/**
 * Checks to see if you can potentially install this part at current position.
 * Affects coloring in display_list() and is also used to
 * sort can_mount so potentially installable parts come first.
 */
bool veh_interact::can_potentially_install(const vpart_info &vpart)
{
    return g->u.has_trait( "DEBUG_HS" ) || vpart.install_requirements().can_make_with_inventory( crafting_inv );
}

/**
 * Moves the cursor on the vehicle editing window.
 * @param dx How far to move the cursor on the x-axis.
 * @param dy How far to move the cursor on the y-axis.
 */
void veh_interact::move_cursor (int dx, int dy)
{
    const int hw = getmaxx(w_disp) / 2;
    const int hh = getmaxy(w_disp) / 2;

    ddx += dy;
    ddy -= dx;

    display_veh();
    // Update the current active component index to the new position.
    cpart = part_at (0, 0);
    int vdx = -ddx;
    int vdy = -ddy;
    point q = veh->coord_translate (point(vdx, vdy));
    tripoint vehp = veh->global_pos3() + q;
    bool obstruct = g->m.impassable_ter_furn( vehp );
    vehicle *oveh = g->m.veh_at( vehp );
    if( oveh != nullptr && oveh != veh ) {
        obstruct = true;
    }
    nc_color col = cpart >= 0 ? veh->part_color (cpart) : c_black;
    long sym = cpart >= 0 ? veh->part_sym( cpart ) : ' ';
    mvwputch (w_disp, hh, hw, obstruct ? red_background(col) : hilite(col),
              special_symbol(sym));
    wrefresh (w_disp);
    werase (w_parts);
    veh->print_part_desc (w_parts, 0, getmaxy( w_parts ) - 1, getmaxx( w_parts ), cpart, -1);
    wrefresh (w_parts);

    can_mount.clear();
    if (!obstruct) {
        int divider_index = 0;
        for( auto vp : vpart_info::get_all() ) {
            if( veh->can_mount( vdx, vdy, vp->id ) ) {
                const vpart_info &vpi = *vp;
                if ( vpi.id != vpart_shapes[ vpi.name()+ vpi.item][0]->id )
                    continue; // only add first shape to install list
                if (can_potentially_install(vpi)) {
                    can_mount.insert( can_mount.begin() + divider_index++, &vpi );
                } else {
                    can_mount.push_back( &vpi );
                }
            }
        }
    }

    need_repair.clear();
    parts_here.clear();
    wheel = NULL;
    if (cpart >= 0) {
        parts_here = veh->parts_at_relative(veh->parts[cpart].mount.x, veh->parts[cpart].mount.y);
        for (size_t i = 0; i < parts_here.size(); i++) {
            auto &pt = veh->parts[parts_here[i]];

            if( pt.base.damage() > 0 ) {
                need_repair.push_back( i );
            }
            if( pt.info().has_flag( "WHEEL" ) ) {
                wheel = &pt;
            }
        }
    }

    werase (w_msg);
    wrefresh (w_msg);
    display_mode (' ');
}

void veh_interact::display_contents()
{
    werase( w_list );

    if( parts_here.empty() ) {
        wrefresh( w_list );
        return;
    }

    std::vector<vehicle_part *> opts;
    for( int idx : parts_here ) {
        auto &pt = veh->parts[ idx ];
        if( pt.is_turret() || pt.is_engine() || pt.is_battery() || pt.is_tank() ) {
            opts.push_back( &pt );
        }
    }
    std::stable_sort( opts.begin(), opts.end(), []( const vehicle_part *lhs, const vehicle_part *rhs ) {
        return lhs->is_tank() && !rhs->is_tank();
    } );
    std::stable_sort( opts.begin(), opts.end(), []( const vehicle_part *lhs, const vehicle_part *rhs ) {
        return lhs->is_battery() && !rhs->is_battery();
    } );
    std::stable_sort( opts.begin(), opts.end(), []( const vehicle_part *lhs, const vehicle_part *rhs ) {
        return lhs->is_engine() && !rhs->is_engine();
    } );
    std::stable_sort( opts.begin(), opts.end(), []( const vehicle_part *lhs, const vehicle_part *rhs ) {
        return lhs->is_turret() && !rhs->is_turret();
    } );

    int y = 0;
    for( const auto pt : opts ) {
        std::string hdr = pt->name();
        std::string msg;

        const auto turret = veh->turret_query( *pt );
        if( turret && turret.can_unload() ) {
            if( turret.base()->magazine_current() ) {
                if( turret.ammo_current() != "null" ) {
                    msg = string_format( _( "%s with %s (%i/%i)" ),
                                         turret.base()->magazine_current()->type_name().c_str(),
                                         item::nname( turret.ammo_current(), turret.ammo_remaining() ).c_str(),
                                         turret.ammo_remaining(), turret.ammo_capacity() );
                } else {
                    msg = string_format( _( "%s (%i/%i)" ),
                                         turret.base()->magazine_current()->type_name().c_str(),
                                         turret.ammo_remaining(), turret.ammo_capacity() );
                }

            } else if( turret.ammo_capacity() > 0 ) {
                hdr += string_format( " <color_grey>(%i/%i)</color>", turret.ammo_remaining(), turret.ammo_capacity() );
                if( turret.ammo_remaining() && turret.ammo_current() != "null" ) {
                    msg = item::nname( turret.ammo_current(), turret.ammo_remaining() );
                }
            }

        } else if( pt->is_battery() ) {
            hdr += string_format( " <color_grey>(%i/%i)</color>", pt->ammo_remaining(), pt->ammo_capacity() );

        } else if( pt->is_tank() ) {
            if( pt->ammo_remaining() > 0 ) {
                hdr += string_format( " <color_grey>with %s (%i/%i)</color>",
                                     item::nname( pt->ammo_current(), pt->ammo_remaining() ).c_str(),
                                     pt->ammo_remaining(), pt->ammo_capacity() );
            }
        }

        y += fold_and_print( w_list, y, 1, getmaxx( w_list ) - 2, c_white, hdr );
        y += fold_and_print( w_list, y, 3, getmaxx( w_list ) - 4, c_ltgray, msg );

        for( const auto &e : pt->faults() ) {
            y += fold_and_print( w_list, y, 3, getmaxx( w_list ) - 4, c_ltred, _( "faulty %s" ), e->name().c_str() );
        }

        y++;
    }

    wrefresh( w_list );
}

void veh_interact::display_grid()
{
    const int grid_w = getmaxx(w_grid);

    // Two lines dividing the three middle sections.
    for (int i = 1 + getmaxy( w_mode ); i < (1 + getmaxy( w_mode ) + page_size ); ++i) {
        mvwputch(w_grid, i, getmaxx( w_disp ), BORDER_COLOR, LINE_XOXO); // |
        mvwputch(w_grid, i, getmaxx( w_disp ) + 1 + getmaxx( w_list) , BORDER_COLOR, LINE_XOXO); // |
    }
    // Two lines dividing the vertical menu sections.
    for (int i = 0; i < grid_w; ++i) {
        mvwputch( w_grid, getmaxy( w_mode ), i, BORDER_COLOR, LINE_OXOX ); // -
        mvwputch( w_grid, getmaxy( w_mode ) + 1 + page_size, i, BORDER_COLOR, LINE_OXOX ); // -
    }
    // Fix up the line intersections.
    mvwputch(w_grid, getmaxy( w_mode ), getmaxx( w_disp ), BORDER_COLOR, LINE_OXXX);
    mvwputch(w_grid, getmaxy( w_mode ) + 1 + page_size, getmaxx( w_disp ), BORDER_COLOR, LINE_XXOX); // _|_
    mvwputch(w_grid, getmaxy( w_mode ), getmaxx( w_disp ) + 1 + getmaxx( w_list ), BORDER_COLOR, LINE_OXXX);
    mvwputch(w_grid, getmaxy( w_mode ) + 1 + page_size, getmaxx( w_disp ) + 1 + getmaxx( w_list ), BORDER_COLOR, LINE_XXOX); // _|_

    wrefresh(w_grid);
}

/**
 * Draws the viewport with the vehicle.
 */
void veh_interact::display_veh ()
{
    werase(w_disp);
    const int hw = getmaxx(w_disp) / 2;
    const int hh = getmaxy(w_disp) / 2;

    if (debug_mode) {
        // show CoM, pivot in debug mode

        const point &pivot = veh->pivot_point();
        const point &com = veh->local_center_of_mass();

        mvwprintz(w_disp, 0, 0, c_green, "CoM   %d,%d", com.x, com.y);
        mvwprintz(w_disp, 1, 0, c_red,   "Pivot %d,%d", pivot.x, pivot.y);

        int com_sx = com.y + ddy + hw;
        int com_sy = -(com.x + ddx) + hh;
        int pivot_sx = pivot.y + ddy + hw;
        int pivot_sy = -(pivot.x + ddx) + hh;

        for (int x = 0; x < getmaxx(w_disp); ++x) {
            if (x <= com_sx) {
                mvwputch (w_disp, com_sy, x, c_green, LINE_OXOX);
            }

            if (x >= pivot_sx) {
                mvwputch (w_disp, pivot_sy, x, c_red, LINE_OXOX);
            }
        }

        for (int y = 0; y < getmaxy(w_disp); ++y) {
            if (y <= com_sy) {
                mvwputch (w_disp, y, com_sx, c_green, LINE_XOXO);
            }

            if (y >= pivot_sy) {
                mvwputch (w_disp, y, pivot_sx, c_red, LINE_XOXO);
            }
        }
    }

    //Iterate over structural parts so we only hit each square once
    std::vector<int> structural_parts = veh->all_parts_at_location("structure");
    for( auto &structural_part : structural_parts ) {
        const int p = structural_part;
        long sym = veh->part_sym (p);
        nc_color col = veh->part_color (p);

        int x =   veh->parts[p].mount.y + ddy;
        int y = -(veh->parts[p].mount.x + ddx);

        if (x == 0 && y == 0) {
            col = hilite(col);
            cpart = p;
        }
        mvwputch (w_disp, hh + y, hw + x, col, special_symbol(sym));
    }
    wrefresh (w_disp);
}

static std::string wheel_state_description( const vehicle &veh )
{
    bool is_boat = !veh.all_parts_with_feature(VPFLAG_FLOATS).empty();
    bool is_land = !veh.all_parts_with_feature(VPFLAG_WHEEL).empty();

    bool suf_land = veh.sufficient_wheel_config( false );
    bool bal_land = veh.balanced_wheel_config( false );

    bool suf_boat = veh.sufficient_wheel_config( true );
    bool bal_boat = veh.balanced_wheel_config( true );
    float steer = veh.steering_effectiveness();

    std::string wheel_status;
    if( !suf_land && is_boat ) {
        wheel_status = _( "<color_ltred>disabled</color>" );
    } else if( !suf_land ) {
        wheel_status = _( "<color_ltred>lack</color>" );
    } else if( !bal_land ) {
        wheel_status = _( "<color_ltred>unbalanced</color>" );
    } else if( steer < 0 ) {
        wheel_status = _( "<color_ltred>no steering</color>" );
    } else if( steer < 0.033 ) {
        wheel_status = _( "<color_ltred>broken steering</color>" );
    } else if( steer < 0.5 ) {
        wheel_status = _( "<color_ltred>poor steering</color>" );
    } else {
        wheel_status = _( "<color_ltgreen>enough</color>" );
    }

    std::string boat_status;
    if( !suf_boat ) {
        boat_status = _( "<color_ltred>leaks</color>" );
    } else if( !bal_boat ) {
        boat_status = _( "<color_ltred>unbalanced</color>" );
    } else {
        boat_status = _( "<color_blue>swims</color>" );
    }

    if( is_boat && is_land ) {
        return string_format( _( "Wheels/boat: %s/%s" ), wheel_status.c_str(), boat_status.c_str() );
    }

    if( is_boat ) {
        return string_format( _( "Boat: %s" ), boat_status.c_str() );
    }

    return string_format( _( "Wheels: %s" ), wheel_status.c_str() );
}

/**
 * Displays the vehicle's stats at the bottom of the window.
 */
void veh_interact::display_stats()
{
    werase(w_stats);

    const int extraw = ((TERMX - FULL_SCREEN_WIDTH) / 4) * 2; // see exec()
    int x[18], y[18], w[18]; // 3 columns * 6 rows = 18 slots max

    std::vector<int> cargo_parts = veh->all_parts_with_feature("CARGO");
    units::volume total_cargo = 0;
    units::volume free_cargo = 0;
    for( const auto &p : cargo_parts ) {
        total_cargo += veh->max_volume(p);
        free_cargo += veh->free_volume(p);
    }

    const int second_column = 33 + (extraw / 4);
    const int third_column = 65 + (extraw / 2);
    for (int i = 0; i < 18; i++) {
        if (i < 6) { // First column
            x[i] = 1;
            y[i] = i;
            w[i] = second_column - 2;
        } else if (i < 13) { // Second column
            x[i] = second_column;
            y[i] = i - 6;
            w[i] = third_column - second_column - 1;
        } else { // Third column
            x[i] = third_column;
            y[i] = i - 13;
            w[i] = extraw - third_column - 2;
        }
    }

    fold_and_print( w_stats, y[0], x[0], w[0], c_ltgray,
                    _( "Safe/Top Speed: <color_ltgreen>%3d</color>/<color_ltred>%3d</color> %s" ),
                    int( convert_velocity( veh->safe_velocity( false ), VU_VEHICLE ) ),
                    int( convert_velocity( veh->max_velocity( false ), VU_VEHICLE ) ),
                    velocity_units( VU_VEHICLE ) );
    //TODO: extract accelerations units to its own function

    fold_and_print( w_stats, y[1], x[1], w[1], c_ltgray,
                    //~ /t means per turn
                    _( "Acceleration: <color_ltblue>%3d</color> %s/t" ),
                    int( convert_velocity( veh->acceleration( false ), VU_VEHICLE ) ),
                    velocity_units( VU_VEHICLE ) );
    fold_and_print( w_stats, y[2], x[2], w[2], c_ltgray,
                    _( "Mass: <color_ltblue>%5.0f</color> %s" ),
                    convert_weight( veh->total_mass() * 1000.0f ), weight_units() );
    fold_and_print( w_stats, y[3], x[3], w[3], c_ltgray,
                    _( "Cargo Volume: <color_ltgray>%d/%d</color>" ),
                    ( total_cargo - free_cargo ) / units::legacy_volume_factor, total_cargo / units::legacy_volume_factor);
    // Write the overall damage
    mvwprintz(w_stats, y[4], x[4], c_ltgray, _("Status:"));
    x[4] += utf8_width(_("Status:")) + 1;
    fold_and_print(w_stats, y[4], x[4], w[4], totalDurabilityColor, totalDurabilityText);

    fold_and_print( w_stats, y[5], x[5], w[5], c_ltgray, wheel_state_description( *veh ).c_str() );

    // Write the most damaged part
    if (mostDamagedPart != -1) {
        std::string partName;
        mvwprintz(w_stats, y[6], x[6], c_ltgray, _("Most damaged:"));
        const auto iw = utf8_width(_("Most damaged:")) + 1;
        x[6] += iw;
        w[6] -= iw;
        const auto &pt = veh->parts[mostDamagedPart];
        const auto hoff = fold_and_print( w_stats, y[6], x[6], w[6],
                                          pt.is_broken() ? c_dkgray : pt.base.damage_color(), pt.name() );
        // If fold_and_print did write on the next line(s), shift the following entries,
        // hoff == 1 is already implied and expected - one line is consumed at least.
        for( size_t i = 7; i < sizeof(y) / sizeof(y[0]); ++i) {
            y[i] += hoff - 1;
        }
    }

    bool is_boat = !veh->all_parts_with_feature(VPFLAG_FLOATS).empty();

    fold_and_print(w_stats, y[7], x[7], w[7], c_ltgray,
                   _("K aerodynamics: <color_ltblue>%3d</color>%%"),
                   int(veh->k_aerodynamics() * 100));
    fold_and_print(w_stats, y[8], x[8], w[8], c_ltgray,
                   _("K friction:     <color_ltblue>%3d</color>%%"),
                   int(veh->k_friction() * 100));
    fold_and_print(w_stats, y[9], x[9], w[9], c_ltgray,
                   _("K mass:         <color_ltblue>%3d</color>%%"),
                   int(veh->k_mass() * 100));
    fold_and_print( w_stats, y[10], x[10], w[10], c_ltgray,
                    _("Offroad:        <color_ltblue>%3d</color>%%"),
                    int( veh->k_traction( veh->wheel_area( is_boat ) * 0.5f ) * 100 ) );

    // "Fuel usage (safe): " is renamed to "Fuel usage: ".
    mvwprintz(w_stats, y[11], x[11], c_ltgray,  _("Fuel usage:      "));
    x[11] += utf8_width(_("Fuel usage:      "));

    bool first = true;
    int fuel_name_length = 0;
    for( auto & ft : get_fuel_types() ) {
        int fuel_usage = veh->basic_consumption( ft.id );
        if (fuel_usage > 0) {
            fuel_name_length = std::max( fuel_name_length, utf8_width(item::nname(ft.id)) );
            fuel_usage = fuel_usage / 100;
            if (fuel_usage < 1) {
                fuel_usage = 1;
            }
            if (!first) {
                mvwprintz(w_stats, y[11], x[11]++, c_ltgray, "/");
            }
            mvwprintz(w_stats, y[11], x[11]++, ft.color, "%d", fuel_usage);
            if (fuel_usage > 9) {
                x[11]++;
            }
            if (fuel_usage > 99) {
                x[11]++;
            }
            first = false;
        }
        if (first) {
            mvwprintz(w_stats, y[11], x[11], c_ltgray, "-"); // no engines
        }
    }

    // Print fuel percentage & type name only if it fits in the window, 10 is width of "E...F 100%"
    veh->print_fuel_indicators (w_stats, y[13], x[13], fuel_index, true,
                               ( x[ 13 ] + 10 < getmaxx( w_stats ) ),
                               ( x[ 13 ] + 10 + fuel_name_length < getmaxx( w_stats ) ) );

    wrefresh(w_stats);
}

void veh_interact::display_name()
{
    werase(w_name);
    mvwprintz(w_name, 0, 1, c_ltgray, _("Name: "));
    mvwprintz(w_name, 0, 1 + utf8_width(_("Name: ")), c_ltgreen, veh->name.c_str());
    wrefresh(w_name);
}

/**
 * Prints the list of usable commands, and highlights the hotkeys used to activate them.
 * @param mode What command we are currently using. ' ' for no command.
 */
void veh_interact::display_mode(char mode)
{
    werase (w_mode);

    size_t esc_pos = display_esc(w_mode);

    if (mode == ' ') {
        const std::array<std::string, 9> actions = { {
            { _("<i>nstall") },
            { _("<r>epair") },
            { _("<m>end" ) },
            { _("re<f>ill") },
            { _("rem<o>ve") },
            { _("<s>iphon") },
            { _("<c>hange tire") },
            { _("r<e>name") },
            { _("l<a>bel") },
        } };

        const std::array<bool, std::tuple_size<decltype(actions)>::value> enabled = { {
            !cant_do('i'),
            !cant_do('r'),
            !cant_do('m'),
            !cant_do('f'),
            !cant_do('o'),
            !cant_do('s'),
            !cant_do('c'),
            true,          // 'rename' is always available
            !cant_do('a'),
        } };

        int pos[10];
        pos[0] = 1;
        for (size_t i = 0; i < actions.size(); i++) {
            pos[i + 1] = pos[i] + utf8_width(actions[i]) - 2;
        }
        int spacing = int((esc_pos - 1 - pos[actions.size()]) / actions.size());
        int shift = int((esc_pos - pos[actions.size()] - spacing * (actions.size() - 1)) / 2) - 1;
        for (size_t i = 0; i < actions.size(); i++) {
            shortcut_print(w_mode, 0, pos[i] + spacing * i + shift,
                           enabled[i] ? c_ltgray : c_dkgray, enabled[i] ? c_ltgreen : c_green,
                           actions[i]);
        }
    }
    wrefresh (w_mode);
}

size_t veh_interact::display_esc(WINDOW *win)
{
    std::string backstr = _("<ESC>-back");
    size_t pos = getmaxx(win) - utf8_width(backstr) + 2;    // right text align
    shortcut_print(win, 0, pos, c_ltgray, c_ltgreen, backstr);
    wrefresh(win);
    return pos;
}

/**
 * Draws the list of parts that can be mounted in the selected square. Used
 * when installing new parts or changing tires.
 * @param pos The current cursor position in the list.
 * @param list The list to display parts from.
 */
void veh_interact::display_list(size_t pos, std::vector<const vpart_info*> list, const int header)
{
    werase (w_list);
    int lines_per_page = page_size - header;
    size_t page = pos / lines_per_page;
    for (size_t i = page * lines_per_page; i < (page + 1) * lines_per_page && i < list.size(); i++) {
        const vpart_info &info = *list[i];
        int y = i - page * lines_per_page + header;
        mvwputch( w_list, y, 1, info.color, special_symbol( info.sym ) );
        nc_color col = can_potentially_install( info ) ? c_white : c_dkgray;
        trim_and_print( w_list, y, 3, getmaxx( w_list ) - 3, pos == i ? hilite( col ) : col,
                        info.name().c_str() );
    }
    wrefresh (w_list);
}

/**
 * Used when installing parts.
 * Opens up w_details containing info for part currently selected in w_list.
 */
void veh_interact::display_details( const vpart_info *part )
{

    if (w_details == NULL) { // create details window first if required

        // covers right part of w_name and w_stats in vertical/hybrid
        const int details_y = getbegy(w_name);
        const int details_x = getbegx(w_list);

        const int details_h = 7;
        const int details_w = getbegx(w_grid) + getmaxx(w_grid) - details_x;

        // clear rightmost blocks of w_stats to avoid overlap
        int stats_col_2 = 33;
        int stats_col_3 = 65 + ((TERMX - FULL_SCREEN_WIDTH) / 4);
        int clear_x = getmaxx( w_stats ) - details_w + 1 >= stats_col_3 ? stats_col_3 : stats_col_2;
        for( int i = 0; i < getmaxy( w_stats ); i++) {
            mvwhline(w_stats, i, clear_x, ' ', getmaxx( w_stats ) - clear_x);
        }

        wrefresh(w_stats);

        w_details = newwin(details_h, details_w, details_y, details_x);
    }
    else {
        werase(w_details);
   }

    wborder(w_details, LINE_XOXO, LINE_XOXO, LINE_OXOX, LINE_OXOX, LINE_OXXO, LINE_OOXX, LINE_XXOO, LINE_XOOX);

    if ( part == NULL ) {
        wrefresh(w_details);
        return;
    }
    int details_w = getmaxx(w_details);
    int column_width = details_w / 2; // displays data in two columns
    int col_1 = 2;
    int col_2 = col_1 + column_width;
    int line = 0;
    bool small_mode = column_width < 20 ? true : false;

    // line 0: part name
    fold_and_print( w_details, line, col_1, details_w, c_ltgreen, part->name() );

    // line 1: (column 1) durability   (column 2) damage mod
    fold_and_print(w_details, line+1, col_1, column_width, c_white,
                   "%s: <color_ltgray>%d</color>",
                   small_mode ? _("Dur") : _("Durability"),
                   part->durability);
    fold_and_print(w_details, line+1, col_2, column_width, c_white,
                   "%s: <color_ltgray>%d%%</color>",
                   small_mode ? _("Dmg") : _("Damage"),
                   part->dmg_mod);

    // line 2: (column 1) weight   (column 2) folded volume (if applicable)
    fold_and_print(w_details, line+2, col_1, column_width, c_white,
                   "%s: <color_ltgray>%.1f%s</color>",
                   small_mode ? _("Wgt") : _("Weight"),
                   convert_weight(item::find_type( part->item )->weight),
                   weight_units());
    if ( part->folded_volume != 0 ) {
        fold_and_print(w_details, line+2, col_2, column_width, c_white,
                       "%s: <color_ltgray>%d ml</color>",
                       small_mode ? _("FoldVol") : _("Folded Volume"),
                       units::to_milliliter( part->folded_volume ) );
    }

    // line 3: (column 1) size,bonus,wheel_width (as applicable)    (column 2) epower (if applicable)
    if ( part->size > 0 ) {
        std::string label;
        if ( part->has_flag(VPFLAG_CARGO) || part->has_flag(VPFLAG_FUEL_TANK) ) {
            label = small_mode ? _("Cap") : _("Capacity");
        } else if ( part->has_flag(VPFLAG_WHEEL) ){
            label = small_mode ? _("Size") : _("Wheel Size");
        } else if ( part->has_flag(VPFLAG_SEATBELT) || part->has_flag("MUFFLER") ) {
            label = small_mode ? _("Str") : _("Strength");
        } else if ( part->has_flag("HORN") ) {
            label = _("Noise");
        } else if ( part->has_flag(VPFLAG_EXTENDS_VISION) ) {
            label = _("Range");
        } else if ( part->has_flag(VPFLAG_LIGHT) || part->has_flag(VPFLAG_CONE_LIGHT) ||
                    part->has_flag(VPFLAG_CIRCLE_LIGHT) || part->has_flag(VPFLAG_DOME_LIGHT) ||
                    part->has_flag(VPFLAG_AISLE_LIGHT) || part->has_flag(VPFLAG_EVENTURN) ||
                    part->has_flag(VPFLAG_ODDTURN) || part->has_flag(VPFLAG_ATOMIC_LIGHT)) {
            label = _("Light");
        } else {
            label = small_mode ? _("Cap") : _("Capacity");
        }

        fold_and_print(w_details, line+3, col_1, column_width, c_white,
                       (label + ": <color_ltgray>%d</color>").c_str(),
                       part->size);
    }
    if ( part->epower != 0 ) {
        fold_and_print(w_details, line+3, col_2, column_width, c_white,
                       "%s: %c<color_ltgray>%d</color>",
                       small_mode ? _("Bat") : _("Battery"),
                       part->epower < 0 ? '-' : '+',
                       abs(part->epower));
    }

    // line 4 [horizontal]: fuel_type (if applicable)
    // line 4 [vertical/hybrid]: (column 1) fuel_type (if applicable)    (column 2) power (if applicable)
    // line 5 [horizontal]: power (if applicable)
    if ( part->fuel_type != "null" ) {
        fold_and_print( w_details, line+4, col_1, column_width,
                        c_white, _("Charge: <color_ltgray>%s</color>"),
                        item::nname( part->fuel_type ).c_str() );
    }
    if ( part->power != 0 ) {
        fold_and_print( w_details, line + 4, col_2, column_width, c_white, _( "Power: <color_ltgray>%d</color>" ), part->power );
    }

    // line 5 [vertical/hybrid] 6 [horizontal]: flags
    std::vector<std::string> flags = { { "OPAQUE", "OPENABLE", "BOARDABLE" } };
    std::vector<std::string> flag_labels = { { _("opaque"), _("openable"), _("boardable") } };
    std::string label;
    for ( size_t i = 0; i < flags.size(); i++ ) {
        if ( part->has_flag(flags[i]) ) {
            label += ( label.empty() ? "" : " " ) + flag_labels[i];
        }
    }
    fold_and_print(w_details, line + 5, col_1, details_w, c_yellow, label);

    wrefresh(w_details);
}

void veh_interact::countDurability()
{
    int qty = std::accumulate( veh->parts.begin(), veh->parts.end(), 0,
        []( int lhs, const vehicle_part &rhs ) {
            return lhs + std::max( rhs.base.damage(), 0 );
    } );

    int total = std::accumulate( veh->parts.begin(), veh->parts.end(), 0,
        []( int lhs, const vehicle_part &rhs ) {
            return lhs + rhs.base.max_damage();
    } );

    double pct = double( qty ) / double( total );

    if( pct < 0.05 ) {
        totalDurabilityText = _( "like new" );
        totalDurabilityColor = c_ltgreen;

    } else if( pct < 0.33 ) {
        totalDurabilityText = _( "dented" );
        totalDurabilityColor = c_yellow;

    } else if( pct < 0.66 ) {
        totalDurabilityText = _( "battered" );
        totalDurabilityColor = c_magenta;

    } else if( pct < 1.00 ) {
        totalDurabilityText = _( "wrecked" );
        totalDurabilityColor = c_red;

    } else {
        totalDurabilityText = _( "destroyed" );
        totalDurabilityColor = c_dkgray;
    }

    int hi = 0;
    for( size_t it = 0; it < veh->parts.size(); it++ ) {
        const auto &pt = veh->parts[it];
        if( pt.removed ) {
            continue;
        }
        int dmg = pt.base.damage();
        if( dmg > hi ) {
            hi = dmg;
            mostDamagedPart = it;
        }
    }
}

/**
 * Given a vpart id, gives the choice of inventory and nearby items to consume
 * for install/repair/etc. Doesn't use consume_items in crafting.cpp, as it got
 * into weird cases and doesn't consider properties like HP. The
 * item will be removed by this function.
 * @param vpid The id of the vpart type to look for.
 * @return The item that was consumed.
 */
item consume_vpart_item( const vpart_str_id &vpid )
{
    std::vector<bool> candidates;
    const itype_id itid = vpid.obj().item;

    if(g->u.has_trait("DEBUG_HS")) {
        return item(itid, calendar::turn);
    }

    inventory map_inv;
    map_inv.form_from_map( g->u.pos(), PICKUP_RANGE );

    if( g->u.has_amount( itid, 1 ) ) {
        candidates.push_back( true );
    }
    if( map_inv.has_components( itid, 1 ) ) {
        candidates.push_back( false );
    }

    // bug?
    if(candidates.empty()) {
        debugmsg("Part not found!");
        return item();
    }

    int selection;
    // no choice?
    if(candidates.size() == 1) {
        selection = 0;
    } else {
        // popup menu!?
        std::vector<std::string> options;
        for( const auto &candidate : candidates ) {
            const vpart_info &info = vpid.obj();
            if( candidate ) {
                // In inventory.
                options.emplace_back( info.name() );
            } else {
                // Nearby.
                options.emplace_back( info.name() + _(" (nearby)" ) );
            }
        }
        selection = menu_vec(false, _("Use which gizmo?"), options);
        selection -= 1;
    }
    std::list<item> item_used;
    //remove item from inventory. or map.
    if( candidates[selection] ) {
        item_used = g->u.use_amount( itid, 1 );
    } else {
        long quantity = 1;
        item_used = g->m.use_amount( g->u.pos(), PICKUP_RANGE, itid, quantity );
    }
    remove_ammo( item_used, g->u );

    return item_used.front();
}

void act_vehicle_siphon(vehicle* veh) {
    std::vector<itype_id> fuels;
    for( auto & e : veh->fuels_left() ) {
        const itype *type = item::find_type( e.first );
        if( type->phase != LIQUID ) {
            // This skips battery and plutonium cells
            continue;
        }
        fuels.push_back( e.first );
    }
    if( fuels.empty() ) {
        add_msg(m_info, _("The vehicle has no liquid fuel left to siphon."));
        return;
    }
    itype_id fuel;
    if( fuels.size() > 1 ) {
        uimenu smenu;
        smenu.text = _("Siphon what?");
        for( auto & fuel : fuels ) {
            smenu.addentry( item::nname( fuel ) );
        }
        smenu.addentry(_("Never mind"));
        smenu.query();
        if( static_cast<size_t>( smenu.ret ) >= fuels.size() ) {
            add_msg(m_info, _("Never mind."));
            return;
        }
        fuel = fuels[smenu.ret];
    } else {
        fuel = fuels.front();
    }

    g->u.siphon( *veh, fuel );
}

static int calc_xp_gain( const vpart_info &vp, const skill_id &sk ) {
    auto iter = vp.install_skills.find( sk );
    if( iter == vp.install_skills.end() ) {
        return 0;
    }

    // how many levels are we above the requirement?
    int lvl = std::max( g->u.get_skill_level( sk ) - iter->second, 1 );

    // scale xp gain per hour according to relative level
    // 0-1: 60 xp /h
    //   2: 15 xp /h
    //   3:  6 xp /h
    //   4:  4 xp /h
    //   5:  3 xp /h
    //   6:  2 xp /h
    //  7+:  1 xp /h
    return std::ceil( double( vp.install_moves ) / MOVES( MINUTES( pow( lvl, 2 ) ) ) );
}

/**
 * Called when the activity timer for installing parts, repairing, etc times
 * out and the action is complete.
 */
void veh_interact::complete_vehicle()
{
    if (g->u.activity.values.size() < 7) {
        debugmsg ("Invalid activity ACT_VEHICLE values:%d", g->u.activity.values.size());
        return;
    }
    vehicle *veh = g->m.veh_at( tripoint( g->u.activity.values[0], g->u.activity.values[1], g->u.posz() ) );
    if (!veh) {
        debugmsg ("Activity ACT_VEHICLE: vehicle not found");
        return;
    }

    int dx = g->u.activity.values[4];
    int dy = g->u.activity.values[5];
    int vehicle_part = g->u.activity.values[6];
    const vpart_str_id part_id( g->u.activity.str_values[0] );

    const vpart_info &vpinfo = part_id.obj();

    // cmd = Install Repair reFill remOve Siphon Changetire reName relAbel
    switch( (char) g->u.activity.index ) {

        case 'i': {
        auto inv = g->u.crafting_inventory();

        const auto reqs = vpinfo.install_requirements();
        if( !reqs.can_make_with_inventory( inv ) ) {
           add_msg( m_info, _( "You don't meet the requirements to install the %s." ), vpinfo.name().c_str() );
           break;
        }

        // consume items extracting a match for the parts base item
        item base;
        for( const auto& e : reqs.get_components() ) {
            for( auto& obj : g->u.consume_items( e ) ) {
                if( obj.typeId() == vpinfo.item ) {
                    base = obj;
                }
            }
        }
        if( base.is_null() ) {
            if( !g->u.has_trait( "DEBUG_HS" ) ) {
                add_msg( m_info, _( "Could not find base part in requirements for %s." ), vpinfo.name().c_str() );
                break;
            } else {
                base = item( vpinfo.item );
            }
        }

        for( const auto& e : reqs.get_tools() ) {
            g->u.consume_tools( e );
        }

        g->u.invalidate_crafting_inventory();

        int partnum = !base.is_null() ? veh->install_part( dx, dy, part_id, std::move( base ) ) : -1;
        if(partnum < 0) {
            debugmsg ("complete_vehicle install part fails dx=%d dy=%d id=%d", dx, dy, part_id.c_str());
            break;
        }

        if ( vpinfo.has_flag("CONE_LIGHT") ) {
            // Need map-relative coordinates to compare to output of look_around.
            // Need to call coord_translate() directly since it's a new part.
            point q = veh->coord_translate(point(dx, dy));

            // Stash offset and set it to the location of the part so look_around will start there.
            int px = g->u.view_offset.x;
            int py = g->u.view_offset.y;
            g->u.view_offset.x = veh->global_x() + q.x - g->u.posx();
            g->u.view_offset.y = veh->global_y() + q.y - g->u.posy();
            popup(_("Choose a facing direction for the new headlight."));
            tripoint headlight_target = g->look_around(); // Note: no way to cancel
            // Restore previous view offsets.
            g->u.view_offset.x = px;
            g->u.view_offset.y = py;

            int delta_x = headlight_target.x - (veh->global_x() + q.x);
            int delta_y = headlight_target.y - (veh->global_y() + q.y);

            const double PI = 3.14159265358979f;
            int dir = int(atan2(static_cast<float>(delta_y), static_cast<float>(delta_x)) * 180.0 / PI);
            dir -= veh->face.dir();
            while(dir < 0) {
                dir += 360;
            }
            while(dir > 360) {
                dir -= 360;
            }

            veh->parts[partnum].direction = dir;
        }

        add_msg( m_good, _("You install a %1$s into the %2$s." ), veh->parts[ partnum ].name().c_str(), veh->name.c_str() );

        for( const auto &sk : vpinfo.install_skills ) {
            g->u.practice( sk.first, calc_xp_gain( vpinfo, sk.first ) );
        }

        break;
    }

    case 'r': {
        auto &pt = veh->parts[ vehicle_part ];
        auto &vp = pt.info();

        const auto reqs = pt.is_broken() ? vp.install_requirements() : vp.repair_requirements() * pt.base.damage();

        if( !reqs.can_make_with_inventory( g->u.crafting_inventory() ) ) {
           add_msg( m_info, _( "You don't meet the requirements to repair the %s." ), pt.name().c_str() );
           break;
        }

        // consume items extracting any base item (which we will need if replacing broken part)
        item base( vp.item );
        for( const auto& e : reqs.get_components() ) {
            for( auto& obj : g->u.consume_items( e ) ) {
                if( obj.typeId() == vpinfo.item ) {
                    base = obj;
                }
            }
        }

        for( const auto& e : reqs.get_tools() ) {
            g->u.consume_tools( e );
        }

        g->u.invalidate_crafting_inventory();

        for( const auto &sk : pt.is_broken() ? vp.install_skills : vp.repair_skills ) {
            g->u.practice( sk.first, calc_xp_gain( vp, sk.first ) );
        }

        if( pt.is_broken() ) {
            veh->break_part_into_pieces( vehicle_part, g->u.posx(), g->u.posy() );
            veh->remove_part( vehicle_part );
            veh->install_part( dx, dy, part_id, std::move( base ) );

        } else {
            veh->set_hp( pt, pt.info().durability );
        }

        add_msg( m_good, _( "You repair the %1$s's %2$s." ), veh->name.c_str(), pt.name().c_str() );
        break;
    }

    case 'f':
        if (!g->pl_refill_vehicle(*veh, vehicle_part, true)) {
            debugmsg ("complete_vehicle refill broken");
        }
        g->pl_refill_vehicle(*veh, vehicle_part);
        break;
    case 'o': {
        auto inv = g->u.crafting_inventory();

        const auto reqs = vpinfo.removal_requirements();
        if( !reqs.can_make_with_inventory( inv ) ) {
           add_msg( m_info, _( "You don't meet the requirements to remove the %s." ), vpinfo.name().c_str() );
           break;
        }

        for( const auto& e : reqs.get_components() ) {
            g->u.consume_items( e );
        }
        for( const auto& e : reqs.get_tools() ) {
            g->u.consume_tools( e );
        }

        g->u.invalidate_crafting_inventory();

        // Dump contents of part at player's feet, if any.
        vehicle_stack contents = veh->get_items( vehicle_part );
        for( auto iter = contents.begin(); iter != contents.end(); ) {
            g->m.add_item_or_charges( g->u.posx(), g->u.posy(), *iter );
            iter = contents.erase( iter );
        }

        // Power cables must remove parts from the target vehicle, too.
        if (veh->part_flag(vehicle_part, "POWER_TRANSFER")) {
            veh->remove_remote_part(vehicle_part);
        }

        bool broken = veh->parts[ vehicle_part ].is_broken();
        if (!broken) {
            g->m.add_item_or_charges( g->u.pos(), veh->parts[vehicle_part].properties_to_item() );
            for( const auto &sk : vpinfo.install_skills ) {
                // removal is half as educational as installation
                g->u.practice( sk.first, calc_xp_gain( vpinfo, sk.first ) / 2 );
            }

        } else {
            veh->break_part_into_pieces(vehicle_part, g->u.posx(), g->u.posy());
        }
        if (veh->parts.size() < 2) {
            add_msg (_("You completely dismantle the %s."), veh->name.c_str());
            g->u.activity.type = ACT_NULL;
            g->m.destroy_vehicle (veh);
        } else {
            if (broken) {
                add_msg( _( "You remove the broken %1$s from the %2$s." ),
                         veh->parts[ vehicle_part ].name().c_str(), veh->name.c_str() );
            } else {
                add_msg( _( "You remove the %1$s from the %2$s." ),
                         veh->parts[ vehicle_part ].name().c_str(), veh->name.c_str() );
            }
            veh->remove_part (vehicle_part);
            veh->part_removal_cleanup();
        }
        break;
    }

    case 'c':
        std::vector<int> parts = veh->parts_at_relative( dx, dy );
        if( parts.size() ) {
            item removed_wheel;
            int replaced_wheel = veh->part_with_feature( parts[0], "WHEEL", false );
            if( replaced_wheel == -1 ) {
                debugmsg( "no wheel to remove when changing wheels." );
                return;
            }
            bool broken = veh->parts[ replaced_wheel ].is_broken();
            removed_wheel = veh->parts[replaced_wheel].properties_to_item();
            veh->remove_part( replaced_wheel );
            veh->part_removal_cleanup();
            int partnum = veh->install_part( dx, dy, part_id, consume_vpart_item( part_id ) );
            if( partnum < 0 ) {
                debugmsg ("complete_vehicle tire change fails dx=%d dy=%d id=%d", dx, dy, part_id.c_str());
            }
            // Place the removed wheel on the map last so consume_vpart_item() doesn't pick it.
            if ( !broken ) {
                g->m.add_item_or_charges( g->u.posx(), g->u.posy(), removed_wheel );
            }
            add_msg( _( "You replace one of the %1$s's tires with a %2$s." ),
                     veh->name.c_str(), veh->parts[ partnum ].name().c_str() );
        }
        break;
    }
    g->u.invalidate_crafting_inventory();
}
bool veh_interact::filter_function( const vpart_info *p ) const
{
    std::string sPattern = filter;
    size_t iPos;
    bool hasExclude = false;
    if( sPattern.find( "-" ) != std::string::npos ) {
        hasExclude = true;
    }
    do {
        iPos = sPattern.find( "," );
        bool exclude = false;
        std::string pat = ( iPos == std::string::npos ) ? sPattern : sPattern.substr( 0, iPos );
        if( pat.substr( 0, 1 ) == "-" ) {
            exclude = true;
            pat = pat.substr( 1, pat.size() - 1 );
        } else if( hasExclude ) {
            hasExclude = false;
        }
        std::string namepat = pat;
        std::transform( namepat.begin(), namepat.end(), namepat.begin(), tolower );

        if( lcmatch( p->name(), namepat ) ) {
            return !exclude;
        }
        if( pat.find( "{", 0 ) != std::string::npos ) {
            std::string adv_pat_type = pat.substr( 1, pat.find( ":" ) - 1 );
            std::string adv_pat_search = pat.substr( pat.find( ":" ) + 1,
                                         ( pat.find( "}" ) - pat.find( ":" ) ) - 1 );
            std::transform( adv_pat_search.begin(),
                            adv_pat_search.end(),
                            adv_pat_search.begin(),
                            adv_pat_type == "f" ? toupper : tolower );
            if( adv_pat_type == "f" ) { //Search flags
                if( p->has_flag( adv_pat_search ) ) {
                    return !exclude;
                }
            } else if( adv_pat_type == "pgt" || adv_pat_type == "plt" ) { //Filter by power production/usage
                int req = std::atoi( adv_pat_search.c_str() );
                if( ( adv_pat_type == "pgt" ) ? ( p->power >= req || p->epower >= req )
                    : ( p->power <= req || p->epower <= req ) ) {
                    return !exclude;
                }
            }
        }
        if( iPos != std::string::npos ) {
            sPattern = sPattern.substr( iPos + 1, sPattern.size() );
        }
    } while( iPos != std::string::npos );
    return hasExclude;
}<|MERGE_RESOLUTION|>--- conflicted
+++ resolved
@@ -669,53 +669,9 @@
             if( tab_filters[i](part) ) return false;
         }
         return true; };
-<<<<<<< HEAD
-    tab_filters[7] = [&](const vpart_info *part){
-        auto &p=*part;
-        std::string sPattern=filter;
-        size_t iPos;
-        bool hasExclude = false;
-        if ( sPattern.find( "-" ) != std::string::npos ){
-            hasExclude = true;
-        }
-        do{
-            iPos = sPattern.find( "," );
-            bool exclude = false;
-            std::string pat = ( iPos == std::string::npos ) ? sPattern:sPattern.substr(0, iPos);
-            if ( pat.substr( 0, 1 ) == "-" ){
-                exclude = true;
-                pat = pat.substr( 1, pat.size() - 1 );
-            }else if ( hasExclude ){
-                hasExclude = false;
-            }
-            std::string namepat = pat;
-            std::transform(namepat.begin(),namepat.end(),namepat.begin(),tolower);
-
-            if( lcmatch( p.name(), namepat ) ){
-                return !exclude;
-            }
-            if( pat.find ("{", 0 ) != std::string::npos ) {
-                std::string adv_pat_type = pat.substr( 1, pat.find( ":" ) - 1 );
-                std::string adv_pat_search = pat.substr( pat.find( ":" ) + 1,
-                                             ( pat.find( "}" ) - pat.find( ":" ) ) - 1 );
-                std::transform( adv_pat_search.begin(),
-                                adv_pat_search.end(),
-                                adv_pat_search.begin(),
-                                adv_pat_type == "f" ? toupper : tolower );
-                if( p.has_flag( adv_pat_search ) ){
-                    return !exclude;
-                }
-            }
-            if ( iPos != std::string::npos ){
-                sPattern = sPattern.substr(iPos+1,sPattern.size());
-            }
-        }while( iPos != std::string::npos );
-        return hasExclude;};
-=======
     tab_filters[7] = [&](const vpart_info *p){//The user specified filter
-        return filter_function(p); 
+        return filter_function(p);
     };
->>>>>>> 518ad274
     std::vector<const vpart_info*> tab_vparts = can_mount; // full list of mountable parts, to be filtered according to tab
 
     int pos = 0;
@@ -743,23 +699,13 @@
         if (action == "FILTER" ){
             filter = string_input_popup( _("Set Filter"),
                                         50, filter, "", "", 100, false);
-<<<<<<< HEAD
-=======
             tab = 7;//Move to the user filter tab.
             display_veh();
             display_contents();
->>>>>>> 518ad274
-        }
-        if (action == "RESET_FILTER" ){
-            filter="";
-            tab = 0;
-        }
-<<<<<<< HEAD
+        }
         if (action == "REPAIR" ){
             filter = "";
         }
-=======
->>>>>>> 518ad274
         if (action == "INSTALL" || action == "CONFIRM"){
             if (can_install) {
                 const auto &shapes = vpart_shapes[ sel_vpart_info->name() + sel_vpart_info->item ];
