--- conflicted
+++ resolved
@@ -518,13 +518,8 @@
  * Special cases:
  * {"black"           , c_black}, // missing default prefix c_
  * {"<c|h|i>_black"   , h_black}, // has prefix c_ or h_ or i_
-<<<<<<< HEAD
- * {"dark_gray_red"   , c_dark_gray_red}, // dark_ instead of dk as the latter is deprecated
- * {"light_blue_red"  , c_light_blue_red}, // light_ instead of lt as the latter is deprecated
-=======
- * {"dark_gray_red"   , c_dkgray_red}, // use dark_ instead of dk as the latter is being deprecated
- * {"light_blue_red"  , c_ltblue_red}, // use light_ instead of lt as the latter is being deprecated
->>>>>>> 5b6b8512
+ * {"dark_gray_red"   , c_dark_gray_red}, // use dark_ instead of dk as the latter is being deprecated
+ * {"light_blue_red"  , c_light_blue_red}, // use light_ instead of lt as the latter is being deprecated
  * @param color The color to get, as a std::string.
  * @return The nc_color constant that matches the input.
  */
