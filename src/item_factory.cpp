#include "item_factory.h"
#include "enums.h"
#include "json.h"
#include "addiction.h"
#include "translations.h"
#include "item_group.h"
#include "crafting.h"
#include "recipe_dictionary.h"
#include "iuse_actor.h"
#include "item.h"
#include "mapdata.h"
#include "debug.h"
#include "construction.h"
#include "text_snippets.h"
#include "ui.h"
#include "skill.h"
#include "bionics.h"
#include "material.h"
#include "artifact.h"
#include "veh_type.h"
#include "init.h"

#include <algorithm>
#include <sstream>

static const std::string category_id_guns("guns");
static const std::string category_id_ammo("ammo");
static const std::string category_id_weapons("weapons");
static const std::string category_id_tools("tools");
static const std::string category_id_clothing("clothing");
static const std::string category_id_drugs("drugs");
static const std::string category_id_food("food");
static const std::string category_id_books("books");
static const std::string category_id_mods("mods");
static const std::string category_id_magazines("magazines");
static const std::string category_id_cbm("bionics");
static const std::string category_id_mutagen("mutagen");
static const std::string category_id_other("other");

typedef std::set<std::string> t_string_set;
static t_string_set item_blacklist;
static t_string_set item_whitelist;
static bool item_whitelist_is_exclusive = false;

static std::set<std::string> item_options;

std::unique_ptr<Item_factory> item_controller( new Item_factory() );

bool item_is_blacklisted(const std::string &id)
{
    if (item_whitelist.count(id) > 0) {
        return false;
    } else if (item_blacklist.count(id) > 0) {
        return true;
    }
    // Return true if the whitelist mode is exclusive and the whitelist is populated.
    return item_whitelist_is_exclusive && !item_whitelist.empty();
}

void Item_factory::finalize() {

    auto& dyn = DynamicDataLoader::get_instance();

    while( !deferred.empty() ) {
        auto n = deferred.size();
        auto it = deferred.begin();
        for( decltype(deferred)::size_type idx = 0; idx != n; ++idx ) {
            try {
                std::istringstream str( *it );
                JsonIn jsin( str );
                JsonObject jo = jsin.get_object();
                dyn.load_object( jo );
            } catch( const std::exception &err ) {
                debugmsg( "Error loading data from json: %s", err.what() );
            }
            ++it;
        }
        deferred.erase( deferred.begin(), it );
        if( deferred.size() == n ) {
            debugmsg( "JSON contains circular dependency: discarded %i templates", n );
            break;
        }
    }

    finalize_item_blacklist();

    for( auto& e : m_templates ) {
        itype& obj = *e.second;

        // use pre-cataclysm price as default if post-cataclysm price unspecified
        if( obj.price_post < 0 ) {
            obj.price_post = obj.price;
        }
        // use base volume if integral volume unspecified
        if( obj.integral_volume < 0 ) {
            obj.integral_volume = obj.volume;
        }
        // for ammo and comestibles stack size defaults to count of initial charges
        if( obj.stack_size == 0 && ( obj.ammo || obj.comestible ) ) {
            obj.stack_size = obj.charges_default();
        }
        for( const auto &tag : obj.item_tags ) {
            if( tag.size() > 6 && tag.substr( 0, 6 ) == "LIGHT_" ) {
                obj.light_emission = std::max( atoi( tag.substr( 6 ).c_str() ), 0 );
            }
        }
        // for ammo not specifying loudness (or an explicit zero) derive value from other properties
        if( obj.ammo && obj.ammo->loudness < 0 ) {
            obj.ammo->loudness = std::max( std::max( { obj.ammo->damage, obj.ammo->pierce, obj.ammo->range } ) * 3,
                                           obj.ammo->recoil / 3 );
        }
        if( obj.gun ) {
            obj.gun->reload_noise = _( obj.gun->reload_noise.c_str() );
        }
    }
}

void Item_factory::finalize_item_blacklist()
{
    for (t_string_set::const_iterator a = item_whitelist.begin(); a != item_whitelist.end(); ++a) {
        if (!has_template(*a)) {
            debugmsg("item on whitelist %s does not exist", a->c_str());
        }
    }
    for (t_string_set::const_iterator a = item_blacklist.begin(); a != item_blacklist.end(); ++a) {
        if (!has_template(*a)) {
            debugmsg("item on blacklist %s does not exist", a->c_str());
        }

    }

    // Can't be part of the blacklist loop because the magazines might be
    // deleted before the guns are processed.
    const bool magazines_blacklisted = item_options.count("blacklist_magazines");

    if( magazines_blacklisted ) {
        for( auto& e : m_templates ) {
            if( e.second->magazines.empty() ) {
                continue;
            }

            // check_definitions() guarantees that defmag both exists and is a magazine
            itype *defmag = m_templates[ e.second->magazine_default[ e.second->gun->ammo ] ].get();
            e.second->volume += defmag->volume;
            e.second->weight += defmag->weight;
            e.second->magazines.clear();
            e.second->magazine_default.clear();
            e.second->magazine_well = 0;

            if( e.second->gun ) {
                e.second->gun->clip = defmag->magazine->capacity;
                e.second->gun->reload_time = defmag->magazine->capacity * defmag->magazine->reload_time;
            }
        }
    }

    for( auto &e : m_templates ) {
        if( !( item_is_blacklisted( e.first ) || ( magazines_blacklisted && e.second->magazine ) ) ) {
            continue;
        }
        for( auto &g : m_template_groups ) {
            g.second->remove_item( e.first );
        }
        recipe_dict.delete_if( [&]( recipe &r ) {
            return r.result == e.first || r.requirements.remove_item( e.first );
        } );

        remove_construction_if([&](construction &c) {
            return c.requirements.remove_item( e.first );
        });
    }

    for( auto &vid : vehicle_prototype::get_all() ) {
        vehicle_prototype &prototype = const_cast<vehicle_prototype&>( vid.obj() );
        for( vehicle_item_spawn &vis : prototype.item_spawns ) {
            auto &vec = vis.item_ids;
            const auto iter = std::remove_if( vec.begin(), vec.end(), item_is_blacklisted );
            vec.erase( iter, vec.end() );
        }
    }
}

void add_to_set( t_string_set &s, JsonObject &json, const std::string &name )
{
    JsonArray jarr = json.get_array( name );
    while( jarr.has_more() ) {
        s.insert( jarr.next_string() );
    }
}

void Item_factory::load_item_blacklist( JsonObject &json )
{
    add_to_set( item_blacklist, json, "items" );
}

void Item_factory::load_item_whitelist( JsonObject &json )
{
    if( json.has_string( "mode" ) && json.get_string( "mode" ) == "EXCLUSIVE" ) {
        item_whitelist_is_exclusive = true;
    }
    add_to_set( item_whitelist, json, "items" );
}

void Item_factory::load_item_option( JsonObject &json )
{
    add_to_set( item_options, json, "options" );
}

Item_factory::~Item_factory()
{
    clear();
}

Item_factory::Item_factory()
{
    init();
}

class iuse_function_wrapper : public iuse_actor
{
    private:
        use_function_pointer cpp_function;
    public:
        iuse_function_wrapper( const use_function_pointer f ) : cpp_function( f ) { }
        ~iuse_function_wrapper() = default;
        long use( player *p, item *it, bool a, const tripoint &pos ) const override {
            iuse tmp;
            return ( tmp.*cpp_function )( p, it, a, pos );
        }
        iuse_actor *clone() const override {
            return new iuse_function_wrapper( *this );
        }
};

use_function::use_function( const use_function_pointer f )
    : use_function( new iuse_function_wrapper( f ) )
{
}

void Item_factory::init()
{
    //Populate the iuse functions
    iuse_function_list["NONE"] = use_function();
    iuse_function_list["RAW_MEAT"] = &iuse::raw_meat;
    iuse_function_list["RAW_FAT"] = &iuse::raw_fat;
    iuse_function_list["RAW_BONE"] = &iuse::raw_bone;
    iuse_function_list["RAW_FISH"] = &iuse::raw_fish;
    iuse_function_list["RAW_WILDVEG"] = &iuse::raw_wildveg;
    iuse_function_list["SEWAGE"] = &iuse::sewage;
    iuse_function_list["HONEYCOMB"] = &iuse::honeycomb;
    iuse_function_list["ROYAL_JELLY"] = &iuse::royal_jelly;
    iuse_function_list["CAFF"] = &iuse::caff;
    iuse_function_list["ATOMIC_CAFF"] = &iuse::atomic_caff;
    iuse_function_list["ALCOHOL"] = &iuse::alcohol_medium;
    iuse_function_list["ALCOHOL_WEAK"] = &iuse::alcohol_weak;
    iuse_function_list["ALCOHOL_STRONG"] = &iuse::alcohol_strong;
    iuse_function_list["XANAX"] = &iuse::xanax;
    iuse_function_list["SMOKING"] = &iuse::smoking;
    iuse_function_list["ECIG"] = &iuse::ecig;
    iuse_function_list["ANTIBIOTIC"] = &iuse::antibiotic;
    iuse_function_list["EYEDROPS"] = &iuse::eyedrops;
    iuse_function_list["FUNGICIDE"] = &iuse::fungicide;
    iuse_function_list["ANTIFUNGAL"] = &iuse::antifungal;
    iuse_function_list["ANTIPARASITIC"] = &iuse::antiparasitic;
    iuse_function_list["ANTICONVULSANT"] = &iuse::anticonvulsant;
    iuse_function_list["WEED_BROWNIE"] = &iuse::weed_brownie;
    iuse_function_list["COKE"] = &iuse::coke;
    iuse_function_list["GRACK"] = &iuse::grack;
    iuse_function_list["METH"] = &iuse::meth;
    iuse_function_list["VITAMINS"] = &iuse::vitamins;
    iuse_function_list["VACCINE"] = &iuse::vaccine;
    iuse_function_list["FLU_VACCINE"] = &iuse::flu_vaccine;
    iuse_function_list["POISON"] = &iuse::poison;
    iuse_function_list["FUN_HALLU"] = &iuse::fun_hallu;
    iuse_function_list["MEDITATE"] = &iuse::meditate;
    iuse_function_list["THORAZINE"] = &iuse::thorazine;
    iuse_function_list["PROZAC"] = &iuse::prozac;
    iuse_function_list["SLEEP"] = &iuse::sleep;
    iuse_function_list["DATURA"] = &iuse::datura;
    iuse_function_list["FLUMED"] = &iuse::flumed;
    iuse_function_list["FLUSLEEP"] = &iuse::flusleep;
    iuse_function_list["INHALER"] = &iuse::inhaler;
    iuse_function_list["BLECH"] = &iuse::blech;
    iuse_function_list["PLANTBLECH"] = &iuse::plantblech;
    iuse_function_list["CHEW"] = &iuse::chew;
    iuse_function_list["MUTAGEN"] = &iuse::mutagen;
    iuse_function_list["MUT_IV"] = &iuse::mut_iv;
    iuse_function_list["PURIFIER"] = &iuse::purifier;
    iuse_function_list["MUT_IV"] = &iuse::mut_iv;
    iuse_function_list["PURIFY_IV"] = &iuse::purify_iv;
    iuse_function_list["MARLOSS"] = &iuse::marloss;
    iuse_function_list["MARLOSS_SEED"] = &iuse::marloss_seed;
    iuse_function_list["MARLOSS_GEL"] = &iuse::marloss_gel;
    iuse_function_list["MYCUS"] = &iuse::mycus;
    iuse_function_list["DOGFOOD"] = &iuse::dogfood;
    iuse_function_list["CATFOOD"] = &iuse::catfood;
    iuse_function_list["CAPTURE_MONSTER_ACT"] = &iuse::capture_monster_act;
    // TOOLS
    iuse_function_list["SEW_ADVANCED"] = &iuse::sew_advanced;
    iuse_function_list["EXTRA_BATTERY"] = &iuse::extra_battery;
    iuse_function_list["DOUBLE_REACTOR"] = &iuse::double_reactor;
    iuse_function_list["RECHARGEABLE_BATTERY"] = &iuse::rechargeable_battery;
    iuse_function_list["EXTINGUISHER"] = &iuse::extinguisher;
    iuse_function_list["HAMMER"] = &iuse::hammer;
    iuse_function_list["DIRECTIONAL_ANTENNA"] = &iuse::directional_antenna;
    iuse_function_list["WATER_PURIFIER"] = &iuse::water_purifier;
    iuse_function_list["TWO_WAY_RADIO"] = &iuse::two_way_radio;
    iuse_function_list["RADIO_OFF"] = &iuse::radio_off;
    iuse_function_list["RADIO_ON"] = &iuse::radio_on;
    iuse_function_list["NOISE_EMITTER_OFF"] = &iuse::noise_emitter_off;
    iuse_function_list["NOISE_EMITTER_ON"] = &iuse::noise_emitter_on;
    iuse_function_list["MA_MANUAL"] = &iuse::ma_manual;
    iuse_function_list["CROWBAR"] = &iuse::crowbar;
    iuse_function_list["MAKEMOUND"] = &iuse::makemound;
    iuse_function_list["DIG"] = &iuse::dig;
    iuse_function_list["SIPHON"] = &iuse::siphon;
    iuse_function_list["CHAINSAW_OFF"] = &iuse::chainsaw_off;
    iuse_function_list["CHAINSAW_ON"] = &iuse::chainsaw_on;
    iuse_function_list["ELEC_CHAINSAW_OFF"] = &iuse::elec_chainsaw_off;
    iuse_function_list["ELEC_CHAINSAW_ON"] = &iuse::elec_chainsaw_on;
    iuse_function_list["CS_LAJATANG_OFF"] = &iuse::cs_lajatang_off;
    iuse_function_list["CS_LAJATANG_ON"] = &iuse::cs_lajatang_on;
    iuse_function_list["CARVER_OFF"] = &iuse::carver_off;
    iuse_function_list["CARVER_ON"] = &iuse::carver_on;
    iuse_function_list["TRIMMER_OFF"] = &iuse::trimmer_off;
    iuse_function_list["TRIMMER_ON"] = &iuse::trimmer_on;
    iuse_function_list["CIRCSAW_ON"] = &iuse::circsaw_on;
    iuse_function_list["COMBATSAW_OFF"] = &iuse::combatsaw_off;
    iuse_function_list["COMBATSAW_ON"] = &iuse::combatsaw_on;
    iuse_function_list["JACKHAMMER"] = &iuse::jackhammer;
    iuse_function_list["PICKAXE"] = &iuse::pickaxe;
    iuse_function_list["SET_TRAP"] = &iuse::set_trap;
    iuse_function_list["GEIGER"] = &iuse::geiger;
    iuse_function_list["TELEPORT"] = &iuse::teleport;
    iuse_function_list["CAN_GOO"] = &iuse::can_goo;
    iuse_function_list["THROWABLE_EXTINGUISHER_ACT"] = &iuse::throwable_extinguisher_act;
    iuse_function_list["PIPEBOMB_ACT"] = &iuse::pipebomb_act;
    iuse_function_list["GRANADE"] = &iuse::granade;
    iuse_function_list["GRANADE_ACT"] = &iuse::granade_act;
    iuse_function_list["C4"] = &iuse::c4;
    iuse_function_list["ACIDBOMB_ACT"] = &iuse::acidbomb_act;
    iuse_function_list["GRENADE_INC_ACT"] = &iuse::grenade_inc_act;
    iuse_function_list["ARROW_FLAMABLE"] = &iuse::arrow_flamable;
    iuse_function_list["MOLOTOV_LIT"] = &iuse::molotov_lit;
    iuse_function_list["FIRECRACKER_PACK"] = &iuse::firecracker_pack;
    iuse_function_list["FIRECRACKER_PACK_ACT"] = &iuse::firecracker_pack_act;
    iuse_function_list["FIRECRACKER"] = &iuse::firecracker;
    iuse_function_list["FIRECRACKER_ACT"] = &iuse::firecracker_act;
    iuse_function_list["MININUKE"] = &iuse::mininuke;
    iuse_function_list["PHEROMONE"] = &iuse::pheromone;
    iuse_function_list["PORTAL"] = &iuse::portal;
    iuse_function_list["TAZER"] = &iuse::tazer;
    iuse_function_list["TAZER2"] = &iuse::tazer2;
    iuse_function_list["SHOCKTONFA_OFF"] = &iuse::shocktonfa_off;
    iuse_function_list["SHOCKTONFA_ON"] = &iuse::shocktonfa_on;
    iuse_function_list["MP3"] = &iuse::mp3;
    iuse_function_list["MP3_ON"] = &iuse::mp3_on;
    iuse_function_list["PORTABLE_GAME"] = &iuse::portable_game;
    iuse_function_list["VIBE"] = &iuse::vibe;
    iuse_function_list["VORTEX"] = &iuse::vortex;
    iuse_function_list["DOG_WHISTLE"] = &iuse::dog_whistle;
    iuse_function_list["VACUTAINER"] = &iuse::vacutainer;
    iuse_function_list["LUMBER"] = &iuse::lumber;
    iuse_function_list["OXYTORCH"] = &iuse::oxytorch;
    iuse_function_list["HACKSAW"] = &iuse::hacksaw;
    iuse_function_list["PORTABLE_STRUCTURE"] = &iuse::portable_structure;
    iuse_function_list["TORCH_LIT"] = &iuse::torch_lit;
    iuse_function_list["BATTLETORCH_LIT"] = &iuse::battletorch_lit;
    iuse_function_list["BOLTCUTTERS"] = &iuse::boltcutters;
    iuse_function_list["MOP"] = &iuse::mop;
    iuse_function_list["SPRAY_CAN"] = &iuse::spray_can;
    iuse_function_list["HEATPACK"] = &iuse::heatpack;
    iuse_function_list["QUIVER"] = &iuse::quiver;
    iuse_function_list["TOWEL"] = &iuse::towel;
    iuse_function_list["UNFOLD_GENERIC"] = &iuse::unfold_generic;
    iuse_function_list["ADRENALINE_INJECTOR"] = &iuse::adrenaline_injector;
    iuse_function_list["JET_INJECTOR"] = &iuse::jet_injector;
    iuse_function_list["STIMPACK"] = &iuse::stimpack;
    iuse_function_list["CONTACTS"] = &iuse::contacts;
    iuse_function_list["HOTPLATE"] = &iuse::hotplate;
    iuse_function_list["DOLLCHAT"] = &iuse::talking_doll;
    iuse_function_list["BELL"] = &iuse::bell;
    iuse_function_list["SEED"] = &iuse::seed;
    iuse_function_list["OXYGEN_BOTTLE"] = &iuse::oxygen_bottle;
    iuse_function_list["ATOMIC_BATTERY"] = &iuse::atomic_battery;
    iuse_function_list["UPS_BATTERY"] = &iuse::ups_battery;
    iuse_function_list["RADIO_MOD"] = &iuse::radio_mod;
    iuse_function_list["FISH_ROD"] = &iuse::fishing_rod;
    iuse_function_list["FISH_TRAP"] = &iuse::fish_trap;
    iuse_function_list["GUN_REPAIR"] = &iuse::gun_repair;
    iuse_function_list["MISC_REPAIR"] = &iuse::misc_repair;
    iuse_function_list["RM13ARMOR_OFF"] = &iuse::rm13armor_off;
    iuse_function_list["RM13ARMOR_ON"] = &iuse::rm13armor_on;
    iuse_function_list["UNPACK_ITEM"] = &iuse::unpack_item;
    iuse_function_list["PACK_ITEM"] = &iuse::pack_item;
    iuse_function_list["RADGLOVE"] = &iuse::radglove;
    iuse_function_list["ROBOTCONTROL"] = &iuse::robotcontrol;
    iuse_function_list["EINKTABLETPC"] = &iuse::einktabletpc;
    iuse_function_list["CAMERA"] = &iuse::camera;
    iuse_function_list["EHANDCUFFS"] = &iuse::ehandcuffs;
    iuse_function_list["CABLE_ATTACH"]  = &iuse::cable_attach;
    iuse_function_list["SHAVEKIT"]  = &iuse::shavekit;
    iuse_function_list["HAIRKIT"]  = &iuse::hairkit;
    iuse_function_list["WEATHER_TOOL"] = &iuse::weather_tool;
    iuse_function_list["REMOVE_ALL_MODS"] = &iuse::remove_all_mods;
    iuse_function_list["LADDER"] = &iuse::ladder;
    iuse_function_list["SAW_BARREL"] = &iuse::saw_barrel;

    // MACGUFFINS
    iuse_function_list["MCG_NOTE"] = &iuse::mcg_note;

    // ARTIFACTS
    // This function is used when an artifact is activated
    // It examines the item's artifact-specific properties
    // See artifact.h for a list
    iuse_function_list["ARTIFACT"] = &iuse::artifact;

    iuse_function_list["RADIOCAR"] = &iuse::radiocar;
    iuse_function_list["RADIOCARON"] = &iuse::radiocaron;
    iuse_function_list["RADIOCONTROL"] = &iuse::radiocontrol;

    iuse_function_list["MULTICOOKER"] = &iuse::multicooker;

    iuse_function_list["REMOTEVEH"] = &iuse::remoteveh;

    // The above creates iuse_actor instances (from the function pointers) that have
    // no `type` set. This loops sets the type to the same as the key in the map.
    for( auto &e : iuse_function_list ) {
        iuse_actor * const actor = e.second.get_actor_ptr();
        if( actor ) {
            actor->type = e.first;
        }
    }

    create_inital_categories();

    // An empty dummy group, it will not spawn anything. However, it makes that item group
    // id valid, so it can be used all over the place without need to explicitly check for it.
    m_template_groups["EMPTY_GROUP"] = new Item_group( Item_group::G_COLLECTION, 100 );
}

void Item_factory::create_inital_categories()
{
    // Load default categories with their default sort_rank
    // Negative rank so the default categories come before all
    // the explicit defined categories from json
    // (assuming the category definitions in json use positive sort_ranks).
    // Note that json data might override these settings
    // (simply define a category in json with the id
    // taken from category_id_* and that definition will get
    // used - see load_item_category)
    add_category(category_id_guns, -22, _("GUNS"));
    add_category(category_id_magazines, -21, _("MAGAZINES"));
    add_category(category_id_ammo, -20, _("AMMO"));
    add_category(category_id_weapons, -19, _("WEAPONS"));
    add_category(category_id_tools, -18, _("TOOLS"));
    add_category(category_id_clothing, -17, _("CLOTHING"));
    add_category(category_id_food, -16, _("FOOD"));
    add_category(category_id_drugs, -15, _("DRUGS"));
    add_category(category_id_books, -14, _("BOOKS"));
    add_category(category_id_mods, -13, _("MODS"));
    add_category(category_id_cbm, -12, _("BIONICS"));
    add_category(category_id_mutagen, -11, _("MUTAGEN"));
    add_category(category_id_other, -10, _("OTHER"));
}

void Item_factory::add_category(const std::string &id, int sort_rank, const std::string &name)
{
    // unconditionally override any existing definition
    // as there should be none.
    item_category &cat = m_categories[id];
    cat.id = id;
    cat.sort_rank = sort_rank;
    cat.name = name;
}

bool Item_factory::check_ammo_type( std::ostream &msg, const ammotype& ammo ) const
{
    if ( ammo == "NULL" || ammo == "pointer_fake_ammo" ) {
        return false; // skip fake types
    }

    if (ammo_name(ammo) == "none") {
        msg << string_format("ammo type %s not listed in ammo_name() function", ammo.c_str()) << "\n";
        return false;
    }

    if( std::none_of( m_templates.begin(), m_templates.end(), [&ammo]( const decltype(m_templates)::value_type& e ) {
        return e.second->ammo && e.second->ammo->type == ammo;
    } ) ) {
        msg << string_format("there is no actual ammo of type %s defined", ammo.c_str()) << "\n";
        return false;
    }
    return true;
}

void Item_factory::check_definitions() const
{
    std::ostringstream main_stream;
    std::set<itype_id> magazines_used;
    std::set<itype_id> magazines_defined;
    for( const auto &elem : m_templates ) {
        std::ostringstream msg;
        const itype *type = elem.second.get();

        if( type->weight < 0 ) {
            msg << "negative weight" << "\n";
        }
        if( type->volume < 0 ) {
            msg << "negative volume" << "\n";
        }
        if( type->price < 0 ) {
            msg << "negative price" << "\n";
        }

        for( auto mat_id : type->materials ) {
            if( mat_id.str() == "null" || !mat_id.is_valid() ) {
                msg << string_format("invalid material %s", mat_id.c_str()) << "\n";
            }
        }
        for( const auto &_a : type->techniques ) {
            if( !_a.is_valid() ) {
                msg << string_format( "unknown technique %s", _a.c_str() ) << "\n";
            }
        }
        if( !type->snippet_category.empty() ) {
            if( !SNIPPET.has_category( type->snippet_category ) ) {
                msg << string_format("snippet category %s without any snippets", type->id.c_str(), type->snippet_category.c_str()) << "\n";
            }
        }
        for (std::map<std::string, int>::const_iterator a = type->qualities.begin();
             a != type->qualities.end(); ++a) {
            if( !quality::has( a->first ) ) {
                msg << string_format("item %s has unknown quality %s", type->id.c_str(), a->first.c_str()) << "\n";
            }
        }
        if( type->default_container != "null" && !has_template( type->default_container ) ) {
            msg << string_format( "invalid container property %s", type->default_container.c_str() ) << "\n";
        }
        if( type->comestible ) {
            if( type->comestible->tool != "null" ) {
                auto req_tool = find_template( type->comestible->tool );
                if( !req_tool->tool ) {
                    msg << string_format( "invalid tool property %s", type->comestible->tool.c_str() ) << "\n";
                }
            }
        }
        if( type->brewable != nullptr ) {
            if( type->brewable->results.empty() ) {
                msg << string_format( "empty product list" ) << "\n";
            }

            for( auto & b : type->brewable->results ) {
                if( !has_template( b ) ) {
                    msg << string_format( "invalid result id %s", b.c_str() ) << "\n";
                }
            }
        }
        if( type->seed ) {
            if( !has_template( type->seed->fruit_id ) ) {
                msg << string_format( "invalid fruit id %s", type->seed->fruit_id.c_str() ) << "\n";
            }
            for( auto & b : type->seed->byproducts ) {
                if( !has_template( b ) ) {
                    msg << string_format( "invalid byproduct id %s", b.c_str() ) << "\n";
                }
            }
        }
        if( type->book ) {
            if( type->book->skill && !type->book->skill.is_valid() ) {
                msg << string_format("uses invalid book skill.") << "\n";
            }
        }
        if( type->ammo ) {
            if( type->ammo->type.empty() ) {
                msg << "ammo does not specify a type" << "\n";
            } else {
                check_ammo_type( msg, type->ammo->type );
            }
            if( type->ammo->casing != "null" && !has_template( type->ammo->casing ) ) {
                msg << string_format( "invalid casing property %s", type->ammo->casing.c_str() ) << "\n";
            }
        }
        if( type->gun ) {
            check_ammo_type( msg, type->gun->ammo );

            if( type->gun->ammo == "NULL" ) {
                // if gun doesn't use ammo forbid both integral or detachable magazines
                if( bool( type->gun->clip ) || !type->magazines.empty() ) {
                    msg << "cannot specify clip_size or magazine without ammo type" << "\n";
                }

                if( type->item_tags.count( "RELOAD_AND_SHOOT" ) ) {
                    msg << "RELOAD_AND_SHOOT requires an ammo type to be specified" << "\n";
                }

            } else {
                // whereas if it does use ammo enforce specifying either (but not both)
                if( bool( type->gun->clip ) == !type->magazines.empty() ) {
                    msg << "missing or duplicte clip_size or magazine" << "\n";
                }

                if( type->item_tags.count( "RELOAD_AND_SHOOT" ) && !type->magazines.empty() ) {
                    msg << "RELOAD_AND_SHOOT cannot be used with magazines" << "\n";
                }

                if( type->item_tags.count( "BIO_WEAPON" ) ) {
                    msg << "BIO_WEAPON must not be specified with an ammo type" << "\n";
                }

                if( !type->magazines.empty() && !type->magazine_default.count( type->gun->ammo ) ) {
                    msg << "specified magazine but none provided for default ammo type" << "\n";
                }
            }

            if( type->gun->barrel_length < 0 ) {
                msg << "gun barrel length cannot be negative" << "\n";
            }

            if( !type->gun->skill_used ) {
                msg << string_format("uses no skill") << "\n";
            } else if( !type->gun->skill_used.is_valid() ) {
                msg << "uses an invalid skill " << type->gun->skill_used.str() << "\n";
            }
            if( type->item_tags.count( "BURST_ONLY" ) > 0 && type->item_tags.count( "MODE_BURST" ) < 1 ) {
                msg << string_format("has BURST_ONLY but no MODE_BURST") << "\n";
            }
            for( auto &gm : type->gun->default_mods ){
                if( !has_template( gm ) ){
                    msg << string_format("invalid default mod.") << "\n";
                }
            }
            for( auto &gm : type->gun->built_in_mods ){
                if( !has_template( gm ) ){
                    msg << string_format("invalid built-in mod.") << "\n";
                }
            }
        }
        if( type->gunmod ) {
            check_ammo_type( msg, type->gunmod->ammo_modifier );
        }
        if( type->magazine ) {
            magazines_defined.insert( type->id );
            check_ammo_type( msg, type->magazine->type );
            if( type->magazine->type == "NULL" ) {
                msg << "magazine did not specify ammo type" << "\n";
            }
            if( type->magazine->capacity < 0 ) {
                msg << string_format("invalid capacity %i", type->magazine->capacity) << "\n";
            }
            if( type->magazine->count < 0 || type->magazine->count > type->magazine->capacity ) {
                msg << string_format("invalid count %i", type->magazine->count) << "\n";
            }
            if( type->magazine->reliability < 0 || type->magazine->reliability > 100) {
                msg << string_format("invalid reliability %i", type->magazine->reliability) << "\n";
            }
            if( type->magazine->reload_time < 0 ) {
                msg << string_format("invalid reload_time %i", type->magazine->reload_time) << "\n";
            }
            if( type->magazine->linkage != "NULL" && !has_template( type->magazine->linkage ) ) {
                msg << string_format( "invalid linkage property %s", type->magazine->linkage.c_str() ) << "\n";
            }
        }

        for( const auto& typ : type->magazines ) {
            for( const auto& mag : typ.second ) {
                if( !has_template( mag ) || !find_template( mag )->magazine ) {
                    msg << string_format("invalid magazine.") << "\n";
                }
                magazines_used.insert( mag );
            }
        }

        if( type->tool ) {
            check_ammo_type( msg, type->tool->ammo_id );
            if( type->tool->revert_to != "null" && !has_template( type->tool->revert_to ) ) {
                msg << string_format( "invalid revert_to property %s", type->tool->revert_to.c_str() ) << "\n";
            }
            if( !type->tool->revert_msg.empty() && type->tool->revert_to == "null" ) {
                msg << _( "cannot specify revert_msg without revert_to" ) << "\n";
            }
        }
        if( type->bionic ) {
            if (!is_valid_bionic(type->bionic->bionic_id)) {
                msg << string_format("there is no bionic with id %s", type->bionic->bionic_id.c_str()) << "\n";
            }
        }
        if (msg.str().empty()) {
            continue;
        }
        main_stream << "warnings for type " << type->id << ":\n" << msg.str() << "\n";
        const std::string &buffer = main_stream.str();
        const size_t lines = std::count(buffer.begin(), buffer.end(), '\n');
        if (lines > 10) {
            fold_and_print(stdscr, 0, 0, getmaxx(stdscr), c_red, "%s\n  Press any key...", buffer.c_str());
            getch();
            werase(stdscr);
            main_stream.str(std::string());
        }
    }
    if( item_options.count( "blacklist_magazines" ) == 0 ) {
        for( auto &mag : magazines_defined ) {
            if( magazines_used.count( mag ) == 0 ) {
                main_stream << "Magazine " << mag << " defined but not used.\n";
            }
        }
    }
    const std::string &buffer = main_stream.str();
    if (!buffer.empty()) {
        fold_and_print(stdscr, 0, 0, getmaxx(stdscr), c_red, "%s\n  Press any key...", buffer.c_str());
        getch();
        werase(stdscr);
    }
    for( const auto &elem : m_template_groups ) {
        elem.second->check_consistency();
    }
}

//Returns the template with the given identification tag
const itype * Item_factory::find_template( const itype_id& id ) const
{
    auto& found = m_templates[ id ];
    if( !found ) {
        debugmsg( "Missing item definition: %s", id.c_str() );
        found.reset( new itype() );
        found->id = id;
        found->name = string_format( "undefined-%ss", id.c_str() );
        found->name_plural = string_format( "undefined-%s", id.c_str() );
        found->description = string_format( "Missing item definition for %s.", id.c_str() );
    }

    return found.get();
}

void Item_factory::add_item_type(itype *new_type)
{
    if( new_type == nullptr ) {
        debugmsg( "called Item_factory::add_item_type with nullptr" );
        return;
    }
    m_templates[ new_type->id ].reset( new_type );
}

Item_spawn_data *Item_factory::get_group(const Item_tag &group_tag)
{
    GroupMap::iterator group_iter = m_template_groups.find(group_tag);
    if (group_iter != m_template_groups.end()) {
        return group_iter->second;
    }
    return NULL;
}

///////////////////////
// DATA FILE READING //
///////////////////////

template<typename SlotType>
void Item_factory::load_slot( std::unique_ptr<SlotType> &slotptr, JsonObject &jo )
{
    if( !slotptr ) {
        slotptr.reset( new SlotType() );
    }
    load( *slotptr, jo );
}

template<typename SlotType>
void Item_factory::load_slot_optional( std::unique_ptr<SlotType> &slotptr, JsonObject &jo, const std::string &member )
{
    if( !jo.has_member( member ) ) {
        return;
    }
    JsonObject slotjo = jo.get_object( member );
    load_slot( slotptr, slotjo );
}

template<typename E>
void load_optional_enum_array( std::vector<E> &vec, JsonObject &jo, const std::string &member )
{

    if( !jo.has_member( member ) ) {
        return;
    } else if( !jo.has_array( member ) ) {
        jo.throw_error( "expected array", member );
    }

    JsonIn &stream = *jo.get_raw( member );
    stream.start_array();
    while( !stream.end_array() ) {
        vec.push_back( stream.get_enum_value<E>() );
    }
}

itype * Item_factory::load_definition( JsonObject& jo ) {
    if( !jo.has_string( "copy-from" ) ) {
        return new itype();
    }

    auto base = m_templates.find( jo.get_string( "copy-from" ) );
    if( base != m_templates.end() ) {
        return new itype( *base->second );
    }

    auto abstract = m_abstracts.find( jo.get_string( "copy-from" ) );
    if( abstract != m_abstracts.end() ) {
        return new itype( *abstract->second );
    }

    deferred.emplace_back( jo.str() );
    return nullptr;
}

void Item_factory::load( islot_artifact &slot, JsonObject &jo )
{
    slot.charge_type = jo.get_enum_value( "charge_type", ARTC_NULL );
    load_optional_enum_array( slot.effects_wielded, jo, "effects_wielded" );
    load_optional_enum_array( slot.effects_activated, jo, "effects_activated" );
    load_optional_enum_array( slot.effects_carried, jo, "effects_carried" );
    load_optional_enum_array( slot.effects_worn, jo, "effects_worn" );
}

/** Helpers to handle json entity inheritance logic in a generic way. **/
template <typename T>
typename std::enable_if<std::is_integral<T>::value, bool>::type assign(
    JsonObject &jo, const std::string& name, T& val ) {
    T tmp;
    if( jo.get_object( "relative" ).read( name, tmp ) ) {
        val += tmp;
        return true;
    }

    double scalar;
    if( jo.get_object( "proportional" ).read( name, scalar ) && scalar > 0.0 ) {
        val *= scalar;
        return true;
    }

    return jo.read( name, val );
}

template <typename T>
typename std::enable_if<std::is_same<T, std::string>::value, bool>::type assign(
    JsonObject &jo, const std::string& name, T& val ) {
    return jo.read( name, val );
}

template <typename T>
typename std::enable_if<std::is_same<T, std::set<std::string>>::value, bool>::type assign(
    JsonObject &jo, const std::string& name, T& val ) {

    if( jo.has_string( name ) || jo.has_array( name ) ) {
        val = jo.get_tags( name );
        return true;
    }

    bool res = false;

    auto add = jo.get_object( "extend" );
    if( add.has_string( name ) || add.has_array( name ) ) {
        auto tags = add.get_tags( name );
        val.insert( tags.begin(), tags.end() );
        res = true;
    }

    auto del = jo.get_object( "delete" );
    if( del.has_string( name ) || del.has_array( name ) ) {
        for( const auto& e : del.get_tags( name ) ) {
            val.erase( e );
        }
        res = true;
    }

    return res;
}

void Item_factory::load( islot_ammo &slot, JsonObject &jo )
{
    assign( jo, "ammo_type", slot.type );
    assign( jo, "casing", slot.casing );
    assign( jo, "damage", slot.damage );
    assign( jo, "pierce", slot.pierce );
    assign( jo, "range", slot.range );
    assign( jo, "dispersion", slot.dispersion );
    assign( jo, "recoil", slot.recoil );
    assign( jo, "count", slot.def_charges );
    assign( jo, "loudness", slot.loudness );
    assign( jo, "effects", slot.ammo_effects );
}

void Item_factory::load_ammo(JsonObject &jo)
{
    auto def = load_definition( jo );
    if( def) {
        load_slot( def->ammo, jo );
        load_basic_info( jo, def );
    }
}

void Item_factory::load( islot_gun &slot, JsonObject &jo )
{
    if( jo.has_string( "skill" ) ) {
        slot.skill_used = skill_id( jo.get_string( "skill" ) );
    }

    assign( jo, "ammo", slot.ammo );
    assign( jo, "range", slot.range );
    assign( jo, "ranged_damage", slot.damage );
    assign( jo, "pierce", slot.pierce );
    assign( jo, "dispersion", slot.dispersion );
    assign( jo, "sight_dispersion", slot.sight_dispersion );
    assign( jo, "aim_speed", slot.aim_speed );
    assign( jo, "recoil", slot.recoil );
    assign( jo, "durability", slot.durability );
    assign( jo, "burst", slot.burst );
    assign( jo, "loudness", slot.loudness );
    assign( jo, "clip_size", slot.clip );
    assign( jo, "reload", slot.reload_time );
    assign( jo, "reload_noise", slot.reload_noise );
    assign( jo, "reload_noise_volume", slot.reload_noise_volume );
    assign( jo, "barrel_length", slot.barrel_length );
    assign( jo, "built_in_mods", slot.built_in_mods );
    assign( jo, "default_mods", slot.default_mods );
    assign( jo, "ups_charges", slot.ups_charges );
    assign( jo, "ammo_effects", slot.ammo_effects );

    if( jo.has_array( "valid_mod_locations" ) ) {
        JsonArray jarr = jo.get_array( "valid_mod_locations" );
        while( jarr.has_more() ) {
            JsonArray curr = jarr.next_array();
            slot.valid_mod_locations.insert( std::pair<std::string, int>( curr.get_string( 0 ),
                                             curr.get_int( 1 ) ) );
        }
    }
}

void Item_factory::load( islot_spawn &slot, JsonObject &jo )
{
    if( jo.has_array( "rand_charges" ) ) {
        JsonArray jarr = jo.get_array( "rand_charges" );
        while( jarr.has_more() ) {
            slot.rand_charges.push_back( jarr.next_long() );
        }
        if( slot.rand_charges.size() == 1 ) {
            // see item::item(...) for the use of this array
            jarr.throw_error( "a rand_charges array with only one entry will be ignored, it needs at least 2 entries!" );
        }
    }
}

void Item_factory::load_gun(JsonObject &jo)
{
    auto def = load_definition( jo );
    if( def) {
        load_slot( def->gun, jo );
        load_basic_info( jo, def );
    }
}

void Item_factory::load_armor(JsonObject &jo)
{
    itype* new_item_template = new itype();
    load_slot( new_item_template->armor, jo );
    load_basic_info( jo, new_item_template );
}

void Item_factory::load( islot_armor &slot, JsonObject &jo )
{
    slot.encumber = jo.get_int( "encumbrance", 0 );
    slot.coverage = jo.get_int( "coverage" );
    slot.thickness = jo.get_int( "material_thickness" );
    slot.env_resist = jo.get_int( "environmental_protection", 0 );
    slot.warmth = jo.get_int( "warmth", 0 );
    slot.storage = jo.get_int( "storage", 0 );
    slot.power_armor = jo.get_bool( "power_armor", false );
    slot.covers = jo.has_member( "covers" ) ? flags_from_json( jo, "covers", "bodyparts" ) : 0;

    auto ja = jo.get_array("covers");
    while (ja.has_more()) {
        if (ja.next_string().find("_EITHER") != std::string::npos) {
            slot.sided = true;
            break;
        }
    }
}

void Item_factory::load( islot_tool &slot, JsonObject &jo )
{
    assign( jo, "ammo", slot.ammo_id );
    assign( jo, "max_charges", slot.max_charges );
    assign( jo, "initial_charges", slot.def_charges );
    assign( jo, "charges_per_use", slot.charges_per_use );
    assign( jo, "turns_per_charge", slot.turns_per_charge );
    assign( jo, "revert_to", slot.revert_to );
    assign( jo, "revert_msg", slot.revert_msg );
    assign( jo, "sub", slot.subtype );
}

void Item_factory::load_tool(JsonObject &jo)
{
    auto def = load_definition( jo );
    if( def ) {
        load_slot( def->tool, jo );
        load_basic_info( jo, def );
        load_slot( def->spawn, jo ); // @todo deprecate
    }
}

void Item_factory::load_tool_armor(JsonObject &jo)
{
    auto def = new itype();
    load_slot( def->tool, jo );
    load_slot( def->armor, jo );
    load_basic_info( jo, def );
}

void Item_factory::load( islot_book &slot, JsonObject &jo )
{
    slot.level = jo.get_int( "max_level" );
    slot.req = jo.get_int( "required_level" );
    slot.fun = jo.get_int( "fun" );
    slot.intel = jo.get_int( "intelligence" );
    slot.time = jo.get_int( "time" );
    slot.skill = skill_id( jo.get_string( "skill" ) );
    slot.chapters = jo.get_int( "chapters", -1 );
    set_use_methods_from_json( jo, "use_action", slot.use_methods );
}

void Item_factory::load_book( JsonObject &jo )
{
    itype *new_item_template = new itype();
    load_slot( new_item_template->book, jo );
    load_basic_info( jo, new_item_template );
}

void Item_factory::load( islot_comestible &slot, JsonObject &jo )
{
<<<<<<< HEAD
    slot.comesttype = jo.get_string( "comestible_type" );

    jo.read( "charges", slot.def_charges );
    jo.read( "tool", slot.tool );
    jo.read( "quench", slot.quench );
    jo.read( "addiction_potential", slot.addict );
    jo.read( "fun", slot.fun );
    jo.read( "stim", slot.stim );
    jo.read( "healthy", slot.healthy );
=======
    assign( jo, "comestible_type", slot.comesttype );
    assign( jo, "tool", slot.tool );
    assign( jo, "charges", slot.def_charges );
    assign( jo, "quench", slot.quench );
    assign( jo, "brew_time", slot.brewtime );
    assign( jo, "addiction_potential", slot.addict );
    assign( jo, "fun", slot.fun );
    assign( jo, "stim", slot.stim );
    assign( jo, "healthy", slot.healthy );
>>>>>>> a196d6ea

    if( jo.read( "spoils_in", slot.spoils ) ) {
        slot.spoils *= 600; // JSON specifies hours so convert to turns
    }

    if( jo.has_string( "addiction_type" ) ) {
        slot.add = addiction_type( jo.get_string( "addiction_type" ) );
    }

    if( jo.has_int( "calories" ) ) {
        if( jo.has_member( "nutrition" ) ) {
            jo.throw_error( "cannot specify both nutrition and calories", "nutrition" );
        }
        slot.nutr = jo.get_int( "calories" ) / islot_comestible::kcal_per_nutr;
    } else {
        jo.read( "nutrition", slot.nutr );
    }
}

void Item_factory::load( islot_brewable &slot, JsonObject &jo )
{
    slot.time = jo.get_int( "time" );
    slot.results = jo.get_string_array( "results" );
}

void Item_factory::load_comestible(JsonObject &jo)
{
    auto def = new itype();
    load_slot( def->comestible, jo );
    def->stack_size = jo.get_int( "stack_size", def->comestible->def_charges );
    load_basic_info( jo, def );
    load_slot( def->spawn, jo );
}

void Item_factory::load_container(JsonObject &jo)
{
    itype *new_item_template = new itype();
    load_slot( new_item_template->container, jo );
    load_basic_info( jo, new_item_template );
}

void Item_factory::load( islot_seed &slot, JsonObject &jo )
{
    slot.grow = jo.get_int( "grow" );
    slot.fruit_div = jo.get_int( "fruit_div", 1 );
    slot.plant_name = _( jo.get_string( "plant_name" ).c_str() );
    slot.fruit_id = jo.get_string( "fruit" );
    slot.spawn_seeds = jo.get_bool( "seeds", true );
    slot.byproducts = jo.get_string_array( "byproducts" );
}

void Item_factory::load( islot_container &slot, JsonObject &jo )
{
    slot.contains = jo.get_int( "contains" );
    slot.seals = jo.get_bool( "seals", false );
    slot.watertight = jo.get_bool( "watertight", false );
    slot.preserves = jo.get_bool( "preserves", false );
}

void Item_factory::load( islot_gunmod &slot, JsonObject &jo )
{
    slot.damage = jo.get_int( "damage_modifier", 0 );
    slot.loudness = jo.get_int( "loudness_modifier", 0 );
    slot.ammo_modifier = jo.get_string( "ammo_modifier", slot.ammo_modifier );
    slot.location = jo.get_string( "location" );
    // TODO: implement loading this from json (think of a proper name)
    // slot.pierce = jo.get_string( "mod_pierce", 0 );
    slot.usable = jo.get_tags( "mod_targets");
    slot.dispersion = jo.get_int( "dispersion_modifier", 0 );
    slot.sight_dispersion = jo.get_int( "sight_dispersion", -1 );
    slot.aim_speed = jo.get_int( "aim_speed", -1 );
    slot.recoil = jo.get_int( "recoil_modifier", 0 );
    slot.burst = jo.get_int( "burst_modifier", 0 );
    slot.range = jo.get_int( "range_modifier", 0 );
    slot.acceptable_ammo = jo.get_tags( "acceptable_ammo" );
    slot.ups_charges = jo.get_int( "ups_charges", slot.ups_charges );
    slot.install_time = jo.get_int( "install_time", slot.install_time );
}

void Item_factory::load_gunmod(JsonObject &jo)
{
    itype *new_item_template = new itype();
    load_slot( new_item_template->gunmod, jo );
    load_basic_info( jo, new_item_template );
}

void Item_factory::load( islot_magazine &slot, JsonObject &jo )
{
    assign( jo, "ammo_type", slot.type );
    assign( jo, "capacity", slot.capacity );
    assign( jo, "count", slot.count );
    assign( jo, "reliability", slot.reliability );
    assign( jo, "reload_time", slot.reload_time );
    assign( jo, "linkage", slot.linkage );
}

void Item_factory::load_magazine(JsonObject &jo)
{
    auto def = load_definition( jo );
    if( def) {
        load_slot( def->magazine, jo );
        load_basic_info( jo, def );
    }
}

void Item_factory::load( islot_bionic &slot, JsonObject &jo )
{
    slot.difficulty = jo.get_int( "difficulty" );
    // TODO: must be the same as the item type id, for compatibility
    slot.bionic_id = jo.get_string( "id" );
}

void Item_factory::load_bionic( JsonObject &jo )
{
    itype *new_item_template = new itype();
    load_slot( new_item_template->bionic, jo );
    load_basic_info( jo, new_item_template );
}

void Item_factory::load( islot_variable_bigness &slot, JsonObject &jo )
{
    slot.min_bigness = jo.get_int( "min-bigness" );
    slot.max_bigness = jo.get_int( "max-bigness" );
    const std::string big_aspect = jo.get_string( "bigness-aspect" );
    if( big_aspect == "WHEEL_DIAMETER" ) {
        slot.bigness_aspect = BIGNESS_WHEEL_DIAMETER;
    } else if( big_aspect == "ENGINE_DISPLACEMENT" ) {
        slot.bigness_aspect = BIGNESS_ENGINE_DISPLACEMENT;
    } else {
        jo.throw_error( "invalid bigness-aspect", "bigness-aspect" );
    }
}

void Item_factory::load_veh_part(JsonObject &jo)
{
    itype *new_item_template = new itype();
    load_slot( new_item_template->variable_bigness, jo );
    load_basic_info( jo, new_item_template );
}

void Item_factory::load_generic(JsonObject &jo)
{
    itype *new_item_template = new itype();
    load_basic_info(jo, new_item_template);
}

// Adds allergy flags to items with allergenic materials
// Set for all items (not just food and clothing) to avoid edge cases
void set_allergy_flags( itype &item_template )
{
    using material_allergy_pair = std::pair<material_id, std::string>;
    static const std::vector<material_allergy_pair> all_pairs = {{
        // First allergens:
        // An item is an allergen even if it has trace amounts of allergenic material
        std::make_pair( material_id( "hflesh" ), "CANNIBALISM" ),

        std::make_pair( material_id( "hflesh" ), "ALLERGEN_MEAT" ),
        std::make_pair( material_id( "iflesh" ), "ALLERGEN_MEAT" ),
        std::make_pair( material_id( "flesh" ), "ALLERGEN_MEAT" ),
        std::make_pair( material_id( "wheat" ), "ALLERGEN_WHEAT" ),
        std::make_pair( material_id( "fruit" ), "ALLERGEN_FRUIT" ),
        std::make_pair( material_id( "veggy" ), "ALLERGEN_VEGGY" ),
        std::make_pair( material_id( "milk" ), "ALLERGEN_MILK" ),
        std::make_pair( material_id( "egg" ), "ALLERGEN_EGG" ),
        std::make_pair( material_id( "junk" ), "ALLERGEN_JUNK" ),
        // Not food, but we can keep it here
        std::make_pair( material_id( "wool" ), "ALLERGEN_WOOL" ),
        // Now "made of". Those flags should not be passed
        std::make_pair( material_id( "flesh" ), "CARNIVORE_OK" ),
        std::make_pair( material_id( "hflesh" ), "CARNIVORE_OK" ),
        std::make_pair( material_id( "iflesh" ), "CARNIVORE_OK" ),
        std::make_pair( material_id( "milk" ), "CARNIVORE_OK" ),
        std::make_pair( material_id( "egg" ), "CARNIVORE_OK" ),
        std::make_pair( material_id( "honey" ), "URSINE_HONEY" ),
    }};

    const auto &mats = item_template.materials;
    for( const auto &pr : all_pairs ) {
        if( std::find( mats.begin(), mats.end(), std::get<0>( pr ) ) != mats.end() ) {
            item_template.item_tags.insert( std::get<1>( pr ) );
        }
    }
}

// Migration helper: turns human flesh into generic flesh
// Don't call before making sure that the cannibalism flag is set
void hflesh_to_flesh( itype &item_template )
{
    auto &mats = item_template.materials;
    const auto old_size = mats.size();
    mats.erase( std::remove( mats.begin(), mats.end(), material_id( "hflesh" ) ), mats.end() );
    // Only add "flesh" material if not already present
    if( old_size != mats.size() &&
        std::find( mats.begin(), mats.end(), material_id( "flesh" ) ) == mats.end() ) {
        mats.push_back( material_id( "flesh" ) );
    }
}

void Item_factory::load_basic_info(JsonObject &jo, itype *new_item_template)
{
    if( jo.has_string( "abstract" ) ) {
        new_item_template->id = jo.get_string( "abstract" );
        m_abstracts[ new_item_template->id ].reset( new_item_template );
    } else {
        new_item_template->id = jo.get_string( "id" );
        m_templates[ new_item_template->id ].reset( new_item_template );
    }

    assign( jo, "weight", new_item_template->weight );
    assign( jo, "volume", new_item_template->volume );
    assign( jo, "price", new_item_template->price );
    assign( jo, "price_postapoc", new_item_template->price_post );
    assign( jo, "stack_size", new_item_template->stack_size );
    assign( jo, "integral_volume", new_item_template->integral_volume );
    assign( jo, "bashing", new_item_template->melee_dam );
    assign( jo, "cutting", new_item_template->melee_cut );
    assign( jo, "to_hit", new_item_template->m_to_hit );
    assign( jo, "container", new_item_template->default_container );
    assign( jo, "rigid", new_item_template->rigid );
    assign( jo, "min_strength", new_item_template->min_str );
    assign( jo, "min_dexterity", new_item_template->min_dex );
    assign( jo, "min_intelligence", new_item_template->min_int );
    assign( jo, "min_perception", new_item_template->min_per );
    assign( jo, "magazine_well", new_item_template->magazine_well );
    assign( jo, "explode_in_fire", new_item_template->explode_in_fire );

    new_item_template->name = jo.get_string( "name" );
    if( jo.has_member( "name_plural" ) ) {
        new_item_template->name_plural = jo.get_string( "name_plural" );
    } else {
        new_item_template->name_plural = jo.get_string( "name" ) += "s";
    }

    if( jo.has_string( "description" ) ) {
        new_item_template->description = _( jo.get_string( "description" ).c_str() );
    }

    if( jo.has_string( "symbol" ) ) {
        new_item_template->sym = jo.get_string( "symbol" )[0];
    }

    if( jo.has_string( "color" ) ) {
        new_item_template->color = color_from_string( jo.get_string( "color" ) );
    }

    for( auto &m : jo.get_tags( "material" ) ) {
        new_item_template->materials.push_back( material_id( m ) );
    }

    if( jo.has_string( "phase" ) ) {
        new_item_template->phase = jo.get_enum_value<phase_id>( "phase" );
    }

    JsonArray mags = jo.get_array( "magazines" );
    while( mags.has_more() ) {
        JsonArray arr = mags.next_array();

        ammotype ammo = arr.get_string( 0 ); // an ammo type (eg. 9mm)
        JsonArray compat = arr.get_array( 1 ); // compatible magazines for this ammo type

        // the first magazine for this ammo type is the default;
        new_item_template->magazine_default[ ammo ] = compat.get_string( 0 );

        while( compat.has_more() ) {
            new_item_template->magazines[ ammo ].insert( compat.next_string() );
        }
    }

    JsonArray jarr = jo.get_array( "min_skills" );
    while( jarr.has_more() ) {
        JsonArray cur = jarr.next_array();
        new_item_template->min_skills[skill_id( cur.get_string( 0 ) )] = cur.get_int( 1 );
    }

    if( jo.has_member("explosion" ) ) {
        JsonObject je = jo.get_object( "explosion" );
        new_item_template->explosion = load_explosion_data( je );
    }

    if( jo.has_array( "snippet_category" ) ) {
        // auto-create a category that is unlikely to already be used and put the
        // snippets in it.
        new_item_template->snippet_category = std::string( "auto:" ) + new_item_template->id;
        JsonArray jarr = jo.get_array( "snippet_category" );
        SNIPPET.add_snippets_from_json( new_item_template->snippet_category, jarr );
    } else {
        new_item_template->snippet_category = jo.get_string( "snippet_category", "" );
    }

    assign( jo, "flags", new_item_template->item_tags );

    if (jo.has_member("qualities")) {
        set_qualities_from_json(jo, "qualities", new_item_template);
    }

    if (jo.has_member("properties")) {
        set_properties_from_json(jo, "properties", new_item_template);
    }

    for( auto & s : jo.get_tags( "techniques" ) ) {
        new_item_template->techniques.insert( matec_id( s ) );
    }

    set_use_methods_from_json( jo, "use_action", new_item_template->use_methods );

    if (jo.has_member("category")) {
        new_item_template->category = get_category(jo.get_string("category"));
    } else {
        new_item_template->category = get_category(calc_category(new_item_template));
    }

    load_slot_optional( new_item_template->container, jo, "container_data" );
    load_slot_optional( new_item_template->armor, jo, "armor_data" );
    load_slot_optional( new_item_template->book, jo, "book_data" );
    load_slot_optional( new_item_template->gun, jo, "gun_data" );
    load_slot_optional( new_item_template->gunmod, jo, "gunmod_data" );
    load_slot_optional( new_item_template->bionic, jo, "bionic_data" );
    load_slot_optional( new_item_template->spawn, jo, "spawn_data" );
    load_slot_optional( new_item_template->ammo, jo, "ammo_data" );
    load_slot_optional( new_item_template->seed, jo, "seed_data" );
    load_slot_optional( new_item_template->artifact, jo, "artifact_data" );
    load_slot_optional( new_item_template->brewable, jo, "brewable" );
    // Make sure this one is at/near the end
    // TODO: Get rid of it when it is no longer needed (unless it's desired here)
    set_allergy_flags( *new_item_template );
    hflesh_to_flesh( *new_item_template );
}

void Item_factory::load_item_category(JsonObject &jo)
{
    const std::string id = jo.get_string("id");
    // reuse an existing definition,
    // override the name and the sort_rank if
    // these are present in the json
    item_category &cat = m_categories[id];
    cat.id = id;
    if (jo.has_member("name")) {
        cat.name = _(jo.get_string("name").c_str());
    }
    if (jo.has_member("sort_rank")) {
        cat.sort_rank = jo.get_int("sort_rank");
    }
}

void Item_factory::set_qualities_from_json(JsonObject &jo, std::string member,
        itype *new_item_template)
{
    if (jo.has_array(member)) {
        JsonArray jarr = jo.get_array(member);
        while (jarr.has_more()) {
            JsonArray curr = jarr.next_array();
            const auto quali = std::pair<std::string, int>(curr.get_string(0), curr.get_int(1));
            if( new_item_template->qualities.count( quali.first ) > 0 ) {
                curr.throw_error( "Duplicated quality", 0 );
            }
            new_item_template->qualities.insert( quali );
        }
    } else {
        jo.throw_error( "Qualities list is not an array", member );
    }
}

void Item_factory::set_properties_from_json(JsonObject &jo, std::string member,
        itype *new_item_template)
{
    if (jo.has_array(member)) {
        JsonArray jarr = jo.get_array(member);
        while (jarr.has_more()) {
            JsonArray curr = jarr.next_array();
            const auto prop = std::pair<std::string, std::string>(curr.get_string(0), curr.get_string(1));
            if( new_item_template->properties.count( prop.first ) > 0 ) {
                curr.throw_error( "Duplicated property", 0 );
            }
            new_item_template->properties.insert( prop );
        }
    } else {
        jo.throw_error( "Properties list is not an array", member );
    }
}

std::bitset<num_bp> Item_factory::flags_from_json(JsonObject &jo, const std::string &member,
        std::string flag_type)
{
    //If none is found, just use the standard none action
    std::bitset<num_bp> flag = 0;
    //Otherwise, grab the right label to look for
    if (jo.has_array(member)) {
        JsonArray jarr = jo.get_array(member);
        while (jarr.has_more()) {
            set_flag_by_string(flag, jarr.next_string(), flag_type);
        }
    } else if (jo.has_string(member)) {
        //we should have gotten a string, if not an array
        set_flag_by_string(flag, jo.get_string(member), flag_type);
    }

    return flag;
}

void Item_factory::reset()
{
    clear();
    init();
}

void Item_factory::clear()
{
    // clear groups
    for( auto &elem : m_template_groups ) {
        delete elem.second;
    }
    m_template_groups.clear();

    m_categories.clear();
    create_inital_categories();
    // Also clear functions refering to lua
    iuse_function_list.clear();

    m_templates.clear();
    item_blacklist.clear();
    item_whitelist.clear();
    item_whitelist_is_exclusive = false;
    item_options.clear();
}

Item_group *make_group_or_throw(Item_spawn_data *&isd, Item_group::Type t)
{

    Item_group *ig = dynamic_cast<Item_group *>(isd);
    if (ig == NULL) {
        isd = ig = new Item_group(t, 100);
    } else if (ig->type != t) {
        throw std::runtime_error("item group already defined with different type");
    }
    return ig;
}

template<typename T>
bool load_min_max(std::pair<T, T> &pa, JsonObject &obj, const std::string &name)
{
    bool result = false;
    if( obj.has_array( name ) ) {
        // An array means first is min, second entry is max. Both are mandatory.
        JsonArray arr = obj.get_array( name );
        result |= arr.read_next( pa.first );
        result |= arr.read_next( pa.second );
    } else {
        // Not an array, should be a single numeric value, which is set as min and max.
        result |= obj.read( name, pa.first );
        result |= obj.read( name, pa.second );
    }
    result |= obj.read(name + "-min", pa.first);
    result |= obj.read(name + "-max", pa.second);
    return result;
}

bool load_sub_ref(std::unique_ptr<Item_spawn_data> &ptr, JsonObject &obj, const std::string &name)
{
    if (obj.has_member(name)) {
        // TODO!
    } else if (obj.has_member(name + "-item")) {
        ptr.reset(new Single_item_creator(obj.get_string(name + "-item"), Single_item_creator::S_ITEM,
                                          100));
        return true;
    } else if (obj.has_member(name + "-group")) {
        ptr.reset(new Single_item_creator(obj.get_string(name + "-group"),
                                          Single_item_creator::S_ITEM_GROUP, 100));
        return true;
    }
    return false;
}

void Item_factory::add_entry(Item_group *ig, JsonObject &obj)
{
    std::unique_ptr<Item_spawn_data> ptr;
    int probability = obj.get_int("prob", 100);
    JsonArray jarr;
    if (obj.has_member("collection")) {
        ptr.reset(new Item_group(Item_group::G_COLLECTION, probability));
        jarr = obj.get_array("collection");
    } else if (obj.has_member("distribution")) {
        ptr.reset(new Item_group(Item_group::G_DISTRIBUTION, probability));
        jarr = obj.get_array("distribution");
    }
    if (ptr.get() != NULL) {
        Item_group *ig2 = dynamic_cast<Item_group *>(ptr.get());
        while (jarr.has_more()) {
            JsonObject job2 = jarr.next_object();
            add_entry(ig2, job2);
        }
        ig->add_entry(ptr);
        return;
    }

    if (obj.has_member("item")) {
        ptr.reset(new Single_item_creator(obj.get_string("item"), Single_item_creator::S_ITEM,
                                          probability));
    } else if (obj.has_member("group")) {
        ptr.reset(new Single_item_creator(obj.get_string("group"), Single_item_creator::S_ITEM_GROUP,
                                          probability));
    }
    if (ptr.get() == NULL) {
        return;
    }
    std::unique_ptr<Item_modifier> modifier(new Item_modifier());
    bool use_modifier = false;
    use_modifier |= load_min_max(modifier->damage, obj, "damage");
    use_modifier |= load_min_max(modifier->charges, obj, "charges");
    use_modifier |= load_min_max(modifier->count, obj, "count");
    use_modifier |= load_sub_ref(modifier->ammo, obj, "ammo");
    use_modifier |= load_sub_ref(modifier->container, obj, "container");
    use_modifier |= load_sub_ref(modifier->contents, obj, "contents");
    if (use_modifier) {
        dynamic_cast<Single_item_creator *>(ptr.get())->modifier = std::move(modifier);
    }
    ig->add_entry(ptr);
}

// Load an item group from JSON
void Item_factory::load_item_group(JsonObject &jsobj)
{
    const Item_tag group_id = jsobj.get_string("id");
    const std::string subtype = jsobj.get_string("subtype", "old");
    load_item_group(jsobj, group_id, subtype);
}

void Item_factory::load_item_group_entries( Item_group& ig, JsonArray& entries )
{
    while( entries.has_more() ) {
        JsonObject subobj = entries.next_object();
        add_entry( &ig, subobj );
    }
}

void Item_factory::load_item_group( JsonArray &entries, const Group_tag &group_id,
                                    const bool is_collection )
{
    const auto type = is_collection ? Item_group::G_COLLECTION : Item_group::G_DISTRIBUTION;
    Item_spawn_data *&isd = m_template_groups[group_id];
    Item_group* const ig = make_group_or_throw( isd, type );

    load_item_group_entries( *ig, entries );
}

void Item_factory::load_item_group(JsonObject &jsobj, const Group_tag &group_id,
                                   const std::string &subtype)
{
    Item_spawn_data *&isd = m_template_groups[group_id];
    Item_group *ig = dynamic_cast<Item_group *>(isd);
    if (subtype == "old") {
        ig = make_group_or_throw(isd, Item_group::G_DISTRIBUTION);
    } else if (subtype == "collection") {
        ig = make_group_or_throw(isd, Item_group::G_COLLECTION);
    } else if (subtype == "distribution") {
        ig = make_group_or_throw(isd, Item_group::G_DISTRIBUTION);
    } else {
        jsobj.throw_error("unknown item group type", "subtype");
    }

    ig->with_ammo = jsobj.get_int( "ammo", ig->with_ammo );
    ig->with_magazine= jsobj.get_int( "magazine", ig->with_magazine );

    if (subtype == "old") {
        JsonArray items = jsobj.get_array("items");
        while (items.has_more()) {
            if( items.test_object() ) {
                JsonObject subobj = items.next_object();
                add_entry( ig, subobj );
            } else {
                JsonArray pair = items.next_array();
                ig->add_item_entry(pair.get_string(0), pair.get_int(1));
            }
        }
        return;
    }

    if (jsobj.has_member("entries")) {
        JsonArray items = jsobj.get_array("entries");
        load_item_group_entries( *ig, items );
    }
    if (jsobj.has_member("items")) {
        JsonArray items = jsobj.get_array("items");
        while (items.has_more()) {
            if (items.test_string()) {
                ig->add_item_entry(items.next_string(), 100);
            } else if (items.test_array()) {
                JsonArray subitem = items.next_array();
                ig->add_item_entry(subitem.get_string(0), subitem.get_int(1));
            } else {
                JsonObject subobj = items.next_object();
                add_entry(ig, subobj);
            }
        }
    }
    if (jsobj.has_member("groups")) {
        JsonArray items = jsobj.get_array("groups");
        while (items.has_more()) {
            if (items.test_string()) {
                ig->add_group_entry(items.next_string(), 100);
            } else if (items.test_array()) {
                JsonArray subitem = items.next_array();
                ig->add_group_entry(subitem.get_string(0), subitem.get_int(1));
            } else {
                JsonObject subobj = items.next_object();
                add_entry(ig, subobj);
            }
        }
    }
}

void Item_factory::set_use_methods_from_json( JsonObject &jo, std::string member,
        std::vector<use_function> &use_methods )
{
    if( !jo.has_member( member ) ) {
        return;
    }

    use_methods.clear();
    if( jo.has_array( member ) ) {
        JsonArray jarr = jo.get_array( member );
        while( jarr.has_more() ) {
            if( jarr.test_string() ) {
                use_methods.push_back( use_from_string( jarr.next_string() ) );
            } else if( jarr.test_object() ) {
                set_uses_from_object( jarr.next_object(), use_methods );
            } else {
                jarr.throw_error( "array element is neither string nor object." );
            }

        }
    } else {
        if( jo.has_string( member ) ) {
            use_methods.push_back( use_from_string( jo.get_string( member ) ) );
        } else if( jo.has_object( member ) ) {
            set_uses_from_object( jo.get_object( member ), use_methods );
        } else {
            jo.throw_error( "member 'use_action' is neither string nor object." );
        }

    }
}

template<typename IuseActorType>
use_function load_actor( JsonObject obj )
{
    std::unique_ptr<IuseActorType> actor( new IuseActorType() );
    actor->type = obj.get_string("type");
    actor->load( obj );
    return use_function( actor.release() );
}

template<typename IuseActorType>
use_function load_actor( JsonObject obj, const std::string &type )
{
    std::unique_ptr<IuseActorType> actor( new IuseActorType() );
    actor->type = type;
    actor->load( obj );
    return use_function( actor.release() );
}

void Item_factory::set_uses_from_object(JsonObject obj, std::vector<use_function> &use_methods)
{
    const std::string type = obj.get_string("type");
    use_function newfun;
    if (type == "transform") {
        newfun = load_actor<iuse_transform>( obj );
    } else if (type == "delayed_transform") {
        newfun = load_actor<delayed_transform_iuse>( obj );
    } else if (type == "explosion") {
        newfun = load_actor<explosion_iuse>( obj );
    } else if (type == "unfold_vehicle") {
        newfun = load_actor<unfold_vehicle_iuse>( obj );
    } else if (type == "picklock") {
        newfun = load_actor<pick_lock_actor>( obj );
    } else if (type == "consume_drug") {
        newfun = load_actor<consume_drug_iuse>( obj );
    } else if( type == "place_monster" ) {
        newfun = load_actor<place_monster_iuse>( obj );
    } else if( type == "ups_based_armor" ) {
        newfun = load_actor<ups_based_armor_actor>( obj );
    } else if( type == "reveal_map" ) {
        newfun = load_actor<reveal_map_actor>( obj );
    } else if( type == "firestarter" ) {
        newfun = load_actor<firestarter_actor>( obj );
    } else if( type == "extended_firestarter" ) {
        newfun = load_actor<extended_firestarter_actor>( obj );
    } else if( type == "salvage" ) {
        newfun = load_actor<salvage_actor>( obj );
    } else if( type == "inscribe" ) {
        newfun = load_actor<inscribe_actor>( obj );
    } else if( type == "cauterize" ) {
        newfun = load_actor<cauterize_actor>( obj );
    } else if( type == "enzlave" ) {
        newfun = load_actor<enzlave_actor>( obj );
    } else if( type == "fireweapon_off" ) {
        newfun = load_actor<fireweapon_off_actor>( obj );
    } else if( type == "fireweapon_on" ) {
        newfun = load_actor<fireweapon_on_actor>( obj );
    } else if( type == "manualnoise" ) {
        newfun = load_actor<manualnoise_actor>( obj );
    } else if( type == "musical_instrument" ) {
        newfun = load_actor<musical_instrument_actor>( obj );
    } else if( type == "holster" ) {
        newfun = load_actor<holster_actor>( obj );
    } else if( type == "bandolier" ) {
        newfun = load_actor<bandolier_actor>( obj );
    } else if( type == "ammobelt" ) {
        newfun = load_actor<ammobelt_actor>( obj );
    } else if( type == "repair_item" ) {
        newfun = load_actor<repair_item_actor>( obj );
    } else if( type == "heal" ) {
        newfun = load_actor<heal_actor>( obj );
    } else if( type == "knife" ) {
        use_methods.push_back( load_actor<salvage_actor>( obj, "salvage" ) );
        use_methods.push_back( load_actor<inscribe_actor>( obj, "inscribe" ) );
        use_methods.push_back( load_actor<cauterize_actor>( obj, "cauterize" ) );
        use_methods.push_back( load_actor<enzlave_actor>( obj, "enzlave" ) );
        return;
    } else {
        obj.throw_error( "unknown use_action", "type" );
    }

    use_methods.push_back( newfun );
}

use_function Item_factory::use_from_string(std::string function_name)
{
    std::map<Item_tag, use_function>::iterator found_function = iuse_function_list.find(function_name);

    //Before returning, make sure sure the function actually exists
    if (found_function != iuse_function_list.end()) {
        return found_function->second;
    } else {
        //Otherwise, return a hardcoded function we know exists (hopefully)
        debugmsg("Received unrecognized iuse function %s, using iuse::none instead", function_name.c_str());
        return use_function();
    }
}

void Item_factory::set_flag_by_string(std::bitset<num_bp> &cur_flags, const std::string &new_flag,
                                      const std::string &flag_type)
{
    if (flag_type == "bodyparts") {
        // global defined in bodypart.h
        if (new_flag == "ARMS" || new_flag == "ARM_EITHER") {
            cur_flags.set( bp_arm_l );
            cur_flags.set( bp_arm_r );
        } else if (new_flag == "HANDS" || new_flag == "HAND_EITHER") {
            cur_flags.set( bp_hand_l );
            cur_flags.set( bp_hand_r );
        } else if (new_flag == "LEGS" || new_flag == "LEG_EITHER") {
            cur_flags.set( bp_leg_l );
            cur_flags.set( bp_leg_r );
        } else if (new_flag == "FEET" || new_flag == "FOOT_EITHER") {
            cur_flags.set( bp_foot_l );
            cur_flags.set( bp_foot_r );
        } else {
            cur_flags.set( get_body_part_token( new_flag ) );
        }
    }
}

namespace io {
static const std::unordered_map<std::string, phase_id> phase_id_values = { {
    { "liquid", LIQUID },
    { "solid", SOLID },
    { "gas", GAS },
    { "plasma", PLASMA },
} };
template<>
phase_id string_to_enum<phase_id>( const std::string &data )
{
    return string_to_enum_look_up( phase_id_values, data );
}
} // namespace io

const item_category *Item_factory::get_category(const std::string &id)
{
    const CategoryMap::const_iterator a = m_categories.find(id);
    if (a != m_categories.end()) {
        return &a->second;
    }
    // Unknown / invalid category id, improvise and make this
    // a new category with at least a name.
    item_category &cat = m_categories[id];
    cat.id = id;
    cat.name = id;
    return &cat;
}

const std::string &Item_factory::calc_category( const itype *it )
{
    if( it->gun && !it->gunmod ) {
        return category_id_guns;
    }
    if( it->magazine ) {
        return category_id_magazines;
    }
    if( it->ammo ) {
        return category_id_ammo;
    }
    if( it->tool ) {
        return category_id_tools;
    }
    if( it->armor ) {
        return category_id_clothing;
    }
    if (it->comestible) {
        return it->comestible->comesttype == "MED" ? category_id_drugs : category_id_food;
    }
    if( it->book ) {
        return category_id_books;
    }
    if( it->gunmod ) {
        return category_id_mods;
    }
    if( it->bionic ) {
        return category_id_cbm;
    }
    if (it->melee_dam > 7 || it->melee_cut > 5) {
        return category_id_weapons;
    }
    return category_id_other;
}

std::vector<Group_tag> Item_factory::get_all_group_names()
{
    std::vector<std::string> rval;
    GroupMap::iterator it;
    for (it = m_template_groups.begin(); it != m_template_groups.end(); it++) {
        rval.push_back(it->first);
    }
    return rval;
}

bool Item_factory::add_item_to_group(const Group_tag group_id, const Item_tag item_id,
                                     int chance)
{
    if (m_template_groups.find(group_id) == m_template_groups.end()) {
        return false;
    }
    Item_spawn_data *group_to_access = m_template_groups[group_id];
    if (group_to_access->has_item(item_id)) {
        group_to_access->remove_item(item_id);
    }

    Item_group *ig = dynamic_cast<Item_group *>(group_to_access);
    if (chance != 0 && ig != NULL) {
        // Only re-add if chance != 0
        ig->add_item_entry(item_id, chance);
    }

    return true;
}

void item_group::debug_spawn()
{
    std::vector<std::string> groups = item_controller->get_all_group_names();
    uimenu menu;
    menu.text = _("Test which group?");
    for (size_t i = 0; i < groups.size(); i++) {
        menu.entries.push_back(uimenu_entry(i, true, -2, groups[i]));
    }
    //~ Spawn group menu: Menu entry to exit menu
    menu.entries.push_back(uimenu_entry(menu.entries.size(), true, -2, _("cancel")));
    while (true) {
        menu.query();
        const size_t index = menu.ret;
        if (index >= groups.size()) {
            break;
        }
        // Spawn items from the group 100 times
        std::map<std::string, int> itemnames;
        for (size_t a = 0; a < 100; a++) {
            const auto items = items_from( groups[index], calendar::turn );
            for( auto &it : items ) {
                itemnames[it.display_name()]++;
            }
        }
        // Invert the map to get sorting!
        std::multimap<int, std::string> itemnames2;
        for (const auto &e : itemnames) {
            itemnames2.insert(std::pair<int, std::string>(e.second, e.first));
        }
        uimenu menu2;
        menu2.text = _("Result of 100 spawns:");
        for (const auto &e : itemnames2) {
            std::ostringstream buffer;
            buffer << e.first << " x " << e.second << "\n";
            menu2.entries.push_back(uimenu_entry(menu2.entries.size(), true, -2, buffer.str()));
        }
        menu2.query();
    }
}

std::vector<Item_tag> Item_factory::get_all_itype_ids() const
{
    std::vector<Item_tag> result;
    result.reserve( m_templates.size() );
    for( auto & p : m_templates ) {
        result.push_back( p.first );
    }
    return result;
}

Item_tag Item_factory::create_artifact_id() const
{
    Item_tag id;
    int i = m_templates.size();
    do {
        id = string_format( "artifact_%d", i );
        i++;
    } while( has_template( id ) );
    return id;
}<|MERGE_RESOLUTION|>--- conflicted
+++ resolved
@@ -1033,27 +1033,14 @@
 
 void Item_factory::load( islot_comestible &slot, JsonObject &jo )
 {
-<<<<<<< HEAD
-    slot.comesttype = jo.get_string( "comestible_type" );
-
-    jo.read( "charges", slot.def_charges );
-    jo.read( "tool", slot.tool );
-    jo.read( "quench", slot.quench );
-    jo.read( "addiction_potential", slot.addict );
-    jo.read( "fun", slot.fun );
-    jo.read( "stim", slot.stim );
-    jo.read( "healthy", slot.healthy );
-=======
     assign( jo, "comestible_type", slot.comesttype );
     assign( jo, "tool", slot.tool );
     assign( jo, "charges", slot.def_charges );
     assign( jo, "quench", slot.quench );
     assign( jo, "brew_time", slot.brewtime );
-    assign( jo, "addiction_potential", slot.addict );
     assign( jo, "fun", slot.fun );
     assign( jo, "stim", slot.stim );
     assign( jo, "healthy", slot.healthy );
->>>>>>> a196d6ea
 
     if( jo.read( "spoils_in", slot.spoils ) ) {
         slot.spoils *= 600; // JSON specifies hours so convert to turns
