--- conflicted
+++ resolved
@@ -2472,15 +2472,6 @@
     }
 }
 
-<<<<<<< HEAD
-int item::reach_range() const
-{
-    if( !has_flag( "REACH_ATTACK" ) ) {
-        return 1;
-    }
-    
-    return has_flag( "REACH3" ) ? 3 : 2;
-=======
 int item::damage_by_type( damage_type dt ) const
 {
     switch( dt ) {
@@ -2495,8 +2486,18 @@
     }
 
     return 0;
->>>>>>> fb53a400
-}
+}
+
+int item::reach_range() const
+{
+    if( !has_flag( "REACH_ATTACK" ) ) {
+        return 1;
+    }
+    
+    return has_flag( "REACH3" ) ? 3 : 2;
+}
+
+
 
 void item::unset_flags()
 {
