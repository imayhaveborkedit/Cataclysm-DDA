--- conflicted
+++ resolved
@@ -860,7 +860,6 @@
         }
     }
 
-<<<<<<< HEAD
     if ( showtext && !is_null() ) {
         const std::map<std::string, std::string>::const_iterator idescription = item_vars.find("description");
         dump->push_back(iteminfo("DESCRIPTION", "--"));
@@ -873,6 +872,7 @@
             dump->push_back(iteminfo("DESCRIPTION", type->description));
         }
 
+        //See shorten version of this in armor_layers.cpp::clothing_flags_description
         if (is_armor() && has_flag("FIT")) {
             dump->push_back(iteminfo("DESCRIPTION", "--"));
             dump->push_back(iteminfo("DESCRIPTION", _("This piece of clothing fits you perfectly.")));
@@ -923,59 +923,6 @@
                 if( irridation < rad_dosage_thresholds[i] ) {
                     break;
                 }
-=======
-    //See shorten version of this in armor_layers.cpp::clothing_flags_description
-    if (is_armor() && has_flag("FIT"))
-    {
-        dump->push_back(iteminfo("DESCRIPTION", "--"));
-        dump->push_back(iteminfo("DESCRIPTION", _("This piece of clothing fits you perfectly.")));
-    }
-    if (is_armor() && has_flag("SKINTIGHT"))
-    {
-        dump->push_back(iteminfo("DESCRIPTION", "--"));
-        dump->push_back(iteminfo("DESCRIPTION", _("This piece of clothing lies close to the skin and layers easily.")));
-    }
-    if (is_armor() && has_flag("POCKETS"))
-    {
-        dump->push_back(iteminfo("DESCRIPTION", "--"));
-        dump->push_back(iteminfo("DESCRIPTION", _("This piece of clothing has pockets to warm your hands.")));
-    }
-    if (is_armor() && has_flag("HOOD"))
-    {
-        dump->push_back(iteminfo("DESCRIPTION", "--"));
-        dump->push_back(iteminfo("DESCRIPTION", _("This piece of clothing has a hood to keep your head warm.")));
-    }
-    if (is_armor() && has_flag("RAINPROOF"))
-    {
-        dump->push_back(iteminfo("DESCRIPTION", "--"));
-        dump->push_back(iteminfo("DESCRIPTION", _("This piece of clothing is designed to keep you dry in the rain.")));
-    }
-    if (is_armor() && has_flag("WATER_FRIENDLY"))
-    {
-        dump->push_back(iteminfo("DESCRIPTION", "--"));
-        dump->push_back(iteminfo("DESCRIPTION", _("This piece of clothing performs well even when soaking wet. This can feel good.")));
-    }
-    if (is_armor() && has_flag("WATERPROOF"))
-    {
-        dump->push_back(iteminfo("DESCRIPTION", "--"));
-        dump->push_back(iteminfo("DESCRIPTION", _("This piece of clothing won't let water through.  Unless you jump in the river or something like that.")));
-    }
-    if (is_armor() && has_flag("STURDY"))
-    {
-        dump->push_back(iteminfo("DESCRIPTION", "--"));
-        dump->push_back(iteminfo("DESCRIPTION", _("This piece of clothing is designed to protect you from harm and withstand a lot of abuse.")));
-    }
-    if (is_armor() && has_flag("SWIM_GOGGLES"))
-    {
-        dump->push_back(iteminfo("DESCRIPTION", "--"));
-        dump->push_back(iteminfo("DESCRIPTION", _("This piece of clothing allows you to see much further under water.")));
-    }
-    if (is_armor() && type->id == "rad_badge") {
-        size_t i;
-        for ( i = 1; i < sizeof(rad_dosage_thresholds) / sizeof(rad_dosage_thresholds[0]); i++ ) {
-            if ( irridation < rad_dosage_thresholds[i] ) {
-                break;
->>>>>>> 93f24d04
             }
             dump->push_back(iteminfo("DESCRIPTION",
                 string_format(_("The film strip on the badge is %s."),
