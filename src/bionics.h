#ifndef BIONICS_H
#define BIONICS_H

#include "json.h"
#include "output.h" // WINDOW
#include <string>

/* Thought: Perhaps a HUD bionic that changes the display of the game?
 * Showing more information or something. */

struct bionic_data {
    bionic_data() = default;
    bionic_data(std::string nname, bool ps, bool tog, int pac, int pad, int pot,
                int ct, std::string desc, bool fault);

    std::string name;
    std::string description;
    /** Power cost on activation */
    int power_activate = 0;
    /** Power cost on deactivation */
    int power_deactivate = 0;
    /** Power cost over time, does nothing without a non-zero charge_time */
    int power_over_time = 0;
    /** How often a bionic draws power while active in turns */
    int charge_time = 0;
    /** True if a bionic is a "faulty" bionic */
    bool faulty = false;
    bool power_source = false;
    /** Is true if a bionic is an active instead of a passive bionic */
    bool activated = false;
    /** If true, then the bionic only has a function when activated, else it causes
        *  it's effect every turn. */
    bool toggled = false;
};

bionic_data const& bionic_info(std::string const &id);

struct bionic : public JsonSerializer, public JsonDeserializer {
    std::string id;
    int         charge  = 0;
    char        invlet  = 'a';
    bool        powered = false;
    
    bionic()
      : id("bio_batteries") { }
    bionic(std::string pid, char pinvlet)
      : id(std::move(pid)), invlet(pinvlet) { }

    bionic_data const& info() const {
        return bionic_info(id);
    }

    using JsonSerializer::serialize;
<<<<<<< HEAD
    void serialize(JsonOut &json) const override
    {
        json.start_object();
        json.member("id", id);
        json.member("invlet", (int)invlet);
        json.member("powered", powered);
        json.member("charge", charge);
        json.end_object();
    }
    using JsonDeserializer::deserialize;
    void deserialize(JsonIn &jsin) override
    {
        JsonObject jo = jsin.get_object();
        id = jo.get_string("id");
        invlet = jo.get_int("invlet");
        powered = jo.get_bool("powered");
        charge = jo.get_int("charge");
    }
=======
    void serialize(JsonOut &json) const override;
    using JsonDeserializer::deserialize;
    void deserialize(JsonIn &jsin) override;
>>>>>>> d3c4fe5c
};

void draw_exam_window(WINDOW *win, int border_line, bool examination);
void reset_bionics();
void load_bionic(JsonObject &jsobj); // load a bionic from JSON
bool is_valid_bionic(std::string const& id);

#endif<|MERGE_RESOLUTION|>--- conflicted
+++ resolved
@@ -51,30 +51,9 @@
     }
 
     using JsonSerializer::serialize;
-<<<<<<< HEAD
-    void serialize(JsonOut &json) const override
-    {
-        json.start_object();
-        json.member("id", id);
-        json.member("invlet", (int)invlet);
-        json.member("powered", powered);
-        json.member("charge", charge);
-        json.end_object();
-    }
-    using JsonDeserializer::deserialize;
-    void deserialize(JsonIn &jsin) override
-    {
-        JsonObject jo = jsin.get_object();
-        id = jo.get_string("id");
-        invlet = jo.get_int("invlet");
-        powered = jo.get_bool("powered");
-        charge = jo.get_int("charge");
-    }
-=======
     void serialize(JsonOut &json) const override;
     using JsonDeserializer::deserialize;
     void deserialize(JsonIn &jsin) override;
->>>>>>> d3c4fe5c
 };
 
 void draw_exam_window(WINDOW *win, int border_line, bool examination);
