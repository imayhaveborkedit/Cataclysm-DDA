--- conflicted
+++ resolved
@@ -2405,12 +2405,7 @@
 std::set<tripoint> npc::get_path_avoid() const
 {
     std::set<tripoint> ret;
-<<<<<<< HEAD
-    ret.insert( g->u.pos() );
-    for( unsigned int i = 0; i < g->num_zombies(); i++ ) {
-=======
     for( Creature &critter : g->all_creatures() ) {
->>>>>>> 383c4370
         // @todo Cache this somewhere
         ret.insert( critter.pos() );
     }
