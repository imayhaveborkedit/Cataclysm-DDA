#include "iuse.h"
#include "game.h"
#include "mapdata.h"
#include "output.h"
#include "debug.h"
#include "options.h"
#include "rng.h"
#include "line.h"
#include "mutation.h"
#include "player.h"
#include "disease.h"
#include "vehicle.h"
#include "uistate.h"
#include "action.h"
#include "monstergenerator.h"
#include "speech.h"
#include "overmapbuffer.h"
#include "json.h"
#include "messages.h"
#include <sstream>
#include <algorithm>

#define RADIO_PER_TURN 25 // how many characters per turn of radio

// mfb(n) converts a flag to its appropriate position in covers's bitfield
#ifndef mfb
#define mfb(n) static_cast <unsigned long> (1 << (n))
#endif

#include "iuse_software.h"

void remove_double_ammo_mod( item &it, player &p )
{
    if( !it.item_tags.count( "DOUBLE_AMMO" ) ) {
        return;
    }
    p.add_msg_if_player( _( "You remove the double battery capacity mod of your %s!" ),
                         it.tname().c_str() );
    item mod( "battery_compartment", calendar::turn );
    p.i_add_or_drop( mod, 1 );
    it.item_tags.erase( "DOUBLE_AMMO" );
    // Easier to remove all batteries than to check for the actual real maximum
    if( it.charges > 0 ) {
        item batteries( "battery", calendar::turn );
        batteries.charges = it.charges;
        it.charges = 0;
        p.i_add_or_drop( batteries, 1 );
    }
}

void remove_recharge_mod( item &it, player &p )
{
    if( !it.item_tags.count( "RECHARGE" ) ) {
        return;
    }
    p.add_msg_if_player( _( "You remove the rechargeable powerpack in your %s!" ),
                         it.tname().c_str() );
    item mod( "rechargeable_battery", calendar::turn );
    mod.charges = it.charges;
    it.charges = 0;
    p.i_add_or_drop( mod, 1 );
    it.item_tags.erase( "RECHARGE" );
    it.item_tags.erase( "NO_UNLOAD" );
}

void remove_atomic_mod( item &it, player &p )
{
    if( !it.item_tags.count( "ATOMIC_AMMO" ) ) {
        return;
    }
    p.add_msg_if_player( _( "You remove the plutonium cells of your %s!" ), it.tname().c_str() );
    item mod( "battery_atomic", calendar::turn );
    p.i_add_or_drop( mod, 1 );
    if( it.charges >= 2500 ) {
        item plutonium( "plut_cell", calendar::turn );
        plutonium.charges = it.charges / 2500;
        p.i_add_or_drop( plutonium, 1 );
        it.charges %= 2500;
    }
    it.item_tags.erase( "ATOMIC_AMMO" );
    it.item_tags.erase( "NO_UNLOAD" );
    it.item_tags.erase( "RADIOACTIVE" );
    it.item_tags.erase( "LEAK_DAM" );
}

void remove_ups_mod( item &it, player &p )
{
    if( !it.has_flag( "USE_UPS" ) ) {
        return;
    }
    p.add_msg_if_player( _( "You remove the UPS Conversion Pack of your %s!" ), it.tname().c_str() );
    item mod( "battery_ups", calendar::turn );
    p.i_add_or_drop( mod, 1 );
    it.charges = 0;
    it.item_tags.erase( "USE_UPS" );
    it.item_tags.erase( "NO_UNLOAD" );
    it.item_tags.erase( "NO_RELOAD" );
}

static bool item_inscription(player *p, item *cut, std::string verb, std::string gerund,
                             bool carveable)
{
    (void)p; //unused
    if (!cut->made_of(SOLID)) {
        std::string lower_verb = verb;
        std::transform(lower_verb.begin(), lower_verb.end(), lower_verb.begin(), ::tolower);
        add_msg(m_info, _("You can't %s an item that's not solid!"), lower_verb.c_str());
        return false;
    }
    if (carveable && !(cut->made_of("wood") || cut->made_of("plastic") || cut->made_of("glass") ||
                       cut->made_of("chitin") || cut->made_of("iron") || cut->made_of("steel") ||
                       cut->made_of("silver"))) {
        std::string lower_verb = verb;
        std::transform(lower_verb.begin(), lower_verb.end(), lower_verb.begin(), ::tolower);
        std::string mtname = cut->get_material(1)->name();
        std::transform(mtname.begin(), mtname.end(), mtname.begin(), ::tolower);
        add_msg(m_info, _("You can't %1$s an item made of %2$s!"),
                lower_verb.c_str(), mtname.c_str());
        return false;
    }

    std::map<std::string, std::string>::const_iterator ent = cut->item_vars.find("item_note");

    bool hasnote = (ent != cut->item_vars.end());
    std::string message = "";
    std::string messageprefix = string_format(hasnote ? _("(To delete, input one '.')\n") : "") +
                                string_format(_("%1$s on the %2$s is: "),
                                        gerund.c_str(), cut->type->nname(1).c_str());
    message = string_input_popup(string_format(_("%s what?"), verb.c_str()), 64,
                                 (hasnote ? cut->item_vars["item_note"] : message),
                                 messageprefix, "inscribe_item", 128);

    if (!message.empty()) {
        if (hasnote && message == ".") {
            cut->item_vars.erase("item_note");
            cut->item_vars.erase("item_note_type");
            cut->item_vars.erase("item_note_typez");
        } else {
            cut->item_vars["item_note"] = message;
            cut->item_vars["item_note_type"] = gerund;
        }
    }
    return true;
}

// Returns false if the inscription failed or if the player canceled the action. Otherwise, returns true.

static bool inscribe_item(player *p, std::string verb, std::string gerund, bool carveable)
{
    //Note: this part still strongly relies on English grammar.
    //Although it can be easily worked around in language like Chinese,
    //but might need to be reworked for some European languages that have more verb forms
    int pos = g->inv(string_format(_("%s on what?"), verb.c_str()));
    item *cut = &(p->i_at(pos));
    if (cut->type->id == "null") {
        add_msg(m_info, _("You do not have that item!"));
        return false;
    }
    return item_inscription(p, cut, verb, gerund, carveable);
}

// For an exxplosion (which releases some kind of gas), this functions
// calculates the points around that explosin where to create those
// gas fields.
// Those points must have a clear line of sight and a clear path to
// the center of the explosion.
// They must also be passable (move_cost > 0).
std::vector<point> points_for_gas_cloud(const point &center, int radius)
{
    const std::vector<point> gas_sources = closest_points_first(radius, center.x, center.y);
    std::vector<point> result;
    int junk;
    for (std::vector<point>::const_iterator a = gas_sources.begin(); a != gas_sources.end(); ++a) {
        const point &p = *a;
        if (g->m.move_cost(p.x, p.y) <= 0) {
            // A wall
            continue;
        }
        if (p.x != center.x || p.y != center.y) {
            if (!g->m.sees(center.x, center.y, p.x, p.y, radius, junk)) {
                // No clear line of sight
                continue;
            }
            if (!g->m.clear_path(center.x, center.y, p.x, p.y, radius, 1, 100, junk)) {
                // Can not splatter gas from center to that point, something is in the way
                continue;
            }
        }
        result.push_back(p);
    }
    return result;
}

/* iuse methods return the number of charges expended, which is usually it->charges_to_use().
 * Some items that don't normally use charges return 1 to indicate they're used up.
 * Regardless, returning 0 indicates the item has not been used up,
 * though it may have been successfully activated.
 */
int iuse::sewage(player *p, item *it, bool)
{
    if (!p->is_npc()) {
        p->add_memorial_log(pgettext("memorial_male", "Ate a sewage sample."),
                            pgettext("memorial_female", "Ate a sewage sample."));
    }
    p->vomit();
    if (one_in(4)) {
        p->mutate();
    }
    return it->type->charges_to_use();
}

int iuse::honeycomb(player *p, item *it, bool)
{
    g->m.spawn_item(p->posx, p->posy, "wax", 2);
    return it->type->charges_to_use();
}

int iuse::royal_jelly(player *p, item *it, bool)
{
    // TODO: Add other diseases here; royal jelly is a cure-all!
    p->pkill += 5;
    std::string message;
    if (p->has_disease("fungus")) {
        message = _("You feel cleansed inside!");
        p->rem_disease("fungus");
    }
    if (p->has_disease("dermatik") || p->has_disease("bloodworms") ||
        p->has_disease("paincysts") || p->has_disease("brainworm") ||
        p->has_disease("tapeworm")) {
        message = _("You feel cleansed inside!");
        p->rem_disease("dermatik");
        p->rem_disease("bloodworms");
        p->rem_disease("paincysts");
        p->rem_disease("brainworm");
        p->rem_disease("tapeworm");
    }
    if (p->has_effect("blind")) {
        message = _("Your sight returns!");
        p->remove_effect("blind");
    }
    if (p->has_effect("poison") || p->has_disease("foodpoison") ||
        p->has_disease("badpoison") || p->has_disease("paralyzepoison") ||
        p->has_disease("tetanus") || p->has_effect("stung")) {
        message = _("You feel much better!");
        p->remove_effect("poison");
        p->remove_effect("stung");
        p->rem_disease("badpoison");
        p->rem_disease("foodpoison");
        p->rem_disease("paralyzepoison");
        p->rem_disease("tetanus");
    }
    if (p->has_disease("asthma")) {
        message = _("Your breathing clears up!");
        p->rem_disease("asthma");
    }
    if (p->has_disease("common_cold") || p->has_disease("flu")) {
        message = _("You feel healthier!");
        p->rem_disease("common_cold");
        p->rem_disease("flu");
    }
    p->add_msg_if_player(m_good, message.c_str());
    return it->type->charges_to_use();
}

static hp_part body_window(player *p, item *, std::string item_name,
                           int normal_bonus, int head_bonus, int torso_bonus,
                           int bleed, int bite, int infect, bool force)
{
    WINDOW *hp_window = newwin(10, 31, (TERMY - 10) / 2, (TERMX - 31) / 2);
    draw_border(hp_window);

    mvwprintz(hp_window, 1, 1, c_ltred, _("Use %s:"), item_name.c_str());
    nc_color color = c_ltgray;
    bool allowed_result[num_hp_parts] = { false };
    if (p->hp_cur[hp_head] < p->hp_max[hp_head] ||
        (p->has_disease("infected", bp_head)) ||
        (p->has_disease("bite", bp_head)) ||
        // By rights "bleed" ought to enable itself via HP loss, but...
        (p->has_disease("bleed", bp_head)) || force) {
        color = g->limb_color(p, bp_head, -1, bleed, bite, infect);
        if (color != c_ltgray || head_bonus != 0) {
            mvwprintz(hp_window, 2, 1, color, _("1: Head"));
            allowed_result[hp_head] = true;
        }
    }
    if (p->hp_cur[hp_torso] < p->hp_max[hp_torso] ||
        (p->has_disease("infected", bp_torso)) ||
        (p->has_disease("bite", bp_torso)) ||
        (p->has_disease("bleed", bp_torso)) || force) {
        color = g->limb_color(p, bp_torso, -1, bleed, bite, infect);
        if (color != c_ltgray || torso_bonus != 0) {
            mvwprintz(hp_window, 3, 1, color, _("2: Torso"));
            allowed_result[hp_torso] = true;
        }
    }
    if (p->hp_cur[hp_arm_l] < p->hp_max[hp_arm_l] ||
        (p->has_disease("infected", bp_arms, 0)) ||
        (p->has_disease("bite", bp_arms, 0)) ||
        (p->has_disease("bleed", bp_arms, 0)) || force) {
        color = g->limb_color(p, bp_arms, 0, bleed, bite, infect);
        if (color != c_ltgray || normal_bonus != 0) {
            mvwprintz(hp_window, 4, 1, color, _("3: Left Arm"));
            allowed_result[hp_arm_l] = true;
        }
    }
    if (p->hp_cur[hp_arm_r] < p->hp_max[hp_arm_r] ||
        (p->has_disease("infected", bp_arms, 1)) ||
        (p->has_disease("bite", bp_arms, 1)) ||
        (p->has_disease("bleed", bp_arms, 1)) || force) {
        color = g->limb_color(p, bp_arms, 1, bleed, bite, infect);
        if (color != c_ltgray || normal_bonus != 0) {
            mvwprintz(hp_window, 5, 1, color, _("4: Right Arm"));
            allowed_result[hp_arm_r] = true;
        }
    }
    if (p->hp_cur[hp_leg_l] < p->hp_max[hp_leg_l] ||
        (p->has_disease("infected", bp_legs, 0)) ||
        (p->has_disease("bite", bp_legs, 0)) ||
        (p->has_disease("bleed", bp_legs, 0)) || force) {
        color = g->limb_color(p, bp_legs, 0, bleed, bite, infect);
        if (color != c_ltgray || normal_bonus != 0) {
            mvwprintz(hp_window, 6, 1, color, _("5: Left Leg"));
            allowed_result[hp_leg_l] = true;
        }
    }
    if (p->hp_cur[hp_leg_r] < p->hp_max[hp_leg_r] ||
        (p->has_disease("infected", bp_legs, 1)) ||
        (p->has_disease("bite", bp_legs, 1)) ||
        (p->has_disease("bleed", bp_legs, 1)) || force) {
        color = g->limb_color(p, bp_legs, 1, bleed, bite, infect);
        if (color != c_ltgray || normal_bonus != 0) {
            mvwprintz(hp_window, 7, 1, color, _("6: Right Leg"));
            allowed_result[hp_leg_r] = true;
        }
    }
    mvwprintz(hp_window, 8, 1, c_ltgray, _("7: Exit"));
    std::string health_bar = "";
    for (int i = 0; i < num_hp_parts; i++) {
        if (allowed_result[i]) {
            // have printed the name of the body part, can select it
            int current_hp = p->hp_cur[i];
            if (current_hp != 0) {
                get_HP_Bar(current_hp, p->hp_max[i], color, health_bar, false);
                if (p->has_trait("SELFAWARE")) {
                    mvwprintz(hp_window, i + 2, 15, color, "%5d", current_hp);
                } else {
                    mvwprintz(hp_window, i + 2, 15, color, health_bar.c_str());
                }
            } else {
                // curhp is 0; requires surgical attention
                mvwprintz(hp_window, i + 2, 15, c_dkgray, "-----");
            }
            mvwprintz(hp_window, i + 2, 20, c_dkgray, " -> ");
            if (current_hp != 0) {
                switch (hp_part(i)) {
                    case hp_head:
                        current_hp += head_bonus;
                        break;
                    case hp_torso:
                        current_hp += torso_bonus;
                        break;
                    default:
                        current_hp += normal_bonus;
                        break;
                }
                if (current_hp > p->hp_max[i]) {
                    current_hp = p->hp_max[i];
                } else if (current_hp < 0) {
                    current_hp = 0;
                }
                get_HP_Bar(current_hp, p->hp_max[i], color, health_bar, false);
                if (p->has_trait("SELFAWARE")) {
                    mvwprintz(hp_window, i + 2, 24, color, "%5d", current_hp);
                } else {
                    mvwprintz(hp_window, i + 2, 24, color, health_bar.c_str());
                }
            } else {
                // curhp is 0; requires surgical attention
                mvwprintz(hp_window, i + 2, 24, c_dkgray, "-----");
            }
        }
    }
    wrefresh(hp_window);
    char ch;
    hp_part healed_part = num_hp_parts;
    do {
        ch = getch();
        if (ch == '1') {
            healed_part = hp_head;
        } else if (ch == '2') {
            healed_part = hp_torso;
        } else if (ch == '3') {
            if ((p->hp_cur[hp_arm_l] == 0) &&
                (!((p->has_disease("infected", bp_arms, 0)) ||
                   (p->has_disease("bite", bp_arms, 0)) ||
                   (p->has_disease("bleed", bp_arms, 0))))) {
                p->add_msg_if_player(m_info, _("That arm is broken.  It needs surgical attention."));
                healed_part = num_hp_parts;
            } else {
                healed_part = hp_arm_l;
            }
        } else if (ch == '4') {
            if ((p->hp_cur[hp_arm_r] == 0) &&
                (!((p->has_disease("infected", bp_arms, 1)) ||
                   (p->has_disease("bite", bp_arms, 1)) ||
                   (p->has_disease("bleed", bp_arms, 1))))) {
                p->add_msg_if_player(m_info, _("That arm is broken.  It needs surgical attention."));
                healed_part = num_hp_parts;
            } else {
                healed_part = hp_arm_r;
            }
        } else if (ch == '5') {
            if ((p->hp_cur[hp_leg_l] == 0) &&
                (!((p->has_disease("infected", bp_legs, 0)) ||
                   (p->has_disease("bite", bp_legs, 0)) ||
                   (p->has_disease("bleed", bp_legs, 0))))) {
                p->add_msg_if_player(m_info, _("That leg is broken.  It needs surgical attention."));
                healed_part = num_hp_parts;
            } else {
                healed_part = hp_leg_l;
            }
        } else if (ch == '6') {
            if ((p->hp_cur[hp_leg_r] == 0) &&
                (!((p->has_disease("infected", bp_legs, 1)) ||
                   (p->has_disease("bite", bp_legs, 1)) ||
                   (p->has_disease("bleed", bp_legs, 1))))) {
                p->add_msg_if_player(m_info, _("That leg is broken.  It needs surgical attention."));
                healed_part = num_hp_parts;
            } else {
                healed_part = hp_leg_r;
            }
        } else if (ch == '7' || ch == KEY_ESCAPE) {
            p->add_msg_if_player(_("Never mind."));
            healed_part = num_hp_parts;
            break;
        }
        if (healed_part < num_hp_parts && !allowed_result[healed_part]) {
            p->add_msg_if_player(_("Never mind."));
            healed_part = num_hp_parts;
            break;
        }
    } while (ch < '1' || ch > '7');
    werase(hp_window);
    wrefresh(hp_window);
    delwin(hp_window);
    refresh();

    return healed_part;
}

// returns true if we want to use the special action
static hp_part use_healing_item(player *p, item *it, int normal_power, int head_power,
                                int torso_power, int bleed,
                                int bite, int infect, bool force)
{
    hp_part healed = num_hp_parts;
    int bonus = p->skillLevel("firstaid");
    int head_bonus = 0;
    int normal_bonus = 0;
    int torso_bonus = 0;
    if (head_power > 0) {
        head_bonus = bonus * .8 + head_power;
    } else {
        head_bonus = head_power;
    }
    if (normal_power > 0) {
        normal_bonus = bonus + normal_power;
    } else {
        normal_bonus = normal_power;
    }
    if (torso_power > 0) {
        torso_bonus = bonus * 1.5 + torso_power;
    } else {
        torso_bonus = torso_power;
    }

    if (p->is_npc()) { // NPCs heal whichever has sustained the most damage
        int highest_damage = 0;
        for (int i = 0; i < num_hp_parts; i++) {
            int damage = p->hp_max[i] - p->hp_cur[i];
            if (i == hp_head) {
                damage *= 1.5;
            }
            if (i == hp_torso) {
                damage *= 1.2;
            }
            if (damage > highest_damage) {
                highest_damage = damage;
                healed = hp_part(i);
            }
        }
    } else { // Player--present a menu
        if (p->activity.type != ACT_FIRSTAID) {
            healed = body_window(p, it, it->tname(), normal_bonus, head_bonus,
                                 torso_bonus, bleed, bite, infect, force);
            if (healed == num_hp_parts) {
                return num_hp_parts; // canceled
            }
        }
        // Brick healing if using a first aid kit for the first time.
        // TODO: Base check on something other than the name.
        if (it->type->id == "1st_aid" && p->activity.type != ACT_FIRSTAID) {
            // Cancel and wait for activity completion.
            return healed;
        } else if (p->activity.type == ACT_FIRSTAID) {
            // Completed activity, extract body part from it.
            healed = (hp_part)p->activity.values[0];
        }
    }
    p->practice("firstaid", 8);
    int dam = 0;
    if (healed == hp_head) {
        dam = head_bonus;
    } else if (healed == hp_torso) {
        dam = torso_bonus;
    } else {
        dam = normal_bonus;
    }
    if ((p->hp_cur[healed] >= 1) && (dam > 0)) { // Prevent first-aid from mending limbs
        p->heal(healed, dam);
    } else if ((p->hp_cur[healed] >= 1) && (dam < 0)) {
        p->hurt(healed, -dam); //hurt takes + damage
    }

    body_part bp_healed = bp_torso;
    int side = -1;
    p->hp_convert(healed, bp_healed, side);

    if (p->has_disease("bleed", bp_healed, side)) {
        if (x_in_y(bleed, 100)) {
            p->rem_disease("bleed", bp_healed, side);
            p->add_msg_if_player(m_good, _("You stop the bleeding."));
        } else {
            p->add_msg_if_player(_("You fail to stop the bleeding."));
        }
    }
    if (p->has_disease("bite", bp_healed, side)) {
        if (x_in_y(bite, 100)) {
            int bite_dur = p->disease_duration("bite", false, bp_healed, side);
            p->rem_disease("bite", bp_healed, side);
            p->add_disease("recover", 2 * (3601 - bite_dur) - 4800);
            p->add_msg_if_player(m_good, _("You clean the wound."));
        } else {
            p->add_msg_if_player(m_warning, _("Your wound still aches."));
        }
    }
    if (p->has_disease("infected", bp_healed, side)) {
        if (x_in_y(infect, 100)) {
            int infected_dur = p->disease_duration("infected", false, bp_healed, side);
            p->rem_disease("infected", bp_healed, side);
            if (infected_dur > 8401) {
                p->add_disease("recover", 3 * (14401 - infected_dur + 3600) - 4800);
            } else {
                p->add_disease("recover", 4 * (14401 - infected_dur + 3600) - 4800);
            }
            p->add_msg_if_player(m_good, _("You disinfect the wound."));
        } else {
            p->add_msg_if_player(m_warning, _("Your wound still hurts."));
        }
    }
    return healed;
}

int iuse::bandage(player *p, item *it, bool)
{
    if (p->is_underwater()) {
        p->add_msg_if_player(m_info, _("You can't do that while underwater."));
        return false;
    }
    if (num_hp_parts != use_healing_item(p, it, 3, 1, 4, 90, 0, 0, false)) {
        if (it->type->id != "quikclot") {
            // Make bandages and rags take arbitrarily longer than hemostatic powder.
            p->moves -= 100;
        }
        return it->type->charges_to_use();
    }
    return 0;
}

int iuse::firstaid(player *p, item *it, bool)
{
    if (p->is_underwater()) {
        p->add_msg_if_player(m_info, _("You can't do that while underwater."));
        return false;
    }
    // Assign first aid long action.
    int healed = use_healing_item(p, it, 14, 10, 18, 95, 99, 95, false);
    if (healed != num_hp_parts) {
        p->assign_activity(ACT_FIRSTAID, 6000 / (p->skillLevel("firstaid") + 1), 0,
                           p->get_item_position(it), it->tname());
        p->activity.values.push_back(healed);
        p->moves = 0;
    }

    return 0;
}

// Used when finishing the first aid long action.
int iuse::completefirstaid(player *p, item *it, bool)
{
    if (num_hp_parts != use_healing_item(p, it, 14, 10, 18, 95, 99, 95, false)) {
        p->add_msg_if_player(_("You finish using the %s."), it->tname().c_str());
        p->add_disease("pkill1", 120);
    }
    return 0;
}

int iuse::disinfectant(player *p, item *it, bool)
{
    if (p->is_underwater()) {
        p->add_msg_if_player(m_info, _("You can't do that while underwater."));
        return false;
    }
    if (num_hp_parts != use_healing_item(p, it, 6, 5, 9, 0, 95, 0, false)) {
        return it->type->charges_to_use();
    }
    return 0;
}

int iuse::xanax(player *p, item *it, bool)
{
    p->add_msg_if_player(_("You take some %s."), it->tname().c_str());

    if (!p->has_disease("took_xanax")) {
        p->add_disease("took_xanax", 900);
    } else {
        p->add_disease("took_xanax", 200);
    }
    return it->type->charges_to_use();
}

int iuse::caff(player *p, item *it, bool)
{
    it_comest *food = dynamic_cast<it_comest *> (it->type);
    p->fatigue -= food->stim * 3;
    return it->type->charges_to_use();
}

int iuse::atomic_caff(player *p, item *it, bool)
{
    p->add_msg_if_player(m_good, _("Wow! This %s has a kick."), it->tname().c_str());
    it_comest *food = dynamic_cast<it_comest *> (it->type);
    p->fatigue -= food->stim * 12;
    p->radiation += 8;
    return it->type->charges_to_use();
}

int iuse::raw_meat(player *p, item *it, bool)
{
    if ((one_in(32)) && !(p->has_disease("tapeworm") || p->has_bionic("bio_digestion") ||
                          p->has_trait("PARAIMMUNE") ||
                          // Hyper-Metabolism digests the thing before it can set up shop.
                          p->has_trait("EATHEALTH"))) {
        p->add_disease("tapeworm", 1, true);
    }
    if ((one_in(64)) && !(p->has_disease("bloodworms") || p->has_bionic("bio_digestion") ||
                          p->has_trait("PARAIMMUNE"))) {
        p->add_disease("bloodworms", 1, true);
    }
    if ((one_in(128)) && !(p->has_disease("brainworm") || p->has_bionic("bio_digestion") ||
                           p->has_trait("PARAIMMUNE"))) {
        p->add_disease("brainworm", 1, true);
    }
    if ((one_in(64)) && !(p->has_disease("paincysts") || p->has_bionic("bio_digestion") ||
                          p->has_trait("PARAIMMUNE"))) {
        p->add_disease("paincysts", 1, true);
    }
    return it->type->charges_to_use();
}

int iuse::raw_fat(player *p, item *it, bool)
{
    if ((one_in(64)) && !(p->has_disease("tapeworm") || p->has_bionic("bio_digestion") ||
                          p->has_trait("PARAIMMUNE") ||
                          p->has_trait("EATHEALTH"))) {
        p->add_disease("tapeworm", 1, true);
    }
    if ((one_in(128)) && !(p->has_disease("bloodworms") || p->has_bionic("bio_digestion") ||
                           p->has_trait("PARAIMMUNE"))) {
        p->add_disease("bloodworms", 1, true);
    }
    if ((one_in(128)) && !(p->has_disease("brainworm") || p->has_bionic("bio_digestion") ||
                           p->has_trait("PARAIMMUNE"))) {
        p->add_disease("brainworm", 1, true);
    }
    return it->type->charges_to_use();
}

int iuse::raw_bone(player *p, item *it, bool)
{
    if ((one_in(128)) && !(p->has_disease("bloodworms") || p->has_bionic("bio_digestion") ||
                           p->has_trait("PARAIMMUNE"))) {
        p->add_disease("bloodworms", 1, true);
    }
    return it->type->charges_to_use();
}

int iuse::raw_fish(player *p, item *it, bool)
{
    if ((one_in(256)) && !(p->has_disease("tapeworm") || p->has_bionic("bio_digestion") ||
                           p->has_trait("PARAIMMUNE") ||
                           p->has_trait("EATHEALTH"))) {
        p->add_disease("tapeworm", 1, true);
    }
    if ((one_in(256)) && !(p->has_disease("bloodworms") || p->has_bionic("bio_digestion") ||
                           p->has_trait("PARAIMMUNE"))) {
        p->add_disease("bloodworms", 1, true);
    }
    if ((one_in(256)) && !(p->has_disease("brainworm") || p->has_bionic("bio_digestion") ||
                           p->has_trait("PARAIMMUNE"))) {
        p->add_disease("brainworm", 1, true);
    }
    if ((one_in(256)) && !(p->has_disease("paincysts") || p->has_bionic("bio_digestion") ||
                           p->has_trait("PARAIMMUNE"))) {
        p->add_disease("paincysts", 1, true);
    }
    return it->type->charges_to_use();
}

int iuse::raw_wildveg(player *p, item *it, bool)
{
    if ((one_in(512)) && !(p->has_disease("tapeworm") || p->has_bionic("bio_digestion") ||
                           p->has_trait("PARAIMMUNE") ||
                           p->has_trait("EATHEALTH"))) {
        p->add_disease("tapeworm", 1, true);
    }
    if ((one_in(256)) && !(p->has_disease("bloodworms") || p->has_bionic("bio_digestion") ||
                           p->has_trait("PARAIMMUNE"))) {
        p->add_disease("bloodworms", 1, true);
    }
    if ((one_in(512)) && !(p->has_disease("brainworm") || p->has_bionic("bio_digestion") ||
                           p->has_trait("PARAIMMUNE"))) {
        p->add_disease("brainworm", 1, true);
    }
    if ((one_in(128)) && !(p->has_disease("paincysts") || p->has_bionic("bio_digestion") ||
                           p->has_trait("PARAIMMUNE"))) {
        p->add_disease("paincysts", 1, true);
    }
    return it->type->charges_to_use();
}

int iuse::alcohol(player *p, item *it, bool)
{
    int duration = 680 - (10 * p->str_max); // Weaker characters are cheap drunks
    it_comest *food = dynamic_cast<it_comest *> (it->type);
    if (p->has_trait("ALCMET")) {
        duration = 180 - (10 * p->str_max);
        // Metabolizing the booze improves the nutritional
        // value; might not be healthy, and still
        // causes Thirst problems, though
        p->hunger -= (abs(food->stim));
        // Metabolizing it cancels out depressant
        // effects, but doesn't make it any more
        // stimulating
        if ((food->stim) < 0) {
            p->stim += (abs(food->stim));
        }
    } else if (p->has_trait("TOLERANCE")) {
        duration -= 300;
    } else if (p->has_trait("LIGHTWEIGHT")) {
        duration += 300;
    }
    if (!(p->has_trait("ALCMET"))) {
        p->pkill += 8;
    }
    p->add_disease("drunk", duration);
    return it->type->charges_to_use();
}

int iuse::alcohol_weak(player *p, item *it, bool)
{
    int duration = 340 - (6 * p->str_max);
    it_comest *food = dynamic_cast<it_comest *> (it->type);
    if (p->has_trait("ALCMET")) {
        duration = 90 - (6 * p->str_max);
        // Metabolizing the booze improves the nutritional
        // value; might not be healthy, and still
        // cuses Thirst problems, though
        p->hunger -= (abs(food->stim));
        // Metabolizing it cancels out the depressant
        p->stim += (abs(food->stim));
    } else if (p->has_trait("TOLERANCE")) {
        duration -= 120;
    } else if (p->has_trait("LIGHTWEIGHT")) {
        duration += 120;
    }
    if (!(p->has_trait("ALCMET"))) {
        p->pkill += 4;
    }
    p->add_disease("drunk", duration);
    return it->type->charges_to_use();
}

int iuse::alcohol_strong(player *p, item *it, bool)
{
    int duration = 900 - (12 * p->str_max);
    it_comest *food = dynamic_cast<it_comest *> (it->type);
    if (p->has_trait("ALCMET")) {
        duration = 250 - (10 * p->str_max);
        // Metabolizing the booze improves the nutritional
        // value; might not be healthy, and still
        // causes Thirst problems, though
        p->hunger -= (abs(food->stim));
        // Metabolizing it cancels out depressant
        // effects, but doesn't make it any more
        // stimulating
        if ((food->stim) < 0) {
            p->stim += (abs(food->stim));
        }
    } else if (p->has_trait("TOLERANCE")) {
        duration -= 450;
    } else if (p->has_trait("LIGHTWEIGHT")) {
        duration += 450;
    }
    if (!(p->has_trait("ALCMET"))) {
        p->pkill += 12;
    }
    p->add_disease("drunk", duration);
    return it->type->charges_to_use();
}

/**
 * Entry point for intentional bodily intake of smoke via paraphernalia: pipe,
 * crack pipe, etc.
 *
 * @param p
 * @param it the apparatus with which to do the smoking.
 * @param
 * @return
 */
int iuse::smoking_pipe(player *p, item *it, bool)
{
    bool hasFire = (p->has_charges("fire", 1));
    // Hardcoded for now, would like to get away from this.
    std::vector<std::string> smokable_ids;
    smokable_ids.push_back("tobacco");
    smokable_ids.push_back("weed");
    // What is available in our area (inventory right now) to smoke.
    std::vector<std::string> smokable_choices;

    // Fail fast(er) if we can't/shouldn't smoke.
    std::vector<item *> active_items = p->inv.active_items();
    for (item *i : active_items) {
        if (i->has_flag("LITCIG")) {
            p->add_msg_if_player(m_info, _("You're already smoking a %s!"), i->tname().c_str());
            return 0;
        }
    }
    if (!hasFire) {
        p->add_msg_if_player(m_info, _("You don't have anything to light it with!"));
        return 0;
    }

    // Figure out what we can smoke, if anything.
    for (auto s_id : smokable_ids) {
        if (p->has_amount(s_id, 1)) {
            smokable_choices.push_back(s_id);
        }
    }
    if (smokable_choices.size() == 0) {
        p->add_msg_if_player(m_info, _("You need to find something to smoke."));
        return 0;
    }
    const size_t choice = uimenu(true, _("What would you like to smoke?"), smokable_choices) - 1;
    if (choice >= smokable_choices.size()) {
        // Chose not to smoke.
        return 0;
    }
    // Finally we can smoke.
    std::string id_to_smoke = smokable_choices[(size_t)choice];
    // We trust from this point on that we've checked for the existence of
    // consumables and as such will now consume.
    p->use_charges("fire", 1);
    /// \todo More content goes into a single toke than a cig/cigar. Should pipe effects be stronger?
    if ("tobacco" == id_to_smoke) {
        p->add_msg_if_player(_("You smoke some tobacco out of your %s."), it->tname().c_str());
        p->use_charges("tobacco", 1);
        p->thirst += 1;
        p->hunger -= 2;
        p->add_disease("cig", 200);
        for (int i = 0; i < 3; i++) {
            g->m.add_field(p->posx + int(rng(-2, 2)), p->posy + int(rng(-2, 2)), fd_cigsmoke, 2);
        }
        if (p->disease_duration("cig") > (100 * (p->addiction_level(ADD_CIG)))) {
            p->add_msg_if_player(m_bad, _("Ugh, too much smoke... you cough heavily."));
            g->sound(p->posx, p->posy, 10, "");
        }
        p->moves -= 250;
    } else if ("weed" == id_to_smoke) {
        if (!(p->has_disease("weed_high"))) {
            p->add_msg_if_player(m_good, _("You smoke some weed.  Good stuff, man!"));
        } else {
            p->add_msg_if_player(m_info, _("You smoke some more weed."));
        }
        p->use_charges("weed", 1);
        p->hunger += 4;
        p->thirst += 6;
        if (p->pkill < 5) {
            p->pkill += 3;
            p->pkill *= 2;
        }
        int duration = 90;
        if (p->has_trait("TOLERANCE")) {
            duration = 60;
        } else if (p->has_trait("LIGHTWEIGHT")) {
            duration = 120;
        }
        p->add_disease("weed_high", duration);
        p->moves -= 40;
        // breathe out some smoke
        for (int i = 0; i < 3; i++) {
            g->m.add_field(p->posx + int(rng(-2, 2)), p->posy + int(rng(-2, 2)), fd_weedsmoke, 2);
        }
        if (one_in(5)) {
            weed_msg(p);
        }
    }

    return 0;
}

/**
 * Entry point for intentional bodily intake of smoke via paper wrapped one
 * time use items: cigars, cigarettes, etc.
 *
 * @param p
 * @param it the item to be smoked.
 * @param
 * @return
 */
int iuse::smoking(player *p, item *it, bool)
{
    bool hasFire = (p->has_charges("fire", 1));

    // make sure we're not already smoking something
    std::vector<item *> active_items = p->inv.active_items();
    for (std::vector<item *>::iterator iter = active_items.begin(); iter != active_items.end();
         iter++) {
        item *i = *iter;
        if (i->has_flag("LITCIG")) {
            p->add_msg_if_player(m_info, _("You're already smoking a %s!"), i->tname().c_str());
            return 0;
        }
    }

    if (!hasFire) {
        p->add_msg_if_player(m_info, _("You don't have anything to light it with!"));
        return 0;
    }

    item cig;
    if (it->type->id == "cig") {
        cig = item("cig_lit", int(calendar::turn));
        cig.item_counter = 40;
        p->thirst += 2;
        p->hunger -= 3;
    } else if (it->type->id == "handrolled_cig") {
        // This transforms the hand-rolled into a normal cig, which isn't exactly
        // what I want, but leaving it for now.
        cig = item("cig_lit", int(calendar::turn));
        cig.item_counter = 40;
        p->thirst += 2;
        p->hunger -= 3;
    } else if (it->type->id == "cigar") {
        cig = item("cigar_lit", int(calendar::turn));
        cig.item_counter = 120;
        p->thirst += 3;
        p->hunger -= 4;
    } else if (it->type->id == "joint") {
        cig = item("joint_lit", int(calendar::turn));
        cig.item_counter = 40;
        p->hunger += 4;
        p->thirst += 6;
        if (p->pkill < 5) {
            p->pkill += 3;
            p->pkill *= 2;
        }
    } else {
        p->add_msg_if_player(m_bad,
                             _("Please let the devs know you should be able to smoke a %s but the smoking code does not know how."),
                             it->tname().c_str());
        return 0;
    }
    // If we're here, we better have a cig to light.
    p->use_charges_if_avail("fire", 1);
    cig.active = true;
    p->inv.add_item(cig, false, true);
    p->add_msg_if_player(m_info, _("You light a %s."), cig.tname().c_str());

    // Parting messages
    if (it->type->id == "joint") {
        // Would group with the joint, but awkward to mutter before lighting up.
        if (one_in(5)) {
            weed_msg(p);
        }
    }
    if (p->disease_duration("cig") > (100 * (p->addiction_level(ADD_CIG) + 1))) {
        p->add_msg_if_player(m_bad, _("Ugh, too much smoke... you feel nasty."));
    }

    return it->type->charges_to_use();
}


int iuse::ecig(player *p, item *it, bool)
{
    if (it->type->id == "ecig") {
        p->add_msg_if_player(_("You take a puff from your electronic cigarette."));
    } else if (it->type->id == "advanced_ecig") {
        if (p->inv.has_components("nicotine_liquid", 1)) {
            p->add_msg_if_player(_("You inhale some vapor from your advanced electronic cigarette."));
            p->inv.use_charges("nicotine_liquid", 1);
        } else {
            p->add_msg_if_player(m_info, _("You don't have any nicotine liquid!"));
            return 0;
        }
    }

    p->thirst += 1;
    p->hunger -= 1;
    p->add_disease("cig", 100);
    if (p->disease_duration("cig") > (100 * (p->addiction_level(ADD_CIG) + 1))) {
        p->add_msg_if_player(m_bad, _("Ugh, too much nicotine... you feel nasty."));
    }
    return it->type->charges_to_use();
}

int iuse::antibiotic(player *p, item *it, bool)
{
    p->add_msg_if_player(_("You take some antibiotics."));
    if (p->has_disease("infected")) {
        // cheap model of antibiotic resistance, but it's something.
        if (x_in_y(95, 100)) {
            int infected_dur = p->disease_duration("infected", true);
            p->rem_disease("infected");
            p->add_disease("recover", std::max((14401 - infected_dur + 3600) - 4800, 0));
        }
    }
    if (p->has_disease("tetanus")) {
        if (one_in(3)) {
            p->rem_disease("tetanus");
            p->add_msg_if_player(m_good, _("The muscle spasms start to go away."));
        } else {
            p->add_msg_if_player(m_warning, _("The medication does nothing to help the spasms."));
        }
    }
    return it->type->charges_to_use();
}

int iuse::eyedrops(player *p, item *it, bool)
{
    if (p->is_underwater()) {
        p->add_msg_if_player(m_info, _("You can't do that while underwater."));
        return false;
    }
    if (it->charges < 1) {
        p->add_msg_if_player(_("You're out of %s."), it->tname().c_str());
        return false;
    } 
    p->add_msg_if_player(_("You use your %s."), it->tname().c_str());
    p->moves -= 150;
    if (p->has_effect("boomered")) {
        p->remove_effect("boomered");
        p->add_msg_if_player(m_good, _("You wash the slime from your eyes."));
    }
    return it->type->charges_to_use();
}

int iuse::fungicide(player *p, item *it, bool)
{
    if (p->is_underwater()) {
        p->add_msg_if_player(m_info, _("You can't do that while underwater."));
        return false;
    }
    p->add_msg_if_player(_("You use your fungicide."));
    if (p->has_disease("fungus") && (one_in(3))) {
        p->rem_disease("fungus");
        p->add_msg_if_player(m_warning,
                             _("You feel a burning sensation under your skin that quickly fades away."));
    }
    if (p->has_disease("spores") && (one_in(2))) {
        if (!p->has_disease("fungus")) {
            p->add_msg_if_player(m_warning, _("Your skin grows warm for a moment."));
        }
        int fungus_int = p->disease_intensity("spores", true);
        p->rem_disease("spores");
        int spore_count = rng(fungus_int / 5, fungus_int);
        if (spore_count > 0) {
            monster spore(GetMType("mon_spore"));
            for (int i = p->posx - 1; i <= p->posx + 1; i++) {
                for (int j = p->posy - 1; j <= p->posy + 1; j++) {
                    if (spore_count == 0) {
                        break;
                    }
                    if (i == p->posx && j == p->posy) {
                        continue;
                    }
                    if (g->m.move_cost(i, j) > 0 && x_in_y(spore_count, 8)) {
                        const int zid = g->mon_at(i, j);
                        if (zid >= 0) {  // Spores hit a monster
                            if (g->u_see(i, j) &&
                                !g->zombie(zid).type->in_species("FUNGUS")) {
                                add_msg(m_warning, _("The %s is covered in tiny spores!"),
                                        g->zombie(zid).name().c_str());
                            }
                            monster &critter = g->zombie( zid );
                            if( !critter.make_fungus() ) {
                                critter.die( p ); // counts as kill by player
                            }
                        } else {
                            spore.spawn(i, j);
                            g->add_zombie(spore);
                        }
                        spore_count--;
                    }
                }
                if (spore_count == 0) {
                    break;
                }
            }
        }
    }
    return it->type->charges_to_use();
}

int iuse::antifungal(player *p, item *it, bool)
{
    if (p->is_underwater()) {
        p->add_msg_if_player(m_info, _("You can't do that while underwater."));
        return false;
    }
    p->add_msg_if_player(_("You take some antifungal medication."));
    if (p->has_disease("fungus")) {
        p->rem_disease("fungus");
        p->add_msg_if_player(m_warning,
                             _("You feel a burning sensation under your skin that quickly fades away."));
    }
    if (p->has_disease("spores")) {
        if (!p->has_disease("fungus")) {
            p->add_msg_if_player(m_warning, _("Your skin grows warm for a moment."));
        }
    }
    return it->type->charges_to_use();
}

int iuse::antiparasitic(player *p, item *it, bool)
{
    if (p->is_underwater()) {
        p->add_msg_if_player(m_info, _("You can't do that while underwater."));
        return false;
    }
    p->add_msg_if_player(_("You take some antiparasitic medication."));
    if (p->has_disease("dermatik")) {
        p->rem_disease("dermatik");
        p->add_msg_if_player(m_good, _("The itching sensation under your skin fades away."));
    }
    if (p->has_disease("tapeworm")) {
        p->rem_disease("tapeworm");
        p->hunger--;  // You just digested the tapeworm.
        if (p->has_trait("NOPAIN")) {
            p->add_msg_if_player(m_good, _("Your bowels clench as something inside them dies."));
        } else {
            p->add_msg_if_player(m_mixed, _("Your bowels spasm painfully as something inside them dies."));
            p->mod_pain(rng(8, 24));
        }
    }
    if (p->has_disease("bloodworms")) {
        p->rem_disease("bloodworms");
        p->add_msg_if_player(_("Your skin prickles and your veins itch for a few moments."));
    }
    if (p->has_disease("brainworm")) {
        p->rem_disease("brainworm");
        if (p->has_trait("NOPAIN")) {
            p->add_msg_if_player(m_good, _("The pressure inside your head feels better already."));
        } else {
            p->add_msg_if_player(m_mixed,
                                 _("Your head pounds like a sore tooth as something inside of it dies."));
            p->mod_pain(rng(8, 24));
        }
    }
    if (p->has_disease("paincysts")) {
        p->rem_disease("paincysts");
        if (p->has_trait("NOPAIN")) {
            p->add_msg_if_player(m_good, _("The stiffness in your joints goes away."));
        } else {
            p->add_msg_if_player(m_good, _("The pain in your joints goes away."));
        }
    }
    return it->type->charges_to_use();
}

int iuse::anticonvulsant(player *p, item *it, bool)
{
    p->add_msg_if_player(_("You take some anticonvulsant medication."));
    int duration = 4800 - p->str_cur * rng(0, 100);
    if (p->has_trait("TOLERANCE")) {
        duration -= 600;
    }
    if (p->has_trait("LIGHTWEIGHT")) {
        duration += 1200;
    }
    p->add_disease("valium", duration);
    p->add_disease("high", duration);
    if (p->has_disease("shakes")) {
        p->rem_disease("shakes");
        p->add_msg_if_player(m_good, _("You stop shaking."));
    }
    return it->type->charges_to_use();
}

int iuse::weed_brownie(player *p, item *it, bool)
{
    p->add_msg_if_player(_("You scarf down the delicious brownie. It tastes a little funny though..."));
    int duration = 120;
    if (p->has_trait("TOLERANCE")) {
        duration = 90;
    }
    if (p->has_trait("LIGHTWEIGHT")) {
        duration = 150;
    }
    p->hunger += 2;
    p->thirst += 6;
    if (p->pkill < 5) {
        p->pkill += 3;
        p->pkill *= 2;
    }
    p->add_disease("weed_high", duration);
    p->moves -= 100;
    if (one_in(5)) {
        weed_msg(p);
    }
    return it->type->charges_to_use();
}

int iuse::coke(player *p, item *it, bool)
{
    p->add_msg_if_player(_("You snort a bump of coke."));
    int duration = 21 - p->str_cur + rng(0, 10);
    if (p->has_trait("TOLERANCE")) {
        duration -= 10; // Symmetry would cause problems :-/
    }
    if (p->has_trait("LIGHTWEIGHT")) {
        duration += 20;
    }
    p->hunger -= 8;
    p->add_disease("high", duration);
    return it->type->charges_to_use();
}

int iuse::grack(player *p, item *it, bool)
{
    // Grack requires a fire source AND a pipe.
    if (p->has_amount("apparatus", 1) && p->use_charges_if_avail("fire", 1)) {
        p->add_msg_if_player(m_neutral, _("You smoke some Grack Cocaine."));
        p->add_msg_if_player(m_good, _("Time seems to stop."));
        int duration = 1000;
        if (p->has_trait("TOLERANCE")) {
            duration -= 10;
        } else if (p->has_trait("LIGHTWEIGHT")) {
            duration += 10;
        }
        p->hunger -= 10;
        p->add_disease("grack", duration);
        return it->type->charges_to_use();
    }
    return 0;
}

int iuse::meth(player *p, item *it, bool)
{
    int duration = 10 * (60 - p->str_cur);
    if (p->has_amount("apparatus", 1) && p->use_charges_if_avail("fire", 1)) {
        p->add_msg_if_player(m_neutral, _("You smoke your meth."));
        p->add_msg_if_player(m_good, _("The world seems to sharpen."));
        if (p->has_trait("TOLERANCE")) {
            duration *= 1.2;
        } else {
            duration *= (p->has_trait("LIGHTWEIGHT") ? 1.8 : 1.5);
        }
        // breathe out some smoke
        for (int i = 0; i < 3; i++) {
            g->m.add_field(p->posx + int(rng(-2, 2)), p->posy + int(rng(-2, 2)), fd_methsmoke, 2);
        }
    } else {
        p->add_msg_if_player(_("You snort some crystal meth."));
    }
    if (!p->has_disease("meth")) {
        duration += 600;
    }
    if (duration > 0) {
        int hungerpen = (p->str_cur < 10 ? 20 : 40 - p->str_cur);
        p->hunger -= hungerpen;
        p->add_disease("meth", duration);
    }
    return it->type->charges_to_use();
}

int iuse::vitamins(player *p, item *it, bool)
{
    p->add_msg_if_player(_("You take some vitamins."));
    if (p->health >= 10) {
        return it->type->charges_to_use();
    } else if (p->health >= 0) {
        p->health = 10;
    } else {
        p->health += 10;
    }
    return it->type->charges_to_use();
}

int iuse::vaccine(player *p, item *it, bool)
{
    p->add_msg_if_player(_("You inject the vaccine."));
    p->add_msg_if_player(m_good, _("You feel tough."));
    if (p->health >= 100) {
        return it->type->charges_to_use();
    } else if (p->health >= 0) {
        p->health = 100;
    } else {
        p->health += 100;
    }
    p->mod_pain(3);
    return it->type->charges_to_use();
}

int iuse::poison(player *p, item *it, bool)
{
    if ((p->has_trait("EATDEAD"))) {
        return it->type->charges_to_use();
    } else if ((p->has_trait("EATPOISON")) && (!(one_in(p->str_cur / 2)))) {
        return it->type->charges_to_use();
    }
    p->add_effect("poison", 600);
    p->add_disease("foodpoison", 1800);
    return it->type->charges_to_use();
}

/**
 * Hallucinogenic with a fun effect. Specifically used to have a comestible
 * give a morale boost without it being noticeable by examining the item (ie,
 * for magic mushrooms).
 */
int iuse::fun_hallu(player *p, item *it, bool)
{
    it_comest *comest = dynamic_cast<it_comest *>(it->type);

    //Fake a normal food morale effect
    p->add_morale(MORALE_FOOD_GOOD, 18, 36, 60, 30, false, comest);
    if (!p->has_disease("hallu")) {
        p->add_disease("hallu", 3600);
    }
    return it->type->charges_to_use();
}

int iuse::thorazine(player *p, item *it, bool)
{
    p->fatigue += 5;
    p->rem_disease("hallu");
    p->rem_disease("visuals");
    p->rem_disease("high");
    if (!p->has_disease("dermatik")) {
        p->rem_disease("formication");
    }
    if (one_in(50)) {  // adverse reaction
        p->add_msg_if_player(m_bad, _("You feel completely exhausted."));
        p->fatigue += 15;
    } else {
        p->add_msg_if_player(m_warning, _("You feel a bit wobbly."));
    }
    return it->type->charges_to_use();
}

int iuse::prozac(player *p, item *it, bool)
{
    if (!p->has_disease("took_prozac") && p->morale_level() < 0) {
        p->add_disease("took_prozac", 7200);
    } else {
        p->stim += 3;
    }
    if (one_in(150)) {  // adverse reaction
        p->add_msg_if_player(m_warning, _("You suddenly feel hollow inside."));
    }
    return it->type->charges_to_use();
}

int iuse::sleep(player *p, item *it, bool)
{
    p->fatigue += 40;
    p->add_msg_if_player(m_warning, _("You feel very sleepy..."));
    return it->type->charges_to_use();
}

int iuse::iodine(player *p, item *it, bool)
{
    p->add_disease("iodine", 1200);
    p->add_msg_if_player(_("You take an iodine tablet."));
    return it->type->charges_to_use();
}

int iuse::flumed(player *p, item *it, bool)
{
    p->add_disease("took_flumed", 6000);
    p->add_msg_if_player(_("You take some %s"), it->tname().c_str());
    return it->type->charges_to_use();
}

int iuse::flusleep(player *p, item *it, bool)
{
    p->add_disease("took_flumed", 7200);
    p->fatigue += 30;
    p->add_msg_if_player(_("You take some %s"), it->tname().c_str());
    p->add_msg_if_player(m_warning, _("You feel very sleepy..."));
    return it->type->charges_to_use();
}

int iuse::inhaler(player *p, item *it, bool)
{
    p->rem_disease("asthma");
    p->add_msg_if_player(_("You take a puff from your inhaler."));
    if (one_in(50)) {  // adverse reaction
        p->add_msg_if_player(m_bad, _("Your heart begins to race."));
        p->fatigue -= 10;
    }
    return it->type->charges_to_use();
}

int iuse::oxygen_bottle(player *p, item *it, bool)
{
    p->moves -= 500;
    p->add_msg_if_player(_("You breathe deeply from the %s"), it->tname().c_str());
    if (p->has_effect("smoke")) {
        p->remove_effect("smoke");
    } else if (p->has_disease("asthma")) {
        p->rem_disease("asthma");
    } else if (p->stim < 16) {
        p->stim += 8;
        p->pkill += 2;
    }
    p->pkill += 2;
    return it->type->charges_to_use();
}

int iuse::blech(player *p, item *it, bool)
{
    // TODO: Add more effects?
    if (it->is_drink()) {
        if (!query_yn(_("This looks unhealthy, sure you want to drink it?"))) {
            return 0;
        }
    } else { //Assume that if a blech consumable isn't a drink, it will be eaten.
        if (!query_yn(_("This looks unhealthy, sure you want to eat it?"))) {
            return 0;
        }
    }
    p->add_msg_if_player(m_bad, _("Blech, that burns your throat!"));
    if (it->type->id != "soap") { // soap burns but doesn't make you throw up
        p->vomit();
    }
    return it->type->charges_to_use();
}

int iuse::chew(player *p, item *it, bool)
{
    // TODO: Add more effects?
    p->add_msg_if_player(_("You chew your %s."), it->tname().c_str());
    return it->type->charges_to_use();
}

int iuse::mutagen(player *p, item *it, bool)
{
    if (!p->is_npc()) {
        p->add_memorial_log(pgettext("memorial_male", "Consumed mutagen."),
                            pgettext("memorial_female", "Consumed mutagen."));
    }
    if (p->has_trait("MUT_JUNKIE")) {
        p->add_msg_if_player(m_good, _("You quiver with anticipation..."));
        p->add_morale(MORALE_MUTAGEN, 5, 50);
    }
    std::string mutation_category;
    // Generic "mutagen".
    if (it->has_flag("MUTAGEN_STRONG")) {
        mutation_category = "";
        p->mutate();
        p->mod_pain(2 * rng(1, 5));
        p->hunger += 10;
        p->fatigue += 5;
        p->thirst += 10;
        if (!one_in(3)) {
            p->mutate();
            p->mod_pain(2 * rng(1, 5));
            p->hunger += 10;
            p->fatigue += 5;
            p->thirst += 10;
            if (one_in(4)) {
                p->add_msg_if_player(m_bad, _("You suddenly feel dizzy, and collapse to the ground."));
                p->add_disease("downed", 1);
            }
        }
        if (one_in(2)) {
            p->mutate();
            p->mod_pain(2 * rng(1, 5));
            p->hunger += 10;
            p->fatigue += 5;
            p->thirst += 10;
            p->add_msg_if_player(m_bad, _("Oops.  You must've blacked out for a minute there."));
            //Should be about 3 min, less 6 sec/IN point.
            p->fall_asleep((30 - p->int_cur));
        }
    }
    if (it->has_flag("MUTAGEN_WEAK")) {
        mutation_category = "";
        // Stuff like the limbs, the tainted tornado, etc.
        if (!one_in(3)) {
            p->mutate();
            p->mod_pain(2 * rng(1, 5));
            p->hunger += 10;
            p->fatigue += 5;
            p->thirst += 10;
            if (one_in(4)) {
                p->add_msg_if_player(m_bad, _("You suddenly feel dizzy, and collapse to the ground."));
                p->add_disease("downed", 1);
            }
        }
    } else {
        // Categorized/targeted mutagens go here.
        if (it->has_flag("MUTAGEN_PLANT")) {
            p->add_msg_if_player(_("You feel much closer to nature."));
            mutation_category = "MUTCAT_PLANT";
        } else if (it->has_flag("MUTAGEN_INSECT")) {
            p->add_msg_if_player(_("You hear buzzing, and feel your body harden."));
            mutation_category = "MUTCAT_INSECT";
        } else if (it->has_flag("MUTAGEN_SPIDER")) {
            p->add_msg_if_player(_("You feel insidious."));
            mutation_category = "MUTCAT_SPIDER";
        } else if (it->has_flag("MUTAGEN_SLIME")) {
            p->add_msg_if_player(_("Your body loses all rigidity for a moment."));
            mutation_category = "MUTCAT_SLIME";
        } else if (it->has_flag("MUTAGEN_FISH")) {
            p->add_msg_if_player(_("You are overcome by an overwhelming longing for the ocean."));
            mutation_category = "MUTCAT_FISH";
        } else if (it->has_flag("MUTAGEN_RAT")) {
            p->add_msg_if_player(_("You feel a momentary nausea."));
            mutation_category = "MUTCAT_RAT";
        } else if (it->has_flag("MUTAGEN_BEAST")) {
            p->add_msg_if_player(_("Your heart races and you see blood for a moment."));
            mutation_category = "MUTCAT_BEAST";
        } else if (it->has_flag("MUTAGEN_URSINE")) {
            p->add_msg_if_player(_("You feel an urge to...patrol? the forests?"));
            mutation_category = "MUTCAT_URSINE";
        } else if (it->has_flag("MUTAGEN_FELINE")) {
            p->add_msg_if_player(_("As you lap up the last of the mutagen, you wonder why..."));
            mutation_category = "MUTCAT_FELINE";
        } else if (it->has_flag("MUTAGEN_LUPINE")) {
            p->add_msg_if_player(_("You feel an urge to mark your territory. But then it passes."));
            mutation_category = "MUTCAT_LUPINE";
        } else if (it->has_flag("MUTAGEN_CATTLE")) {
            p->add_msg_if_player(_("Your mind and body slow down. You feel peaceful."));
            mutation_category = "MUTCAT_CATTLE";
        } else if (it->has_flag("MUTAGEN_CEPHALOPOD")) {
            p->add_msg_if_player(
                _("Your mind is overcome by images of eldritch horrors...and then they pass."));
            mutation_category = "MUTCAT_CEPHALOPOD";
        } else if (it->has_flag("MUTAGEN_BIRD")) {
            p->add_msg_if_player(_("Your body lightens and you long for the sky."));
            mutation_category = "MUTCAT_BIRD";
        } else if (it->has_flag("MUTAGEN_LIZARD")) {
            p->add_msg_if_player(_("For a heartbeat, your body cools down."));
            mutation_category = "MUTCAT_LIZARD";
        } else if (it->has_flag("MUTAGEN_TROGLOBITE")) {
            p->add_msg_if_player(_("You yearn for a cool, dark place to hide."));
            mutation_category = "MUTCAT_TROGLOBITE";
        } else if (it->has_flag("MUTAGEN_ALPHA")) {
            p->add_msg_if_player(_("You feel...better. Somehow."));
            mutation_category = "MUTCAT_ALPHA";
        } else if (it->has_flag("MUTAGEN_MEDICAL")) {
            p->add_msg_if_player(
                _("You can feel the blood rushing through your veins and a strange, medicated feeling washes over your senses."));
            mutation_category = "MUTCAT_MEDICAL";
        } else if (it->has_flag("MUTAGEN_CHIMERA")) {
            p->add_msg_if_player(_("You need to roar, bask, bite, and flap.  NOW."));
            mutation_category = "MUTCAT_CHIMERA";
        } else if (it->has_flag("MUTAGEN_ELFA")) {
            p->add_msg_if_player(_("Nature is becoming one with you..."));
            mutation_category = "MUTCAT_ELFA";
        } else if (it->has_flag("MUTAGEN_RAPTOR")) {
            p->add_msg_if_player(_("Mmm...sweet, bloody flavor...tastes like victory."));
            mutation_category = "MUTCAT_RAPTOR";
        }  // Yep, orals take a bit out of you too
        p->mutate_category(mutation_category);
        p->mod_pain(2 * rng(1, 5));
        p->hunger += 10;
        p->fatigue += 5;
        p->thirst += 10;
        if (one_in(4)) {
            p->add_msg_if_player(m_bad, _("You suddenly feel dizzy, and collapse to the ground."));
            p->add_disease("downed", 1);
        }
    }
    return it->type->charges_to_use();
}

int iuse::mut_iv(player *p, item *it, bool)
{
    if (!p->is_npc()) {
        p->add_memorial_log(pgettext("memorial_male", "Injected mutagen."),
                            pgettext("memorial_female", "Injected mutagen."));
    }
    if (p->has_trait("MUT_JUNKIE")) {
        p->add_msg_if_player(m_good, _("You quiver with anticipation..."));
        p->add_morale(MORALE_MUTAGEN, 10, 100);
    }
    std::string mutation_category;
    if (it->has_flag("MUTAGEN_STRONG")) {
        // 3 guaranteed mutations, 75%/66%/66% for the 4th/5th/6th,
        // 6-16 Pain per shot and potential knockdown/KO.
        mutation_category = "";
        if (p->has_trait("MUT_JUNKIE")) {
            p->add_msg_if_player(m_good, _("Oh, yeah! That's the stuff!"));
            g->sound(p->posx, p->posy, 15 + 3 * p->str_cur, _("YES! YES! YESSS!!!"));
        } else if (p->has_trait("NOPAIN")) {
            p->add_msg_if_player(_("You inject yourself."));
        } else {
            p->add_msg_if_player(m_bad, _("You inject yoursel-arRGH!"));
            g->sound(p->posx, p->posy, 15 + 3 * p->str_cur, _("You scream in agony!!"));
        }
        p->mutate();
        p->mod_pain(1 * rng(1, 4));
        //Standard IV-mutagen effect: 10 hunger/thirst & 5 Fatigue *per mutation*.
        // Numbers may vary based on mutagen.
        p->hunger += 10;
        p->fatigue += 5;
        p->thirst += 10;
        p->mutate();
        p->mod_pain(2 * rng(1, 3));
        p->hunger += 10;
        p->fatigue += 5;
        p->thirst += 10;
        p->mutate();
        p->hunger += 10;
        p->fatigue += 5;
        p->thirst += 10;
        p->mod_pain(3 * rng(1, 2));
        if (!one_in(4)) {
            p->mutate();
            p->hunger += 10;
            p->fatigue += 5;
            p->thirst += 10;
        }
        if (!one_in(3)) {
            p->mutate();
            p->hunger += 10;
            p->fatigue += 5;
            p->thirst += 10;
            p->add_msg_if_player(m_bad, _("You writhe and collapse to the ground."));
            p->add_disease("downed", rng(1, 4));
        }
        if (!one_in(3)) {
            //Jackpot! ...kinda, don't wanna go unconscious in dangerous territory
            p->mutate();
            p->hunger += 10;
            p->fatigue += 5;
            p->thirst += 10;
            p->add_msg_if_player(m_bad, _("It all goes dark..."));
            //Should be about 40 min, less 30 sec/IN point.
            p->fall_asleep((400 - p->int_cur * 5));
        }
    } else if (it->has_flag("MUTAGEN_ALPHA")) {
        //5-15 pain, 66% for each of the followups, so slightly better odds (designed for injection).
        mutation_category = "MUTCAT_ALPHA";
        p->add_msg_if_player(_("You took that shot like a champ!"));
        p->mutate_category("MUTCAT_ALPHA");
        p->mod_pain(3 * rng(1, 5));
        //Alpha doesn't make a lot of massive morphologial changes, so less nutrients needed.
        p->hunger += 3;
        p->fatigue += 5;
        p->thirst += 3;
        if (!one_in(3)) {
            p->mutate_category("MUTCAT_ALPHA");
            p->hunger += 3;
            p->fatigue += 5;
            p->thirst += 3;
        }
        if (!one_in(3)) {
            p->mutate_category("MUTCAT_ALPHA");
            p->hunger += 3;
            p->fatigue += 5;
            p->thirst += 3;
        }
    } else if (it->has_flag("MUTAGEN_MEDICAL")) {
        // 2-6 pain, same as Alpha--since specifically intended for medical applications.
        mutation_category = "MUTCAT_MEDICAL";
        if (p->has_trait("MUT_JUNKIE")) {
            p->add_msg_if_player(_("Ahh, there it is. You can feel the mutagen again."));
        } else if (!(p->has_trait("MUT_JUNKIE"))) {
            p->add_msg_if_player(
                _("You can feel the blood in your medication stream. It's a strange feeling."));
        }
        p->mutate_category("MUTCAT_MEDICAL");
        p->mod_pain(2 * rng(1, 3));
        //Medical's are pretty much all physiology, IIRC
        p->hunger += 3;
        p->fatigue += 5;
        p->thirst += 3;
        if (!one_in(3)) {
            p->mutate_category("MUTCAT_MEDICAL");
            p->hunger += 3;
            p->fatigue += 5;
            p->thirst += 3;
        }
        if (!one_in(3)) {
            p->mutate_category("MUTCAT_MEDICAL");
            p->hunger += 3;
            p->fatigue += 5;
            p->thirst += 3;
        }
    } else if (it->has_flag("MUTAGEN_CHIMERA")) {
        // 24-36 pain, Scream,, -40 Morale,
        // but two guaranteed mutations and 75% each for third and fourth.
        mutation_category = "MUTCAT_CHIMERA";
        p->add_msg_if_player(m_bad, _("everyanimalthateverlived..bursting.from.YOU!"));
        p->mutate_category("MUTCAT_CHIMERA");
        p->mod_pain(4 * rng(1, 4));
        //Chimera's all about the massive morphological changes Done Quick, so lotsa nutrition needed.
        p->hunger += 20;
        p->fatigue += 20;
        p->thirst += 20;
        p->mutate_category("MUTCAT_CHIMERA");
        if (!(g->u.has_trait("NOPAIN"))) {
            p->mod_pain(20);
            g->sound(p->posx, p->posy, 25 + 3 * p->str_cur, _("You roar in agony!!"));
            p->add_morale(MORALE_MUTAGEN_CHIMERA, -40, -200);
        }
        p->hunger += 20;
        p->fatigue += 20;
        p->thirst += 20;
        if (!one_in(4)) {
            p->mutate_category("MUTCAT_CHIMERA");
            p->hunger += 20;
            p->fatigue += 10;
            p->thirst += 20;
        }
        if (!one_in(4)) {
            p->mutate_category("MUTCAT_CHIMERA");
            p->hunger += 20;
            p->thirst += 10;
            p->mod_pain(5);
            // Out for a while--long enough to receive another two injections
            // and wake up in hostile territory.
            p->add_msg_if_player(m_bad, _("With a final *pop*, you go out like a light."));
            p->fall_asleep(800 - p->int_cur * 5);
        }
    } else {
        // These categories for the most part share their effects,
        // so print their messages and any special effects,
        // then handle the mutation at the end in combined code.
        if (it->has_flag("MUTAGEN_PLANT")) {
            p->add_msg_if_player(_("You inject some nutrients into your phloem."));
            mutation_category = "MUTCAT_PLANT";
        } else if (it->has_flag("MUTAGEN_INSECT")) {
            p->add_msg_if_player(_("You sting yourself...for the Queen."));
            mutation_category = "MUTCAT_INSECT";
        } else if (it->has_flag("MUTAGEN_SPIDER")) {
            p->add_msg_if_player(_("Mmm...the *special* venom."));
            mutation_category = "MUTCAT_SPIDER";
        } else if (it->has_flag("MUTAGEN_SLIME")) {
            if (p->has_trait("MUT_JUNKIE")) {
                p->add_msg_if_player(_("Maybe if you drank enough, you'd become mutagen..."));
            } else if (!(p->has_trait("MUT_JUNKIE"))) {
                p->add_msg_if_player(_("This stuff takes you back. Downright primordial!"));
            }
            mutation_category = "MUTCAT_SLIME";
        } else if (it->has_flag("MUTAGEN_FISH")) {
            p->add_msg_if_player(_("Your pulse pounds as the waves."));
            mutation_category = "MUTCAT_FISH";
        } else if (it->has_flag("MUTAGEN_URSINE")) {
            p->add_msg_if_player(_("You feel yourself quite equipped for wilderness survival."));
            mutation_category = "MUTCAT_URSINE";
        } else if (it->has_flag("MUTAGEN_LUPINE")) {
            p->add_msg_if_player(_("As the mutagen hits you, your ears twitch and you stifle a yipe."));
            mutation_category = "MUTCAT_LUPINE";
        } else if (it->has_flag("MUTAGEN_FELINE")) {
            p->add_msg_if_player(_("Your back arches as the mutagen takes hold."));
            mutation_category = "MUTCAT_FELINE";
        } else if (it->has_flag("MUTAGEN_RAT")) {
            p->add_msg_if_player(_("You squeak as the shot hits you."));
            //~Sound of ratlike squeaking
            g->sound(p->posx, p->posy, 10, _("Eep!"));
            mutation_category = "MUTCAT_RAT";
        } else if (it->has_flag("MUTAGEN_BEAST")) {
            p->add_msg_if_player(_("Your heart races wildly as the injection takes hold."));
            mutation_category = "MUTCAT_BEAST";
        } else if (it->has_flag("MUTAGEN_CATTLE")) {
            //~rBGH is a bovine growth hormone, unpopular with consumers
            p->add_msg_if_player(_("You wonder if this is what rBGH feels like..."));
            mutation_category = "MUTCAT_CATTLE";
        } else if (it->has_flag("MUTAGEN_CEPHALOPOD")) {
            //~Zork reference, but it's talking about your blood vessels
            p->add_msg_if_player(_("You watch the mutagen flow through a maze of little twisty passages.\n\
            All the same."));
            mutation_category = "MUTCAT_CEPHALOPOD";
        } else if (it->has_flag("MUTAGEN_BIRD")) {
            p->add_msg_if_player(_("Your arms spasm in an oddly wavelike motion."));
            mutation_category = "MUTCAT_BIRD";
        } else if (it->has_flag("MUTAGEN_LIZARD")) {
            p->add_msg_if_player(_("Your blood cools down. The feeling is..different."));
            mutation_category = "MUTCAT_LIZARD";
        } else if (it->has_flag("MUTAGEN_TROGLOBITE")) {
            p->add_msg_if_player(_("As you press the plunger, it all goes so bright..."));
            mutation_category = "MUTCAT_TROGLOBITE";
        } else if (it->has_flag("MUTAGEN_ELFA")) {
            // 3-15 pain, morale boost, but no more mutagenic than cat-9s
            p->add_msg_if_player(_("Everything goes green for a second.\n\
            It's painfully beautiful..."));
            p->fall_asleep(20); //Should be out for two minutes.  Ecstasy Of Green
            // Extra helping of pain.
            p->mod_pain(rng(1, 5));
            p->add_morale(MORALE_MUTAGEN_ELFA, 25, 100);
            mutation_category = "MUTCAT_ELFA";
        } else if (it->has_flag("MUTAGEN_RAPTOR")) {
            //Little more painful than average, but nowhere near as harsh & effective as Chimera.
            p->add_msg_if_player(_("You distinctly smell the mutagen mixing with your blood\n\
            ...and then it passes."));
            mutation_category = "MUTCAT_RAPTOR";
        }
        p->mutate_category(mutation_category);
        p->mod_pain(2 * rng(1, 5));
        p->hunger += 10;
        // EkarusRyndren had the idea to add Fatigue and knockout,
        // though that's a bit much for every case
        p->fatigue += 5;
        p->thirst += 10;
        if (!one_in(3)) {
            p->mutate_category(mutation_category);
            p->hunger += 10;
            p->fatigue += 5;
            p->thirst += 10;
        }
        if (one_in(2)) {
            p->mutate_category(mutation_category);
            p->hunger += 10;
            p->fatigue += 5;
            p->thirst += 10;
        }
    }
    // Threshold-check.  You only get to cross once!
    if (p->crossed_threshold() == false) {
        // Threshold-breaching
        std::string primary = p->get_highest_category();
        int total = ((p->mutation_category_level["MUTCAT_LIZARD"]) +
                     (p->mutation_category_level["MUTCAT_BIRD"]) +
                     (p->mutation_category_level["MUTCAT_FISH"]) +
                     (p->mutation_category_level["MUTCAT_BEAST"]) +
                     (p->mutation_category_level["MUTCAT_FELINE"]) +
                     (p->mutation_category_level["MUTCAT_LUPINE"]) +
                     (p->mutation_category_level["MUTCAT_URSINE"]) +
                     (p->mutation_category_level["MUTCAT_CATTLE"]) +
                     (p->mutation_category_level["MUTCAT_INSECT"]) +
                     (p->mutation_category_level["MUTCAT_PLANT"]) +
                     (p->mutation_category_level["MUTCAT_SLIME"]) +
                     (p->mutation_category_level["MUTCAT_TROGLOBITE"]) +
                     (p->mutation_category_level["MUTCAT_CEPHALOPOD"]) +
                     (p->mutation_category_level["MUTCAT_SPIDER"]) +
                     (p->mutation_category_level["MUTCAT_RAT"]) +
                     (p->mutation_category_level["MUTCAT_MEDICAL"]) +
                     (p->mutation_category_level["MUTCAT_ALPHA"]) +
                     (p->mutation_category_level["MUTCAT_ELFA"]) +
                     (p->mutation_category_level["MUTCAT_CHIMERA"]) +
                     (p->mutation_category_level["MUTCAT_RAPTOR"]));
        // Only if you were pushing for more in your primary category.
        // You wanted to be more like it and less human.
        // That said, you're required to have hit third-stage dreams first.
        if ((mutation_category == primary) && (p->mutation_category_level[primary] > 50)) {
            // Little help for the categories that have a lot of crossover.
            // Starting with Ursine as that's... a bear to get.  8-)
            // Will add others if there's serious/demonstrable need.
            int booster = 0;
            if (mutation_category == "MUTCAT_URSINE") {
                booster = 50;
            }
            int breacher = (p->mutation_category_level[primary]) + booster;
            if (x_in_y(breacher, total)) {
                p->add_msg_if_player(m_good,
                                     _("Something strains mightily for a moment...and then..you're...FREE!"));
                if (mutation_category == "MUTCAT_LIZARD") {
                    p->toggle_mutation("THRESH_LIZARD");
                    p->add_memorial_log(pgettext("memorial_male", "Shed the ugly human skin."),
                                        pgettext("memorial_female", "Shed the ugly human skin."));
                } else if (mutation_category == "MUTCAT_BIRD") {
                    p->toggle_mutation("THRESH_BIRD");
                    p->add_memorial_log(pgettext("memorial_male", "Broke free of humanity."),
                                        pgettext("memorial_female", "Broke free of humanity."));
                } else if (mutation_category == "MUTCAT_FISH") {
                    p->toggle_mutation("THRESH_FISH");
                    p->add_memorial_log(pgettext("memorial_male", "Went deep."),
                                        pgettext("memorial_female", "Went deep."));
                } else if (mutation_category == "MUTCAT_BEAST") {
                    p->toggle_mutation("THRESH_BEAST");
                    p->add_memorial_log(pgettext("memorial_male", "Embraced his bestial nature."),
                                        pgettext("memorial_female", "Embraced her bestial nature."));
                } else if (mutation_category == "MUTCAT_FELINE") {
                    p->toggle_mutation("THRESH_FELINE");
                    p->add_memorial_log(pgettext("memorial_male", "Realized the dream."),
                                        pgettext("memorial_female", "Realized the dream."));
                } else if (mutation_category == "MUTCAT_LUPINE") {
                    p->toggle_mutation("THRESH_LUPINE");
                    p->add_memorial_log(pgettext("memorial_male", "Wolfed out."),
                                        pgettext("memorial_female", "Wolfed out."));
                } else if (mutation_category == "MUTCAT_URSINE") {
                    p->toggle_mutation("THRESH_URSINE");
                    // Manually removing Carnivore, since it tends to creep in
                    if (p->has_trait("CARNIVORE")) {
                        p->toggle_mutation("CARNIVORE");
                        p->add_msg_if_player(_("Your appetite for blood fades."));
                    }
                    p->add_memorial_log(pgettext("memorial_male", "Became one with the bears."),
                                        pgettext("memorial_female", "Became one with the bears."));
                } else if (mutation_category == "MUTCAT_CATTLE") {
                    p->toggle_mutation("THRESH_CATTLE");
                    p->add_memorial_log(pgettext("memorial_male", "Stopped worrying and learned to love the cowbell."),
                                        pgettext("memorial_female", "Stopped worrying and learned to love the cowbell."));
                } else if (mutation_category == "MUTCAT_INSECT") {
                    p->toggle_mutation("THRESH_INSECT");
                    p->add_memorial_log(pgettext("memorial_male", "Metamorphosed."),
                                        pgettext("memorial_female", "Metamorphosed."));
                } else if (mutation_category == "MUTCAT_PLANT") {
                    p->toggle_mutation("THRESH_PLANT");
                    p->add_memorial_log(pgettext("memorial_male", "Bloomed forth."),
                                        pgettext("memorial_female", "Bloomed forth."));
                } else if (mutation_category == "MUTCAT_SLIME") {
                    p->toggle_mutation("THRESH_SLIME");
                    p->add_memorial_log(pgettext("memorial_male", "Gave up on rigid human norms."),
                                        pgettext("memorial_female", "Gave up on rigid human norms."));
                } else if (mutation_category == "MUTCAT_TROGLOBITE") {
                    p->toggle_mutation("THRESH_TROGLOBITE");
                    p->add_memorial_log(pgettext("memorial_male", "Adapted to underground living."),
                                        pgettext("memorial_female", "Adapted to underground living."));
                } else if (mutation_category == "MUTCAT_CEPHALOPOD") {
                    p->toggle_mutation("THRESH_CEPHALOPOD");
                    p->add_memorial_log(pgettext("memorial_male", "Began living the dreams."),
                                        pgettext("memorial_female", "Began living the dreams."));
                } else if (mutation_category == "MUTCAT_SPIDER") {
                    p->toggle_mutation("THRESH_SPIDER");
                    p->add_memorial_log(pgettext("memorial_male", "Found a place in the web of life."),
                                        pgettext("memorial_female", "Found a place in the web of life."));
                } else if (mutation_category == "MUTCAT_RAT") {
                    p->toggle_mutation("THRESH_RAT");
                    p->add_memorial_log(pgettext("memorial_male", "Found that survival *is* everything."),
                                        pgettext("memorial_female", "Found that survival *is* everything."));
                } else if (mutation_category == "MUTCAT_MEDICAL") {
                    p->toggle_mutation("THRESH_MEDICAL");
                    p->add_memorial_log(pgettext("memorial_male", "Resumed clinical trials."),
                                        pgettext("memorial_female", "Resumed clinical trials."));
                } else if (mutation_category == "MUTCAT_ALPHA") {
                    p->toggle_mutation("THRESH_ALPHA");
                    p->add_memorial_log(pgettext("memorial_male", "Started representing."),
                                        pgettext("memorial_female", "Started representing."));
                } else if (mutation_category == "MUTCAT_ELFA") {
                    p->toggle_mutation("THRESH_ELFA");
                    p->add_memorial_log(pgettext("memorial_male", "Accepted a more natural way of life."),
                                        pgettext("memorial_female", "Accepted a more natural way of life."));
                } else if (mutation_category == "MUTCAT_CHIMERA") {
                    p->toggle_mutation("THRESH_CHIMERA");
                    p->add_memorial_log(pgettext("memorial_male", "United disunity."),
                                        pgettext("memorial_female", "United disunity."));
                } else if (mutation_category == "MUTCAT_RAPTOR") {
                    p->toggle_mutation("THRESH_RAPTOR");
                    p->add_memorial_log(pgettext("memorial_male", "Hatched."),
                                        pgettext("memorial_female", "Hatched."));
                }
            } else if (p->mutation_category_level[primary] > 100) {
                //~NOPAIN is a post-Threshold trait, so you shouldn't
                //~legitimately have it and get here!
                if (g->u.has_trait("NOPAIN")) {
                    p->add_msg_if_player(m_bad, _("You feel extremely Bugged."));
                } else {
                    p->add_msg_if_player(m_bad, _("You stagger with a piercing headache!"));
                    p->pain += 8;
                    p->add_disease("stunned", rng(3, 5));
                }
            } else if (p->mutation_category_level[primary] > 80) {
                if (g->u.has_trait("NOPAIN")) {
                    p->add_msg_if_player(m_bad, _("You feel very Bugged."));
                } else {
                    p->add_msg_if_player(m_bad, _("Your head throbs with memories of your life, before all this..."));
                    p->pain += 6;
                    p->add_disease("stunned", rng(2, 4));
                }
            } else if (p->mutation_category_level[primary] > 60) {
                if (g->u.has_trait("NOPAIN")) {
                    p->add_msg_if_player(m_bad, _("You feel Bugged."));
                } else {
                    p->add_msg_if_player(m_bad, _("Images of your past life flash before you."));
                    p->add_disease("stunned", rng(2, 3));
                }
            }
        }
    }
    return it->type->charges_to_use();
}

int iuse::purifier(player *p, item *it, bool)
{
    if (!p->is_npc()) {
        p->add_memorial_log(pgettext("memorial_male", "Consumed purifier."),
                            pgettext("memorial_female", "Consumed purifier."));
    }
    std::vector<std::string> valid; // Which flags the player has
    for (std::map<std::string, trait>::iterator iter = traits.begin(); iter != traits.end(); ++iter) {
        if (p->has_trait(iter->first) && !p->has_base_trait(iter->first)) {
            //Looks for active mutation
            valid.push_back(iter->first);
        }
    }
    if (valid.empty()) {
        p->add_msg_if_player(_("You feel cleansed."));
        return it->type->charges_to_use();
    }
    int num_cured = rng(1, valid.size());
    if (num_cured > 4) {
        num_cured = 4;
    }
    for (int i = 0; i < num_cured && !valid.empty(); i++) {
        int index = rng(0, valid.size() - 1);
        if (p->purifiable(valid[index])) {
            p->remove_mutation(valid[index]);
        } else {
            p->add_msg_if_player(m_warning, _("You feel a slight itching inside, but it passes."));
        }
        valid.erase(valid.begin() + index);
    }
    return it->type->charges_to_use();
}

int iuse::purify_iv(player *p, item *it, bool)
{
    if (!p->is_npc()) {
        p->add_memorial_log(pgettext("memorial_male", "Injected purifier."),
                            pgettext("memorial_female", "Injected purifier."));
    }
    std::vector<std::string> valid; // Which flags the player has
    for (std::map<std::string, trait>::iterator iter = traits.begin(); iter != traits.end(); ++iter) {
        if (p->has_trait(iter->first) && !p->has_base_trait(iter->first)) {
            //Looks for active mutation
            valid.push_back(iter->first);
        }
    }
    if (valid.empty()) {
        p->add_msg_if_player(_("You feel cleansed."));
        return it->type->charges_to_use();
    }
    int num_cured = rng(4,
                        valid.size()); //Essentially a double-strength purifier, but guaranteed at least 4.  Double-edged and all
    if (num_cured > 8) {
        num_cured = 8;
    }
    for (int i = 0; i < num_cured && !valid.empty(); i++) {
        int index = rng(0, valid.size() - 1);
        if (p->purifiable(valid[index])) {
            p->remove_mutation(valid[index]);
        } else {
            p->add_msg_if_player(m_warning, _("You feel a distinct burning inside, but it passes."));
        }
        valid.erase(valid.begin() + index);
        if (!(g->u.has_trait("NOPAIN"))) {
            p->mod_pain(2 * num_cured); //Hurts worse as it fixes more
            p->add_msg_if_player(m_warning, _("Feels like you're on fire, but you're OK."));
        }
        p->thirst += 2 * num_cured;
        p->hunger += 2 * num_cured;
        p->fatigue += 2 * num_cured;
    }
    return it->type->charges_to_use();
}

int iuse::marloss(player *p, item *it, bool t)
{
    if (p->is_npc()) {
        return it->type->charges_to_use();
    }
    // If we have the marloss in our veins, we are a "breeder" and will spread
    // the fungus.
    p->add_memorial_log(pgettext("memorial_male", "Ate a marloss berry."),
                        pgettext("memorial_female", "Ate a marloss berry."));

    if (p->has_trait("MARLOSS")) {
        p->add_msg_if_player(m_good,
                             _("As you eat the berry, you have a near-religious experience, feeling at one with your surroundings..."));
        p->add_morale(MORALE_MARLOSS, 100, 1000);
        p->hunger = -100;
        monster spore(GetMType("mon_spore"));
        spore.friendly = -1;
        int spore_spawned = 0;
        for (int x = p->posx - 4; x <= p->posx + 4; x++) {
            for (int y = p->posy - 4; y <= p->posy + 4; y++) {
                if (rng(0, 10) > trig_dist(x, y, p->posx, p->posy) &&
                    rng(0, 10) > trig_dist(x, y, p->posx, p->posy)) {
                    g->m.marlossify(x, y);
                }
                bool moveOK = (g->m.move_cost(x, y) > 0);
                bool monOK = g->mon_at(x, y) == -1;
                bool posOK = (g->u.posx != x || g->u.posy != y);
                if (moveOK && monOK && posOK &&
                    one_in(10 + 5 * trig_dist(x, y, p->posx, p->posy)) &&
                    (spore_spawned == 0 || one_in(spore_spawned * 2))) {
                    spore.spawn(x, y);
                    g->add_zombie(spore);
                    spore_spawned++;
                }
            }
        }
        return it->type->charges_to_use();
    }

    /* If we're not already carriers of Marloss, roll for a random effect:
     * 1 - Mutate
     * 2 - Mutate
     * 3 - Mutate
     * 4 - Purify
     * 5 - Purify
     * 6 - Cleanse radiation + Purify
     * 7 - Fully satiate
     * 8 - Vomit
     * 9 - Give Marloss mutation
     */
    int effect = rng(1, 9);
    if (effect <= 3) {
        p->add_msg_if_player(_("This berry tastes extremely strange!"));
        p->mutate();
    } else if (effect <= 6) { // Radiation cleanse is below
        p->add_msg_if_player(m_good, _("This berry makes you feel better all over."));
        p->pkill += 30;
        this->purifier(p, it, t);
        if (effect == 6) {
            p->radiation = 0;
        }
    } else if (effect == 7) {
        p->add_msg_if_player(m_good, _("This berry is delicious, and very filling!"));
        p->hunger = -100;
    } else if (effect == 8) {
        p->add_msg_if_player(m_bad, _("You take one bite, and immediately vomit!"));
        p->vomit();
    } else if (!p->has_trait("MARLOSS")) {
        p->add_msg_if_player(_("You feel a strange warmth spreading throughout your body..."));
        p->toggle_mutation("MARLOSS");
    }
    return it->type->charges_to_use();
}

// TOOLS below this point!

int iuse::dogfood(player *p, item *, bool)
{
    int dirx, diry;
    if (!choose_adjacent(_("Put the dog food where?"), dirx, diry)) {
        return 0;
    }
    p->moves -= 15;
    int mon_dex = g->mon_at(dirx, diry);
    if (mon_dex != -1) {
        if (g->zombie(mon_dex).type->id == "mon_dog") {
            p->add_msg_if_player(m_good, _("The dog seems to like you!"));
            g->zombie(mon_dex).friendly = -1;
        } else {
            p->add_msg_if_player(_("The %s seems quite unimpressed!"),
                                 g->zombie(mon_dex).name().c_str());
        }
    } else {
        p->add_msg_if_player(m_bad, _("You spill the dogfood all over the ground."));
    }
    return 1;
}

int iuse::catfood(player *p, item *, bool)
{
    int dirx, diry;
    if (!choose_adjacent(_("Put the cat food where?"), dirx, diry)) {
        return 0;
    }
    p->moves -= 15;
    int mon_dex = g->mon_at(dirx, diry);
    if (mon_dex != -1) {
        if (g->zombie(mon_dex).type->id == "mon_cat") {
            p->add_msg_if_player(m_good,
                                 _("The cat seems to like you! Or maybe it just tolerates your presence better. It's hard to tell with cats."));
            g->zombie(mon_dex).friendly = -1;
        } else {
            p->add_msg_if_player(_("The %s seems quite unimpressed!"),
                                 g->zombie(mon_dex).name().c_str());
        }
    } else {
        p->add_msg_if_player(m_bad, _("You spill the cat food all over the ground."));
    }
    return 1;
}

bool prep_firestarter_use(player *p, item *it, int &posx, int &posy)
{
    if (it->charges == 0) {
        return false;
    }
    if (p->is_underwater()) {
        p->add_msg_if_player(m_info, _("You can't do that while underwater."));
        return false;
    }
    if (!choose_adjacent(_("Light where?"), posx, posy)) {
        return false;
    }
    if (posx == p->posx && posy == p->posy) {
        p->add_msg_if_player(m_info, _("You would set yourself on fire."));
        p->add_msg_if_player(_("But you're already smokin' hot."));
        return false;
    }
    if (g->m.get_field(point(posx, posy), fd_fire)) {
        // check if there's already a fire
        p->add_msg_if_player(m_info, _("There is already a fire."));
        return false;
    }
    if (!(g->m.flammable_items_at(posx, posy) ||
          g->m.has_flag("FLAMMABLE", posx, posy) || g->m.has_flag("FLAMMABLE_ASH", posx, posy))) {
        p->add_msg_if_player(m_info, _("There's nothing to light there."));
        return false;
    } else {
        return true;
    }
}

void resolve_firestarter_use(player *p, item *, int posx, int posy)
{
    if (g->m.add_field(point(posx, posy), fd_fire, 1, 100)) {
        p->add_msg_if_player(_("You successfully light a fire."));
    }
}

int iuse::lighter(player *p, item *it, bool)
{
    int dirx, diry;
    if (prep_firestarter_use(p, it, dirx, diry)) {
        p->moves -= 15;
        resolve_firestarter_use(p, it, dirx, diry);
        return it->type->charges_to_use();
    }
    return 0;
}

int iuse::primitive_fire(player *p, item *it, bool)
{
    int posx, posy;
    if (prep_firestarter_use(p, it, posx, posy)) {
        p->moves -= 500;
        const int skillLevel = p->skillLevel("survival");
        const int sides = 10;
        const int base_dice = 3;
        // aiming for ~50% success at skill level 3, and possible but unheard of at level 0
        const int difficulty = (base_dice + 3) * sides / 2;
        if (dice(skillLevel + base_dice, 10) >= difficulty) {
            resolve_firestarter_use(p, it, posx, posy);
        } else {
            p->add_msg_if_player(_("You try to light a fire, but fail."));
        }
        p->practice("survival", 10);
        return it->type->charges_to_use();
    }
    return 0;
}

int iuse::ref_lit(player *p, item *it, bool t)
{
    if (p->is_underwater()) {
        p->add_msg_if_player(_("The lighter is extinguished."));
        it->make("ref_lighter");
        it->active = false;
        return 0;
    }
    if (t) {
        if (it->charges < it->type->charges_to_use()) {
            p->add_msg_if_player(_("The lighter burns out."));
            it->make("ref_lighter");
            it->active = false;
        }
    } else if (it->charges <= 0) {
        p->add_msg_if_player(_("The %s winks out."), it->tname().c_str());
    } else { // Turning it off
        int choice = menu(true, _("refillable lighter (lit)"), _("extinguish"),
                          _("light something"), _("cancel"), NULL);
        switch (choice) {
            case 1: {
                p->add_msg_if_player(_("You extinguish the lighter."));
                it->make("ref_lighter");
                it->active = false;
                return 0;
            }
            break;
            case 2: {
                int dirx, diry;
                if (prep_firestarter_use(p, it, dirx, diry)) {
                    p->moves -= 15;
                    resolve_firestarter_use(p, it, dirx, diry);
                    return it->type->charges_to_use();
                }

            }
        }
    }
    return it->type->charges_to_use();
}

int iuse::sew(player *p, item *it, bool)
{
    if (it->charges == 0) {
        return 0;
    }
    if (p->is_underwater()) {
        p->add_msg_if_player(m_info, _("You can't do that while underwater."));
        return 0;
    }
    //minimum LL_LOW of LL_DARK + (ELFA_NV or atomic_light)
    if (p->fine_detail_vision_mod() > 4) {
        add_msg(m_info, _("You can't see to sew!"));
        return 0;
    }
    int thread_used = 1;
    int pos = g->inv(_("Repair what?"));
    item *fix = &(p->i_at(pos));
    if (fix == NULL || fix->is_null()) {
        p->add_msg_if_player(m_info, _("You do not have that item!"));
        return 0;
    }
    //some items are made from more than one material. we should try to use both items if one type of repair item is missing
    itype_id repair_item = "none";
    std::vector<std::string> plurals;
    std::vector<itype_id> repair_items;
    std::string plural = "";
    //translation note: add <plural> tag to keep them unique
    if (fix->made_of("cotton") || fix->made_of("wool")) {
        repair_items.push_back("rag");
        plurals.push_back(rm_prefix(_("<plural>rags")));
    }
    if (fix->made_of("leather")) {
        repair_items.push_back("leather");
        plurals.push_back(rm_prefix(_("<plural>leather")));
    }
    if (fix->made_of("fur")) {
        repair_items.push_back("fur");
        plurals.push_back(rm_prefix(_("<plural>fur")));
    }
    if (fix->made_of("nomex")) {
        repair_items.push_back("nomex");
        plurals.push_back(rm_prefix(_("<plural>nomex")));
    }
    if (repair_items.empty()) {
        p->add_msg_if_player(m_info, _("Your %s is not made of fabric, leather or fur."),
                             fix->tname().c_str());
        return 0;
    }
    if (std::find(repair_items.begin(), repair_items.end(), fix->typeId()) != repair_items.end()) {
        p->add_msg_if_player(m_info, _("This can be used to repair other items, not itself."));
        return 0;
    }

    int items_needed = (fix->damage > 2 || fix->damage == 0) ? 1 : 0;

    // this will cause issues if/when NPCs start being able to sew.
    // but, then again, it'll cause issues when they start crafting, too.
    inventory crafting_inv = g->crafting_inventory(p);
    bool bFound = false;
    //go through all discovered repair items and see if we have any of them available
    for (unsigned int i = 0; i < repair_items.size(); i++) {
        if (crafting_inv.has_amount(repair_items[i], items_needed)) {
            //we've found enough of a material, use this one
            repair_item = repair_items[i];
            bFound = true;
        }
    }
    if (!bFound) {
        for (unsigned int i = 0; i < repair_items.size(); i++) {
            p->add_msg_if_player(m_info, _("You don't have enough %s to do that."), plurals[i].c_str());
        }
        return 0;
    }

    std::vector<item_comp> comps;
    comps.push_back(item_comp(repair_item, items_needed));

    if (fix->damage > 0) {
        p->moves -= 500 * p->fine_detail_vision_mod();
        p->practice("tailor", 8);
        int rn = dice(4, 2 + p->skillLevel("tailor"));
        rn -= rng(fix->damage, fix->damage * 2);
        if (p->dex_cur < 8 && one_in(p->dex_cur)) {
            rn -= rng(2, 6);
        }
        if (p->dex_cur >= 8 && (p->dex_cur >= 16 || one_in(16 - p->dex_cur))) {
            rn += rng(2, 6);
        }
        if (p->dex_cur > 16) {
            rn += rng(0, p->dex_cur - 16);
        }
        if (rn <= 4) {
            p->add_msg_if_player(m_bad, _("You damage your %s further!"), fix->tname().c_str());
            fix->damage++;
            if (fix->damage >= 5) {
                p->add_msg_if_player(m_bad, _("You destroy it!"));
                p->i_rem(pos);
            }
        } else if (rn <= 6) {
            p->add_msg_if_player(m_bad, _("You don't repair your %s, but you waste lots of thread."),
                                 fix->tname().c_str());
            thread_used = rng(1, 8);
        } else if (rn <= 8) {
            p->add_msg_if_player(m_mixed, _("You repair your %s, but waste lots of thread."),
                                 fix->tname().c_str());
            if (fix->damage >= 3) {
                g->consume_items(p, comps);
            }
            fix->damage--;
            thread_used = rng(1, 8);
        } else if (rn <= 16) {
            p->add_msg_if_player(m_good, _("You repair your %s!"), fix->tname().c_str());
            if (fix->damage >= 3) {
                g->consume_items(p, comps);
            }
            fix->damage--;
        } else {
            p->add_msg_if_player(m_good, _("You repair your %s completely!"), fix->tname().c_str());
            if (fix->damage >= 3) {
                g->consume_items(p, comps);
            }
            fix->damage = 0;
        }
    } else if (fix->damage == 0 || (fix->has_flag("VARSIZE") && !fix->has_flag("FIT"))) {
        p->moves -= 500 * p->fine_detail_vision_mod();
        p->practice("tailor", 10);
        int rn = dice(4, 2 + p->skillLevel("tailor"));
        if (p->dex_cur < 8 && one_in(p->dex_cur)) {
            rn -= rng(2, 6);
        }
        if (p->dex_cur >= 16 || (p->dex_cur > 8 && one_in(16 - p->dex_cur))) {
            rn += rng(2, 6);
        }
        if (p->dex_cur > 16) {
            rn += rng(0, p->dex_cur - 16);
        }
        if (rn <= 4) {
            p->add_msg_if_player(m_bad, _("You damage your %s!"), fix->tname().c_str());
            fix->damage++;
        } else if (rn >= 12 && fix->has_flag("VARSIZE") && !fix->has_flag("FIT")) {
            p->add_msg_if_player(m_good, _("You take your %s in, improving the fit."), fix->tname().c_str());
            fix->item_tags.insert("FIT");
        } else if (rn >= 12 && (fix->has_flag("FIT") || !fix->has_flag("VARSIZE"))) {
            p->add_msg_if_player(m_good, _("You make your %s extra sturdy."), fix->tname().c_str());
            fix->damage--;
            g->consume_items(p, comps);
        } else {
            p->add_msg_if_player(m_neutral, _("You practice your sewing."));
        }
    } else {
        p->add_msg_if_player(m_info, _("Your %s is already enhanced."), fix->tname().c_str());
        return 0;
    }

    return thread_used;
}

int iuse::extra_battery(player *p, item *, bool)
{
    int pos = g->inv_type(_("Modify what?"), IC_TOOL);
    item *modded = &(p->i_at(pos));

    if (modded == NULL || modded->is_null()) {
        p->add_msg_if_player(m_info, _("You do not have that item!"));
        return 0;
    }
    if (!modded->is_tool()) {
        p->add_msg_if_player(m_info, _("This mod can only be used on tools."));
        return 0;
    }

    it_tool *tool = dynamic_cast<it_tool *>(modded->type);
    if (tool->ammo != "battery") {
        p->add_msg_if_player(m_info, _("That item does not use batteries!"));
        return 0;
    }

    if (modded->has_flag("DOUBLE_AMMO")) {
        p->add_msg_if_player(m_info, _("That item has already had its battery capacity doubled."));
        return 0;
    }

    remove_atomic_mod(*modded, *p);
    remove_recharge_mod(*modded, *p);
    remove_ups_mod(*modded, *p);

    p->add_msg_if_player( _( "You double the battery capacity of your %s!" ), modded->tname().c_str() );
    modded->item_tags.insert("DOUBLE_AMMO");
    return 1;
}

int iuse::rechargeable_battery(player *p, item *it, bool)
{
    int pos = g->inv_type(_("Modify what?"), IC_TOOL);
    item *modded = &(p->i_at(pos));

    if (modded == NULL || modded->is_null()) {
        p->add_msg_if_player(m_info, _("You do not have that item!"));
        return 0;
    }
    if (!modded->is_tool()) {
        p->add_msg_if_player(m_info, _("This mod can only be used on tools."));
        return 0;
    }

    it_tool *tool = dynamic_cast<it_tool *>(modded->type);
    if (tool->ammo != "battery") {
        p->add_msg_if_player(m_info, _("That item does not use batteries!"));
        return 0;
    }

    if (modded->has_flag("RECHARGE")) {
        p->add_msg_if_player(m_info, _("That item already has a rechargeable battery pack."));
        return 0;
    }

    remove_atomic_mod(*modded, *p);
    remove_ups_mod(*modded, *p);
    remove_double_ammo_mod(*modded, *p);
    remove_ammo( modded, *p ); // remove batteries, replaced by charges from mod

    p->add_msg_if_player( _( "You replace the battery compartment of your %s with a rechargeable battery pack!" ), modded->tname().c_str() );
    modded->charges = it->charges;
    modded->item_tags.insert("RECHARGE");
    modded->item_tags.insert("NO_UNLOAD");
    return 1;
}

int iuse::atomic_battery(player *p, item *it, bool)
{
    int pos = g->inv_type(_("Modify what?"), IC_TOOL);
    item *modded = &(p->i_at(pos));

    if (modded == NULL || modded->is_null()) {
        p->add_msg_if_player(m_info, _("You do not have that item!"));
        return 0;
    }
    if (!modded->is_tool()) {
        p->add_msg_if_player(m_info, _("This mod can only be used on tools."));
        return 0;
    }

    it_tool *tool = dynamic_cast<it_tool *>(modded->type);
    if (tool->ammo != "battery") {
        p->add_msg_if_player(m_info, _("That item does not use batteries!"));
        return 0;
    }

    if (modded->has_flag("ATOMIC_AMMO")) {
        p->add_msg_if_player(m_info,
                             _("That item has already had its battery modded to accept plutonium cells."));
        return 0;
    }

    remove_double_ammo_mod( *modded, *p );
    remove_recharge_mod( *modded, *p );
    remove_ups_mod( *modded, *p );
    remove_ammo( modded, *p ); // remove batteries, item::charges is now plutonium

    p->add_msg_if_player( _( "You modify your %s to run off plutonium cells!" ), modded->tname().c_str() );
    modded->item_tags.insert("ATOMIC_AMMO");
    modded->item_tags.insert("RADIOACTIVE");
    modded->item_tags.insert("LEAK_DAM");
    modded->item_tags.insert("NO_UNLOAD");
    modded->charges = it->charges;
    return 1;
}
int iuse::ups_battery(player *p, item *, bool)
{
    int pos = g->inv_type(_("Modify what?"), IC_TOOL);
    item *modded = &(p->i_at(pos));

    if (modded == NULL || modded->is_null()) {
        p->add_msg_if_player(_("You do not have that item!"));
        return 0;
    }
    if (!modded->is_tool()) {
        p->add_msg_if_player(_("This mod can only be used on tools."));
        return 0;
    }

    it_tool *tool = dynamic_cast<it_tool *>(modded->type);
    if (tool->ammo != "battery") {
        p->add_msg_if_player(_("That item does not use batteries!"));
        return 0;
    }

    if (modded->has_flag("USE_UPS")) {
        p->add_msg_if_player(_("That item has already had its battery modded to use a UPS!"));
        return 0;
    }
    if( modded->typeId() == "UPS_on" || modded->typeId() == "UPS_off" ||
        modded->typeId() == "adv_UPS_on" || modded->typeId() == "adv_UPS_off" ) {
        p->add_msg_if_player( _( "You want to power a UPS with another UPS?  Very clever." ) );
        return 0;
    }

    remove_double_ammo_mod(*modded, *p);
    remove_recharge_mod(*modded, *p);
    remove_atomic_mod(*modded, *p);
    remove_ammo(modded, *p);

    p->add_msg_if_player( _( "You modify your %s to run off a UPS!" ), modded->tname().c_str() );
    modded->item_tags.insert("USE_UPS");
    modded->item_tags.insert("NO_UNLOAD");
    modded->item_tags.insert("NO_RELOAD");
    modded->charges = -1;
    return 1;
}

int iuse::fishing_rod_basic(player *p, item *it, bool)
{
    int dirx, diry;

    if (!choose_adjacent(_("Fish where?"), dirx, diry)) {
        return 0;
    }

    if (!g->m.has_flag("FISHABLE", dirx, diry)) {
        p->add_msg_if_player(m_info, _("You can't fish there!"));
        return 0;
    }
    point op = overmapbuffer::ms_to_omt_copy( g->m.getabs( dirx, diry ) );
    if (!otermap[overmap_buffer.ter(op.x, op.y, g->levz)].is_river) {
        p->add_msg_if_player(m_info, _("That water does not contain any fish, try a river instead."));
        return 0;
    }

    p->rooted_message();

    p->add_msg_if_player(_("You cast your line and wait to hook something..."));

    p->assign_activity(ACT_FISH, 30000, 0, p->get_item_position(it), it->tname());

    return 0;
}

static bool valid_fabric(player *p, item *it, bool)
{
    if (it->type->id == "null") {
        p->add_msg_if_player(m_info, _("You do not have that item!"));
        return false;
    }
    if (it->type->id == "string_6" || it->type->id == "string_36" || it->type->id == "rope_30" ||
        it->type->id == "rope_6") {
        add_msg(m_info, _("You cannot cut that, you must disassemble it using the disassemble key"));
        return false;
    }
    if (it->type->id == "rag" || it->type->id == "rag_bloody" || it->type->id == "leather") {
        p->add_msg_if_player(m_info, _("There's no point in cutting a %s."), it->tname().c_str());
        return false;
    }
    if (!it->made_of("cotton") && !it->made_of("leather") && !it->made_of("nomex")) {
        add_msg(m_info, _("You can only slice items made of fabric or leather."));
        return false;
    }
    if (it->is_container() && !it->contents.empty()) {
        add_msg(m_info, _("That %s is not empty!"), it->tname().c_str());
        return false;
    }

    return true;
}

int iuse::cut_up(player *p, item *it, item *cut, bool)
{
    p->moves -= 25 * cut->volume();
    int count = cut->volume();
    if (p->skillLevel("tailor") == 0) {
        count = rng(0, count);
    } else if (p->skillLevel("tailor") == 1 && count >= 2) {
        count -= rng(0, 2);
    }

    if (dice(3, 3) > p->dex_cur) {
        count -= rng(1, 3);
    }

    // damaged clothing has a chance to lose material
    if (count > 0) {
        float component_success_chance = std::min(std::pow(0.8, cut->damage), 1.0);
        for (int i = count; i > 0; i--) {
            if (component_success_chance < rng_float(0, 1)) {
                count--;
            }
        }
    }

    //scrap_text is result string of worthless scraps
    //sliced_text is result on a success
    std::string scrap_text, sliced_text, type;
    if (cut->made_of("cotton")) {
        scrap_text = _("You clumsily cut the %s into useless ribbons.");
        sliced_text = ngettext("You slice the %s into a rag.", "You slice the %1$s into %2$d rags.",
                               count);
        type = "rag";
    } else if (cut->made_of("leather")) {
        scrap_text = _("You clumsily cut the %s into useless scraps.");
        sliced_text = ngettext("You slice the %s into a piece of leather.",
                               "You slice the %1$s into %2$d pieces of leather.", count);
        type = "leather";
    } else {
        scrap_text = _("You clumsily cut the %s into useless scraps.");
        sliced_text = ngettext("You cut the %s into a piece of nomex.",
                               "You slice the %1$s into %2$d pieces of nomex.", count);
        type = "nomex";
    }

    remove_ammo(cut, *p);
    int pos = p->get_item_position(cut);

    if (count <= 0) {
        p->add_msg_if_player(m_bad, scrap_text.c_str(), cut->tname().c_str());
        p->i_rem(pos);
        return it->type->charges_to_use();
    }
    p->add_msg_if_player(m_good, sliced_text.c_str(), cut->tname().c_str(), count);
    item result(type, int(calendar::turn));
    p->i_rem(pos);
    p->i_add_or_drop(result, count);
    return it->type->charges_to_use();
}

int iuse::scissors(player *p, item *it, bool t)
{
    int pos = g->inv(_("Chop up what?"));
    item *cut = &(p->i_at(pos));

    if (!valid_fabric(p, cut, t)) {
        return 0;
    }
    if (cut == &p->weapon) {
        if (!query_yn(_("You are wielding that, are you sure?"))) {
            return 0;
        }
    } else if (pos < -1) {
        if (!query_yn(_("You're wearing that, are you sure?"))) {
            return 0;
        }
    }
    return cut_up(p, it, cut, t);
}

int iuse::extinguisher(player *p, item *it, bool)
{
    if (it->charges < it->type->charges_to_use()) {
        return 0;
    }
    g->draw();
    int x, y;
    // If anyone other than the player wants to use one of these,
    // they're going to need to figure out how to aim it.
    if (!choose_adjacent(_("Spray where?"), x, y)) {
        return 0;
    }

    p->moves -= 140;

    // Reduce the strength of fire (if any) in the target tile.
    g->m.adjust_field_strength(point(x, y), fd_fire, 0 - rng(2, 3));

    // Also spray monsters in that tile.
    int mondex = g->mon_at(x, y);
    if (mondex != -1) {
        g->zombie(mondex).moves -= 150;
        if (g->u_see(&(g->zombie(mondex)))) {
            p->add_msg_if_player(_("The %s is sprayed!"), g->zombie(mondex).name().c_str());
        }
        if (g->zombie(mondex).made_of(LIQUID)) {
            if (g->u_see(&(g->zombie(mondex)))) {
                p->add_msg_if_player(_("The %s is frozen!"), g->zombie(mondex).name().c_str());
            }
            monster &critter = g->zombie( mondex );
            critter.hurt( rng( 20, 60 ), 0, p );
            critter.speed /= 2;
        }
    }

    // Slightly reduce the strength of fire immediately behind the target tile.
    if (g->m.move_cost(x, y) != 0) {
        x += (x - p->posx);
        y += (y - p->posy);

        g->m.adjust_field_strength(point(x, y), fd_fire, std::min(0 - rng(0, 1) + rng(0, 1), 0L));
    }

    return it->type->charges_to_use();
}

int iuse::hammer(player *p, item *it, bool)
{
    g->draw();
    int x, y;
    // If anyone other than the player wants to use one of these,
    // they're going to need to figure out how to aim it.
    if (!choose_adjacent(_("Pry where?"), x, y)) {
        return 0;
    }

    if (x == p->posx && y == p->posy) {
        p->add_msg_if_player(_("You try to hit yourself with the hammer."));
        p->add_msg_if_player(_("But you can't touch this."));
        return 0;
    }

    int nails = 0, boards = 0;
    ter_id newter;
    ter_id type = g->m.ter(x, y);
    if (type == t_fence_h || type == t_fence_v) {
        nails = 6;
        boards = 3;
        newter = t_fence_post;
        p->add_msg_if_player(_("You pry out the fence post."));
    } else if (type == t_window_boarded) {
        nails = 8;
        boards = 4;
        newter = t_window_frame;
        p->add_msg_if_player(_("You pry the boards from the window."));
    } else if (type == t_window_boarded_noglass) {
        nails = 8;
        boards = 4;
        newter = t_window_empty;
        p->add_msg_if_player(_("You pry the boards from the window frame."));
    } else if (type == t_door_boarded) {
        nails = 8;
        boards = 4;
        // FIXME: boards go across a door FRAME;
        // the door itself should be as good as it was before it was boarded up.
        newter = t_door_b;
        p->add_msg_if_player(_("You pry the boards from the door."));
    } else {
        p->add_msg_if_player(m_info, _("Hammers can only remove boards from windows, doors and fences."));
        p->add_msg_if_player(m_info, _("To board up a window or door, press *"));
        return 0;
    }
    p->moves -= 500;
    g->m.spawn_item(p->posx, p->posy, "nail", 0, nails);
    g->m.spawn_item(p->posx, p->posy, "2x4", boards);
    g->m.ter_set(x, y, newter);
    return it->type->charges_to_use();
}

int iuse::rm13armor_off(player *p, item *it, bool)
{
    if (it->charges < it->type->charges_to_use()) {
        p->add_msg_if_player(m_info, _("The RM13 combat armor's fuel cells are dead."),
                             it->tname().c_str());
        return 0;
    } else {
        std::string oname = it->type->id + "_on";
        p->add_msg_if_player(_("You activate your RM13 combat armor."));
        p->add_msg_if_player(_("Rivtech Model 13 RivOS v2.19:   ONLINE."));
        p->add_msg_if_player(_("CBRN defense system:            ONLINE."));
        p->add_msg_if_player(_("Acoustic dampening system:      ONLINE."));
        p->add_msg_if_player(_("Thermal regulation system:      ONLINE."));
        p->add_msg_if_player(_("Vision enhancement system:      ONLINE."));
        p->add_msg_if_player(_("Electro-reactive armor system:  ONLINE."));
        p->add_msg_if_player(_("All systems nominal."));
        it->make(oname);
        it->active = true;
        return it->type->charges_to_use();
    }
}

int iuse::rm13armor_on(player *p, item *it, bool t)
{
    if (t) { // Normal use
    } else { // Turning it off
        std::string oname = it->type->id;
        if (oname.length() > 3 && oname.compare(oname.length() - 3, 3, "_on") == 0) {
            oname.erase(oname.length() - 3, 3);
        } else {
            debugmsg("no item type to turn it into (%s)!", oname.c_str());
            return 0;
        }
        p->add_msg_if_player(_("RivOS v2.19 shutdown sequence initiated."));
        p->add_msg_if_player(_("Shutting down."));
        p->add_msg_if_player(_("Your RM13 combat armor turns off."));
        it->make(oname);
        it->active = false;
    }
    return it->type->charges_to_use();
}

int iuse::unpack_item(player *p, item *it, bool)
{
    if (p->is_underwater()) {
        p->add_msg_if_player(m_info, _("You can't do that while underwater."));
        return 0;
    }
    std::string oname = it->type->id + "_on";
    p->moves -= 300;
    p->add_msg_if_player(_("You unpack your %s for use."), it->tname().c_str());
    it->make(oname);
    it->active = false;
    return 0;
}

int iuse::pack_item(player *p, item *it, bool t)
{
    if (p->is_underwater()) {
        p->add_msg_if_player(m_info, _("You can't do that while underwater."));
        return 0;
    }
    if (t) { // Normal use
        // Numbers below -1 are reserved for worn items
    } else if (p->get_item_position(it) < -1) {
        p->add_msg_if_player(m_info, _("You can't pack your %s until you take it off."),
                             it->tname().c_str());
        return 0;
    } else { // Turning it off
        std::string oname = it->type->id;
        if (oname.length() > 3 && oname.compare(oname.length() - 3, 3, "_on") == 0) {
            oname.erase(oname.length() - 3, 3);
        } else {
            debugmsg("no item type to turn it into (%s)!", oname.c_str());
            return 0;
        }
        p->moves -= 500;
        p->add_msg_if_player(_("You pack your %s for storage."), it->tname().c_str());
        it->make(oname);
        it->active = false;
    }
    return 0;
}

static bool cauterize_effect(player *p, item *it, bool force = true)
{
    hp_part hpart = use_healing_item(p, it, -2, -2, -2, 100, 50, 0, force);
    if (hpart != num_hp_parts) {
        p->add_msg_if_player(m_neutral, _("You cauterize yourself."));
        if (!(g->u.has_trait("NOPAIN"))) {
            p->mod_pain(15);
            p->add_msg_if_player(m_bad, _("It hurts like hell!"));
        } else {
            p->add_msg_if_player(m_neutral, _("It itches a little."));
        }
        body_part bp = num_bp;
        int side = -1;
        p->hp_convert(hpart, bp, side);
        if (p->has_disease("bite", bp, side)) {
            g->u.add_disease("bite", 2600, false, 1, 1, 0, -1, bp, side, true);
        }
        return true;
    }
    return 0;
}

static int cauterize_elec(player *p, item *it)
{
    if (it->charges == 0) {
        p->add_msg_if_player(m_info, _("You need batteries to cauterize wounds."));
        return 0;
    } else if (!p->has_disease("bite") && !p->has_disease("bleed") && !p->is_underwater()) {
        if ((p->has_trait("MASOCHIST") || p->has_trait("MASOCHIST_MED") || p->has_trait("CENOBITE")) &&
            query_yn(_("Cauterize yourself for fun?"))) {
            return cauterize_effect(p, it, true) ? it->type->charges_to_use() : 0;
        } else {
            p->add_msg_if_player(m_info,
                                 _("You are not bleeding or bitten, there is no need to cauterize yourself."));
            return 0;
        }
    } else if (p->is_npc() || query_yn(_("Cauterize any open wounds?"))) {
        return cauterize_effect(p, it, true) ? it->type->charges_to_use() : 0;
    }
    return 0;
}

int iuse::solder_weld(player *p, item *it, bool)
{
    if (p->is_underwater()) {
        p->add_msg_if_player(m_info, _("You can't do that while underwater."));
        return 0;
    }
    int choice = 2;
    int charges_used = (dynamic_cast<it_tool *>(it->type))->charges_to_use();

    // Option for cauterization only if player has the incentive to do so
    // One does not check for open wounds with a soldering iron.
    if ((p->has_disease("bite") || p->has_disease("bleed")) && !p->is_underwater()) {
        choice = menu(true, _("Using soldering item:"), _("Cauterize wound"),
                      _("Repair plastic/metal/kevlar item"), _("Cancel"), NULL);
    } else if (p->has_trait("MASOCHIST") || p->has_trait("MASOCHIST_MED") ||
               p->has_trait("CENOBITE")) {
        // Masochists might be wounded too, let's not ask twice.
        choice = menu(true, _("Using soldering item:"), _("Cauterize yourself for fun"),
                      _("Repair plastic/metal/kevlar item"), _("Cancel"), NULL);
    }

    switch (choice) {
        case 1:
            return cauterize_elec(p, it);
            break;
        case 2: {
            if (it->charges <= 0) {
                p->add_msg_if_player(m_info, _("Your tool does not have enough charges to do that."));
                return 0;
            }

            int pos = g->inv(_("Repair what?"));
            item *fix = &(p->i_at(pos));
            if (fix == NULL || fix->is_null()) {
                p->add_msg_if_player(m_info, _("You do not have that item!"));
                return 0;
            }
            if (fix->is_gun()) {
                p->add_msg_if_player(m_info, _("That requires gunsmithing tools."));
                return 0;
            }
            if (fix->is_ammo()) {
                p->add_msg_if_player(m_info, _("You cannot repair this type of item."));
                return 0;
            }
            itype_id repair_item = "none";
            std::vector<std::string> repairitem_names;
            std::vector<itype_id> repair_items;
            if (fix->made_of("kevlar")) {
                repair_items.push_back("kevlar_plate");
                repairitem_names.push_back(_("kevlar plates"));
            }
            if (fix->made_of("plastic")) {
                repair_items.push_back("plastic_chunk");
                repairitem_names.push_back(_("plastic chunks"));
            }
            if (fix->made_of("iron") || fix->made_of("steel") || fix->made_of("hardsteel")) {
                repair_items.push_back("scrap");
                repairitem_names.push_back(_("scrap metal"));
            }
            if (repair_items.empty()) {
                p->add_msg_if_player(m_info, _("Your %s is not made of plastic, metal, or kevlar."),
                                     fix->tname().c_str());
                return 0;
            }
            if (std::find(repair_items.begin(), repair_items.end(), fix->typeId()) != repair_items.end()) {
                p->add_msg_if_player(m_info, _("This can be used to repair other items, not itself."));
                return 0;
            }

            //repairing or modifying items requires at least 1 repair item,
            // otherwise number is related to size of item
            int items_needed = ceil(fix->volume() * 0.25);

            // this will cause issues if/when NPCs start being able to sew.
            // but, then again, it'll cause issues when they start crafting, too.
            inventory crafting_inv = g->crafting_inventory(p);

            bool bFound = false;
            //go through all discovered repair items and see if we have any of them available
            for (unsigned int i = 0; i < repair_items.size(); i++) {
                if (crafting_inv.has_amount(repair_items[i], items_needed)) {
                    //we've found enough of a material, use this one
                    repair_item = repair_items[i];
                    bFound = true;
                }
            }
            if (!bFound) {
                for (unsigned int i = 0; i < repair_items.size(); i++) {
                    p->add_msg_if_player(m_info, _("You don't have enough %s to do that."),
                                         repairitem_names[i].c_str());
                }
                return 0;
            }

            std::vector<item_comp> comps;
            comps.push_back(item_comp(repair_item, items_needed));

            if (fix->damage > 0) {
                p->moves -= 500 * p->fine_detail_vision_mod();
                p->practice("mechanics", 8);
                int rn = dice(4, 2 + p->skillLevel("mechanics"));
                rn -= rng(fix->damage, fix->damage * 2);
                if (p->dex_cur < 8 && one_in(p->dex_cur)) {
                    rn -= rng(2, 6);
                }
                if (p->dex_cur >= 8 && (p->dex_cur >= 16 || one_in(16 - p->dex_cur))) {
                    rn += rng(2, 6);
                }
                if (p->dex_cur > 16) {
                    rn += rng(0, p->dex_cur - 16);
                }
                if (rn <= 4) {
                    p->add_msg_if_player(m_bad, _("You damage your %s further!"), fix->tname().c_str());
                    fix->damage++;
                    if (fix->damage >= 5) {
                        p->add_msg_if_player(m_bad, _("You destroy it!"));
                        p->i_rem(pos);
                    }
                } else if (rn <= 6) {
                    p->add_msg_if_player(m_bad, _("You don't repair your %s, and you waste lots of charge."),
                                         fix->tname().c_str());
                    charges_used += rng(1, 8);
                } else if (rn <= 8) {
                    p->add_msg_if_player(m_mixed, _("You repair your %s, but you waste lots of charge."),
                                         fix->tname().c_str());
                    if (fix->damage >= 3) {
                        g->consume_items(p, comps);
                    }
                    fix->damage--;
                    charges_used += rng(1, 8);
                } else if (rn <= 16) {
                    p->add_msg_if_player(m_good, _("You repair your %s!"), fix->tname().c_str());
                    if (fix->damage >= 3) {
                        g->consume_items(p, comps);
                    }
                    fix->damage--;
                } else {
                    p->add_msg_if_player(m_good, _("You repair your %s completely!"), fix->tname().c_str());
                    if (fix->damage >= 3) {
                        g->consume_items(p, comps);
                    }
                    fix->damage = 0;
                }
            } else if (fix->damage == 0 || (fix->has_flag("VARSIZE") && !fix->has_flag("FIT"))) {
                p->moves -= 500 * p->fine_detail_vision_mod();
                p->practice("mechanics", 10);
                int rn = dice(4, 2 + p->skillLevel("mechanics"));
                if (p->dex_cur < 8 && one_in(p->dex_cur)) {
                    rn -= rng(2, 6);
                }
                if (p->dex_cur >= 16 || (p->dex_cur > 8 && one_in(16 - p->dex_cur))) {
                    rn += rng(2, 6);
                }
                if (p->dex_cur > 16) {
                    rn += rng(0, p->dex_cur - 16);
                }
                if (rn <= 4) {
                    p->add_msg_if_player(m_bad, _("You damage your %s!"), fix->tname().c_str());
                    fix->damage++;
                } else if (rn >= 12 && fix->has_flag("VARSIZE") && !fix->has_flag("FIT")) {
                    p->add_msg_if_player(m_good, _("You take your %s in, improving the fit."),
                                         fix->tname().c_str());
                    fix->item_tags.insert("FIT");
                } else if (rn >= 12 && (fix->has_flag("FIT") || !fix->has_flag("VARSIZE"))) {
                    p->add_msg_if_player(m_good, _("You make your %s extra sturdy."), fix->tname().c_str());
                    fix->damage--;
                    g->consume_items(p, comps);
                } else {
                    p->add_msg_if_player(m_neutral, _("You practice your soldering."));
                }
            } else {
                p->add_msg_if_player(m_info, _("Your %s is already enhanced."), fix->tname().c_str());
                return 0;
            }
            return charges_used;
        }
        break;
        case 3:
            break;
        default:
            break;
    };
    return 0;
}


int iuse::water_purifier(player *p, item *it, bool)
{
    int pos = g->inv_type(_("Purify what?"), IC_COMESTIBLE);
    if (!p->has_item(pos)) {
        p->add_msg_if_player(m_info, _("You do not have that item!"));
        return 0;
    }
    if (p->i_at(pos).contents.empty()) {
        p->add_msg_if_player(m_info, _("You can only purify water."));
        return 0;
    }
    item *pure = &(p->i_at(pos).contents[0]);
    if (pure->type->id != "water" && pure->type->id != "salt_water") {
        p->add_msg_if_player(m_info, _("You can only purify water."));
        return 0;
    }
    if (pure->charges > it->charges) {
        p->add_msg_if_player(m_info,
                             _("You don't have enough charges in your purifier to purify all of the water."));
        return 0;
    }
    p->moves -= 150;
    pure->make("water_clean");
    pure->is_rotten = false;
    pure->poison = 0;
    return pure->charges;
}

int iuse::two_way_radio(player *p, item *it, bool)
{
    WINDOW *w = newwin(6, 36, (TERMY - 6) / 2, (TERMX - 36) / 2);
    draw_border(w);
    // TODO: More options here.  Thoughts...
    //       > Respond to the SOS of an NPC
    //       > Report something to a faction
    //       > Call another player
    fold_and_print(w, 1, 1, 999, c_white,
                   _(
                       "1: Radio a faction for help...\n"
                       "2: Call Acquaintance...\n"
                       "3: General S.O.S.\n"
                       "0: Cancel"));
    wrefresh(w);
    char ch = getch();
    if (ch == '1') {
        p->moves -= 300;
        faction *fac = g->list_factions(_("Call for help..."));
        if (fac == NULL) {
            return 0;
        }
        int bonus = 0;
        if (fac->goal == FACGOAL_CIVILIZATION) {
            bonus += 2;
        }
        if (fac->has_job(FACJOB_MERCENARIES)) {
            bonus += 4;
        }
        if (fac->has_job(FACJOB_DOCTORS)) {
            bonus += 2;
        }
        if (fac->has_value(FACVAL_CHARITABLE)) {
            bonus += 3;
        }
        if (fac->has_value(FACVAL_LONERS)) {
            bonus -= 3;
        }
        if (fac->has_value(FACVAL_TREACHERY)) {
            bonus -= rng(0, 8);
        }
        bonus += fac->respects_u + 3 * fac->likes_u;
        if (bonus >= 25) {
            popup(_("They reply, \"Help is on the way!\""));
            //~ %s is faction name
            g->u.add_memorial_log(pgettext("memorial_male", "Called for help from %s."),
                                  pgettext("memorial_female", "Called for help from %s."),
                                  fac->name.c_str());
<<<<<<< HEAD
            //The below is disabled and 0 is passed instead of the faction id
            g->add_event(EVENT_HELP, int(calendar::turn) + fac->response_time(), 0, -1, -1);
=======
            g->add_event(EVENT_HELP, int(calendar::turn) + fac->response_time(), fac->id);
>>>>>>> 69d02218
            fac->respects_u -= rng(0, 8);
            fac->likes_u -= rng(3, 5);
        } else if (bonus >= -5) {
            popup(_("They reply, \"Sorry, you're on your own!\""));
            fac->respects_u -= rng(0, 5);
        } else {
            popup(_("They reply, \"Hah!  We hope you die!\""));
            fac->respects_u -= rng(1, 8);
        }

    } else if (ch == '2') { // Call Acquaintance
        // TODO: Implement me!
    } else if (ch == '3') { // General S.O.S.
        p->moves -= 150;
        std::vector<npc *> in_range;
        std::vector<npc *> npcs = overmap_buffer.get_npcs_near_player(30);
        for (size_t i = 0; i < npcs.size(); i++) {
            if (npcs[i]->op_of_u.value >= 4) {
                in_range.push_back(npcs[i]);
            }
        }
        if (!in_range.empty()) {
            npc *coming = in_range[rng(0, in_range.size() - 1)];
            popup(ngettext("A reply!  %s says, \"I'm on my way; give me %d minute!\"",
                           "A reply!  %s says, \"I'm on my way; give me %d minutes!\"", coming->minutes_to_u()),
                  coming->name.c_str(), coming->minutes_to_u());
            g->u.add_memorial_log(pgettext("memorial_male", "Called for help from %s."),
                                  pgettext("memorial_female", "Called for help from %s."),
                                  coming->name.c_str());
            coming->mission = NPC_MISSION_RESCUE_U;
        } else {
            popup(_("No-one seems to reply..."));
        }
    } else {
        return 0;
    }
    werase(w);
    wrefresh(w);
    delwin(w);
    refresh();
    return it->type->charges_to_use();
}

int iuse::radio_off(player *p, item *it, bool)
{
    if (it->charges < it->type->charges_to_use()) {
        p->add_msg_if_player(_("It's dead."));
    } else {
        p->add_msg_if_player(_("You turn the radio on."));
        it->make("radio_on");
        it->active = true;
    }
    return it->type->charges_to_use();
}

static radio_tower *find_radio_station(int frequency)
{
    radio_tower *tower = NULL;
    for (size_t k = 0; k < g->cur_om->radios.size(); k++) {
        tower = &g->cur_om->radios[k];
        if (0 < tower->strength - rl_dist(tower->x, tower->y, g->levx, g->levy) &&
            tower->frequency == frequency) {
            return tower;
        }
    }
    return NULL;
}

int iuse::directional_antenna(player *p, item *it, bool)
{
    // Find out if we have an active radio
    item radio = p->i_of_type("radio_on");
    if (radio.typeId() != "radio_on") {
        add_msg(m_info, _("Must have an active radio to check for signal direction."));
        return 0;
    }
    // Find the radio station its tuned to (if any)
    radio_tower *tower = find_radio_station(radio.frequency);
    if (tower == NULL) {
        add_msg(m_info, _("You can't find the direction if your radio isn't tuned."));
        return 0;
    }
    // Report direction.
    direction angle = direction_from(g->levx, g->levy, tower->x, tower->y);
    add_msg(_("The signal seems strongest to the %s."), direction_name(angle).c_str());
    return it->type->charges_to_use();
}

int iuse::radio_on(player *p, item *it, bool t)
{
    if (t) {
        // Normal use
        std::string message = _("Radio: Kssssssssssssh.");
        radio_tower *selected_tower = find_radio_station(it->frequency);
        if (selected_tower != NULL) {
            if (selected_tower->type == MESSAGE_BROADCAST) {
                message = selected_tower->message;
            } else if (selected_tower->type == WEATHER_RADIO) {
                message = weather_forecast(*selected_tower);
            }

            int signal_strength = selected_tower->strength -
                                  rl_dist(selected_tower->x, selected_tower->y, g->levx, g->levy);

            for (size_t j = 0; j < message.length(); j++) {
                if (dice(10, 100) > dice(10, signal_strength * 3)) {
                    if (!one_in(10)) {
                        message[j] = '#';
                    } else {
                        message[j] = char(rng('a', 'z'));
                    }
                }
            }

            std::vector<std::string> segments = foldstring(message, RADIO_PER_TURN);
            int index = calendar::turn % (segments.size());
            std::stringstream messtream;
            messtream << _("radio: ") << segments[index];
            message = messtream.str();
        }
        point pos = g->find_item(it);
        g->ambient_sound(pos.x, pos.y, 6, message.c_str());
    } else { // Activated
        int ch = 2;
        if (it->charges > 0) {
            ch = menu(true, _("Radio:"), _("Scan"), _("Turn off"), NULL);
        }

        switch (ch) {
            case 1: {
                int old_frequency = it->frequency;
                radio_tower *tower = NULL;
                radio_tower *lowest_tower = NULL;
                radio_tower *lowest_larger_tower = NULL;

                for (size_t k = 0; k < g->cur_om->radios.size(); k++) {
                    tower = &g->cur_om->radios[k];

                    if (tower->strength - rl_dist(tower->x, tower->y, g->levx, g->levy) > 0 &&
                        tower->frequency != old_frequency) {
                        if (tower->frequency > old_frequency &&
                            (lowest_larger_tower == NULL ||
                             tower->frequency < lowest_larger_tower->frequency)) {
                            lowest_larger_tower = tower;
                        } else if (lowest_tower == NULL ||
                                   tower->frequency < lowest_tower->frequency) {
                            lowest_tower = tower;
                        }
                    }
                }
                if (lowest_larger_tower != NULL) {
                    it->frequency = lowest_larger_tower->frequency;
                } else if (lowest_tower != NULL) {
                    it->frequency = lowest_tower->frequency;
                }
            }
            break;
            case 2:
                p->add_msg_if_player(_("The radio dies."));
                it->make("radio");
                it->active = false;
                break;
            case 3:
                break;
        }
    }
    return it->type->charges_to_use();
}

int iuse::noise_emitter_off(player *p, item *it, bool)
{
    if (it->charges < it->type->charges_to_use()) {
        p->add_msg_if_player(_("It's dead."));
    } else {
        p->add_msg_if_player(_("You turn the noise emitter on."));
        it->make("noise_emitter_on");
        it->active = true;
    }
    return it->type->charges_to_use();
}

int iuse::airhorn(player *p, item *it, bool)
{
    if (it->charges < it->type->charges_to_use()) {
        p->add_msg_if_player(_("You depress the button but no sound comes out."));
    } else {
        p->add_msg_if_player(_("You honk your airhorn."));
        point pos = g->find_item(it);
        g->sound(pos.x, pos.y, 50, _("HOOOOONK!"));
    }
    return it->type->charges_to_use();
}

int iuse::horn_bicycle(player *p, item *it, bool)
{
    point pos = g->find_item(it);
    g->sound(pos.x, pos.y, 15, _("honk."));
    p->add_msg_if_player(_("You honk the bicycle horn."));
    return it->type->charges_to_use();
}

int iuse::noise_emitter_on(player *p, item *it, bool t)
{
    if (t) { // Normal use
        point pos = g->find_item(it);
        //~ the sound of a noise emitter when turned on
        g->ambient_sound(pos.x, pos.y, 30, _("KXSHHHHRRCRKLKKK!"));
    } else { // Turning it off
        p->add_msg_if_player(_("The infernal racket dies as you turn off the noise emitter."));
        it->make("noise_emitter");
        it->active = false;
    }
    return it->type->charges_to_use();
}

static void roadmap_targets(player *, item *, bool,
                            const std::string &target, int distance,
                            int reveal_distance)
{
    std::vector<point> places = overmap_buffer.find_all(
                                    g->om_global_location(), target, distance, false);
    for (std::vector<point>::iterator iter = places.begin(); iter != places.end(); ++iter) {
        const point &place = *iter;
        overmap_buffer.reveal(place, reveal_distance, g->levz);
    }
}

int iuse::roadmap(player *p, item *it, bool t)
{
    if (it->charges < 1) {
        p->add_msg_if_player(_("There isn't anything new on the map."));
        return 0;
    } else if (g->levz < 0) {
        p->add_msg_if_player(_("You should read your map when you get to the surface."));
        return 0;
    }
    // Show roads
    roadmap_targets(p, it, t, "hiway", 0, 0);
    roadmap_targets(p, it, t, "road", 0, 0);
    roadmap_targets(p, it, t, "bridge", 0, 0);

    // Show evac shelters
    roadmap_targets(p, it, t, "shelter", 0, 0);
    // Show hospital(s)
    roadmap_targets(p, it, t, "hospital", 0, 0);
    // Show schools
    roadmap_targets(p, it, t, "school", 0, 0);
    // Show police stations
    roadmap_targets(p, it, t, "police", 0, 0);
    // Show subway entrances
    roadmap_targets(p, it, t, "sub_station", 0, 0);
    // Show banks
    roadmap_targets(p, it, t, "bank", 0, 0);

    p->add_msg_if_player(m_good, _("You add roads and points of interest to your map."));

    return 1;
}

int iuse::survivormap(player *p, item *it, bool t)
{
    if (it->charges < 1) {
        p->add_msg_if_player(_("There isn't anything new on the map."));
        return 0;
    } else if (g->levz < 0) {
        p->add_msg_if_player(_("You should read your map when you get to the surface."));
        return 0;
    }
    // Show roads
    roadmap_targets(p, it, t, "hiway", 0, 0);
    roadmap_targets(p, it, t, "road", 0, 0);
    roadmap_targets(p, it, t, "bridge", 0, 0);

    // Show pharmacies
    roadmap_targets(p, it, t, "s_pharm", 0, 0);
    // Show gun stores
    roadmap_targets(p, it, t, "s_gun", 0, 0);
    // Show grocery stores
    roadmap_targets(p, it, t, "s_grocery", 0, 0);
    // Show military surplus stores
    roadmap_targets(p, it, t, "mil_surplus", 0, 0);
    // Show gas stations
    roadmap_targets(p, it, t, "s_gas", 0, 0);

    p->add_msg_if_player(m_good, _("You add roads and possible supply points to your map."));

    return 1;
}

int iuse::militarymap(player *p, item *it, bool t)
{
    if (it->charges < 1) {
        p->add_msg_if_player(_("There isn't anything new on the map."));
        return 0;
    } else if (g->levz < 0) {
        p->add_msg_if_player(_("You should read your map when you get to the surface."));
        return 0;
    }
    // Show roads
    roadmap_targets(p, it, t, "hiway", 0, 0);
    roadmap_targets(p, it, t, "road", 0, 0);
    roadmap_targets(p, it, t, "bridge", 0, 0);

    // Show FEMA camps
    roadmap_targets(p, it, t, "fema_entrance", 0, 0);
    // Show bunkers
    roadmap_targets(p, it, t, "bunker", 0, 0);
    // Show outposts
    roadmap_targets(p, it, t, "outpost", 0, 0);
    // Show nuclear silos
    roadmap_targets(p, it, t, "silo", 0, 0);
    // Show evac shelters
    roadmap_targets(p, it, t, "shelter", 0, 0);
    // Show police stations
    roadmap_targets(p, it, t, "police", 0, 0);

    p->add_msg_if_player(m_good, _("You add roads and facilities to your map."));

    return 1;
}

int iuse::restaurantmap(player *p, item *it, bool t)
{
    if (it->charges < 1) {
        p->add_msg_if_player(_("There isn't anything new on the map."));
        return 0;
    } else if (g->levz < 0) {
        p->add_msg_if_player(_("You should read your map when you get to the surface."));
        return 0;
    }
    // Show roads
    roadmap_targets(p, it, t, "hiway", 0, 0);
    roadmap_targets(p, it, t, "road", 0, 0);
    roadmap_targets(p, it, t, "bridge", 0, 0);

    // Show coffee shops
    roadmap_targets(p, it, t, "s_restaurant_coffee", 0, 0);
    // Show restaurants
    roadmap_targets(p, it, t, "s_restaurant", 0, 0);
    // Show bars
    roadmap_targets(p, it, t, "bar", 0, 0);
    // Show pizza parlors
    roadmap_targets(p, it, t, "s_pizza_parlor", 0, 0);
    // Show fast food joints
    roadmap_targets(p, it, t, "s_restaurant_fast", 0, 0);

    p->add_msg_if_player(m_good, _("You add roads and restaurants to your map."));

    return 1;
}

int iuse::touristmap(player *p, item *it, bool t)
{
    if (it->charges < 1) {
        p->add_msg_if_player(_("There isn't anything new on the map."));
        return 0;
    } else if (g->levz < 0) {
        p->add_msg_if_player(_("You should read your map when you get to the surface."));
        return 0;
    }
    // Show roads
    roadmap_targets(p, it, t, "hiway", 0, 0);
    roadmap_targets(p, it, t, "road", 0, 0);
    roadmap_targets(p, it, t, "bridge", 0, 0);

    // Show hotels
    roadmap_targets(p, it, t, "hotel_tower", 0, 0);
    // Show restaurants
    roadmap_targets(p, it, t, "s_restaurant", 0, 0);
    // Show cathedrals
    roadmap_targets(p, it, t, "cathedral", 0, 0);
    // Show fast food joints
    roadmap_targets(p, it, t, "s_restaurant_fast", 0, 0);
    // Show fast megastores
    roadmap_targets(p, it, t, "megastore", 0, 0);

    p->add_msg_if_player(m_good, _("You add roads and tourist attractions to your map."));

    return 1;
}

int iuse::ma_manual(player *p, item *it, bool)
{
    std::string style_to_learn = "style_" + it->type->id.substr(
                                     7); // strip "manual_" from the start of the item id, add the rest to "style_"

    for (std::vector<matype_id>::iterator style = p->ma_styles.begin(); style != p->ma_styles.end();
         style++) {
        if (style_to_learn == *style) {
            p->add_msg_if_player(m_info, _("You already know all this book has to teach."));

            return 0;
        }
    }

    p->ma_styles.push_back(style_to_learn);

    p->add_msg_if_player(m_good, _("You learn what you can, and stow the book for further study."));

    return 1;
}

int iuse::picklock(player *p, item *it, bool)
{
    int dirx, diry;
    if (!choose_adjacent(_("Use your pick lock where?"), dirx, diry)) {
        return 0;
    }
    if (dirx == p->posx && diry == p->posy) {
        p->add_msg_if_player(m_info, _("You pick your nose and your sinuses swing open."));
        return 0;
    }
    ter_id type = g->m.ter(dirx, diry);
    int npcdex = g->npc_at(dirx, diry);
    if (npcdex != -1) {
        p->add_msg_if_player(m_info,
                             _("You can pick your friends, and you can\npick your nose, but you can't pick\nyour friend's nose"));
        return 0;
    }

    int pick_quality = 1;
    if (it->typeId() == "picklocks") {
        pick_quality = 5;
    } else if (it->typeId() == "crude_picklock" || "hairpin") {
        pick_quality = 3;
    }

    std::string door_name;
    ter_id new_type;
    std::string open_message = _("With a satisfying click, the lock on the %s opens.");
    if (type == t_chaingate_l) {
        door_name = rm_prefix(_("<door_name>gate"));
        new_type = t_chaingate_c;
    } else if (type == t_door_locked || type == t_door_locked_alarm || type == t_door_locked_interior) {
        door_name = rm_prefix(_("<door_name>door"));
        new_type = t_door_c;
    } else if (type == t_door_bar_locked) {
        door_name = rm_prefix(_("<door_name>door"));
        new_type = t_door_bar_o;
        //Bar doors auto-open (and lock if closed again) so show a different message)
        open_message = _("The %s swings open...");
    } else if (type == t_door_c) {
        add_msg(m_info, _("That door isn't locked."));
        return 0;
    } else {
        add_msg(m_info, _("That cannot be picked."));
        return 0;
    }

    p->practice("mechanics", 1);
    p->moves -= (1000 - (pick_quality * 100)) - (p->dex_cur + p->skillLevel("mechanics")) * 5;
    int pick_roll = (dice(2, p->skillLevel("mechanics")) + dice(2,
                     p->dex_cur) - it->damage / 2) * pick_quality;
    int door_roll = dice(4, 30);
    if (pick_roll >= door_roll) {
        p->practice("mechanics", 1);
        p->add_msg_if_player(m_good, open_message.c_str(), door_name.c_str());
        g->m.ter_set(dirx, diry, new_type);
    } else if (door_roll > (1.5 * pick_roll) && it->damage < 100) {
        it->damage++;

        std::string sStatus = rm_prefix(_("<door_status>damage"));
        if (it->damage >= 5) {
            sStatus = rm_prefix(_("<door_status>destroy"));
        }
        p->add_msg_if_player(m_bad, _("The lock stumps your efforts to pick it, and you %s your tool."),
                             sStatus.c_str());
    } else {
        p->add_msg_if_player(m_bad, _("The lock stumps your efforts to pick it."));
    }
    if (type == t_door_locked_alarm && (door_roll + dice(1, 30)) > pick_roll &&
        it->damage < 100) {
        g->sound(p->posx, p->posy, 40, _("An alarm sounds!"));
        if (!g->event_queued(EVENT_WANTED)) {
            g->add_event(EVENT_WANTED, int(calendar::turn) + 300, 0, g->get_abs_levx(), g->get_abs_levy());
        }
    }
    // Special handling, normally the item isn't used up, but it is if broken.
    if (it->damage >= 5) {
        return 1;
    }

    return it->type->charges_to_use();
}

int iuse::crowbar(player *p, item *it, bool)
{
    int dirx, diry;
    if (!choose_adjacent(_("Pry where?"), dirx, diry)) {
        return 0;
    }

    if (dirx == p->posx && diry == p->posy) {
        p->add_msg_if_player(m_info, _("You attempt to pry open your wallet"));
        p->add_msg_if_player(m_info, _("but alas. You are just too miserly."));
        return 0;
    }
    ter_id type = g->m.ter(dirx, diry);
    const char *succ_action;
    const char *fail_action;
    ter_id new_type = t_null;
    bool noisy;
    int difficulty;

    if (type == t_door_c || type == t_door_locked || type == t_door_locked_alarm ||
        type == t_door_locked_interior) {
        succ_action = _("You pry open the door.");
        fail_action = _("You pry, but cannot pry open the door.");
        new_type = t_door_o;
        noisy = true;
        difficulty = 6;
    } else if (type == t_door_bar_locked) {
        succ_action = _("You pry open the door.");
        fail_action = _("You pry, but cannot pry open the door.");
        new_type = t_door_bar_o;
        noisy = false;
        difficulty = 10;
    } else if (type == t_manhole_cover) {
        succ_action = _("You lift the manhole cover.");
        fail_action = _("You pry, but cannot lift the manhole cover.");
        new_type = t_manhole;
        noisy = false;
        difficulty = 12;
    } else if (g->m.furn(dirx, diry) == f_crate_c) {
        succ_action = _("You pop open the crate.");
        fail_action = _("You pry, but cannot pop open the crate.");
        noisy = true;
        difficulty = 6;
    } else if (type == t_window_domestic || type == t_curtains) {
        succ_action = _("You pry open the window.");
        fail_action = _("You pry, but cannot pry open the window.");
        new_type = t_window_open;
        noisy = true;
        difficulty = 6;
    } else {
        int nails = 0, boards = 0;
        ter_id newter;
        if (type == t_fence_h || type == t_fence_v) {
            nails = 6;
            boards = 3;
            newter = t_fence_post;
            p->add_msg_if_player(_("You pry out the fence post."));
        } else if (type == t_window_boarded) {
            nails = 8;
            boards = 4;
            newter = t_window_frame;
            p->add_msg_if_player(_("You pry the boards from the window."));
        } else if (type == t_window_boarded_noglass) {
            nails = 8;
            boards = 4;
            newter = t_window_empty;
            p->add_msg_if_player(_("You pry the boards from the window frame."));
        } else if (type == t_door_boarded) {
            nails = 8;
            boards = 4;
            // FIXME: boards go across a door FRAME;
            // the door itself should be as good as it was before it was boarded up.
            newter = t_door_b;
            p->add_msg_if_player(_("You pry the boards from the door."));
        } else {
            p->add_msg_if_player(m_info, _("There's nothing to pry there."));
            return 0;
        }
        p->practice("carpentry", 1, 1);
        p->moves -= 500;
        g->m.spawn_item(p->posx, p->posy, "nail", 0, nails);
        g->m.spawn_item(p->posx, p->posy, "2x4", boards);
        g->m.ter_set(dirx, diry, newter);
        return it->type->charges_to_use();
    }

    p->practice("mechanics", 1);
    p->moves -= (difficulty * 25) - ((p->str_cur + p->skillLevel("mechanics")) * 5);
    if (dice(4, difficulty) < dice(2, p->skillLevel("mechanics")) + dice(2, p->str_cur)) {
        p->practice("mechanics", 1);
        p->add_msg_if_player(m_good, succ_action);
        if (g->m.furn(dirx, diry) == f_crate_c) {
            g->m.furn_set(dirx, diry, f_crate_o);
        } else {
            g->m.ter_set(dirx, diry, new_type);
        }
        if (noisy) {
            g->sound(dirx, diry, 12, _("crunch!"));
        }
        if (type == t_manhole_cover) {
            g->m.spawn_item(dirx, diry, "manhole_cover");
        }
        if (type == t_door_locked_alarm) {
            g->u.add_memorial_log(pgettext("memorial_male", "Set off an alarm."),
                                  pgettext("memorial_female", "Set off an alarm."));
            g->sound(p->posx, p->posy, 40, _("An alarm sounds!"));
            if (!g->event_queued(EVENT_WANTED)) {
                g->add_event(EVENT_WANTED, int(calendar::turn) + 300, 0, g->get_abs_levx(), g->get_abs_levy());
            }
        }
    } else {
        if (type == t_window_domestic || type == t_curtains) {
            //chance of breaking the glass if pry attempt fails
            if (dice(4, difficulty) > dice(2, p->skillLevel("mechanics")) + dice(2, p->str_cur)) {
                p->add_msg_if_player(m_mixed, _("You break the glass."));
                g->sound(dirx, diry, 24, _("glass breaking!"));
                g->m.ter_set(dirx, diry, t_window_frame);
                g->m.spawn_item(dirx, diry, "sheet", 2);
                g->m.spawn_item(dirx, diry, "stick");
                g->m.spawn_item(dirx, diry, "string_36");
                return it->type->charges_to_use();
            }
        }
        p->add_msg_if_player(fail_action);
    }
    return it->type->charges_to_use();
}

int iuse::makemound(player *p, item *it, bool)
{
    if (g->m.has_flag("DIGGABLE", p->posx, p->posy) && !g->m.has_flag("PLANT", p->posx, p->posy)) {
        p->add_msg_if_player(_("You churn up the earth here."));
        p->moves = -300;
        g->m.ter_set(p->posx, p->posy, t_dirtmound);
        return it->type->charges_to_use();
    } else {
        p->add_msg_if_player(_("You can't churn up this ground."));
        return 0;
    }
}

//TODO remove this?
int iuse::dig(player *p, item *it, bool)
{
    p->add_msg_if_player(m_info, _("You can dig a pit via the construction menu--hit *"));
    return it->type->charges_to_use();
}

int iuse::siphon(player *p, item *it, bool)
{
    int posx = 0;
    int posy = 0;
    if (!choose_adjacent(_("Siphon from where?"), posx, posy)) {
        return 0;
    }

    vehicle *veh = g->m.veh_at(posx, posy);
    if (veh == NULL) {
        p->add_msg_if_player(m_info, _("There's no vehicle there."));
        return 0;
    }
    if (veh->fuel_left("gasoline") == 0) {
        p->add_msg_if_player(m_info, _("That vehicle has no fuel to siphon."));
        return 0;
    }
    std::map<point, vehicle *> foundv;
    vehicle *fillv = NULL;
    for (int x = p->posx - 1; x < p->posx + 2; x++) {
        for (int y = p->posy - 1; y < p->posy + 2; y++) {
            fillv = g->m.veh_at(x, y);
            if (fillv != NULL &&
                fillv != veh &&
                foundv.find(point(fillv->posx, fillv->posy)) == foundv.end() &&
                fillv->fuel_capacity("gasoline") > 0) {
                foundv[point(fillv->posx, fillv->posy)] = fillv;
            }
        }
    }
    fillv = NULL;
    if (!foundv.empty()) {
        uimenu fmenu;
        fmenu.text = _("Fill what?");
        fmenu.addentry(_("Nearby vehicle (%d)"), foundv.size());
        fmenu.addentry(_("Container"));
        fmenu.addentry(_("Never mind"));
        fmenu.query();
        if (fmenu.ret == 0) {
            if (foundv.size() > 1) {
                if (choose_adjacent(_("Fill which vehicle?"), posx, posy)) {
                    fillv = g->m.veh_at(posx, posy);
                } else {
                    return 0;
                }
            } else {
                fillv = foundv.begin()->second;

            }
        } else if (fmenu.ret != 1) {
            return 0;
        }
    }
    if (fillv != NULL) {
        int want = fillv->fuel_capacity("gasoline") - fillv->fuel_left("gasoline");
        int got = veh->drain("gasoline", want);
        fillv->refill("gasoline", got);
        add_msg(ngettext("Siphoned %d unit of %s from the %s into the %s%s",
                         "Siphoned %d units of %s from the %s into the %s%s", got), got,
                "gasoline", veh->name.c_str(), fillv->name.c_str(),
                (got < want ? _(", draining the tank completely.") : _(", receiving tank is full.")));
        p->moves -= 200;
    } else {
        if (p->siphon(veh, "gasoline")) {
            p->moves -= 200;
        }
    }
    return it->type->charges_to_use();
}

int iuse::combatsaw_off(player *p, item *it, bool)
{
    p->moves -= 60;
    if (it->charges > 0 && !p->is_underwater()) {
        g->sound(p->posx, p->posy, 30,
                 _("With a snarl, the combat chainsaw screams to life!"));
        it->make("combatsaw_on");
        it->active = true;
    } else {
        p->add_msg_if_player(_("You yank the cord, but nothing happens."));
    }
    return it->type->charges_to_use();
}

int iuse::combatsaw_on(player *p, item *it, bool t)
{
    if (t) { // Effects while simply on
        if (p->is_underwater()) {
            p->add_msg_if_player(_("Your chainsaw gurgles in the water and stops."));
            it->make("combatsaw_off");
            it->active = false;
        } else if (one_in(12)) {
            g->ambient_sound(p->posx, p->posy, 18, _("Your combat chainsaw growls."));
        }
    } else { // Toggling
        p->add_msg_if_player(_("Your combat chainsaw goes quiet."));
        it->make("combatsaw_off");
        it->active = false;
    }
    return it->type->charges_to_use();
}

int iuse::chainsaw_off(player *p, item *it, bool)
{
    p->moves -= 80;
    if (rng(0, 10) - it->damage > 5 && it->charges > 0 && !p->is_underwater()) {
        g->sound(p->posx, p->posy, 20,
                 _("With a roar, the chainsaw leaps to life!"));
        it->make("chainsaw_on");
        it->active = true;
    } else {
        p->add_msg_if_player(_("You yank the cord, but nothing happens."));
    }
    return it->type->charges_to_use();
}

int iuse::chainsaw_on(player *p, item *it, bool t)
{
    if (p->is_underwater()) {
        p->add_msg_if_player(_("Your chainsaw gurgles in the water and stops."));
        it->make("chainsaw_off");
        it->active = false;
    } else if (t) { // Effects while simply on
        if (one_in(15)) {
            g->ambient_sound(p->posx, p->posy, 12, _("Your chainsaw rumbles."));
        }
    } else { // Toggling
        p->add_msg_if_player(_("Your chainsaw dies."));
        it->make("chainsaw_off");
        it->active = false;
    }
    return it->type->charges_to_use();
}

int iuse::cs_lajatang_off(player *p, item *it, bool)
{
    p->moves -= 80;
    if (rng(0, 10) - it->damage > 5 && it->charges > 1) {
        g->sound(p->posx, p->posy, 40,
                 _("With a roar, the chainsaws leap to life!"));
        it->make("cs_lajatang_on");
        it->active = true;
    } else {
        p->add_msg_if_player(_("You yank the cords, but nothing happens."));
    }
    return it->type->charges_to_use();
}

int iuse::cs_lajatang_on(player *p, item *it, bool t)
{
    if (t) { // Effects while simply on
        if (one_in(15)) {
            g->ambient_sound(p->posx, p->posy, 12, _("Your chainsaws rumble."));
        }
        //Deduct an additional charge (since there are two of them)
        if (it->charges > 0) {
            it->charges--;
        }
    } else { // Toggling
        p->add_msg_if_player(_("Your chainsaws die."));
        it->make("cs_lajatang_off");
        it->active = false;
    }
    return it->type->charges_to_use();
}

int iuse::carver_off(player *p, item *it, bool)
{
    p->moves -= 80;
    if (it->charges > 0) {
        g->sound(p->posx, p->posy, 20,
                 _("The electric carver's serrated blades start buzzing!"));
        it->make("carver_on");
        it->active = true;
    } else {
        p->add_msg_if_player(_("You pull the trigger but nothing happens."));
    }
    return it->type->charges_to_use();
}

int iuse::carver_on(player *p, item *it, bool t)
{
    if (t) { // Effects while simply on
        if (one_in(10)) {
            g->ambient_sound(p->posx, p->posy, 8, _("Your electric carver buzzes."));
        }
    } else { // Toggling
        p->add_msg_if_player(_("Your electric carver dies."));
        it->make("carver_off");
        it->active = false;
    }
    return it->type->charges_to_use();
}

int iuse::trimmer_off(player *p, item *it, bool)
{
    p->moves -= 80;
    if (rng(0, 10) - it->damage > 3 && it->charges > 0) {
        g->sound(p->posx, p->posy, 15,
                 _("With a roar, the hedge trimmer leaps to life!"));
        it->make("trimmer_on");
        it->active = true;
    } else {
        p->add_msg_if_player(_("You yank the cord, but nothing happens."));
    }
    return it->type->charges_to_use();
}

int iuse::trimmer_on(player *p, item *it, bool t)
{
    if (t) { // Effects while simply on
        if (one_in(15)) {
            g->ambient_sound(p->posx, p->posy, 10, _("Your hedge trimmer rumbles."));
        }
    } else { // Toggling
        p->add_msg_if_player(_("Your hedge trimmer dies."));
        it->make("trimmer_off");
        it->active = false;
    }
    return it->type->charges_to_use();
}

int iuse::circsaw_on(player *p, item *it, bool t)
{
    if (t) { // Effects while simply on
        if (one_in(15)) {
            g->ambient_sound(p->posx, p->posy, 7, _("Your circular saw buzzes."));
        }
    } else { // Toggling
        p->add_msg_if_player(_("Your circular saw powers off."));
        it->make("circsaw_off");
        it->active = false;
    }
    return 0;
}

int iuse::shishkebab_off(player *p, item *it, bool)
{
    int choice = menu(true, _("What's the plan?"), _("Bring the heat!"),
                      _("Cut 'em up!"), _("I'm good."), NULL);
    switch (choice) {
        case 1: {
            p->moves -= 10;
            if (it->charges <= 0) {
                p->add_msg_if_player(m_info, _("This thing needs some fuel!"));
            } else if (rng(0, 10) - it->damage > 5 && !p->is_underwater()) {
                g->sound(p->posx, p->posy, 10, _("Let's dance, Zeds!"));
                it->make("shishkebab_on");
                it->active = true;
            } else {
                p->add_msg_if_player(_("Aw, dangit. It fails to start!"));
            }
            return it->type->charges_to_use();
        }
        break;
        case 2: {
            return iuse::knife(p, it, false);
        }
        default:
            return 0;
    }
}

int iuse::shishkebab_on(player *p, item *it, bool t)
{
    if (p->is_underwater()) {
        p->add_msg_if_player(_("Your shishkebab hisses in the water and goes out."));
        it->make("shishkebab_off");
        it->active = false;
    } else if (t) {
        // Effects while simply on
        if (one_in(25)) {
            g->ambient_sound(p->posx, p->posy, 10, _("Your shishkebab crackles!"));
        }

        if (one_in(75)) {
            p->add_msg_if_player(m_bad, _("Bummer, man! Your shishkebab's flame flickers and dies out."));
            it->make("shishkebab_off");
            it->active = false;
        }
    } else if (it->charges < it->type->charges_to_use()) {
        p->add_msg_if_player(m_bad, _("Uncool, outta gas! Your shishkebab's flame goes out."));
        it->make("shishkebab_off");
        it->active = false;
    } else {
        int choice = menu(true, _("What's the plan?"), _("Chill out"),
                          _("Torch something!"), _("Keep groovin'"), NULL);
        switch (choice) {
            case 1: {
                p->add_msg_if_player(_("Peace out. Your shishkebab's flame dies."));
                it->make("shishkebab_off");
                it->active = false;
            }
            break;
            case 2: {
                int dirx, diry;
                if (prep_firestarter_use(p, it, dirx, diry)) {
                    p->moves -= 5;
                    resolve_firestarter_use(p, it, dirx, diry);
                }
            }
            default:
                return 0;
        }
    }
    return it->type->charges_to_use();
}

int iuse::firemachete_off(player *p, item *it, bool)
{
    int choice = menu(true,
                      _("No. 9"), _("Turn on"), _("Use as a knife"), _("Cancel"), NULL);
    switch (choice) {
        case 1: {
            p->moves -= 10;
            if (rng(0, 10) - it->damage > 2 && it->charges > 0 && !p->is_underwater()) {
                g->sound(p->posx, p->posy, 10, _("Your No. 9 glows!"));
                it->make("firemachete_on");
                it->active = true;
            } else {
                p->add_msg_if_player(_("Click."));
            }
        }
        break;
        case 2: {
            iuse::knife(p, it, false);
        }
        default:
            return 0;
    }
    return it->type->charges_to_use();
}

int iuse::firemachete_on(player *p, item *it, bool t)
{
    if (t) {  // Effects while simply on
        if (p->is_underwater()) {
            p->add_msg_if_player(_("Your No. 9 hisses in the water and goes out."));
            it->make("firemachete_off");
            it->active = false;
        } else if (one_in(25)) {
            g->ambient_sound(p->posx, p->posy, 5, _("Your No. 9 hisses."));
        }
        if (one_in(100)) {
            p->add_msg_if_player(m_bad, _("Your No. 9 cuts out!"));
            it->make("firemachete_off");
            it->active = false;
        }
    } else if (it->charges < it->type->charges_to_use()) {
        p->add_msg_if_player(m_info, _("Out of ammo!"));
        it->make("firemachete_off");
        it->active = false;
    } else {
        int choice = menu(true, _("No. 9"), _("Turn off"), _("Light something"), _("Cancel"), NULL);
        switch (choice) {
            case 1: {
                p->add_msg_if_player(_("Your No. 9 goes dark."));
                it->make("firemachete_off");
                it->active = false;
            }
            break;
            case 2: {
                int dirx, diry;
                if (prep_firestarter_use(p, it, dirx, diry)) {
                    p->moves -= 5;
                    resolve_firestarter_use(p, it, dirx, diry);
                }
            }
            default:
                return 0;
        }
    }
    return it->type->charges_to_use();
}

int iuse::broadfire_off(player *p, item *it, bool t)
{
    int choice = menu(true, _("What will thou do?"), _("Ready for battle!"),
                      _("Perform peasant work?"), _("Reconsider thy strategy"), NULL);
    switch (choice) {
        case 1: {
            p->moves -= 10;
            if (it->charges > 0 && !p->is_underwater()) {
                g->sound(p->posx, p->posy, 10,
                         _("Charge!!"));
                it->make("broadfire_on");
                it->active = true;
            } else {
                p->add_msg_if_player(m_info, _("No strength to fight!"));
            }
        }
        break;
        case 2: {
            return iuse::knife(p, it, t);
        }
    }
    return it->type->charges_to_use();
}

int iuse::broadfire_on(player *p, item *it, bool t)
{
    if (t) {  // Effects while simply on
        if (p->is_underwater()) {
            p->add_msg_if_player(_("Your sword hisses in the water and goes out."));
            it->make("broadfire_off");
            it->active = false;
        } else if (one_in(35)) {
            p->add_msg_if_player(_("Your blade burns for combat!"));
        }
    } else if (it->charges < it->type->charges_to_use()) {
        p->add_msg_if_player(m_bad, _("Thy strength fades!"));
        it->make("broadfire_off");
        it->active = false;
    } else {
        int choice = menu(true, _("What will thou do?"), _("Retreat!"),
                          _("Burn and Pillage!"), _("Keep Fighting!"), NULL);
        switch (choice) {
            case 1: {
                p->add_msg_if_player(_("Run away!"));
                it->make("broadfire_off");
                it->active = false;
            }
            break;
            case 2: {
                int dirx, diry;
                if (prep_firestarter_use(p, it, dirx, diry)) {
                    p->moves -= 5;
                    resolve_firestarter_use(p, it, dirx, diry);
                }
            }
        }
    }
    return it->type->charges_to_use();
}

int iuse::firekatana_off(player *p, item *it, bool t)
{
    int choice = menu(true, _("The Dark of Night."), _("Daybreak"),
                      _("The Moonlight's Edge"), _("Eternal Night"), NULL);
    switch (choice) {
        case 1: {
            p->moves -= 10;
            if (it->charges > 0 && !p->is_underwater()) {
                g->sound(p->posx, p->posy, 10,
                         _("The Sun rises."));
                it->make("firekatana_on");
                it->active = true;
            } else {
                p->add_msg_if_player(_("Time stands still."));
            }
        }
        break;
        case 2: {
            return iuse::knife(p, it, t);
        }
    }
    return it->type->charges_to_use();
}

int iuse::firekatana_on(player *p, item *it, bool t)
{
    if (t) {  // Effects while simply on
        if (p->is_underwater()) {
            p->add_msg_if_player(_("Your sword hisses in the water and goes out."));
            it->make("firekatana_off");
            it->active = false;
        } else if (one_in(35)) {
            p->add_msg_if_player(_("The Sun shines brightly."));
        }
    } else if (it->charges < it->type->charges_to_use()) {
        p->add_msg_if_player(m_bad, _("The Light Fades."));
        it->make("firekatana_off");
        it->active = false;
    } else {
        int choice = menu(true, _("The Light of Day."), _("Nightfall"),
                          _("Blazing Heat"), _("Endless Day"), NULL);
        switch (choice) {
            case 1: {
                p->add_msg_if_player(_("The Sun sets."));
                it->make("firekatana_off");
                it->active = false;
            }
            break;
            case 2: {
                int dirx, diry;
                if (prep_firestarter_use(p, it, dirx, diry)) {
                    p->moves -= 5;
                    resolve_firestarter_use(p, it, dirx, diry);
                    return it->type->charges_to_use();
                }
            }
        }
    }
    return it->type->charges_to_use();
}

int iuse::zweifire_off(player *p, item *it, bool t)
{
    int choice = menu(true, _("Was willst du tun?"), _("Die Flamme entfachen."),
                      _("Als Messer verwenden."), _("Nichts tun."), NULL);
    switch (choice) {
        case 1: {
            p->moves -= 10;
            if (it->charges > 0 && !p->is_underwater()) {
                g->sound(p->posx, p->posy, 10,
                         _("Die Klinge deines Schwertes brennt!"));
                it->make("zweifire_on");
                it->active = true;
            } else {
                p->add_msg_if_player(m_bad, _("Dein Flammenschwert hat keinen Brennstoff mehr."));
            }
        }
        break;
        case 2: {
            return iuse::knife(p, it, t);
        }
        default:
            return 0;
    }
    return it->type->charges_to_use();
}

int iuse::zweifire_on(player *p, item *it, bool t)
{
    if (t) {  // Effects while simply on
        if (p->is_underwater()) {
            p->add_msg_if_player(_("Dein Schwert zischt und erlischt."));
            it->make("zweifire_off");
            it->active = false;
        } else if (one_in(35)) {
            //~ (Flammenschwert) "The fire on your blade burns brightly!"
            p->add_msg_if_player(_("Das Feuer um deine Schwertklinge leuchtet hell!"));
        }
    } else if (it->charges < it->type->charges_to_use()) {
        //~ (Flammenschwert) "Your Flammenscwhert (firesword) is out of fuel!"
        p->add_msg_if_player(m_bad, _("Deinem Flammenschwert ist der Brennstoff ausgegangen!"));
        it->make("zweifire_off");
        it->active = false;
    } else {
        int choice = menu(true,
                          //~ (Flammenschwert) "What will you do?"
                          _("Was willst du tun?"),
                          //~ (Flammenschwert) "Extinguish the flame."
                          _("Die Flamme erloschen."),
                          //~ (Flammenschwert) "Start a fire."
                          _("Ein Feuer entfachen."),
                          //~ (Flammenschwert) "Do nothing."
                          _("Nichts tun."), NULL);
        switch (choice) {
            case 1: {
                //~ (Flammenschwert) "The flames on your sword die out."
                p->add_msg_if_player(_("Die Flamme deines Schwertes erlischt."));
                it->make("zweifire_off");
                it->active = false;
            }
            break;
            case 2: {
                int dirx, diry;
                if (prep_firestarter_use(p, it, dirx, diry)) {
                    p->moves -= 5;
                    resolve_firestarter_use(p, it, dirx, diry);
                    return it->type->charges_to_use();
                }
            }
            default:
                return 0;
        }
    }
    return it->type->charges_to_use();
}

int iuse::jackhammer(player *p, item *it, bool)
{
    if (it->charges < it->type->charges_to_use()) {
        return 0;
    }
    if (p->is_underwater()) {
        p->add_msg_if_player(m_info, _("You can't do that while underwater."));
        return 0;
    }
    int dirx, diry;
    if (!choose_adjacent(_("Drill where?"), dirx, diry)) {
        return 0;
    }

    if (dirx == p->posx && diry == p->posy) {
        p->add_msg_if_player(_("My god! Let's talk it over OK?"));
        p->add_msg_if_player(_("Don't do anything rash.."));
        return 0;
    }
    if (g->m.is_destructable(dirx, diry) && g->m.has_flag("SUPPORTS_ROOF", dirx, diry) &&
        g->m.ter(dirx, diry) != t_tree) {
        g->m.destroy(dirx, diry, false);
        p->moves -= 500;
        //~ the sound of a jackhammer
        g->sound(dirx, diry, 45, _("TATATATATATATAT!"));
    } else if (g->m.move_cost(dirx, diry) == 2 && g->levz != -1 &&
               g->m.ter(dirx, diry) != t_dirt && g->m.ter(dirx, diry) != t_grass) {
        g->m.destroy(dirx, diry, false);
        p->moves -= 500;
        g->sound(dirx, diry, 45, _("TATATATATATATAT!"));
    } else {
        p->add_msg_if_player(m_info, _("You can't drill there."));
        return 0;
    }
    return it->type->charges_to_use();
}

int iuse::jacqueshammer(player *p, item *it, bool)
{
    if (it->charges < it->type->charges_to_use()) {
        return 0;
    }
    if (p->is_underwater()) {
        p->add_msg_if_player(m_info, _("You can't do that while underwater."));
        return 0;
    }
    // translator comments for everything to reduce confusion
    int dirx, diry;
    g->draw();
    //~ (jacqueshammer) "Drill where?"
    if (!choose_direction(_("Percer dans quelle direction?"), dirx, diry)) {
        //~ (jacqueshammer) "Invalid direction"
        p->add_msg_if_player(m_info, _("Direction invalide"));
        return 0;
    }
    if (dirx == 0 && diry == 0) {
        //~ (jacqueshammer) "My god! Let's talk it over, OK?"
        p->add_msg_if_player(_("Mon dieu! Nous allons en parler OK?"));
        //~ (jacqueshammer) "Don't do anything rash."
        p->add_msg_if_player(_("Ne pas faire eruption rien.."));
        return 0;
    }
    dirx += p->posx;
    diry += p->posy;
    if (g->m.is_destructable(dirx, diry) && g->m.has_flag("SUPPORTS_ROOF", dirx, diry) &&
        g->m.ter(dirx, diry) != t_tree) {
        g->m.destroy(dirx, diry, false);
        // This looked like 50 minutes, but seems more like 50 seconds.  Needs checked.
        p->moves -= 500;
        //~ the sound of a "jacqueshammer"
        g->sound(dirx, diry, 45, _("OHOHOHOHOHOHOHOHO!"));
    } else if (g->m.move_cost(dirx, diry) == 2 && g->levz != -1 &&
               g->m.ter(dirx, diry) != t_dirt && g->m.ter(dirx, diry) != t_grass) {
        g->m.destroy(dirx, diry, false);
        p->moves -= 500;
        g->sound(dirx, diry, 45, _("OHOHOHOHOHOHOHOHO!"));
    } else {
        //~ (jacqueshammer) "You can't drill there."
        p->add_msg_if_player(m_info, _("Vous ne pouvez pas percer la-bas.."));
        return 0;
    }
    return it->type->charges_to_use();
}

int iuse::pickaxe(player *p, item *it, bool)
{
    if (p->is_underwater()) {
        p->add_msg_if_player(m_info, _("You can't do that while underwater."));
        return 0;
    }
    int dirx, diry;
    if (!choose_adjacent(_("Mine where?"), dirx, diry)) {
        return 0;
    }

    if (dirx == p->posx && diry == p->posy) {
        p->add_msg_if_player(_("Mining the depths of your experience,"));
        p->add_msg_if_player(_("you realize that it's best not to dig"));
        p->add_msg_if_player(_("yourself into a hole. You stop digging."));
        return 0;
    }
    int turns;
    if (g->m.is_destructable(dirx, diry) && g->m.has_flag("SUPPORTS_ROOF", dirx, diry) &&
        g->m.ter(dirx, diry) != t_tree) {
        // Takes about 100 minutes (not quite two hours) base time.  Construction skill can speed this: 3 min off per level.
        turns = (100000 - 3000 * p->skillLevel("carpentry"));
    } else if (g->m.move_cost(dirx, diry) == 2 && g->levz == 0 &&
               g->m.ter(dirx, diry) != t_dirt && g->m.ter(dirx, diry) != t_grass) {
        turns = 20000;
    } else {
        p->add_msg_if_player(m_info, _("You can't mine there."));
        return 0;
    }
    p->assign_activity(ACT_PICKAXE, turns, -1, p->get_item_position(it));
    p->activity.placement = point(dirx, diry);
    p->add_msg_if_player(_("You attack the %s with your %s."),
                         g->m.tername(dirx, diry).c_str(), it->tname().c_str());
    return 0; // handled when the activity finishes
}

void on_turn_activity_pickaxe(player *p)
{
    const int dirx = p->activity.placement.x;
    const int diry = p->activity.placement.y;
    if (calendar::turn % MINUTES(1) == 0) { // each turn is to much
        //~ Sound of a Pickaxe at work!
        g->sound(dirx, diry, 30, _("CHNK! CHNK! CHNK!"));
    }
}

void on_finish_activity_pickaxe(player *p)
{
    const int dirx = p->activity.placement.x;
    const int diry = p->activity.placement.y;
    item *it = &p->i_at(p->activity.position);
    if (g->m.is_destructable(dirx, diry) && g->m.has_flag("SUPPORTS_ROOF", dirx, diry) &&
        g->m.ter(dirx, diry) != t_tree) {
        // Tunneling through solid rock is hungry, sweaty, tiring, backbreaking work
        // Betcha wish you'd opted for the J-Hammer ;P
        p->hunger += 15;
        if (p->has_trait("STOCKY_TROGLO")) {
            p->fatigue += 20; // Yep, dwarves can dig longer before tiring
        } else {
            p->fatigue += 30;
        }
        p->thirst += 15;
        p->mod_pain(2 * rng(1, 3));
        // Mining is construction work!
        p->practice("carpentry", 5);
    } else if (g->m.move_cost(dirx, diry) == 2 && g->levz == 0 &&
               g->m.ter(dirx, diry) != t_dirt && g->m.ter(dirx, diry) != t_grass) {
        //Breaking up concrete on the surface? not nearly as bad
        p->hunger += 5;
        p->fatigue += 10;
        p->thirst += 5;
    }
    g->m.destroy(dirx, diry, false);
    it->charges = std::max(long(0), it->charges - it->type->charges_to_use());
    if (it->charges == 0 && it->destroyed_at_zero_charges()) {
        p->i_rem(p->activity.position);
    }
}

int iuse::set_trap(player *p, item *it, bool)
{
    if (p->is_underwater()) {
        p->add_msg_if_player( _("You can't do that while underwater."));
        return 0;
    }
    int dirx = 0;
    int diry = 0;
    if( !choose_adjacent( string_format(_("Place %s where?"), it->tname().c_str()), dirx, diry) ) {
        return 0;
    }

    if (dirx == p->posx && diry == p->posy) {
        p->add_msg_if_player(m_info, _("Yeah. Place the %s at your feet."), it->tname().c_str());
        p->add_msg_if_player(m_info, _("Real damn smart move."));
        return 0;
    }
    int posx = dirx;
    int posy = diry;
    if (g->m.move_cost(posx, posy) != 2) {
        p->add_msg_if_player(m_info, _("You can't place a %s there."), it->tname().c_str());
        return 0;
    }

    const trap_id existing_trap = g->m.tr_at(posx, posy);
    if (existing_trap != tr_null) {
        const struct trap &t = *traplist[existing_trap];
        if (t.can_see(*p, posx, posy)) {
            p->add_msg_if_player(m_info, _("You can't place a %s there. It contains a trap already."),
                                 it->tname().c_str());
        } else {
            p->add_msg_if_player(m_bad, _("You trigger a %s!"), t.name.c_str());
            t.trigger(p, posx, posy);
        }
        return 0;
    }

    trap_id type = tr_null;
    ter_id ter;
    bool buried = false;
    bool set = false;
    std::stringstream message;
    int practice = 0;

    if (it->type->id == "cot") {
        message << _("You unfold the cot and place it on the ground.");
        type = tr_cot;
        practice = 0;
    } else if (it->type->id == "rollmat") {
        message << _("You unroll the mat and lay it on the ground.");
        type = tr_rollmat;
        practice = 0;
    } else if (it->type->id == "fur_rollmat") {
        message << _("You unroll the fur mat and lay it on the ground.");
        type = tr_fur_rollmat;
        practice = 0;
    } else if (it->type->id == "brazier") {
        message << _("You place the brazier securely.");
        type = tr_brazier;
        practice = 0;
    } else if (it->type->id == "boobytrap") {
        message << _("You set the booby trap up and activate the grenade.");
        type = tr_boobytrap;
        practice = 4;
    } else if (it->type->id == "bubblewrap") {
        message << _("You set the bubble wrap on the ground, ready to be popped.");
        type = tr_bubblewrap;
        practice = 2;
    } else if (it->type->id == "beartrap") {
        buried = ((p->has_amount("shovel", 1) || p->has_amount("e_tool", 1)) &&
                  g->m.has_flag("DIGGABLE", posx, posy) &&
                  query_yn(_("Bury the beartrap?")));
        type = (buried ? tr_beartrap_buried : tr_beartrap);
        message << (buried ? _("You bury the beartrap.") : _("You set the beartrap."));
        practice = (buried ? 7 : 4);
    } else if (it->type->id == "board_trap") {
        message << string_format("You set the board trap on the %s, nails facing up.",
                                 g->m.tername(posx, posy).c_str());
        type = tr_nailboard;
        practice = 2;
    } else if (it->type->id == "caltrops") {
        message << string_format("You scatter the caltrops on the %s.",
                                 g->m.tername(posx, posy).c_str());
        type = tr_caltrops;
        practice = 2;
    } else if (it->type->id == "telepad") {
        message << _("You place the telepad.");
        type = tr_telepad;
        practice = 10;
    } else if (it->type->id == "funnel") {
        message << _("You place the funnel, waiting to collect rain.");
        type = tr_funnel;
        practice = 0;
    } else if (it->type->id == "makeshift_funnel") {
        message << _("You place the makeshift funnel, waiting to collect rain.");
        type = tr_makeshift_funnel;
        practice = 0;
    } else if (it->type->id == "tripwire") {
        // Must have a connection between solid squares.
        if ((g->m.move_cost(posx, posy - 1) != 2 &&
             g->m.move_cost(posx, posy + 1) != 2) ||
            (g->m.move_cost(posx + 1, posy) != 2 &&
             g->m.move_cost(posx - 1, posy) != 2) ||
            (g->m.move_cost(posx - 1, posy - 1) != 2 &&
             g->m.move_cost(posx + 1, posy + 1) != 2) ||
            (g->m.move_cost(posx + 1, posy - 1) != 2 &&
             g->m.move_cost(posx - 1, posy + 1) != 2)) {
            message << _("You string up the tripwire.");
            type = tr_tripwire;
            practice = 3;
        } else {
            p->add_msg_if_player(m_info, _("You must place the tripwire between two solid tiles."));
            return 0;
        }
    } else if (it->type->id == "crossbow_trap") {
        message << _("You set the crossbow trap.");
        type = tr_crossbow;
        practice = 4;
    } else if (it->type->id == "shotgun_trap") {
        message << _("You set the shotgun trap.");
        type = tr_shotgun_2;
        practice = 5;
    } else if (it->type->id == "blade_trap") {
        posx = (dirx - p->posx) * 2 + p->posx; //math correction for blade trap
        posy = (diry - p->posy) * 2 + p->posy;
        for (int i = -1; i <= 1; i++) {
            for (int j = -1; j <= 1; j++) {
                if (g->m.move_cost(posx + i, posy + j) != 2) {
                    p->add_msg_if_player(m_info,
                                         _("That trap needs a 3x3 space to be clear, centered two tiles from you."));
                    return 0;
                }
            }
        }
        message << _("You set the blade trap two squares away.");
        type = tr_engine;
        practice = 12;
    } else if (it->type->id == "light_snare_kit") {
        for (int i = -1; i <= 1; i++) {
            for (int j = -1; j <= 1; j++) {
                ter = g->m.ter(posx + j, posy + i);
                if (ter == t_tree_young && !set) {
                    message << _("You set the snare trap.");
                    type = tr_light_snare;
                    practice = 2;
                    set = true;
                }
            }
        }
        if (!set) {
            p->add_msg_if_player(m_info, _("Invalid Placement."));
            return 0;
        }
    } else if (it->type->id == "heavy_snare_kit") {
        for (int i = -1; i <= 1; i++) {
            for (int j = -1; j <= 1; j++) {
                ter = g->m.ter(posx + j, posy + i);
                if (ter == t_tree && !set) {
                    message << _("You set the snare trap.");
                    type = tr_heavy_snare;
                    practice = 4;
                    set = true;
                }
            }
        }
        if (!set) {
            p->add_msg_if_player(m_info, _("Invalid Placement."));
            return 0;
        }
    } else if (it->type->id == "landmine") {
        buried = ((p->has_amount("shovel", 1) || p->has_amount("e_tool", 1)) &&
                  g->m.has_flag("DIGGABLE", posx, posy) &&
                  query_yn(_("Bury the land mine?")));
        type = (buried ? tr_landmine_buried : tr_landmine);
        message << (buried ? _("You bury the land mine.") : _("You set the land mine."));
        practice = (buried ? 7 : 4);
    } else {
        p->add_msg_if_player(_("Tried to set a trap.  But got confused! %s"), it->tname().c_str());
    }

    if (buried) {
        if (!p->has_amount("shovel", 1) && !p->has_amount("e_tool", 1)) {
            p->add_msg_if_player(m_info, _("You need a shovel."));
            return 0;
        } else if (!g->m.has_flag("DIGGABLE", posx, posy)) {
            p->add_msg_if_player(m_info, _("You can't dig in that %s"), g->m.tername(posx, posy).c_str());
            return 0;
        }
    }

    p->add_msg_if_player(message.str().c_str());
    p->practice("traps", practice);
    trap *tr = traplist[type];
    g->m.add_trap(posx, posy, type);
    if (!tr->can_see(*p, posx, posy)) {
        p->add_known_trap(posx, posy, tr->id);
    }
    p->moves -= 100 + practice * 25;
    if (type == tr_engine) {
        for (int i = -1; i <= 1; i++) {
            for (int j = -1; j <= 1; j++) {
                if (i != 0 || j != 0) {
                    g->m.add_trap(posx + i, posy + j, tr_blade);
                }
            }
        }
    }
    return 1;
}

int iuse::geiger(player *p, item *it, bool t)
{
    if (t) { // Every-turn use when it's on
        const point pos = g->find_item(it);
        const int rads = g->m.get_radiation(pos.x, pos.y);
        if (rads == 0) {
            return it->type->charges_to_use();
        }
        if( !g->sound( pos.x, pos.y, 6, "" ) ) {
            // can not hear it, but may have alarmed other creatures
            return it->type->charges_to_use();
        }
        if (rads > 50) {
            add_msg(m_warning, _("The geiger counter buzzes intensely."));
        } else if (rads > 35) {
            add_msg(m_warning, _("The geiger counter clicks wildly."));
        } else if (rads > 25) {
            add_msg(m_warning, _("The geiger counter clicks rapidly."));
        } else if (rads > 15) {
            add_msg(m_warning, _("The geiger counter clicks steadily."));
        } else if (rads > 8) {
            add_msg(m_warning, _("The geiger counter clicks slowly."));
        } else if (rads > 4) {
            add_msg(_("The geiger counter clicks intermittently."));
        } else {
            add_msg(_("The geiger counter clicks once."));
        }
        return it->type->charges_to_use();
    }
    // Otherwise, we're activating the geiger counter
    it_tool *type = dynamic_cast<it_tool *>(it->type);
    bool is_on = (type->id == "geiger_on");
    if (is_on) {
        add_msg(_("The geiger counter's SCANNING LED flicks off."));
        it->make("geiger_off");
        it->active = false;
        return 0;
    }
    std::string toggle_text = is_on ? _("Turn continuous scan off") : _("Turn continuous scan on");
    int ch = menu(true, _("Geiger counter:"), _("Scan yourself"), _("Scan the ground"),
                  toggle_text.c_str(), _("Cancel"), NULL);
    switch (ch) {
        case 1:
            p->add_msg_if_player(m_info, _("Your radiation level: %d (%d from items)"), p->radiation,
                                 p->leak_level("RADIOACTIVE"));
            break;
        case 2:
            p->add_msg_if_player(m_info, _("The ground's radiation level: %d"),
                                 g->m.get_radiation(p->posx, p->posy));
            break;
        case 3:
            p->add_msg_if_player(_("The geiger counter's scan LED flicks on."));
            it->make("geiger_on");
            it->active = true;
            break;
        case 4:
            return 0;
    }
    return it->type->charges_to_use();
}

int iuse::teleport(player *p, item *it, bool)
{
    if (it->charges < it->type->charges_to_use()) {
        return 0;
    }
    p->moves -= 100;
    g->teleport(p);
    return it->type->charges_to_use();
}

int iuse::can_goo(player *p, item *it, bool)
{
    it->make("canister_empty");
    int tries = 0, goox, gooy;
    do {
        goox = p->posx + rng(-2, 2);
        gooy = p->posy + rng(-2, 2);
        tries++;
    } while (g->m.move_cost(goox, gooy) == 0 && tries < 10);
    if (tries == 10) {
        return 0;
    }
    int mondex = g->mon_at(goox, gooy);
    if (mondex != -1) {
        if (g->u_see(goox, gooy)) {
            add_msg(_("Black goo emerges from the canister and envelopes a %s!"),
                    g->zombie(mondex).name().c_str());
        }
        g->zombie(mondex).poly(GetMType("mon_blob"));
        g->zombie(mondex).speed -= rng(5, 25);
        g->zombie(mondex).hp = g->zombie(mondex).speed;
    } else {
        if (g->u_see(goox, gooy)) {
            add_msg(_("Living black goo emerges from the canister!"));
        }
        monster goo(GetMType("mon_blob"));
        goo.friendly = -1;
        goo.spawn(goox, gooy);
        g->add_zombie(goo);
    }
    tries = 0;
    while (!one_in(4) && tries < 10) {
        tries = 0;
        do {
            goox = p->posx + rng(-2, 2);
            gooy = p->posy + rng(-2, 2);
            tries++;
        } while (g->m.move_cost(goox, gooy) == 0 &&
                 g->m.tr_at(goox, gooy) == tr_null && tries < 10);
        if (tries < 10) {
            if (g->u_see(goox, gooy)) {
                add_msg(m_warning, _("A nearby splatter of goo forms into a goo pit."));
            }
            g->m.add_trap(goox, gooy, tr_goo);
        } else {
            return 0;
        }
    }
    return it->type->charges_to_use();
}

int iuse::throwable_extinguisher_act(player *, item *it, bool)
{
    point pos = g->find_item(it);
    if (pos.x == -999 || pos.y == -999) {
        return 0;
    }
    field &fld = g->m.field_at(pos.x, pos.y);
    if (fld.findField(fd_fire) != 0) {
        // Reduce the strength of fire (if any) in the target tile.
        g->m.adjust_field_strength(pos, fd_fire, 0 - 1);
        // Slightly reduce the strength of fire around and in the target tile.
        for (int x = -1; x <= 1; x++) {
            for (int y = -1; y <= 1; y++) {
                if ((g->m.move_cost(pos.x + x, pos.y + y) != 0) && (x == 0 || y == 0)) {
                    g->m.adjust_field_strength(point(pos.x + x, pos.y + y), fd_fire, 0 - rng(0, 1));
                }
            }
        }
        return 1;
    }
    it->active = false;
    return 0;
}

int iuse::pipebomb_act(player *, item *it, bool t)
{
    point pos = g->find_item(it);
    if (pos.x == -999 || pos.y == -999) {
        return 0;
    }
    if (t) { // Simple timer effects
        //~ the sound of a lit fuse
        g->sound(pos.x, pos.y, 0, _("ssss...")); // Vol 0 = only heard if you hold it
    } else if (it->charges > 0) {
        add_msg(m_info, _("You've already lit the %s, try throwing it instead."), it->tname().c_str());
        return 0;
    } else { // The timer has run down
        if (one_in(10) && g->u_see(pos.x, pos.y)) {
            add_msg(_("The pipe bomb fizzles out."));
        } else {
            g->explosion(pos.x, pos.y, rng(6, 14), rng(0, 4), false);
        }
    }
    return 0;
}

int iuse::granade(player *p, item *it, bool)
{
    p->add_msg_if_player(_("You pull the pin on the Granade."));
    it->make("granade_act");
    it->charges = 5;
    it->active = true;
    return it->type->charges_to_use();
}

int iuse::granade_act(player *, item *it, bool t)
{
    int explosion_radius = 3;
    point pos = g->find_item(it);
    if (pos.x == -999 || pos.y == -999) {
        return 0;
    }
    if (t) { // Simple timer effects
        g->sound(pos.x, pos.y, 0, _("Merged!"));  // Vol 0 = only heard if you hold it
    } else if (it->charges > 0) {
        add_msg(m_info, _("You've already pulled the %s's pin, try throwing it instead."),
                it->tname().c_str());
        return 0;
    } else { // When that timer runs down...
        int effect_roll = rng(1, 5);
        switch (effect_roll) {
            case 1:
                g->sound(pos.x, pos.y, 100, _("BUGFIXES!!"));
                g->draw_explosion(pos.x, pos.y, explosion_radius, c_ltcyan);
                for (int i = -explosion_radius; i <= explosion_radius; i++) {
                    for (int j = -explosion_radius; j <= explosion_radius; j++) {
                        const int zid = g->mon_at(pos.x + i, pos.y + j);
                        if (zid != -1 &&
                            (g->zombie(zid).type->in_species("INSECT") ||
                             g->zombie(zid).is_hallucination())) {
                            g->zombie( zid ).hurt( 9999 ); // trigger exploding
                        }
                    }
                }
                break;

            case 2:
                g->sound(pos.x, pos.y, 100, _("BUFFS!!"));
                g->draw_explosion(pos.x, pos.y, explosion_radius, c_green);
                for (int i = -explosion_radius; i <= explosion_radius; i++) {
                    for (int j = -explosion_radius; j <= explosion_radius; j++) {
                        const int mon_hit = g->mon_at(pos.x + i, pos.y + j);
                        if (mon_hit != -1) {
                            g->zombie(mon_hit).speed *= 1 + rng(0, 20) * .1;
                            g->zombie(mon_hit).hp *= 1 + rng(0, 20) * .1;
                        } else if (g->npc_at(pos.x + i, pos.y + j) != -1) {
                            int npc_hit = g->npc_at(pos.x + i, pos.y + j);
                            g->active_npc[npc_hit]->str_max += rng(0, g->active_npc[npc_hit]->str_max / 2);
                            g->active_npc[npc_hit]->dex_max += rng(0, g->active_npc[npc_hit]->dex_max / 2);
                            g->active_npc[npc_hit]->int_max += rng(0, g->active_npc[npc_hit]->int_max / 2);
                            g->active_npc[npc_hit]->per_max += rng(0, g->active_npc[npc_hit]->per_max / 2);
                        } else if (g->u.posx == pos.x + i && g->u.posy == pos.y + j) {
                            g->u.str_max += rng(0, g->u.str_max / 2);
                            g->u.dex_max += rng(0, g->u.dex_max / 2);
                            g->u.int_max += rng(0, g->u.int_max / 2);
                            g->u.per_max += rng(0, g->u.per_max / 2);
                            g->u.recalc_hp();
                            for (int part = 0; part < num_hp_parts; part++) {
                                g->u.hp_cur[part] *= 1 + rng(0, 20) * .1;
                                if (g->u.hp_cur[part] > g->u.hp_max[part]) {
                                    g->u.hp_cur[part] = g->u.hp_max[part];
                                }
                            }
                        }
                    }
                }
                break;

            case 3:
                g->sound(pos.x, pos.y, 100, _("NERFS!!"));
                g->draw_explosion(pos.x, pos.y, explosion_radius, c_red);
                for (int i = -explosion_radius; i <= explosion_radius; i++) {
                    for (int j = -explosion_radius; j <= explosion_radius; j++) {
                        const int mon_hit = g->mon_at(pos.x + i, pos.y + j);
                        if (mon_hit != -1) {
                            g->zombie(mon_hit).speed = rng(1, g->zombie(mon_hit).speed);
                            g->zombie(mon_hit).hp = rng(1, g->zombie(mon_hit).hp);
                        } else if (g->npc_at(pos.x + i, pos.y + j) != -1) {
                            int npc_hit = g->npc_at(pos.x + i, pos.y + j);
                            g->active_npc[npc_hit]->str_max -= rng(0, g->active_npc[npc_hit]->str_max / 2);
                            g->active_npc[npc_hit]->dex_max -= rng(0, g->active_npc[npc_hit]->dex_max / 2);
                            g->active_npc[npc_hit]->int_max -= rng(0, g->active_npc[npc_hit]->int_max / 2);
                            g->active_npc[npc_hit]->per_max -= rng(0, g->active_npc[npc_hit]->per_max / 2);
                        } else if (g->u.posx == pos.x + i && g->u.posy == pos.y + j) {
                            g->u.str_max -= rng(0, g->u.str_max / 2);
                            g->u.dex_max -= rng(0, g->u.dex_max / 2);
                            g->u.int_max -= rng(0, g->u.int_max / 2);
                            g->u.per_max -= rng(0, g->u.per_max / 2);
                            g->u.recalc_hp();
                            for (int part = 0; part < num_hp_parts; part++) {
                                if (g->u.hp_cur[part] > 0) {
                                    g->u.hp_cur[part] = rng(1, g->u.hp_cur[part]);
                                }
                            }
                        }
                    }
                }
                break;

            case 4:
                g->sound(pos.x, pos.y, 100, _("REVERTS!!"));
                g->draw_explosion(pos.x, pos.y, explosion_radius, c_pink);
                for (int i = -explosion_radius; i <= explosion_radius; i++) {
                    for (int j = -explosion_radius; j <= explosion_radius; j++) {
                        const int mon_hit = g->mon_at(pos.x + i, pos.y + j);
                        if (mon_hit != -1) {
                            g->zombie(mon_hit).speed = g->zombie(mon_hit).type->speed;
                            g->zombie(mon_hit).hp = g->zombie(mon_hit).type->hp;
                            g->zombie(mon_hit).clear_effects();
                        } else if (g->npc_at(pos.x + i, pos.y + j) != -1) {
                            int npc_hit = g->npc_at(pos.x + i, pos.y + j);
                            g->active_npc[npc_hit]->environmental_revert_effect();
                        } else if (g->u.posx == pos.x + i && g->u.posy == pos.y + j) {
                            g->u.environmental_revert_effect();
                        }
                    }
                }
                break;
            case 5:
                g->sound(pos.x, pos.y, 100, _("BEES!!"));
                g->draw_explosion(pos.x, pos.y, explosion_radius, c_yellow);
                for (int i = -explosion_radius; i <= explosion_radius; i++) {
                    for (int j = -explosion_radius; j <= explosion_radius; j++) {
                        if (one_in(5) && -1 == g->mon_at(pos.x + i, pos.y + j) &&
                            -1 == g->npc_at(pos.x + i, pos.y + j)) {
                            g->m.add_field(pos.x + i, pos.y + j, fd_bees, rng(1, 3));
                        }
                    }
                }
                break;
        }
    }
    return it->type->charges_to_use();
}

int iuse::c4(player *p, item *it, bool)
{
    int time = query_int(_("Set the timer to (0 to cancel)?"));
    if (time <= 0) {
        p->add_msg_if_player(_("Never mind."));
        return 0;
    }
    p->add_msg_if_player(_("You set the timer to %d."), time);
    it->make("c4armed");
    it->charges = time;
    it->active = true;
    return it->type->charges_to_use();
}

int iuse::acidbomb_act(player *p, item *it, bool)
{
    if (!p->has_item(it)) {
        point pos = g->find_item(it);
        if (pos.x == -999) {
            pos = point(p->posx, p->posy);
        }
        it->charges = 0;
        for (int x = pos.x - 1; x <= pos.x + 1; x++) {
            for (int y = pos.y - 1; y <= pos.y + 1; y++) {
                g->m.add_field(x, y, fd_acid, 3);
            }
        }
    }
    return 0;
}

int iuse::grenade_inc_act(player *p, item *it, bool t)
{
    point pos = g->find_item(it);
    if (pos.x == -999 || pos.y == -999) {
        return 0;
    }

    if (t) { // Simple timer effects
        g->sound(pos.x, pos.y, 0, _("Tick!")); // Vol 0 = only heard if you hold it
    } else if (it->charges > 0) {
        p->add_msg_if_player(m_info, _("You've already released the handle, try throwing it instead."));
        return 0;
    } else {  // blow up
        int num_flames= rng(3,5);
        for (int current_flame = 0; current_flame < num_flames; current_flame++){
            std::vector<point> flames = line_to(pos.x, pos.y, pos.x + rng(-5,5), pos.y + rng(-5,5), 0);
            for (size_t i = 0; i <flames.size(); i++) {
                g->m.add_field(flames[i].x, flames[i].y, fd_fire, rng(0,2));
            }
        }
        g->explosion(pos.x, pos.y, 8, 0, true);
        for (int i = -2; i <= 2; i++) {
            for (int j = -2; j <= 2; j++) {
                g->m.add_field(pos.x + i, pos.y + j, fd_incendiary, 3);
            }
        }

    }
    return 0;
}

int iuse::arrow_flamable(player *p, item *it, bool)
{
    if (p->is_underwater()) {
        p->add_msg_if_player(m_info, _("You can't do that while underwater."));
        return 0;
    }
    if (!p->use_charges_if_avail("fire", 1)) {
        p->add_msg_if_player(m_info, _("You need a lighter!"));
        return 0;
    }
    p->add_msg_if_player(_("You light the arrow!."));
    p->moves -= 150;
    if (it->charges == 1) {
        it->make("arrow_flamming");
        return 0;
    }
    item lit_arrow(*it);
    lit_arrow.make("arrow_flamming");
    lit_arrow.charges = 1;
    p->i_add(lit_arrow);
    return 1;
}

int iuse::molotov(player *p, item *it, bool)
{
    if (p->is_underwater()) {
        p->add_msg_if_player(m_info, _("You can't do that while underwater."));
        return 0;
    }
    if (!p->use_charges_if_avail("fire", 1)) {
        p->add_msg_if_player(m_info, _("You need a lighter!"));
        return 0;
    }
    p->add_msg_if_player(_("You light the molotov cocktail."));
    p->moves -= 150;
    it->make("molotov_lit");
    it->bday = int(calendar::turn);
    it->active = true;
    return it->type->charges_to_use();
}

int iuse::molotov_lit(player *p, item *it, bool t)
{
    int age = int(calendar::turn) - it->bday;
    if (p->has_item(it)) {
        it->charges += 1;
        if (age >= 5) { // More than 5 turns old = chance of going out
            if (rng(1, 50) < age) {
                p->add_msg_if_player(_("Your lit molotov goes out."));
                it->make("molotov");
                it->active = false;
            }
        }
    } else {
        point pos = g->find_item(it);
        if (!t) {
            g->explosion(pos.x, pos.y, 8, 0, true);
        }
    }
    return 0;
}

int iuse::firecracker_pack(player *p, item *it, bool)
{
    if (p->is_underwater()) {
        p->add_msg_if_player(m_info, _("You can't do that while underwater."));
        return 0;
    }
    if (!p->has_charges("fire", 1)) {
        p->add_msg_if_player(m_info, _("You need a lighter!"));
        return 0;
    }
    WINDOW *w = newwin(5, 41, (TERMY - 5) / 2, (TERMX - 41) / 2);
    draw_border(w);
    int mid_x = getmaxx(w) / 2;
    int tmpx = 5;
    mvwprintz(w, 1, 2, c_white, _("How many do you want to light? (1-%d)"), it->charges);
    mvwprintz(w, 2, mid_x, c_white, "1");
    tmpx += shortcut_print(w, 3, tmpx, c_white, c_ltred, _("<I>ncrease")) + 1;
    tmpx += shortcut_print(w, 3, tmpx, c_white, c_ltred, _("<D>ecrease")) + 1;
    tmpx += shortcut_print(w, 3, tmpx, c_white, c_ltred, _("<A>ccept")) + 1;
    shortcut_print(w, 3, tmpx, c_white, c_ltred, _("<C>ancel"));
    wrefresh(w);
    bool close = false;
    long charges = 1;
    char ch = getch();
    while (!close) {
        if (ch == 'I') {
            charges++;
            if (charges > it->charges) {
                charges = it->charges;
            }
            mvwprintz(w, 2, mid_x, c_white, "%d", charges);
            wrefresh(w);
        } else if (ch == 'D') {
            charges--;
            if (charges < 1) {
                charges = 1;
            }
            mvwprintz(w, 2, mid_x, c_white, "%d ",
                      charges); //Trailing space clears the second digit when decreasing from 10 to 9
            wrefresh(w);
        } else if (ch == 'A') {
            p->use_charges("fire", 1);
            if (charges == it->charges) {
                p->add_msg_if_player(_("You light the pack of firecrackers."));
                it->make("firecracker_pack_act");
                it->charges = charges;
                it->bday = calendar::turn;
                it->active = true;
                return 0; // don't use any charges at all. it has became a new item
            } else {
                if (charges == 1) {
                    p->add_msg_if_player(_("You light one firecracker."));
                    item new_it = item("firecracker_act", int(calendar::turn));
                    new_it.charges = 2;
                    new_it.active = true;
                    p->i_add(new_it);
                } else {
                    p->add_msg_if_player(ngettext("You light a string of %d firecracker.",
                                                  "You light a string of %d firecrackers.", charges), charges);
                    item new_it = item("firecracker_pack_act", int(calendar::turn));
                    new_it.charges = charges;
                    new_it.active = true;
                    p->i_add(new_it);
                }
                if (it->charges == 1) {
                    it->make("firecracker");
                }
            }
            close = true;
        } else if (ch == 'C') {
            return 0; // don't use any charges at all
        }
        if (!close) {
            ch = getch();
        }
    }
    return charges;
}

int iuse::firecracker_pack_act(player *, item *it, bool)
{
    point pos = g->find_item(it);
    int current_turn = calendar::turn;
    int timer = current_turn - it->bday;
    if (timer < 2) {
        g->sound(pos.x, pos.y, 0, _("ssss..."));
        it->damage += 1;
    } else if (it->charges > 0) {
        int ex = rng(3, 5);
        int i = 0;
        if (ex > it->charges) {
            ex = it->charges;
        }
        for (i = 0; i < ex; i++) {
            g->sound(pos.x, pos.y, 20, _("Bang!"));
        }
        it->charges -= ex;
    }
    return 0;
}

int iuse::firecracker(player *p, item *it, bool)
{
    if (p->is_underwater()) {
        p->add_msg_if_player(m_info, _("You can't do that while underwater."));
        return 0;
    }
    if (!p->use_charges_if_avail("fire", 1)) {
        p->add_msg_if_player(m_info, _("You need a lighter!"));
        return 0;
    }
    p->add_msg_if_player(_("You light the firecracker."));
    it->make("firecracker_act");
    it->charges = 2;
    it->active = true;
    return it->type->charges_to_use();
}

int iuse::firecracker_act(player *, item *it, bool t)
{
    point pos = g->find_item(it);
    if (pos.x == -999 || pos.y == -999) {
        return 0;
    }
    if (t) {// Simple timer effects
        g->sound(pos.x, pos.y, 0, _("ssss..."));
    } else if (it->charges > 0) {
        add_msg(m_info, _("You've already lit the %s, try throwing it instead."), it->tname().c_str());
        return 0;
    } else { // When that timer runs down...
        g->sound(pos.x, pos.y, 20, _("Bang!"));
    }
    return 0;
}

int iuse::mininuke(player *p, item *it, bool)
{
    int time = query_int(_("Set the timer to (0 to cancel)?"));
    if (time <= 0) {
        p->add_msg_if_player(_("Never mind."));
        return 0;
    }
    p->add_msg_if_player(_("You set the timer to %d."), time);
    if (!p->is_npc()) {
        p->add_memorial_log(pgettext("memorial_male", "Activated a mininuke."),
                            pgettext("memorial_female", "Activated a mininuke."));
    }
    it->make("mininuke_act");
    it->charges = time;
    it->active = true;
    return it->type->charges_to_use();
}

int iuse::pheromone(player *p, item *it, bool)
{
    if (it->charges < it->type->charges_to_use()) {
        return 0;
    }
    if (p->is_underwater()) {
        p->add_msg_if_player(m_info, _("You can't do that while underwater."));
        return 0;
    }
    point pos(p->posx, p->posy);

    if (pos.x == -999 || pos.y == -999) {
        return 0;
    }

    p->add_msg_player_or_npc(_("You squeeze the pheremone ball.."),
                             _("<npcname> squeezes the pheremone ball..."));

    p->moves -= 15;

    int converts = 0;
    for (int x = pos.x - 4; x <= pos.x + 4; x++) {
        for (int y = pos.y - 4; y <= pos.y + 4; y++) {
            int mondex = g->mon_at(x, y);
            if( mondex == -1 ) {
                continue;
            }
            monster &critter = g->zombie( mondex );
            if( critter.type->in_species( "ZOMBIE" ) && critter.friendly == 0 && rng( 0, 500 ) > critter.hp ) {
                converts++;
                critter.make_friendly();
            }
        }
    }

    if (g->u_see(p)) {
        if (converts == 0) {
            add_msg(_("...but nothing happens."));
        } else if (converts == 1) {
            add_msg(m_good, _("...and a nearby zombie turns friendly!"));
        } else {
            add_msg(m_good, _("...and several nearby zombies turn friendly!"));
        }
    }
    return it->type->charges_to_use();
}


int iuse::portal(player *p, item *it, bool)
{
    if (it->charges < it->type->charges_to_use()) {
        return 0;
    }
    g->m.add_trap(p->posx + rng(-2, 2), p->posy + rng(-2, 2), tr_portal);
    return it->type->charges_to_use();
}

int iuse::manhack(player *p, item *, bool)
{
    std::vector<point> valid; // Valid spawn locations
    for (int x = p->posx - 1; x <= p->posx + 1; x++) {
        for (int y = p->posy - 1; y <= p->posy + 1; y++) {
            if (g->is_empty(x, y)) {
                valid.push_back(point(x, y));
            }
        }
    }
    if (valid.empty()) { // No valid points!
        p->add_msg_if_player(m_info, _("There is no adjacent square to release the manhack in!"));
        return 0;
    }
    int index = rng(0, valid.size() - 1);
    p->moves -= 60;
    monster m_manhack(GetMType("mon_manhack"), valid[index].x, valid[index].y);
    if (rng(0, p->int_cur / 2) + p->skillLevel("electronics") / 2 +
        p->skillLevel("computer") < rng(0, 4)) {
        p->add_msg_if_player(m_bad, _("You misprogram the manhack; it's hostile!"));
    } else {
        p->add_msg_if_player(_("The manhack flies from your hand and surveys the area!"));
        m_manhack.friendly = -1;
    }
    g->add_zombie(m_manhack);
    return 1;
}

int iuse::turret(player *p, item *, bool)
{
    int dirx, diry;
    if (!choose_adjacent(_("Place the turret where?"), dirx, diry)) {
        return 0;
    }
    if (!g->is_empty(dirx, diry)) {
        p->add_msg_if_player(m_info, _("You cannot place a turret there."));
        return 0;
    }

    p->moves -= 100;
    monster mturret(GetMType("mon_turret"), dirx, diry);
    const int ammopos = p->inv.position_by_type("9mm");
    int ammo = 0;
    if (ammopos != INT_MIN) {
        item &ammoitem = p->inv.find_item(ammopos);
        ammo = std::min(ammoitem.charges, long(500));
        p->inv.reduce_charges(ammopos, ammo);
        p->add_msg_if_player(ngettext("You load %d x 9mm round into the turret.",
                                      "You load %d x 9mm rounds into the turret.", ammo), ammo);
    } else {
        p->add_msg_if_player(m_info,
                             _("If you had standard factory-built 9mm bullets, you could load the turret."));
    }
    mturret.ammo = ammo;
    if (rng(0, p->int_cur / 2) + p->skillLevel("electronics") / 2 +
        p->skillLevel("computer") < rng(0, 6)) {
        p->add_msg_if_player(m_warning, _("The turret scans you and makes angry beeping noises!"));
    } else {
        p->add_msg_if_player(m_warning, _("The turret emits an IFF beep as it scans you."));
        mturret.friendly = -1;
    }
    g->add_zombie(mturret);
    return 1;
}


int iuse::turret_laser(player *p, item *, bool)
{
    int dirx, diry;
    if (!choose_adjacent(_("Place the turret where?"), dirx, diry)) {
        return 0;
    }
    if (!g->is_empty(dirx, diry)) {
        p->add_msg_if_player(m_info, _("You cannot place a turret there."));
        return 0;
    }

    p->moves -= 100;
    monster mturret(GetMType("mon_laserturret"), dirx, diry);
    if (rng(0, p->int_cur / 2) + p->skillLevel("electronics") / 2 +
        p->skillLevel("computer") < rng(0, 6)) {
        p->add_msg_if_player(m_warning, _("The laser turret scans you and makes angry beeping noises!"));
    } else {
        p->add_msg_if_player(m_warning, _("The laser turret emits an IFF beep as it scans you."));
        mturret.friendly = -1;
    }
    if (!g->is_in_sunlight(mturret.posx(), mturret.posy())) {
        p->add_msg_if_player(_("A flashing LED on the laser turret appears to indicate low light."));
    }
    g->add_zombie(mturret);
    return 1;
}

int iuse::turret_rifle(player *p, item *, bool)
{
    int dirx, diry;
    if (!choose_adjacent(_("Place the turret where?"), dirx, diry)) {
        return 0;
    }
    if (!g->is_empty(dirx, diry)) {
        p->add_msg_if_player(m_info, _("You cannot place a turret there."));
        return 0;
    }

    p->moves -= 100;
    monster mturret(GetMType("mon_turret_rifle"), dirx, diry);
    const int ammopos = p->inv.position_by_type("556");
    int ammo = 0;
    if (ammopos != INT_MIN) {
        item &ammoitem = p->inv.find_item(ammopos);
        ammo = std::min(ammoitem.charges, long(500));
        p->inv.reduce_charges(ammopos, ammo);
        p->add_msg_if_player(ngettext("You load %d x 5.56 round into the turret.",
                                      "You load %d x 5.56 rounds into the turret.", ammo), ammo);
    } else {
        p->add_msg_if_player(m_info,
                             _("If you had standard factory-built 5.56 bullets, you could load the turret."));
    }
    mturret.ammo = ammo;
    if (rng(0, p->int_cur / 2) + p->skillLevel("electronics") / 2 +
        p->skillLevel("computer") < rng(0, 6)) {
        p->add_msg_if_player(m_warning, _("The turret scans you and makes angry beeping noises!"));
    } else {
        p->add_msg_if_player(m_warning, _("The turret emits an IFF beep as it scans you."));
        mturret.friendly = -1;
    }
    g->add_zombie(mturret);
    return 1;
}

int iuse::UPS_off(player *p, item *it, bool)
{
    if (it->charges == 0) {
        p->add_msg_if_player(m_info, _("The power supply's batteries are dead."));
        return 0;
    } else {
        p->add_msg_if_player(_("You turn the power supply on."));
        if (p->is_wearing("optical_cloak")) {
            p->add_msg_if_player(_("Your optical cloak flickers as it becomes transparent."));
        }
        if (p->is_wearing_power_armor()) {
            p->add_msg_if_player(_("Your power armor engages."));
        }
        it->make("UPS_on");
        it->active = true;
    }
    return it->type->charges_to_use();
}

int iuse::UPS_on(player *p, item *it, bool t)
{
    if (t) { // Normal use
        if (p->is_wearing_power_armor() &&
            !p->has_active_bionic("bio_power_armor_interface") &&
            !p->has_active_bionic("bio_power_armor_interface_mkII") &&
            !p->has_active_item("adv_UPS_on")) { // Use better power sources first
            it->charges -= 4;

            if (it->charges < 0) {
                it->charges = 0;
            }
        }
    } else { // Turning it off
        p->add_msg_if_player(_("The UPS powers off with a soft hum."));
        if (p->is_wearing_power_armor()) {
            p->add_msg_if_player(_("Your power armor disengages."));
        }
        if (p->is_wearing("optical_cloak")) {
            p->add_msg_if_player(_("Your optical cloak flickers for a moment as it becomes opaque."));
        }
        it->make("UPS_off");
        it->active = false;
        return 0;
    }
    return it->type->charges_to_use();
}

int iuse::adv_UPS_off(player *p, item *it, bool)
{
    if (it->charges == 0) {
        p->add_msg_if_player(_("The power supply has depleted the plutonium."));
    } else {
        p->add_msg_if_player(_("You turn the power supply on."));
        if (p->is_wearing("optical_cloak")) {
            p->add_msg_if_player(_("Your optical cloak becomes transparent."));
        }
        if (p->is_wearing_power_armor()) {
            p->add_msg_if_player(_("Your power armor engages."));
        }
        it->make("adv_UPS_on");
        it->active = true;
    }
    return it->type->charges_to_use();
}

int iuse::adv_UPS_on(player *p, item *it, bool t)
{
    if (t) { // Normal use
        if (p->is_wearing_power_armor() &&
            !p->has_active_bionic("bio_power_armor_interface") &&
            !p->has_active_bionic("bio_power_armor_interface_mkII")) {
            it->charges -= 2; // Use better power sources first

            if (it->charges < 0) {
                it->charges = 0;
            }
        }
    } else { // Turning it off
        p->add_msg_if_player(_("The advanced UPS powers off with a soft hum."));
        if (p->is_wearing_power_armor()) {
            p->add_msg_if_player(_("Your power armor disengages."));
        }
        if (p->is_wearing("optical_cloak")) {
            p->add_msg_if_player(_("Your optical cloak becomes opaque."));
        }
        it->make("adv_UPS_off");
        it->active = false;
    }
    return it->type->charges_to_use();
}

int iuse::tazer(player *p, item *it, bool)
{
    if (it->charges < it->type->charges_to_use()) {
        return 0;
    }
    int dirx, diry;
    if (!choose_adjacent(_("Shock where?"), dirx, diry)) {
        return 0;
    }

    if (dirx == p->posx && diry == p->posy) {
        p->add_msg_if_player(m_info, _("Umm. No."));
        return 0;
    }
    int mondex = g->mon_at(dirx, diry);
    int npcdex = g->npc_at(dirx, diry);
    if (mondex == -1 && npcdex == -1) {
        p->add_msg_if_player(_("Electricity crackles in the air."));
        return it->type->charges_to_use();
    }

    int numdice = 3 + (p->dex_cur / 2.5) + p->skillLevel("melee") * 2;
    p->moves -= 100;

    if (mondex != -1) {
        monster *z = &(g->zombie(mondex));
        switch (z->type->size) {
            case MS_TINY:
                numdice -= 2;
                break;
            case MS_SMALL:
                numdice -= 1;
                break;
            case MS_MEDIUM:
                break;
            case MS_LARGE:
                numdice += 2;
                break;
            case MS_HUGE:
                numdice += 4;
                break;
        }
        int mondice = z->get_dodge();
        if (dice(numdice, 10) < dice(mondice, 10)) { // A miss!
            p->add_msg_if_player(_("You attempt to shock the %s, but miss."), z->name().c_str());
            return it->type->charges_to_use();
        }
        p->add_msg_if_player(m_good, _("You shock the %s!"), z->name().c_str());
        int shock = rng(5, 25);
        z->moves -= shock * 100;
        z->hurt( shock, 0, p );
        return it->type->charges_to_use();
    }

    if (npcdex != -1) {
        npc *foe = g->active_npc[npcdex];
        if (foe->attitude != NPCATT_FLEE) {
            foe->attitude = NPCATT_KILL;
        }
        if (foe->str_max >= 17) {
            numdice++;    // Minor bonus against huge people
        } else if (foe->str_max <= 5) {
            numdice--;    // Minor penalty against tiny people
        }
        if (dice(numdice, 10) <= dice(foe->get_dodge(), 6)) {
            p->add_msg_if_player(_("You attempt to shock %s, but miss."), foe->name.c_str());
            return it->type->charges_to_use();
        }
        p->add_msg_if_player(m_good, _("You shock %s!"), foe->name.c_str());
        int shock = rng(5, 20);
        foe->moves -= shock * 100;
        foe->hurtall(shock);
        if (foe->hp_cur[hp_head] <= 0 || foe->hp_cur[hp_torso] <= 0) {
            foe->die( p );
            g->active_npc.erase(g->active_npc.begin() + npcdex);
        }
    }
    return it->type->charges_to_use();
}

int iuse::tazer2(player *p, item *it, bool)
{
    if (it->charges >= 100 || (it->has_flag("USE_UPS") &&
                               (p->has_charges("UPS_off", 5) || p->has_charges("UPS_on", 5) ||
                                p->has_charges("adv_UPS_off", 3) ||
                                p->has_charges("adv_UPS_on", 3) ||
                                (p->has_bionic("bio_ups") && p->power_level <= 1)))) {
        int dirx, diry;

        if (!choose_adjacent(_("Shock"), dirx, diry)) {
            return 0;
        }

        if (dirx == p->posx && diry == p->posy) {
            p->add_msg_if_player(m_info, _("Umm. No."));
            return 0;
        }

        int mondex = g->mon_at(dirx, diry);
        int npcdex = g->npc_at(dirx, diry);

        if (mondex == -1 && npcdex == -1) {
            p->add_msg_if_player(_("Electricity crackles in the air."));
            return 100;
        }

        int numdice = 3 + (p->dex_cur / 2.5) + p->skillLevel("melee") * 2;
        p->moves -= 100;

        if (mondex != -1) {
            monster *z = &(g->zombie(mondex));

            switch (z->type->size) {
                case MS_TINY:
                    numdice -= 2;
                    break;

                case MS_SMALL:
                    numdice -= 1;
                    break;

                case MS_MEDIUM:
                    break;

                case MS_LARGE:
                    numdice += 2;
                    break;

                case MS_HUGE:
                    numdice += 4;
                    break;
            }

            int mondice = z->get_dodge();

            if (dice(numdice, 10) < dice(mondice, 10)) { // A miss!
                p->add_msg_if_player(_("You attempt to shock the %s, but miss."),
                                     z->name().c_str());
                return 100;
            }

            p->add_msg_if_player(m_good, _("You shock the %s!"), z->name().c_str());
            int shock = rng(5, 25);
            z->moves -= shock * 100;
            z->hurt( shock, 0, p );

            return 100;
        }

        if (npcdex != -1) {
            npc *foe = g->active_npc[npcdex];

            if (foe->attitude != NPCATT_FLEE) {
                foe->attitude = NPCATT_KILL;
            }

            if (foe->str_max >= 17) {
                numdice++;    // Minor bonus against huge people
            } else if (foe->str_max <= 5) {
                numdice--;    // Minor penalty against tiny people
            }

            if (dice(numdice, 10) <= dice(foe->get_dodge(), 6)) {
                p->add_msg_if_player(_("You attempt to shock %s, but miss."), foe->name.c_str());
                return it->charges -= 100;
            }

            p->add_msg_if_player(m_good, _("You shock %s!"), foe->name.c_str());
            int shock = rng(5, 20);
            foe->moves -= shock * 100;
            foe->hurtall(shock);

            if (foe->hp_cur[hp_head] <= 0 || foe->hp_cur[hp_torso] <= 0) {
                foe->die( p );
                g->active_npc.erase(g->active_npc.begin() + npcdex);
            }
        }

        return 100;
    } else {
        p->add_msg_if_player(m_info, _("Insufficient power"));
    }

    return 0;
}

int iuse::shocktonfa_off(player *p, item *it, bool t)
{
    int choice = menu(true, _("tactical tonfa"), _("Zap something"),
                      _("Turn on light"), _("Cancel"), NULL);

    switch (choice) {
        case 1: {
            return iuse::tazer2(p, it, t);
        }
        break;

        case 2: {
            if (it->charges <= 0) {
                p->add_msg_if_player(m_info, _("The batteries are dead."));
                return 0;
            } else {
                p->add_msg_if_player(_("You turn the light on."));
                it->make("shocktonfa_on");
                it->active = true;
                return it->type->charges_to_use();
            }
        }
    }
    return 0;
}

int iuse::shocktonfa_on(player *p, item *it, bool t)
{
    if (t) {  // Effects while simply on

    } else {
        if (it->charges <= 0) {
            p->add_msg_if_player(m_info, _("Your tactical tonfa is out of power"));
            it->make("shocktonfa_off");
            it->active = false;
        } else {
            int choice = menu(true, _("tactical tonfa"), _("Zap something"),
                              _("Turn off light"), _("cancel"), NULL);

            switch (choice) {
                case 1: {
                    return iuse::tazer2(p, it, t);
                }
                break;

                case 2: {
                    p->add_msg_if_player(_("You turn off the light"));
                    it->make("shocktonfa_off");
                    it->active = false;
                }
            }
        }
    }
    return 0;
}

int iuse::mp3(player *p, item *it, bool)
{
    if (it->charges < it->type->charges_to_use()) {
        p->add_msg_if_player(m_info, _("The mp3 player's batteries are dead."));
    } else if (p->has_active_item("mp3_on")) {
        p->add_msg_if_player(m_info, _("You are already listening to an mp3 player!"));
    } else {
        p->add_msg_if_player(m_info, _("You put in the earbuds and start listening to music."));
        it->make("mp3_on");
        it->active = true;
    }
    return it->type->charges_to_use();
}

int iuse::mp3_on(player *p, item *it, bool t)
{
    if (t) { // Normal use
        if (!p->has_item(it) || p->is_deaf()) {
            return it->type->charges_to_use(); // We're not carrying it, or we're deaf.
        }
        p->add_morale(MORALE_MUSIC, 1, 50, 5, 2);

        if (int(calendar::turn) % 50 == 0) { // Every 5 minutes, describe the music
            std::string sound = "";
            if (one_in(50)) {
                sound = _("some bass-heavy post-glam speed polka");
            }
            switch (rng(1, 10)) {
                case 1:
                    sound = _("a sweet guitar solo!");
                    p->stim++;
                    break;
                case 2:
                    sound = _("a funky bassline.");
                    break;
                case 3:
                    sound = _("some amazing vocals.");
                    break;
                case 4:
                    sound = _("some pumping bass.");
                    break;
                case 5:
                    sound = _("dramatic classical music.");
                    if (p->int_cur >= 10) {
                        p->add_morale(MORALE_MUSIC, 1, 100, 5, 2);
                    }
                    break;
            }
            if (sound.length() > 0) {
                p->add_msg_if_player(_("You listen to %s"), sound.c_str());
            }
        }
    } else { // Turning it off
        p->add_msg_if_player(_("The mp3 player turns off."));
        it->make("mp3");
        it->active = false;
    }
    return it->type->charges_to_use();
}

int iuse::portable_game(player *p, item *it, bool)
{
    if (p->is_underwater()) {
        p->add_msg_if_player(m_info, _("You can't do that while underwater."));
        return 0;
    }
    if (p->has_trait("ILLITERATE")) {
        add_msg(_("You're illiterate!"));
        return 0;
    } else if (it->charges < it->type->charges_to_use()) {
        p->add_msg_if_player(m_info, _("The %s's batteries are dead."), it->tname().c_str());
        return 0;
    } else {
        std::string loaded_software = "robot_finds_kitten";

        uimenu as_m;
        as_m.text = _("What do you want to play?");
        as_m.entries.push_back(uimenu_entry(1, true, '1', _("Robot finds Kitten")));
        as_m.entries.push_back(uimenu_entry(2, true, '2', _("S N A K E")));
        as_m.entries.push_back(uimenu_entry(3, true, '3', _("Sokoban")));
        as_m.entries.push_back(uimenu_entry(4, true, '4', _("Cancel")));
        as_m.query();

        switch (as_m.ret) {
            case 1:
                loaded_software = "robot_finds_kitten";
                p->rooted_message();
                break;
            case 2:
                loaded_software = "snake_game";
                p->rooted_message();
                break;
            case 3:
                loaded_software = "sokoban_game";
                p->rooted_message();
                break;
            case 4: //Cancel
                return 0;
        }

        //Play in 15-minute chunks
        int time = 15000;

        p->add_msg_if_player(_("You play on your %s for a while."), it->tname().c_str());
        p->assign_activity(ACT_GAME, time, -1, p->get_item_position(it), "gaming");

        std::map<std::string, std::string> game_data;
        game_data.clear();
        int game_score = 0;

        play_videogame(loaded_software, game_data, game_score);

        if (game_data.find("end_message") != game_data.end()) {
            p->add_msg_if_player("%s", game_data["end_message"].c_str());
        }

        if (game_score != 0) {
            if (game_data.find("moraletype") != game_data.end()) {
                std::string moraletype = game_data.find("moraletype")->second;
                if (moraletype == "MORALE_GAME_FOUND_KITTEN") {
                    p->add_morale(MORALE_GAME_FOUND_KITTEN, game_score, 110);
                } /*else if ( ...*/
            } else {
                p->add_morale(MORALE_GAME, game_score, 110);
            }
        }

    }
    return it->type->charges_to_use();
}

int iuse::vibe(player *p, item *it, bool)
{
    if ((p->is_underwater()) && (!((p->has_trait("GILLS")) || (p->is_wearing("rebreather_on")) ||
                                   (p->is_wearing("rebreather_xl_on")) || (p->is_wearing("mask_h20survivor_on"))))) {
        p->add_msg_if_player(m_info, _("It's waterproof, but oxygen maybe?"));
        return 0;
    }
    if (it->charges < it->type->charges_to_use()) {
        p->add_msg_if_player(m_info, _("The %s's batteries are dead."), it->tname().c_str());
        return 0;
    }
    if (p->fatigue >= 383) {
        p->add_msg_if_player(m_info, _("*Your* batteries are dead."));
        return 0;
    } else {
        int time = 20000; // 20 minutes per
        p->add_msg_if_player(_("You fire up your %s and start getting the tension out."),
                             it->tname().c_str());
        p->assign_activity(ACT_VIBE, time, -1, p->get_item_position(it), "de-stressing");
    }
    return it->type->charges_to_use();
}

int iuse::vortex(player *p, item *it, bool)
{
    std::vector<point> spawn;
    for (int i = -3; i <= 3; i++) {
        if (g->is_empty(p->posx - 3, p->posy + i)) {
            spawn.push_back(point(p->posx - 3, p->posy + i));
        }
        if (g->is_empty(p->posx + 3, p->posy + i)) {
            spawn.push_back(point(p->posx + 3, p->posy + i));
        }
        if (g->is_empty(p->posx + i, p->posy - 3)) {
            spawn.push_back(point(p->posx + i, p->posy - 3));
        }
        if (g->is_empty(p->posx + i, p->posy + 3)) {
            spawn.push_back(point(p->posx + i, p->posy + 3));
        }
    }
    if (spawn.empty()) {
        p->add_msg_if_player(m_warning, _("Air swirls around you for a moment."));
        it->make("spiral_stone");
        return it->type->charges_to_use();
    }

    p->add_msg_if_player(m_warning, _("Air swirls all over..."));
    int index = rng(0, spawn.size() - 1);
    p->moves -= 100;
    it->make("spiral_stone");
    monster mvortex(GetMType("mon_vortex"), spawn[index].x, spawn[index].y);
    mvortex.friendly = -1;
    g->add_zombie(mvortex);
    return it->type->charges_to_use();
}

int iuse::dog_whistle(player *p, item *it, bool)
{
    if (p->is_underwater()) {
        p->add_msg_if_player(m_info, _("You can't do that while underwater."));
        return 0;
    }
    p->add_msg_if_player(_("You blow your dog whistle."));
    for (size_t i = 0; i < g->num_zombies(); i++) {
        if (g->zombie(i).friendly != 0 && g->zombie(i).type->id == "mon_dog") {
            bool u_see = g->u_see(&(g->zombie(i)));
            if (g->zombie(i).has_effect("docile")) {
                if (u_see) {
                    p->add_msg_if_player(_("Your %s looks ready to attack."), g->zombie(i).name().c_str());
                }
                g->zombie(i).remove_effect("docile");
            } else {
                if (u_see) {
                    p->add_msg_if_player(_("Your %s goes docile."), g->zombie(i).name().c_str());
                }
                g->zombie(i).add_effect("docile", 1, 1, true);
            }
        }
    }
    return it->type->charges_to_use();
}

int iuse::vacutainer(player *p, item *it, bool)
{
    if (p->is_npc()) {
        return 0;    // No NPCs for now!
    }

    if (!it->contents.empty()) {
        p->add_msg_if_player(m_info, _("That %s is full!"), it->tname().c_str());
        return 0;
    }

    item blood("blood", calendar::turn);
    bool drew_blood = false;
    for (size_t i = 0; i < g->m.i_at(p->posx, p->posy).size() && !drew_blood; i++) {
        item *map_it = &(g->m.i_at(p->posx, p->posy)[i]);
        if (map_it->corpse != NULL && map_it->type->id == "corpse" &&
            query_yn(_("Draw blood from %s?"), map_it->tname().c_str())) {
            blood.corpse = map_it->corpse;
            drew_blood = true;
        }
    }

    if (!drew_blood && query_yn(_("Draw your own blood?"))) {
        drew_blood = true;
    }

    if (!drew_blood) {
        return it->type->charges_to_use();
    }

    it->put_in(blood);
    return it->type->charges_to_use();
}

void make_zlave(player *p)
{
    std::vector<item> &items = g->m.i_at(p->posx, p->posy);
    std::vector<item *> corpses;

    const int cancel = 0;

    for (int i = 0; i < items.size(); i++) {
        item &it = items[i];

        if (it.is_corpse() && it.corpse->in_species("ZOMBIE") && it.corpse->mat == "flesh" &&
            it.corpse->sym == "Z" && it.active && it.item_vars["zlave"] == "") {
            corpses.push_back(&it);
        }
    }

    if (corpses.empty()) {
        p->add_msg_if_player(_("No suitable corpses"));
        return;
    }

    int tolerance_level = 9;
    if( p->has_trait("PSYCHOPATH") || p->has_trait("SAPIOVORE") ) {
        tolerance_level = 0;
    } else if( p->has_trait("PRED4") ) {
        tolerance_level = 5;
    } else if( p->has_trait("PRED3") ) {
        tolerance_level = 7;
    }

    const bool tolerance = p->skillLevel("survival") > tolerance_level;

    if (!tolerance && p->morale_level() <= -150) {
        add_msg(m_neutral, _("It's too awful."));
        return;
    }

    uimenu amenu;

    amenu.selected = 0;
    amenu.text = _("Selectively butcher the downed zombie into a zlave?");
    amenu.addentry(cancel, true, 'q', _("Cancel"));
    for (int i = 0; i < corpses.size(); i++) {
        amenu.addentry(i + 1, true, -1, corpses[i]->display_name().c_str());
    }

    amenu.query();

    if (cancel == amenu.ret) {
        p->add_msg_if_player(_("Make love, not zlave."));
        return;
    }

    if (tolerance) {

        if (p->has_trait("PSYCHOPATH")) {
            add_msg(m_neutral, _("Meh. Saves you having to carry stuff."));
        } else {
            add_msg(m_neutral, _("Well, it's more constructive than just chopping 'em into gooey meat..."));
        }
    } else {

        add_msg(m_bad, _("You feel horrible for mutilating and enslaving someone's corpse."));

        int moraleMalus = -50 * (5.0 / (float) p->skillLevel("survival"));
        int maxMalus = -250 * (5.0 / (float)p->skillLevel("survival"));
        int duration = 300 * (5.0 / (float)p->skillLevel("survival"));
        int decayDelay = 30 * (5.0 / (float)p->skillLevel("survival"));

        if (g->u.has_trait("PACIFIST")) {
            moraleMalus *= 5;
            maxMalus *= 3;
        } else if (g->u.has_trait("PRED1")) {
            moraleMalus /= 4;
        } else if (g->u.has_trait("PRED2")) {
            moraleMalus /= 5;
        }

        g->u.add_morale(MORALE_MUTILATE_CORPSE, moraleMalus, maxMalus, duration, decayDelay);
    }

    const int selected_corpse = amenu.ret - 1;

    item *body = corpses[selected_corpse];
    mtype *mt = body->corpse;

    int hard = body->damage * 10 + mt->hp / 2 + mt->speed / 2 + (1 + mt->melee_skill) *
               (1 + mt->melee_cut) * (1 + mt->melee_sides);
    int skills = p->skillLevel("survival") * p->int_cur + p->skillLevel("firstaid") * p->int_cur *
                 p->dex_cur / 3;

    int success = skills - hard - rng(1, 100);

    const int moves = hard * 1200 / p->skillLevel("firstaid");

    p->assign_activity(ACT_MAKE_ZLAVE, moves);
    p->activity.values.push_back(success);
    p->activity.str_values.push_back(corpses[selected_corpse]->display_name());
    p->moves = 0;
}

int iuse::knife(player *p, item *it, bool t)
{
    int choice = -1;
    const int cut_fabric = 0;
    const int carve_writing = 1;
    const int cauterize = 2;
    const int make_slave = 3;
    const int cancel = 4;
    int pos;

    uimenu kmenu;
    kmenu.selected = uistate.iuse_knife_selected;
    kmenu.text = _("Using knife:");
    kmenu.addentry(cut_fabric, true, -1, _("Cut up fabric/plastic/kevlar/wood"));
    kmenu.addentry(carve_writing, true, -1, _("Carve writing on item"));
    if ((p->has_disease("bite") || p->has_disease("bleed") || p->has_trait("MASOCHIST") ||
         p->has_trait("MASOCHIST_MED") || p->has_trait("CENOBITE")) && !p->is_underwater()) {
        if (!p->has_charges("fire", 4)) {
            kmenu.addentry(cauterize, false, -1,
                           _("You need a lighter with 4 charges before you can cauterize yourself."));
        } else {
            kmenu.addentry(cauterize, true, -1,
                           ((p->has_disease("bite") || p->has_disease("bleed")) &&
                            !p->is_underwater()) ? _("Cauterize") : _("Cauterize...for FUN!"));
        }
    }

    if( p->skillLevel("survival") > 4 && p->skillLevel("firstaid") > 3 ) {
        kmenu.addentry(make_slave, true, 'z', _("Make zlave"));
    }

    kmenu.addentry(cancel, true, 'q', _("Cancel"));
    kmenu.query();
    choice = kmenu.ret;
    if (choice < cauterize) {
        uistate.iuse_knife_selected = choice;
    }

    if (choice == cauterize) {
        bool has_disease = p->has_disease("bite") || p->has_disease("bleed");
        if (cauterize_effect(p, it, !has_disease)) {
            p->use_charges("fire", 4);
        }
        return it->type->charges_to_use();
    } else if (choice == cut_fabric) {
        pos = g->inv(_("Chop up what?"));
    } else if (choice == carve_writing) {
        pos = g->inv(_("Carve writing on what?"));
    } else if (choice == make_slave) {
        make_zlave(p);
        return 0;
    } else {
        return 0;
    }

    item *cut = &(p->i_at(pos));

    if (cut->is_null()) {
        add_msg(m_info, _("You do not have that item!"));
        return 0;
    }
    if (cut == it) {
        add_msg(m_info, _("You can not cut the %s with itself!"), it->tname().c_str());
        return 0;
    }
    if (cut == &p->weapon) {
        if (!query_yn(_("You are wielding that, are you sure?"))) {
            return 0;
        }
    } else if (pos < -1) {
        if (!query_yn(_("You're wearing that, are you sure?"))) {
            return 0;
        }
    }

    if (choice == carve_writing) {
        item_inscription(p, cut, _("Carve"), _("Carved"), true);
        return 0;
    }

    // let's handle the rest
    int amount = cut->volume();
    if (amount == 0) {
        add_msg(m_info, _("This object is too small to salvage a meaningful quantity of anything from!"));
        return 0;
    }

    std::string action = "cut";
    std::string found_mat = "plastic";

    item *result = NULL;
    int count = amount;

    //if we're going to cut up a bottle/waterskin,
    //make sure it isn't full of liquid
    if (cut->is_container() && !cut->contents.empty()) {
        add_msg(m_info, _("That container is not empty!"));
        return 0;
    }

    if ((cut->made_of("cotton") || cut->made_of("leather") || cut->made_of("nomex"))) {
        if (valid_fabric(p, cut, t)) {
            cut_up(p, it, cut, t);
        }
        return it->type->charges_to_use();
    } else if (cut->made_of(found_mat.c_str()) ||
               cut->made_of((found_mat = "kevlar").c_str())) { // TODO : extract a function
        if (found_mat == "plastic") {
            result = new item("plastic_chunk", int(calendar::turn));
        } else {
            result = new item("kevlar_plate", int(calendar::turn));
        }

    } else if (cut->made_of("wood")) {
        action = "carve";
        count = 2 * amount; // twice the volume, i.e. 12 skewers from 2x4 and heavy stick just as before.
        result = new item("skewer", int(calendar::turn));
    } else { // TODO: add the rest of the materials, gold and what not.
        add_msg(m_info, _("Material of this item is not applicable for cutting up."));
        return 0;
    }
    // check again
    if (result == NULL) {
        return 0;
    }
    if (cut->typeId() == result->typeId()) {
        add_msg(m_info, _("There's no point in cutting a %s."), cut->tname().c_str());
        return 0;
    }

    // damaged items has a chance to lose material
    if (count > 0) {
        float component_success_chance = std::min(std::pow(0.8, cut->damage), 1.0);
        for (int i = count; i > 0; i--) {
            if (component_success_chance < rng_float(0, 1)) {
                count--;
            }
        }
    }

    if (action == "carve") {
        if (count > 0) {
            add_msg(ngettext("You carve the %1$s into %2$i %3$s.",
                             "You carve the %1$s into %2$i %3$ss.", count),
                    cut->tname().c_str(), count, result->tname().c_str());
        } else {
            add_msg(m_bad, _("You clumsily carve the %s into useless pieces."),
                    cut->tname().c_str());
        }
    } else {
        if (count > 0) {
            add_msg(m_good, ngettext("You cut the %1$s into %2$i %3$s.",
                                     "You cut the %1$s into %2$i %3$ss.", count),
                    cut->tname().c_str(), count, result->tname().c_str());
        } else {
            add_msg(m_bad, _("You clumsily cut the %s into useless pieces."),
                    cut->tname().c_str());
        }
    }

    remove_ammo(cut, *p);
    // otherwise layout the goodies.
    p->i_rem(pos);
    p->i_add_or_drop(*result, count);

    // hear this helps with objects in dynamically allocated memory and
    // their abandonment issues.
    delete result;
    return it->type->charges_to_use();
}

int iuse::cut_log_into_planks(player *p, item *it)
{
    p->moves -= 300;
    add_msg(_("You cut the log into planks."));
    item plank("2x4", int(calendar::turn));
    item scrap("splinter", int(calendar::turn));
    int planks = (rng(1, 3) + (p->skillLevel("carpentry") * 2));
    int scraps = 12 - planks;
    if (planks >= 12) {
        planks = 12;
    }
    if (scraps >= planks) {
        add_msg(m_bad, _("You waste a lot of the wood."));
    }
    p->i_add_or_drop(plank, planks);
    p->i_add_or_drop(scrap, scraps);
    return it->type->charges_to_use();
}

int iuse::lumber(player *p, item *it, bool)
{
    int pos = g->inv(_("Cut up what?"));
    item *cut = &(p->i_at(pos));
    if (cut->type->id == "null") {
        add_msg(m_info, _("You do not have that item!"));
        return 0;
    }
    if (cut->type->id == "log") {
        p->i_rem(pos);
        cut_log_into_planks(p, it);
        return it->type->charges_to_use();
    } else {
        add_msg(m_info, _("You can't cut that up!"));
        return it->type->charges_to_use();
    }
}


int iuse::hacksaw(player *p, item *it, bool)
{
    int dirx, diry;
    if (!choose_adjacent(_("Cut up metal where?"), dirx, diry)) {
        return 0;
    }

    if (dirx == p->posx && diry == p->posy) {
        add_msg(m_info, _("Why would you do that?"));
        add_msg(m_info, _("You're not even chained to a boiler."));
        return 0;
    }


    if (g->m.furn(dirx, diry) == f_rack) {
        p->moves -= 500;
        g->m.furn_set(dirx, diry, f_null);
        g->sound(dirx, diry, 15, _("grnd grnd grnd"));
        g->m.spawn_item(p->posx, p->posy, "pipe", rng(1, 3));
        g->m.spawn_item(p->posx, p->posy, "steel_chunk");
        return it->type->charges_to_use();
    }

    const ter_id ter = g->m.ter( dirx, diry );
    if( ter == t_chainfence_v || ter == t_chainfence_h || ter == t_chaingate_c ||
        ter == t_chaingate_l) {
            p->moves -= 500;
            g->m.ter_set(dirx, diry, t_dirt);
            g->sound(dirx, diry, 15, _("grnd grnd grnd"));
            g->m.spawn_item(dirx, diry, "pipe", 6);
            g->m.spawn_item(dirx, diry, "wire", 20);
    } else if( ter == t_chainfence_posts ) {
            p->moves -= 500;
            g->m.ter_set(dirx, diry, t_dirt);
            g->sound(dirx, diry, 15, _("grnd grnd grnd"));
            g->m.spawn_item(dirx, diry, "pipe", 6);
    } else if( ter == t_bars ) {
            if (g->m.ter(dirx + 1, diry) == t_sewage || g->m.ter(dirx, diry + 1) == t_sewage ||
                g->m.ter(dirx - 1, diry) == t_sewage || g->m.ter(dirx, diry - 1) == t_sewage) {
                g->m.ter_set(dirx, diry, t_sewage);
                p->moves -= 1000;
                g->sound(dirx, diry, 15, _("grnd grnd grnd"));
                g->m.spawn_item(p->posx, p->posy, "pipe", 3);
            } else {
                g->m.ter_set(dirx, diry, t_floor);
                p->moves -= 500;
                g->sound(dirx, diry, 15, _("grnd grnd grnd"));
                g->m.spawn_item(p->posx, p->posy, "pipe", 3);
            }
    } else {
            add_msg(m_info, _("You can't cut that."));
            return 0;
    }
    return it->type->charges_to_use();
}

int iuse::tent(player *p, item *, bool)
{
    int dirx, diry;
    if(!choose_adjacent(_("Pitch the tent towards where (3x3 clear area)?"), dirx, diry)) {
        return 0;
    }

    //must place the center of the tent two spaces away from player
    //dirx and diry will be integratined with the player's position
    int posx = dirx - p->posx;
    int posy = diry - p->posy;
    if(posx == 0 && posy == 0) {
        p->add_msg_if_player(m_info, _("Invalid Direction"));
        return 0;
    }
    posx = posx * 2 + p->posx;
    posy = posy * 2 + p->posy;
    for (int i = -1; i <= 1; i++) {
        for (int j = -1; j <= 1; j++) {
            if (!g->m.has_flag("FLAT", posx + i, posy + j) ||
                g->m.has_furn(posx + i, posy + j)) {
                add_msg(m_info, _("You need a 3x3 flat space to place a tent."));
                return 0;
            }
        }
    }
    for (int i = -1; i <= 1; i++) {
        for (int j = -1; j <= 1; j++) {
            g->m.furn_set(posx + i, posy + j, f_canvas_wall);
        }
    }
    g->m.furn_set(posx, posy, f_groundsheet);
    g->m.furn_set(posx - (dirx - p->posx), posy - (diry - p->posy), f_canvas_door);
    add_msg(m_info, _("You set up the tent on the ground."));
    return 1;
}

int iuse::shelter(player *p, item *, bool)
{
    int dirx, diry;
    if(!choose_adjacent(_("Put up the shelter where?"), dirx, diry)) {
        return 0;
    }

    //must place the center of the tent two spaces away from player
    //dirx and diry will be integratined with the player's position
    int posx = dirx - p->posx;
    int posy = diry - p->posy;
    if(posx == 0 && posy == 0) {
        p->add_msg_if_player(m_info, _("Invalid Direction"));
        return 0;
    }
    posx = posx*2 + p->posx;
    posy = posy*2 + p->posy;
    for (int i = -1; i <= 1; i++) {
        for (int j = -1; j <= 1; j++) {
            if (!g->m.has_flag("FLAT", posx + i, posy + j) ||
                g->m.has_furn(posx + i, posy + j)) {
                add_msg(m_info, _("You need a 3x3 flat space to place a shelter."));
                return 0;
            }
        }
    }
    for (int i = -1; i <= 1; i++) {
        for (int j = -1; j <= 1; j++) {
            g->m.furn_set(posx + i, posy + j, f_skin_wall);
        }
    }
    g->m.furn_set(posx, posy, f_skin_groundsheet);
    g->m.furn_set(posx - (dirx - p->posx), posy - (diry - p->posy), f_skin_door);
    return 1;
}


int iuse::torch_lit(player *p, item *it, bool t)
{
    if (p->is_underwater()) {
        p->add_msg_if_player(_("The torch is extinguished."));
        it->make("torch");
        it->active = false;
        return 0;
    }
    if (t) {
        if (it->charges < it->type->charges_to_use()) {
            p->add_msg_if_player(_("The torch burns out."));
            it->make("torch_done");
            it->active = false;
        }
    } else if (it->charges <= 0) {
        p->add_msg_if_player(_("The %s winks out"), it->tname().c_str());
    } else { // Turning it off
        int choice = menu(true, _("torch (lit)"), _("extinguish"),
                          _("light something"), _("cancel"), NULL);
        switch (choice) {
            case 1: {
                p->add_msg_if_player(_("The torch is extinguished"));
                it->charges -= 1;
                it->make("torch");
                it->active = false;
            }
            break;
            case 2: {
                int dirx, diry;
                if (prep_firestarter_use(p, it, dirx, diry)) {
                    p->moves -= 5;
                    resolve_firestarter_use(p, it, dirx, diry);
                }
            }
        }
    }
    return it->type->charges_to_use();
}


int iuse::battletorch_lit(player *p, item *it, bool t)
{
    if (p->is_underwater()) {
        p->add_msg_if_player(_("The Louisville Slaughterer is extinguished."));
        it->make("bat");
        it->active = false;
        return 0;
    }
    if (t) {
        if (it->charges < it->type->charges_to_use()) {
            p->add_msg_if_player(_("The Louisville Slaughterer burns out."));
            it->make("battletorch_done");
            it->active = false;
        }
    } else if (it->charges <= 0) {
        p->add_msg_if_player(_("The %s winks out"), it->tname().c_str());
    } else { // Turning it off
        int choice = menu(true, _("Louisville Slaughterer (lit)"), _("extinguish"),
                          _("light something"), _("cancel"), NULL);
        switch (choice) {
            case 1: {
                p->add_msg_if_player(_("The Louisville Slaughterer is extinguished"));
                it->charges -= 1;
                it->make("battletorch");
                it->active = false;
            }
            break;
            case 2: {
                int dirx, diry;
                if (prep_firestarter_use(p, it, dirx, diry)) {
                    p->moves -= 5;
                    resolve_firestarter_use(p, it, dirx, diry);
                }
            }
        }
    }
    return it->type->charges_to_use();
}

iuse::bullet_pulling_t iuse::bullet_pulling_recipes;

void iuse::reset_bullet_pulling()
{
    bullet_pulling_recipes.clear();
}

void iuse::load_bullet_pulling(JsonObject &jo)
{
    const std::string type = jo.get_string("bullet");
    result_list_t &recipe = bullet_pulling_recipes[type];
    // Allow mods that are later loaded to override previously loaded recipes
    recipe.clear();
    JsonArray ja = jo.get_array("items");
    while (ja.has_more()) {
        JsonArray itm = ja.next_array();
        recipe.push_back(result_t(itm.get_string(0), itm.get_int(1)));
    }
}

int iuse::bullet_puller(player *p, item *it, bool)
{
    if (p->is_underwater()) {
        p->add_msg_if_player(m_info, _("You can't do that while underwater."));
        return 0;
    }
    int pos = g->inv(_("Disassemble what?"));
    item *pull = &(p->i_at(pos));
    if (pull->is_null()) {
        add_msg(m_info, _("You do not have that item!"));
        return 0;
    }
    bullet_pulling_t::const_iterator a = bullet_pulling_recipes.find(pull->type->id);
    if (a == bullet_pulling_recipes.end()) {
        add_msg(m_info, _("You cannot disassemble that."));
        return 0;
    }
    if (p->skillLevel("gun") < 2) {
        add_msg(m_info, _("You need to be at least level 2 in the firearms skill before you can disassemble ammunition."));
        return 0;
    }
    const long multiply = std::min<long>(20, pull->charges);
    pull->charges -= multiply;
    if (pull->charges == 0) {
        p->i_rem(pos);
    }
    const result_list_t &recipe = a->second;
    for (result_list_t::const_iterator a = recipe.begin(); a != recipe.end(); ++a) {
        int count = a->second * multiply;
        item new_item(a->first, calendar::turn);
        if (new_item.count_by_charges()) {
            new_item.charges = count;
            count = 1;
        }
        p->i_add_or_drop(new_item, count);
    }
    add_msg(_("You take apart the ammunition."));
    p->moves -= 500;
    p->practice("fabrication", rng(1, multiply / 5 + 1));
    return it->type->charges_to_use();
}

int iuse::boltcutters(player *p, item *it, bool)
{
    int dirx, diry;
    if (!choose_adjacent(_("Cut up metal where?"), dirx, diry)) {
        return 0;
    }

    if (dirx == p->posx && diry == p->posy) {
        p->add_msg_if_player(
            _("You neatly sever all of the veins and arteries in your body. Oh wait, Never mind."));
        return 0;
    }
    if (g->m.ter(dirx, diry) == t_chaingate_l) {
        p->moves -= 100;
        g->m.ter_set(dirx, diry, t_chaingate_c);
        g->sound(dirx, diry, 5, _("Gachunk!"));
        g->m.spawn_item(p->posx, p->posy, "scrap", 3);
    } else if (g->m.ter(dirx, diry) == t_chainfence_v || g->m.ter(dirx, diry) == t_chainfence_h) {
        p->moves -= 500;
        g->m.ter_set(dirx, diry, t_chainfence_posts);
        g->sound(dirx, diry, 5, _("Snick, snick, gachunk!"));
        g->m.spawn_item(dirx, diry, "wire", 20);
    } else {
        add_msg(m_info, _("You can't cut that."));
        return 0;
    }
    return it->type->charges_to_use();
}

int iuse::mop(player *p, item *it, bool)
{
    int dirx, diry;
    if (!choose_adjacent(_("Mop where?"), dirx, diry)) {
        return 0;
    }

    if (dirx == p->posx && diry == p->posy) {
        p->add_msg_if_player(_("You mop yourself up."));
        p->add_msg_if_player(_("The universe implodes and reforms around you."));
        return 0;
    }
    if (g->m.moppable_items_at(dirx, diry)) {
        g->m.mop_spills(dirx, diry);
        add_msg(_("You mop up the spill."));
        p->moves -= 15;
    } else {
        p->add_msg_if_player(m_info, _("There's nothing to mop there."));
        return 0;
    }
    return it->type->charges_to_use();
}

int iuse::rag(player *p, item *it, bool)
{
    if (p->is_underwater()) {
        p->add_msg_if_player(m_info, _("You can't do that while underwater."));
        return 0;
    }
    if (p->has_disease("bleed")) {
        if (use_healing_item(p, it, 0, 0, 0, 50, 0, 0, false) != num_hp_parts) {
            p->use_charges("rag", 1);
            it->make("rag_bloody");
        }
        return 0;
    } else {
        p->add_msg_if_player(m_info, _("You're not bleeding enough to need your %s."),
                             it->tname().c_str());
        return 0;
    }
}

int iuse::LAW(player *p, item *it, bool)
{
    p->add_msg_if_player(_("You pull the activating lever, readying the LAW to fire."));
    it->make("LAW");
    it->charges++;
    // When converting a tool to a gun, you need to set the current ammo type, this is usually done when a gun is reloaded.
    it->curammo = dynamic_cast<it_ammo *>(itypes["66mm_HEAT"]);
    return it->type->charges_to_use();
}

/* MACGUFFIN FUNCTIONS
 * These functions should refer to it->associated_mission for the particulars
 */
int iuse::mcg_note(player *, item *, bool)
{
    return 0;
}

int iuse::artifact(player *p, item *it, bool)
{
    if (!it->is_artifact()) {
        debugmsg("iuse::artifact called on a non-artifact item! %s",
                 it->tname().c_str());
        return 0;
    } else if (!it->is_tool()) {
        debugmsg("iuse::artifact called on a non-tool artifact! %s",
                 it->tname().c_str());
        return 0;
    }
    if (!p->is_npc()) {
        //~ %s is atrifact name
        p->add_memorial_log(pgettext("memorial_male", "Activated the %s."),
                            pgettext("memorial_female", "Activated the %s."),
                            it->tname().c_str());
    }
    it_artifact_tool *art = dynamic_cast<it_artifact_tool *>(it->type);
    size_t num_used = rng(1, art->effects_activated.size());
    if (num_used < art->effects_activated.size()) {
        num_used += rng(1, art->effects_activated.size() - num_used);
    }

    std::vector<art_effect_active> effects = art->effects_activated;
    for (size_t i = 0; i < num_used; i++) {
        int index = rng(0, effects.size() - 1);
        art_effect_active used = effects[index];
        effects.erase(effects.begin() + index);

        switch (used) {
            case AEA_STORM: {
                g->sound(p->posx, p->posy, 10, _("Ka-BOOM!"));
                int num_bolts = rng(2, 4);
                for (int j = 0; j < num_bolts; j++) {
                    int xdir = 0, ydir = 0;
                    while (xdir == 0 && ydir == 0) {
                        xdir = rng(-1, 1);
                        ydir = rng(-1, 1);
                    }
                    int dist = rng(4, 12);
                    int boltx = p->posx, bolty = p->posy;
                    for (int n = 0; n < dist; n++) {
                        boltx += xdir;
                        bolty += ydir;
                        g->m.add_field(boltx, bolty, fd_electricity, rng(2, 3));
                        if (one_in(4)) {
                            if (xdir == 0) {
                                xdir = rng(0, 1) * 2 - 1;
                            } else {
                                xdir = 0;
                            }
                        }
                        if (one_in(4)) {
                            if (ydir == 0) {
                                ydir = rng(0, 1) * 2 - 1;
                            } else {
                                ydir = 0;
                            }
                        }
                    }
                }
            }
            break;

            case AEA_FIREBALL: {
                point fireball = g->look_around();
                if (fireball.x != -1 && fireball.y != -1) {
                    g->explosion(fireball.x, fireball.y, 8, 0, true);
                }
            }
            break;

            case AEA_ADRENALINE:
                p->add_msg_if_player(m_good, _("You're filled with a roaring energy!"));
                p->add_disease("adrenaline", rng(200, 250));
                break;

            case AEA_MAP: {
                const tripoint center = g->om_global_location();
                const bool new_map = overmap_buffer.reveal(
                                         point(center.x, center.y), 20, center.z);
                if (new_map) {
                    p->add_msg_if_player(m_warning, _("You have a vision of the surrounding area..."));
                    p->moves -= 100;
                }
            }
            break;

            case AEA_BLOOD: {
                bool blood = false;
                for (int x = p->posx - 4; x <= p->posx + 4; x++) {
                    for (int y = p->posy - 4; y <= p->posy + 4; y++) {
                        if (!one_in(4) && g->m.add_field(x, y, fd_blood, 3) &&
                            (blood || g->u_see(x, y))) {
                            blood = true;
                        }
                    }
                }
                if (blood) {
                    p->add_msg_if_player(m_warning, _("Blood soaks out of the ground and walls."));
                }
            }
            break;

            case AEA_FATIGUE: {
                p->add_msg_if_player(m_warning, _("The fabric of space seems to decay."));
                int x = rng(p->posx - 3, p->posx + 3), y = rng(p->posy - 3, p->posy + 3);
                g->m.add_field(x, y, fd_fatigue, rng(1, 2));
            }
            break;

            case AEA_ACIDBALL: {
                point acidball = g->look_around();
                if (acidball.x != -1 && acidball.y != -1) {
                    for (int x = acidball.x - 1; x <= acidball.x + 1; x++) {
                        for (int y = acidball.y - 1; y <= acidball.y + 1; y++) {
                            g->m.add_field(x, y, fd_acid, rng(2, 3));
                        }
                    }
                }
            }
            break;

            case AEA_PULSE:
                g->sound(p->posx, p->posy, 30, _("The earth shakes!"));
                for (int x = p->posx - 2; x <= p->posx + 2; x++) {
                    for (int y = p->posy - 2; y <= p->posy + 2; y++) {
                        g->m.bash(x, y, 40);
                        g->m.bash(x, y, 40);  // Multibash effect, so that doors &c will fall
                        g->m.bash(x, y, 40);
                        if (g->m.is_destructable(x, y) && rng(1, 10) >= 3) {
                            g->m.ter_set(x, y, t_rubble);
                        }
                    }
                }
                break;

            case AEA_HEAL:
                p->add_msg_if_player(m_good, _("You feel healed."));
                p->healall(2);
                break;

            case AEA_CONFUSED:
                for (int x = p->posx - 8; x <= p->posx + 8; x++) {
                    for (int y = p->posy - 8; y <= p->posy + 8; y++) {
                        int mondex = g->mon_at(x, y);
                        if (mondex != -1) {
                            g->zombie(mondex).add_effect("stunned", rng(5, 15));
                        }
                    }
                }

            case AEA_ENTRANCE:
                for (int x = p->posx - 8; x <= p->posx + 8; x++) {
                    for (int y = p->posy - 8; y <= p->posy + 8; y++) {
                        int mondex = g->mon_at(x, y);
                        if (mondex != -1 && g->zombie(mondex).friendly == 0 &&
                            rng(0, 600) > g->zombie(mondex).hp) {
                            g->zombie(mondex).make_friendly();
                        }
                    }
                }
                break;

            case AEA_BUGS: {
                int roll = rng(1, 10);
                std::string bug = "mon_null";
                int num = 0;
                std::vector<point> empty;
                for (int x = p->posx - 1; x <= p->posx + 1; x++) {
                    for (int y = p->posy - 1; y <= p->posy + 1; y++) {
                        if (g->is_empty(x, y)) {
                            empty.push_back(point(x, y));
                        }
                    }
                }
                if (empty.empty() || roll <= 4) {
                    p->add_msg_if_player(m_warning, _("Flies buzz around you."));
                } else if (roll <= 7) {
                    p->add_msg_if_player(m_warning, _("Giant flies appear!"));
                    bug = "mon_fly";
                    num = rng(2, 4);
                } else if (roll <= 9) {
                    p->add_msg_if_player(m_warning, _("Giant bees appear!"));
                    bug = "mon_bee";
                    num = rng(1, 3);
                } else {
                    p->add_msg_if_player(m_warning, _("Giant wasps appear!"));
                    bug = "mon_wasp";
                    num = rng(1, 2);
                }
                if (bug != "mon_null") {
                    monster spawned(GetMType(bug));
                    spawned.friendly = -1;
                    for (int j = 0; j < num && !empty.empty(); j++) {
                        int index_inner = rng(0, empty.size() - 1);
                        point spawnp = empty[index_inner];
                        empty.erase(empty.begin() + index_inner);
                        spawned.spawn(spawnp.x, spawnp.y);
                        g->add_zombie(spawned);
                    }
                }
            }
            break;

            case AEA_TELEPORT:
                g->teleport(p);
                break;

            case AEA_LIGHT:
                p->add_msg_if_player(_("The %s glows brightly!"), it->tname().c_str());
                g->add_event(EVENT_ARTIFACT_LIGHT, int(calendar::turn) + 30);
                break;

            case AEA_GROWTH: {
                monster tmptriffid(GetMType("mon_null"), p->posx, p->posy);
                mattack tmpattack;
                tmpattack.growplants(&tmptriffid);
            }
            break;

            case AEA_HURTALL:
                for (size_t j = 0; j < g->num_zombies(); j++) {
                    g->zombie(j).hurt(rng(0, 5));
                }
                break;

            case AEA_RADIATION:
                add_msg(m_warning, _("Horrible gasses are emitted!"));
                for (int x = p->posx - 1; x <= p->posx + 1; x++) {
                    for (int y = p->posy - 1; y <= p->posy + 1; y++) {
                        g->m.add_field(x, y, fd_nuke_gas, rng(2, 3));
                    }
                }
                break;

            case AEA_PAIN:
                p->add_msg_if_player(m_bad, _("You're wracked with pain!"));
                // OK, the Lovecraftian thingamajig can bring Deadened
                // masochists & Cenobites the stimulation they've been
                // craving ;)
                p->pain += rng(5, 15);
                break;

            case AEA_MUTATE:
                if (!one_in(3)) {
                    p->mutate();
                }
                break;

            case AEA_PARALYZE:
                p->add_msg_if_player(m_bad, _("You're paralyzed!"));
                p->moves -= rng(50, 200);
                break;

            case AEA_FIRESTORM: {
                p->add_msg_if_player(m_bad, _("Fire rains down around you!"));
                std::vector<point> ps = closest_points_first(3, p->posx, p->posy);
                for (std::vector<point>::iterator p_it = ps.begin(); p_it != ps.end(); p_it++) {
                    if (!one_in(3)) {
                        g->m.add_field(*p_it, fd_fire, 1 + rng(0, 1) * rng(0, 1), 30);
                    }
                }
                break;
            }

            case AEA_ATTENTION:
                p->add_msg_if_player(m_warning, _("You feel like your action has attracted attention."));
                p->add_disease("attention", 600 * rng(1, 3));
                break;

            case AEA_TELEGLOW:
                p->add_msg_if_player(m_warning, _("You feel unhinged."));
                p->add_disease("teleglow", 100 * rng(3, 12));
                break;

            case AEA_NOISE:
                p->add_msg_if_player(m_bad, _("Your %s emits a deafening boom!"), it->tname().c_str());
                g->sound(p->posx, p->posy, 100, "");
                break;

            case AEA_SCREAM:
                p->add_msg_if_player(m_warning, _("Your %s screams disturbingly."), it->tname().c_str());
                g->sound(p->posx, p->posy, 40, "");
                p->add_morale(MORALE_SCREAM, -10, 0, 300, 5);
                break;

            case AEA_DIM:
                p->add_msg_if_player(_("The sky starts to dim."));
                g->add_event(EVENT_DIM, int(calendar::turn) + 50);
                break;

            case AEA_FLASH:
                p->add_msg_if_player(_("The %s flashes brightly!"), it->tname().c_str());
                g->flashbang(p->posx, p->posy);
                break;

            case AEA_VOMIT:
                p->add_msg_if_player(m_bad, _("A wave of nausea passes through you!"));
                p->vomit();
                break;

            case AEA_SHADOWS: {
                int num_shadows = rng(4, 8);
                monster spawned(GetMType("mon_shadow"));
                int num_spawned = 0;
                for (int j = 0; j < num_shadows; j++) {
                    int tries = 0, monx, mony, junk;
                    do {
                        if (one_in(2)) {
                            monx = rng(p->posx - 5, p->posx + 5);
                            mony = (one_in(2) ? p->posy - 5 : p->posy + 5);
                        } else {
                            monx = (one_in(2) ? p->posx - 5 : p->posx + 5);
                            mony = rng(p->posy - 5, p->posy + 5);
                        }
                    } while (tries < 5 && !g->is_empty(monx, mony) &&
                             !g->m.sees(monx, mony, p->posx, p->posy, 10, junk));
                    if (tries < 5) {
                        num_spawned++;
                        spawned.sp_timeout = rng(8, 20);
                        spawned.spawn(monx, mony);
                        g->add_zombie(spawned);
                    }
                }
                if (num_spawned > 1) {
                    p->add_msg_if_player(m_warning, _("Shadows form around you."));
                } else if (num_spawned == 1) {
                    p->add_msg_if_player(m_warning, _("A shadow forms nearby."));
                }
            }
            break;

            case AEA_SPLIT: // TODO
                break;

            case AEA_NULL: // BUG
            case NUM_AEAS:
            default:
                debugmsg("iuse::artifact(): wrong artifact type (%d)", used);
                break;
        }
    }
    return it->type->charges_to_use();
}

int iuse::spray_can(player *p, item *it, bool)
{
    bool ismarker = (it->type->id == _("permanent_marker"));
    if (ismarker) {
        int ret = menu(true, _("Write on what?"), _("The ground"), _("An item"), _("Cancel"), NULL);

        if (ret == 2) {
            // inscribe_item returns false if the action fails or is canceled somehow.
            bool canceled_inscription = !inscribe_item(p, _("Write"), _("Written"), false);
            if (canceled_inscription) {
                return 0;
            }
            return it->type->charges_to_use();
        } else if (ret != 1) { // User chose cancel or some other undefined key.
            return 0;
        }
    }

    std::string message = string_input_popup(ismarker ? _("Write what?") : _("Spray what?"),
                          0, "", "", "graffiti");

    if (message.empty()) {
        return 0;
    } else {
        if (g->m.add_graffiti(p->posx, p->posy, message)) {
            add_msg(
                ismarker ?
                _("You write a message on the ground.") :
                _("You spray a message on the ground.")
            );
            p->moves -= 2 * message.length();
        } else {
            add_msg(
                ismarker ?
                _("You fail to write a message here.") :
                _("You fail to spray a message here.")
            );

            return 0;
        }
    }
    return it->type->charges_to_use();
}

/**
 * Heats up a food item.
 * @return 1 if an item was heated, false if nothing was heated.
 */
static bool heat_item(player *p)
{
    int pos = g->inv(_("Heat up what?"));
    item *heat = &(p->i_at(pos));
    if (heat->type->id == "null") {
        add_msg(m_info, _("You do not have that item!"));
        return false;
    }
    item *target = heat->is_food_container() ? &(heat->contents[0]) : heat;
    if (target->type->is_food()) {
        p->moves -= 300;
        add_msg(_("You heat up the food."));
        target->item_tags.insert("HOT");
        target->active = true;
        target->item_counter = 600; // sets the hot food flag for 60 minutes
        return true;
    }
    add_msg(m_info, _("You can't heat that up!"));
    return false;
}

int iuse::heatpack(player *p, item *it, bool)
{
    if (heat_item(p)) {
        it->make("heatpack_used");
    }
    return 0;
}

int iuse::hotplate(player *p, item *it, bool)
{
    if (it->charges < it->type->charges_to_use()) {
        p->add_msg_if_player(m_info, _("The %s's batteries are dead."), it->tname().c_str());
        return 0;
    }

    int choice = 1;
    if ((p->has_disease("bite") || p->has_disease("bleed") || p->has_trait("MASOCHIST") ||
         p->has_trait("MASOCHIST_MED") || p->has_trait("CENOBITE")) && !p->is_underwater()) {
        //Might want to cauterize
        choice = menu(true, _("Using hotplate:"), _("Heat food"), _("Cauterize wound"), _("Cancel"), NULL);
    }

    if (choice == 1) {
        if (heat_item(p)) {
            return it->type->charges_to_use();
        }
    } else if (choice == 2) {
        return cauterize_elec(p, it);
    }
    return 0;
}

int iuse::flask_yeast(player *p, item *it, bool)
{
    int cult_time = it->brewing_time();
    if (calendar::turn.get_turn() > (it->bday + cult_time)) {
        p->add_msg_if_player(_("You open the flask and harvest the culture."));
        itype_id yeast_id = (it->type->id).substr(6);
        it->make("flask_glass");
        it->contents.push_back(item(yeast_id, 0));
        it->contents[0].charges = 10;
        return it->type->charges_to_use();
    } else {
        p->add_msg_if_player(m_info, _("The yeast isn't done culturing yet."));
        return 0;
    }
}

int iuse::quiver(player *p, item *it, bool)
{
    int choice = -1;
    if (!(it->contents.empty()) && it->contents[0].charges > 0) {
        choice = menu(true, _("Do what with quiver?"), _("Store more arrows"),
                      _("Empty quiver"), _("Cancel"), NULL);

        // empty quiver
        if (choice == 2) {
            item &arrows = it->contents[0];
            int arrowsRemoved = arrows.charges;
            p->add_msg_if_player(ngettext("You remove the %s from the %s.", "You remove the %s from the %s.",
                                          arrowsRemoved),
                                 arrows.type->nname(arrowsRemoved).c_str(), it->tname().c_str());
            p->inv.assign_empty_invlet(arrows, false);
            p->i_add(arrows);
            it->contents.erase(it->contents.begin());
            return it->type->charges_to_use();
        }
    }

    // if quiver is empty or storing more arrows, pull up menu asking what to store
    if (it->contents.empty() || choice == 1) {
        int pos = g->inv_type(_("Store which arrows?"), IC_AMMO);
        item *put = &(p->i_at(pos));
        if (put == NULL || put->is_null()) {
            p->add_msg_if_player(_("Never mind."));
            return 0;
        }

        if (!(put->type->is_ammo() && (put->ammo_type() == "arrow" || put->ammo_type() == "bolt"))) {
            p->add_msg_if_player(m_info, _("Those aren't arrows!"));
            return 0;
        }

        int maxArrows = it->max_charges_from_flag("QUIVER");
        if (maxArrows == 0) {
            debugmsg("Tried storing arrows in quiver without a QUIVER_n tag (iuse::quiver)");
            return 0;
        }

        int arrowsStored = 0;

        // not empty so adding more arrows
        if (!(it->contents.empty()) && it->contents[0].charges > 0) {
            if (it->contents[0].type->id != put->type->id) {
                p->add_msg_if_player(m_info, _("Those aren't the same arrows!"));
                return 0;
            }
            if (it->contents[0].charges >= maxArrows) {
                p->add_msg_if_player(m_info, _("That %s is already full!"), it->tname().c_str());
                return 0;
            }
            arrowsStored = it->contents[0].charges;
            it->contents[0].charges += put->charges;
            p->i_rem(put);

            // empty, putting in new arrows
        } else {
            it->put_in(p->i_rem(put));
        }

        // handle overflow
        if (it->contents[0].charges > maxArrows) {
            int toomany = it->contents[0].charges - maxArrows;
            it->contents[0].charges -= toomany;
            item clone = it->contents[0].clone();
            clone.charges = toomany;
            p->i_add(clone);
        }

        arrowsStored = it->contents[0].charges - arrowsStored;
        p->add_msg_if_player(ngettext("You store %d %s in your %s.", "You store %d %s in your %s.",
                                      arrowsStored),
                             arrowsStored, it->contents[0].type->nname(arrowsStored).c_str(), it->tname().c_str());
        p->moves -= 10 * arrowsStored;
    } else {
        p->add_msg_if_player(_("Never mind."));
        return 0;
    }
    return it->type->charges_to_use();
}

int iuse::holster_pistol(player *p, item *it, bool)
{
    // if holster is empty, pull up menu asking what to holster
    if (it->contents.empty()) {
        int pos = g->inv_type(_("Holster what?"), IC_GUN); // only show guns
        item *put = &(p->i_at(pos));
        if (put == NULL || put->is_null()) {
            p->add_msg_if_player(_("Never mind."));
            return 0;
        }

        // make sure we're holstering a pistol
        if (put->type->is_gun()) {
            it_gun *gun = dynamic_cast<it_gun *>(put->type);
            if (!(gun->skill_used == Skill::skill("pistol"))) {
                p->add_msg_if_player(m_info, _("The %s isn't a pistol!"), put->tname().c_str());
                return 0;
            }
        } else {
            p->add_msg_if_player(m_info, _("That isn't a gun!"), put->tname().c_str());
            return 0;
        }

        int maxvol = 5;
        if (it->type->id == "bootstrap") { // bootstrap can't hold as much as holster
            maxvol = 3;
        }

        // only allow guns smaller than a certain size
        if (put->volume() > maxvol) {
            p->add_msg_if_player(m_info, _("That holster is too small to hold your %s!"),
                                 put->tname().c_str());
            return 0;
        }

        int lvl = p->skillLevel("pistol");
        std::string message;
        if (lvl < 2) {
            message = _("You clumsily holster your %s.");
        } else if (lvl >= 7) {
            message = _("You deftly holster your %s.");
        } else  {
            message = _("You holster your %s.");
        }

        p->add_msg_if_player(message.c_str(), put->tname().c_str());
        p->store(it, put, "pistol", 14);

        // else draw the holstered pistol and have the player wield it
    } else {
        if (!p->is_armed() || p->wield(NULL)) {
            item &gun = it->contents[0];
            int lvl = p->skillLevel("pistol");
            std::string message;
            if (lvl < 2) {
                message = _("You clumsily draw your %s from the %s.");
            } else if (lvl >= 7) {
                message = _("You quickly draw your %s from the %s.");
            } else {
                message = _("You draw your %s from the %s.");
            }

            p->add_msg_if_player(message.c_str(), gun.tname().c_str(), it->tname().c_str());
            p->wield_contents(it, true, "pistol", 13);
        }
    }
    return it->type->charges_to_use();
}

int iuse::sheath_knife(player *p, item *it, bool)
{
    // if sheath is empty, pull up menu asking what to sheathe
    if (it->contents.empty()) {
        // only show SHEATH_KNIFE items
        int pos = g->inv_for_flag("SHEATH_KNIFE", _("Sheathe what?"), false);
        item *put = &(p->i_at(pos));
        if (put == NULL || put->is_null()) {
            p->add_msg_if_player(_("Never mind."));
            return 0;
        }

        if (!put->has_flag("SHEATH_KNIFE")) {
            if (put->has_flag("SHEATH_SWORD")) {
                p->add_msg_if_player(m_info, _("You need a scabbard to sheathe a sword!"),
                                     put->tname().c_str());
            } else {
                p->add_msg_if_player(m_info, _("You can't sheathe your %s!"), put->tname().c_str());
            }
            return 0;
        }

        int maxvol = 5;
        if (it->type->id == "bootstrap") { // bootstrap can't hold as much as sheath
            maxvol = 3;
        }

        // only allow knives smaller than a certain size
        if (put->volume() > maxvol) {
            p->add_msg_if_player(m_info, _("That sheath is too small to hold your %s!"), put->tname().c_str());
            return 0;
        }

        int lvl = p->skillLevel("cutting");
        std::string message;
        if (lvl < 2) {
            message = _("You clumsily shove your %s into the %s.");
        } else if (lvl >= 5) {
            message = _("You deftly insert your %s into the %s.");
        } else {
            message = _("You put your %s into the %s.");
        }

        p->add_msg_if_player(message.c_str(), put->tname().c_str(), it->tname().c_str());
        p->store(it, put, "cutting", 14);

        // else unsheathe a sheathed weapon and have the player wield it
    } else {
        if (!p->is_armed() || p->wield(NULL)) {
            p->wield_contents(it, true, "cutting", 13);

            int lvl = p->skillLevel("cutting");
            std::string message;
            if (lvl < 2) {
                message = _("You clumsily draw your %s from the %s.");
            } else if (lvl >= 5) {
                message = _("You deftly draw your %s from the %s.");
            } else {
                message = _("You draw your %s from the %s.");
            }

            p->add_msg_if_player(message.c_str(), p->weapon.tname().c_str(), it->tname().c_str());

            // diamond knives glimmer in the sunlight
            if (g->is_in_sunlight(p->posx, p->posy) && (p->weapon.made_of("diamond") ||
                    p->weapon.type->id == "foon" || p->weapon.type->id == "spork")) {
                p->add_msg_if_player(_("The %s glimmers magnificently in the sunlight."),
                                     p->weapon.tname().c_str());
            }
        }
    }
    return it->type->charges_to_use();
}

int iuse::sheath_sword(player *p, item *it, bool)
{
    // if sheath is empty, pull up menu asking what to sheathe
    if (it->contents.empty()) {
        // only show SHEATH_SWORD items
        int pos = g->inv_for_flag("SHEATH_SWORD", _("Sheathe what?"), false);
        item *put = &(p->i_at(pos));
        if (put == NULL || put->is_null()) {
            p->add_msg_if_player(_("Never mind."));
            return 0;
        }

        if (!put->has_flag("SHEATH_SWORD")) {
            if (put->has_flag("SHEATH_KNIFE")) {
                p->add_msg_if_player(m_info, _("You need a knife sheath for that!"), put->tname().c_str());
            } else {
                p->add_msg_if_player(m_info, _("You can't sheathe your %s!"), put->tname().c_str());
            }
            return 0;
        }

        int lvl = p->skillLevel("cutting");
        std::string message;
        if (lvl < 2) {
            message = _("You clumsily sheathe your %s.");
        } else if (lvl >= 7) {
            message = _("You deftly sheathe your %s.");
        } else {
            message = _("You sheathe your %s.");
        }

        p->add_msg_if_player(message.c_str(), put->tname().c_str());
        p->store(it, put, "cutting", 14);

        // else unsheathe a sheathed weapon and have the player wield it
    } else {
        if (!p->is_armed() || p->wield(NULL)) {
            int lvl = p->skillLevel("cutting");
            p->wield_contents(it, true, "cutting", 13);

            // in order to perform iaijutsu, have to pass a roll based on level
            bool iaijutsu =
                lvl >= 7 &&
                p->weapon.has_flag("IAIJUTSU") &&
                one_in(12 - lvl);

            // iaijutsu! slash an enemy as you draw your sword
            if (iaijutsu) {
                // check for adjacent enemies before asking to slash
                int mon_num = -1;
                for (int i = -1; i <= 1; i++) {
                    for (int j = -1; j <= 1; j++) {
                        mon_num = g->mon_at(p->posx + i, p->posy + j);
                        if (mon_num != -1) {
                            break; // break at first found enemy
                        }
                    }
                    if (mon_num != -1) {
                        break;
                    }
                }

                // if there's an adjacent enemy, ask which one to slash
                // if a spot without an enemy is chosen, defaults to the first enemy found above
                if (mon_num != -1) {
                    int slashx, slashy;
                    if (choose_adjacent(_("Slash where?"), slashx, slashy)) {
                        const int mon_hit = g->mon_at(slashx, slashy);
                        if (mon_hit != -1) {
                            mon_num = mon_hit;
                        }
                    }
                    monster &zed = g->zombie(mon_num);
                    p->add_msg_if_player(m_good, _("You slash at the %s as you draw your %s."),
                                         zed.name().c_str(), p->weapon.tname().c_str());
                    p->melee_attack(zed, true);
                } else {
                    // no adjacent monsters, draw sword normally
                    iaijutsu = false;
                }
            }

            // draw sword normally
            if (!iaijutsu) {
                std::string message;
                if (lvl < 2) {
                    message = _("You clumsily draw your %s.");
                } else if (lvl >= 7) {
                    message = _("You masterfully draw your %s.");
                } else {
                    message = _("You draw your %s.");
                }

                p->add_msg_if_player(message.c_str(), p->weapon.tname().c_str());
            }

            // diamond swords glimmer in the sunlight
            if (g->is_in_sunlight(p->posx, p->posy) && p->weapon.made_of("diamond")) {
                p->add_msg_if_player(_("The %s glimmers magnificently in the sunlight."),
                                     p->weapon.tname().c_str());
            }
        }
    }
    return it->type->charges_to_use();
}

int iuse::holster_ankle(player *p, item *it, bool b)
{
    int choice = -1;
    // ask whether to store a knife or a pistol
    if (it->contents.empty()) {
        choice = menu(true, _("Using ankle holster:"), _("Holster a pistol"),
                      _("Sheathe a knife"), _("Cancel"), NULL);
        if (choice == 1) {
            holster_pistol(p, it, b);
        } else if (choice == 2) {
            sheath_knife(p, it, b);
        }
        // unsheathe knife or draw pistol
    } else {
        if (!p->is_armed() || p->wield(NULL)) {
            item &stored = it->contents[0];
            if (stored.has_flag("SHEATH_KNIFE")) {
                sheath_knife(p, it, b);
            } else {
                holster_pistol(p, it, b);
            }
        }
    }
    return it->type->charges_to_use();
}

int iuse::boots(player *p, item *it, bool)
{
    int choice = -1;
    if (it->contents.empty()) {
        choice = menu(true, _("Using boots:"), _("Put a knife in the boot"), _("Cancel"), NULL);
    } else if (it->contents.size() == 1) {
        choice = menu(true, _("Take what:"), it->contents[0].tname().c_str(), _("Put a knife in the boot"),
                      _("Cancel"), NULL);
    } else {
        choice = menu(true, _("Take what:"), it->contents[0].tname().c_str(),
                      it->contents[1].tname().c_str(), _("Cancel"), NULL);
    }

    if ((it->contents.size() > 0 && choice == 1) || // Pull 1st
        (it->contents.size() > 1 && choice == 2)) {  // Pull 2nd
        p->moves -= 15;
        item &knife = it->contents[choice - 1];
        if (!p->is_armed() || p->wield(NULL)) {
            p->inv.assign_empty_invlet(knife, true);  // force getting an invlet.
            p->wield(&(p->i_add(knife)));
            it->contents.erase(it->contents.begin() + choice - 1);
        }
    } else if ((it->contents.empty() && choice == 1) || // Put 1st
               (it->contents.size() == 1 && choice == 2)) { // Put 2st
        int pos = g->inv_for_flag("SHEATH_KNIFE", _("Put what?"), false);
        item *put = &(p->i_at(pos));
        if (put == NULL || put->is_null()) {
            p->add_msg_if_player(m_info, _("You do not have that item!"));
            return 0;
        }
        if (!put->type->can_use("KNIFE")) {
            p->add_msg_if_player(m_info, _("That isn't a knife!"));
            return 0;
        }
        if (put->type->volume > 5) {
            p->add_msg_if_player(m_info, _("That item does not fit in your boot!"));
            return 0;
        }
        p->moves -= 30;
        p->add_msg_if_player(_("You put the %s in your boot."), put->tname().c_str());
        it->put_in(p->i_rem(pos));
    }
    return it->type->charges_to_use();
}

int iuse::towel(player *p, item *it, bool)
{
    bool towelUsed = false;

    // can't use an already wet towel!
    if (it->has_flag("WET")) {
        p->add_msg_if_player(m_info, _("That %s is too wet to soak up any more liquid!"),
                             it->tname().c_str());
    }

    // dry off from being wet
    else if (abs(p->has_morale(MORALE_WET))) {
        p->rem_morale(MORALE_WET);
        p->add_msg_if_player(_("You use the %s to dry off, saturating it with water!"),
                             it->tname().c_str());

        towelUsed = true;
        it->item_counter = 300;
    }

    // clean off slime
    else if (p->has_disease("slimed")) {
        p->rem_disease("slimed");
        p->add_msg_if_player(_("You use the %s to clean yourself off, saturating it with slime!"),
                             it->tname().c_str());

        towelUsed = true;
        it->item_counter = 450; // slime takes a bit longer to dry
    }

    // default message
    else {
        p->add_msg_if_player(_("You are already dry, the %s does nothing."), it->tname().c_str());
    }

    // towel was used
    if (towelUsed) {
        p->moves -= 50;
        // change "towel" to a "towel_wet" (different flavor text/color)
        if (it->type->id == "towel") {
            it->make("towel_wet");
        }

        // WET, active items have their timer decremented every turn
        it->item_tags.erase("ABSORBENT");
        it->item_tags.insert("WET");
        it->active = true;
    }
    return it->type->charges_to_use();
}

int iuse::unfold_generic(player *p, item *it, bool)
{
    if (p->is_underwater()) {
        p->add_msg_if_player(m_info, _("You can't do that while underwater."));
        return 0;
    }
    vehicle *veh = g->m.add_vehicle("none", p->posx, p->posy, 0, 0, 0, false);
    if (veh == NULL) {
        p->add_msg_if_player(m_info, _("There's no room to unfold the %s."), it->tname().c_str());
        return 0;
    }
    veh->name = it->item_vars["vehicle_name"];
    if (!veh->restore(it->item_vars["folding_bicycle_parts"])) {
        g->m.destroy_vehicle(veh);
        return 0;
    }
    g->m.update_vehicle_cache(veh, true);

    std::string unfold_msg = it->item_vars["unfold_msg"];
    if (unfold_msg.size() == 0) {
        unfold_msg = _("You painstakingly unfold the %s and make it ready to ride.");
    } else {
        unfold_msg = _(unfold_msg.c_str());
    }
    p->add_msg_if_player(unfold_msg.c_str(), veh->name.c_str());

    std::string smoves = it->item_vars["moves"];
    int moves = 500;
    if (smoves.size() > 0) {
        std::istringstream( smoves ) >> moves;
    }
    p->moves -= moves;
    return 1;
}

int iuse::adrenaline_injector(player *p, item *it, bool)
{
    p->moves -= 100;
    p->add_msg_if_player(_("You inject yourself with adrenaline."));

    item syringe( "syringe", it->bday );
    p->i_add( syringe );
    if (p->has_disease("adrenaline")) {
        //Increase current surge by 3 minutes (if not on comedown)
        p->add_disease("adrenaline", 30);
        //Also massively boost stimulant level, risking death on an extended chain
        p->stim += 80;
    } else {
        //No current adrenaline surge: Give the full duration
        p->add_disease("adrenaline", 200);
    }

    if (p->has_disease("asthma")) {
        p->rem_disease("asthma");
        p->add_msg_if_player(m_good, _("The adrenaline causes your asthma to clear."));
    }
    return it->type->charges_to_use();
}

int iuse::jet_injector(player *p, item *it, bool)
{
    if (it->charges < it->type->charges_to_use()) {
        p->add_msg_if_player(m_info, _("The jet injector is empty."), it->tname().c_str());
        return 0;
    } else {
        p->add_msg_if_player(_("You inject yourself with the jet injector."));
        p->add_disease("jetinjector", 200);
        p->pkill += 20;
        p->stim += 10;
        p->rem_disease("infected");
        p->rem_disease("bite");
        p->rem_disease("bleed");
        p->rem_disease("fungus");
        p->rem_disease("dermatik");
        p->radiation += 4;
        p->healall(20);
    }

    if (p->has_disease("jetinjector") &&
        p->disease_duration("jetinjector") > 200) {
        p->add_msg_if_player(m_warning, _("Your heart is beating alarmingly fast!"));
    }
    return it->type->charges_to_use();
}

int iuse::radglove(player *p, item *it, bool)
{
    if (p->get_item_position(it) >= -1) {
        p->add_msg_if_player(m_info,
                             _("You must wear the radiation biomonitor before you can activate it."));
        return 0;
    } else if (it->charges < it->type->charges_to_use()) {
        p->add_msg_if_player(m_info, _("The radiation biomonitor needs batteries to function."));
        return 0;
    } else {
        p->add_msg_if_player(_("You activate your radiation biomonitor."));
        if (p->radiation >= 1) {
            p->add_msg_if_player(m_warning, _("You are currently irradiated."));
            add_msg(m_info, _("Your radiation level: %d"), p->radiation);
        } else {
            p->add_msg_if_player(m_info, _("You are not currently irradiated."));
        }
        p->add_msg_if_player(_("Have a nice day!"));
    }
    return it->type->charges_to_use();
}


int iuse::contacts(player *p, item *it, bool)
{
    if (p->is_underwater()) {
        p->add_msg_if_player(m_info, _("You can't do that while underwater."));
        return 0;
    }
    int duration = rng(80640, 120960); // Around 7 days.
    if (p->has_effect("contacts")) {
        if (query_yn(_("Replace your current lenses?"))) {
            p->moves -= 200;
            p->add_msg_if_player(_("You replace your current %s."), it->tname().c_str());
            p->remove_effect("contacts");
            p->add_effect("contacts", duration);
            return it->type->charges_to_use();
        } else {
            p->add_msg_if_player(_("You don't do anything with your %s."), it->tname().c_str());
            return 0;
        }
    } else if (p->has_trait("HYPEROPIC") || p->has_trait("MYOPIC") || p->has_trait("URSINE_EYE")) {
        p->moves -= 200;
        p->add_msg_if_player(_("You put the %s in your eyes."), it->tname().c_str());
        p->add_effect("contacts", duration);
        return it->type->charges_to_use();
    } else {
        p->add_msg_if_player(m_info, _("Your vision is fine already."));
        return 0;
    }
}

int iuse::talking_doll(player *p, item *it, bool)
{
    if (it->charges < it->type->charges_to_use()) {
        p->add_msg_if_player(m_info, _("The %s's batteries are dead."), it->tname().c_str());
        return 0;
    }

    std::string label;

    if (it->type->id == "talking_doll") {
        label = "doll";
    } else {
        label = "creepy_doll";
    }

    const SpeechBubble speech = get_speech(label);

    g->ambient_sound(p->posx, p->posy, speech.volume, speech.text);

    return it->type->charges_to_use();
}

int iuse::gun_repair(player *p, item *it, bool)
{
    if (it->charges < it->type->charges_to_use()) {
        return 0;
    }
    if (p->is_underwater()) {
        p->add_msg_if_player(m_info, _("You can't do that while underwater."));
        return 0;
    }
    if (p->skillLevel("mechanics") < 2) {
        p->add_msg_if_player(m_info, _("You need a mechanics skill of 2 to use this repair kit."));
        return 0;
    }
    int pos = g->inv(_("Select the firearm to repair."));
    item *fix = &(p->i_at(pos));
    if (fix == NULL || fix->is_null()) {
        p->add_msg_if_player(m_info, _("You do not have that item!"));
        return 0;
    }
    if (!fix->is_gun()) {
        p->add_msg_if_player(m_info, _("That isn't a firearm!"));
        return 0;
    }
    if (fix->damage == -1) {
        p->add_msg_if_player(m_info, _("You cannot improve your %s any more this way."),
                             fix->tname().c_str());
        return 0;
    }
    if ((fix->damage == 0) && p->skillLevel("mechanics") < 8) {
        p->add_msg_if_player(m_info, _("Your %s is already in peak condition."), fix->tname().c_str());
        p->add_msg_if_player(m_info, _("With a higher mechanics skill, you might be able to improve it."));
        return 0;
    }
    if ((fix->damage == 0) && p->skillLevel("mechanics") >= 8) {
        p->add_msg_if_player(m_good, _("You accurize your %s."), fix->tname().c_str());
        g->sound(p->posx, p->posy, 6, "");
        p->moves -= 2000 * p->fine_detail_vision_mod();
        p->practice("mechanics", 10);
        fix->damage--;
    } else if (fix->damage >= 2) {
        p->add_msg_if_player(m_good, _("You repair your %s!"), fix->tname().c_str());
        g->sound(p->posx, p->posy, 8, "");
        p->moves -= 1000 * p->fine_detail_vision_mod();
        p->practice("mechanics", 10);
        fix->damage--;
    } else {
        p->add_msg_if_player(m_good, _("You repair your %s completely!"),
                             fix->tname().c_str());
        g->sound(p->posx, p->posy, 8, "");
        p->moves -= 500 * p->fine_detail_vision_mod();
        p->practice("mechanics", 10);
        fix->damage = 0;
    }
    return it->type->charges_to_use();
}

int iuse::misc_repair(player *p, item *it, bool)
{
    if (it->charges < it->type->charges_to_use()) {
        return 0;
    }
    if (p->is_underwater()) {
        p->add_msg_if_player(m_info, _("You can't do that while underwater."));
        return 0;
    }
    if (p->skillLevel("fabrication") < 1) {
        p->add_msg_if_player(m_info, _("You need a fabrication skill of 1 to use this repair kit."));
        return 0;
    }
    int pos = g->inv(_("Select the item to repair."));
    item *fix = &(p->i_at(pos));
    if (fix == NULL || fix->is_null()) {
        p->add_msg_if_player(m_info, _("You do not have that item!"));
        return 0;
    }
    if (fix->is_gun()) {
        p->add_msg_if_player(m_info, _("That requires gunsmithing tools."));
        return 0;
    }
    if (!(fix->made_of("wood") || fix->made_of("plastic") || fix->made_of("bone") ||
          fix->made_of("chitin"))) {
        p->add_msg_if_player(m_info, _("That isn't made of wood, bone, or chitin!"));
        return 0;
    }
    if (fix->damage == -1) {
        p->add_msg_if_player(m_info, _("You cannot improve your %s any more this way."),
                             fix->tname().c_str());
        return 0;
    }
    if (fix->damage == 0) {
        p->add_msg_if_player(m_good, _("You reinforce your %s."), fix->tname().c_str());
        p->moves -= 1000 * p->fine_detail_vision_mod();
        p->practice("fabrication", 10);
        fix->damage--;
    } else if (fix->damage >= 2) {
        p->add_msg_if_player(m_good, _("You repair your %s!"), fix->tname().c_str());
        p->moves -= 500 * p->fine_detail_vision_mod();
        p->practice("fabrication", 10);
        fix->damage--;
    } else {
        p->add_msg_if_player(m_good, _("You repair your %s completely!"), fix->tname().c_str());
        p->moves -= 250 * p->fine_detail_vision_mod();
        p->practice("fabrication", 10);
        fix->damage = 0;
    }
    return it->type->charges_to_use();
}

int iuse::bell(player *p, item *it, bool)
{
    if (it->type->id == "cow_bell") {
        g->sound(p->posx, p->posy, 12, _("Clank! Clank!"));
        if (!p->is_deaf()) {
            const int cow_factor = 1 + (p->mutation_category_level.find("MUTCAT_CATTLE") ==
                                        p->mutation_category_level.end() ?
                                        0 :
                                        (p->mutation_category_level.find("MUTCAT_CATTLE")->second) / 8
                                       );
            if (x_in_y(cow_factor, 1 + cow_factor)) {
                p->add_morale(MORALE_MUSIC, 1, 15 * (cow_factor > 10 ? 10 : cow_factor));
            }
        }
    } else {
        g->sound(p->posx, p->posy, 4, _("Ring! Ring!"));
    }
    return it->type->charges_to_use();
}

int iuse::seed(player *, item *it, bool)
{
    if (query_yn(_("Sure you want to eat the %s? You could plant it in a mound of dirt."),
                 it->tname().c_str())) {
        return it->type->charges_to_use(); //This eats the seed object.
    }
    return 0;
}

int iuse::robotcontrol(player *p, item *it, bool)
{
    if (it->charges < it->type->charges_to_use()) {
        p->add_msg_if_player(_("The %s's batteries are dead."), it->tname().c_str());
        return 0;

    }
    if (p->has_trait("ILLITERATE")) {
        p->add_msg_if_player(_("You cannot read a computer screen."));
        return 0;
    }

    int choice = -1;
    choice = menu(true, _("Welcome to hackPRO!:"), _("Override IFF protocols"),
                  _("Set friendly robots to passive mode"),
                  _("Set friendly robots to combat mode"), _("Cancel"), NULL);
    switch( choice ) {
    case 1: { // attempt to make a robot friendly
        uimenu pick_robot;
        pick_robot.text = _("Choose an endpoint to hack.");
        // Build a list of all unfriendly robots in range.
        for( size_t i = 0; i < g->num_zombies(); ++i ) {
            monster &candidate = g->zombie( i );
            if( candidate.type->in_species( "ROBOT" ) && candidate.friendly == 0 &&
                rl_dist( p->xpos(), p->ypos(), candidate.xpos(), candidate.ypos() <= 10 ) ) {
                pick_robot.entries.push_back( uimenu_entry( i, true, -1,
                                                            candidate.name().c_str() ) );
            }
        }
        if( pick_robot.entries.empty() ) {
            p->add_msg_if_player( m_info, _("No enemy robots in range.") );
                return it->type->charges_to_use();
            }
            pick_robot.entries.push_back(uimenu_entry(-1, true, -1, _("Cancel")));

            pick_robot.query();
            if (pick_robot.ret == -1) {
                p->add_msg_if_player(m_info, _("Never mind"));
                return it->type->charges_to_use();
            }
            monster *z = &(g->zombie(pick_robot.ret));
            p->add_msg_if_player(_("You start reprograming the %s into an ally."), z->name().c_str());
            p->moves -= 1000 - p->int_cur * 10 - p->skillLevel("computer") * 10;
            float success = p->skillLevel("computer") - 1.5 * (z->type->difficulty) /
                            ((rng(2, p->int_cur) / 2) + (p->skillLevel("computer") / 2));
            if (success >= 0) {
                p->add_msg_if_player(_("You successfully override the %s's IFF protocols!"),
                                     z->name().c_str());
                z->friendly = -1;
            } else if (success >= -2) { //A near success
                p->add_msg_if_player(_("The %s short circuits as you attempt to reprogram it!"),
                                     z->name().c_str());
                z->hurt( rng( 1, 10 ), 0, p ); //damage it a little
                if( z->is_dead() ) {
                    p->practice("computer", 10);
                    return it->type->charges_to_use(); //dont do the other effects if the robot died
                }
                if (one_in(3)) {
                    p->add_msg_if_player(_("...and turns friendly!"));
                    if (one_in(3)) { //did the robot became friendly permanently?
                        z->friendly = -1; //it did
                    } else {
                        z->friendly = rng(5, 40); // it didn't
                    }
                }
            } else {
                p->add_msg_if_player(_("...but the robot refuses to acknowledge you as an ally!"));
            }
            p->practice("computer", 10);
            return it->type->charges_to_use();
        }
        case 2: { //make all friendly robots stop their purposeless extermination of (un)life.
            p->moves -= 100;
            int f = 0; //flag to check if you have robotic allies
            for (int i = 0; i < g->num_zombies(); i++) {
                if (g->zombie(i).friendly != 0 && g->zombie(i).type->in_species("ROBOT")) {
                    p->add_msg_if_player(_("A following %s goes into passive mode."),
                                         g->zombie(i).name().c_str());
                    g->zombie(i).add_effect("docile", 1, 1, true);
                    f = 1;
                }
            }
            if (f == 0) {
                p->add_msg_if_player(_("You are not commanding any robots."));
                return 0;
            }
            return it->type->charges_to_use();
            break;
        }
        case 3: { //make all friendly robots terminate (un)life with extreme prejudice
            p->moves -= 100;
            int f = 0; //flag to check if you have robotic allies
            for (int i = 0; i < g->num_zombies(); i++) {
                if (g->zombie(i).friendly != 0 && g->zombie(i).has_flag(MF_ELECTRONIC)) {
                    p->add_msg_if_player(_("A following %s goes into combat mode."),
                                         g->zombie(i).name().c_str());
                    g->zombie(i).remove_effect("docile");
                    f = 1;
                }
            }
            if (f == 0) {
                p->add_msg_if_player(_("You are not commanding any robots."));
                return 0;
            }
            return it->type->charges_to_use();
            break;
        }

    }
    return 0;
}

int iuse::radiocar(player *p, item *it, bool)
{
    int choice = -1;
    if (it->contents.empty()) {
        choice = menu(true, _("Using RC car:"), _("Turn on"),
                      _("Put a bomb to car"), _("Cancel"), NULL);
    } else if (it->contents.size() == 1) {
        choice = menu(true, _("Using RC car:"), _("Turn on"),
                      it->contents[0].tname().c_str(), _("Cancel"), NULL);
    }
    if (choice == 3) {
        return 0;
    }

    if (choice == 1) { //Turn car ON
        if( it->charges <= 0 ) {
            p->add_msg_if_player(_("The RC car's batteries seem to be dead."));
            return 0;
        }

        item bomb;

        if( !it->contents.empty() ) {
            bomb = it->contents[0];
        }

        it->make("radio_car_on");

        it->active = true;

        if( !(bomb.is_null()) ) {
            it->put_in(bomb);
        }

        p->add_msg_if_player(
            _("You turned on your RC car, now place it on ground, and use radiocontrol to play."));

        return 0;
    }

    if (choice == 2) {

        if( it->contents.empty() ) { //arming car with bomb
            int pos = g->inv_for_flag("RADIOCARITEM", _("Arm what?"), false);
            item *put = &(p->i_at(pos));
            if (put == NULL || put->is_null()) {
                p->add_msg_if_player(m_info, _("You do not have that item!"));
                return 0;
            }

            if (put->has_flag("RADIOCARITEM")) {
                p->moves -= 300;
                p->add_msg_if_player(_("You armed your RC car with %s."),
                                     put->tname().c_str());
                it->put_in(p->i_rem(pos));
            } else {
                p->add_msg_if_player(_("RC car with %s ? How?"),
                                     put->tname().c_str());
            }
        } else { // Disarm the car
            p->moves -= 150;
            item &bomb = it->contents[0];

            p->inv.assign_empty_invlet(bomb, true); // force getting an invlet.
            p->i_add(bomb);
            it->contents.erase(it->contents.begin());

            p->add_msg_if_player(_("You disarmed your RC car"));
        }
    }

    return it->type->charges_to_use();
}

int iuse::radiocaron(player *p, item *it, bool t)
{
    if (t) {
        point pos = g->m.find_item(it);
        g->sound(pos.x, pos.y, 6, "buzzz...");

        return it->type->charges_to_use();
    } else if ( it->charges <= 0 ) {
        // Deactivate since other mode has an iuse too.
        it->active = false;
        return 0;
    }

    int choice = -1;

    choice = menu(true, _("What do with activated RC car:"), _("Turn off"),
                  _("Cancel"), NULL);

    if (choice == 2) {
        return it->type->charges_to_use();
    }

    if (choice == 1) {
        item bomb;

        if (!it->contents.empty()) {
            bomb = it->contents[0];
        }

        it->make("radio_car");
        it->active = false;

        if (!(bomb.is_null())) {
            it->put_in(bomb);
        }

        p->add_msg_if_player(_("You turned off your RC car"));
        return it->type->charges_to_use();
    }

    return it->type->charges_to_use();
}

void sendRadioSignal(player *p, std::string signal)
{
    for (int i = 0; i < p->inv.size(); i++) {
        item &it = p->inv.find_item(i);

        if (it.has_flag("RADIO_ACTIVATION") && it.has_flag(signal)) {
            g->sound(p->posx, p->posy, 6, "beep.");

            it_tool *tmp = dynamic_cast<it_tool *>(it.type);
            tmp->invoke(p, &it, it.active);
        }
    }

    std::list<std::pair<tripoint, item *> > rc_pairs = g->m.get_rc_items();
    for( auto rc_pair = rc_pairs.begin(); rc_pair != rc_pairs.end(); ++rc_pair ) {
        tripoint item_position = rc_pair->first;
        item *rc_item = rc_pair->second;
        if (rc_item->has_flag("RADIO_ACTIVATION") && rc_item->has_flag(signal)) {

            g->sound(item_position.x, item_position.y, 6, "beep.");
            if (rc_item->has_flag("BOMB")) {
                rc_item->charges = 0;
            }
            it_tool *tmp = dynamic_cast<it_tool *>(rc_item->type);
            tmp->invoke( p, rc_item, rc_item->active );
        }

        if( rc_item->has_flag("RADIO_CONTAINER") ) {
            if( !rc_item->contents.empty() && rc_item->contents[0].has_flag( signal ) ) {
                itype_id bomb_type = rc_item->contents[0].type->id;

                rc_item->make(bomb_type);
                rc_item->charges = 0;
                rc_item->active = true;
                it_tool *tmp = dynamic_cast<it_tool *>(rc_item->type);
                tmp->invoke( p, rc_item, true );
            }
        }
    }
}

int iuse::radiocontrol(player *p, item *it, bool t)
{
    if (t) {
        if (it->charges == 0) {
            it->active = false;
            p->remove_value( "remote_controlling" );
        } else if( p->get_value( "remote_controlling" ) == "" ) {
            it->active = false;
        }

        return it->type->charges_to_use();
    }

    int choice = -1;
    const char *car_action = NULL;

    if (!it->active) {
        car_action = _("Take control of RC car.");
    } else {
        car_action = _("Stop controlling RC car.");
    }

    choice = menu(true, _("What do with radiocontrol:"), _("Nothing"), car_action,
                  _("Press red button"), _("Press blue button"), _("Press green button"), NULL);

    if (choice == 1) {
        return 0;
    } else if (choice == 2) {
        if( it->active ) {
            it->active = false;
            p->remove_value( "remote_controlling" );
        } else {
            std::list<std::pair<tripoint, item *>> rc_pairs = g->m.get_rc_items();
            tripoint rc_item_location = {999, 999, 999};
            // TODO: grab the closest car or similar?
            for( auto rc_pair = rc_pairs.begin(); rc_pair != rc_pairs.end(); ++rc_pair ) {
                if( rc_pair->second->type->id == "radio_car_on" && rc_pair->second->active ) {
                    rc_item_location = rc_pair->first;
                }
            }
            if( rc_item_location.x == 999 ) {
                p->add_msg_if_player(_("No active RC cars on ground and in range."));
                return it->type->charges_to_use();
            } else {
                std::stringstream car_location_string;
                // Populate with the point and stash it.
                car_location_string << rc_item_location.x << ' ' <<
                    rc_item_location.y << ' ' << rc_item_location.z;
                p->add_msg_if_player(m_good, _("You take control of the RC car."));

                p->set_value( "remote_controlling", car_location_string.str() );
                it->active = true;
            }
        }
    } else if (choice > 2) {
        std::string signal = "RADIOSIGNAL_";
        //red button
        if (choice == 3) {
            auto item_list = p->get_radio_items();
            for( auto candidate_item = item_list.begin();
                 candidate_item != item_list.end(); ++candidate_item ) {
                if( (*candidate_item)->has_flag("BOMB") ) {
                    p->add_msg_if_player( m_warning,
                        _("You might want to place that radio bomb somewhere before detonating it.") );
                    return 0;
                }
            }
        }

        std::stringstream choice_str;
        choice_str << (choice - 2);
        signal += choice_str.str();

        p->add_msg_if_player(_("Click."));
        sendRadioSignal( p, signal.c_str() );
        p->moves -= 150;
    }

    return it->type->charges_to_use();
}<|MERGE_RESOLUTION|>--- conflicted
+++ resolved
@@ -3235,12 +3235,7 @@
             g->u.add_memorial_log(pgettext("memorial_male", "Called for help from %s."),
                                   pgettext("memorial_female", "Called for help from %s."),
                                   fac->name.c_str());
-<<<<<<< HEAD
-            //The below is disabled and 0 is passed instead of the faction id
-            g->add_event(EVENT_HELP, int(calendar::turn) + fac->response_time(), 0, -1, -1);
-=======
             g->add_event(EVENT_HELP, int(calendar::turn) + fac->response_time(), fac->id);
->>>>>>> 69d02218
             fac->respects_u -= rng(0, 8);
             fac->likes_u -= rng(3, 5);
         } else if (bonus >= -5) {
