--- conflicted
+++ resolved
@@ -1151,43 +1151,22 @@
 
 bool cata_tiles::draw_trap(int const x, int const y)
 {
-<<<<<<< HEAD
-    int const tr_id = g->m.tr_at(x, y);
-    if (tr_id == tr_null) {
-        return false;
-    }
-
-    if (!traplist[tr_id]->can_see(tripoint(x, y, g->get_levz()), g->u)) {
-        return false;
-    }
-
-    const int neighborhood[4] = {
-        g->m.tr_at(x,     y + 1), // south
-        g->m.tr_at(x + 1, y    ), // east
-        g->m.tr_at(x - 1, y    ), // west
-        g->m.tr_at(x,     y - 1)  // north
-=======
     const trap &tr = g->m.tr_at(x, y);
     if( !tr.can_see(tripoint(x, y, g->get_levz()), g->u)) {
         return false;
     }
 
     const int neighborhood[4] = {
-        static_cast<int> (g->m.tr_at(x, y + 1).loadid), // south
-        static_cast<int> (g->m.tr_at(x + 1, y).loadid), // east
-        static_cast<int> (g->m.tr_at(x - 1, y).loadid), // west
-        static_cast<int> (g->m.tr_at(x, y - 1).loadid) // north
->>>>>>> 680527e2
+        g->m.tr_at(x,     y + 1).loadid, // south
+        g->m.tr_at(x + 1, y    ).loadid, // east
+        g->m.tr_at(x - 1, y    ).loadid, // west
+        g->m.tr_at(x,     y - 1).loadid  // north
     };
 
     int subtile = 0, rotation = 0;
     get_tile_values(tr.loadid, neighborhood, subtile, rotation);
 
-<<<<<<< HEAD
-    return draw_from_id_string(traplist[tr_id]->id, tile_category::trap, empty_string, x, y, subtile, rotation);
-=======
-    return draw_from_id_string(tr.id, C_TRAP, empty_string, x, y, subtile, rotation);
->>>>>>> 680527e2
+    return draw_from_id_string(tr.id, tile_category::trap, empty_string, x, y, subtile, rotation);
 }
 
 bool cata_tiles::draw_field_or_item(int const x, int const y)
