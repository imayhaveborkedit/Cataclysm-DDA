#include "character.h"
#include "game.h"
#include "map.h"
#include "map_selector.h"
#include "vehicle_selector.h"
#include "debug.h"
#include "mission.h"
#include "translations.h"
#include "options.h"
#include "map_iterator.h"
#include "field.h"
#include "messages.h"
#include "input.h"
#include "monster.h"
#include "mtype.h"
#include "player.h"
#include "mutation.h"
#include "vehicle.h"

#include <algorithm>

using namespace units::literals;

const efftype_id effect_beartrap( "beartrap" );
const efftype_id effect_bite( "bite" );
const efftype_id effect_bleed( "bleed" );
const efftype_id effect_blind( "blind" );
const efftype_id effect_boomered( "boomered" );
const efftype_id effect_contacts( "contacts" );
const efftype_id effect_crushed( "crushed" );
const efftype_id effect_darkness( "darkness" );
const efftype_id effect_downed( "downed" );
const efftype_id effect_grabbed( "grabbed" );
const efftype_id effect_heavysnare( "heavysnare" );
const efftype_id effect_infected( "infected" );
const efftype_id effect_in_pit( "in_pit" );
const efftype_id effect_lightsnare( "lightsnare" );
const efftype_id effect_webbed( "webbed" );

const skill_id skill_throw( "throw" );

const std::string debug_nodmg( "DEBUG_NODMG" );

Character::Character() : Creature(), visitable<Character>()
{
    str_max = 0;
    dex_max = 0;
    per_max = 0;
    int_max = 0;
    str_cur = 0;
    dex_cur = 0;
    per_cur = 0;
    int_cur = 0;
    str_bonus = 0;
    dex_bonus = 0;
    per_bonus = 0;
    int_bonus = 0;
    healthy = 0;
    healthy_mod = 0;
    hunger = 0;
    thirst = 0;
    fatigue = 0;
    stomach_food = 0;
    stomach_water = 0;

    name = "";
}

field_id Character::bloodType() const
{
    if (has_trait("ACIDBLOOD"))
        return fd_acid;
    if (has_trait("THRESH_PLANT"))
        return fd_blood_veggy;
    if (has_trait("THRESH_INSECT") || has_trait("THRESH_SPIDER"))
        return fd_blood_insect;
    if (has_trait("THRESH_CEPHALOPOD"))
        return fd_blood_invertebrate;
    return fd_blood;
}
field_id Character::gibType() const
{
    return fd_gibs_flesh;
}

bool Character::is_warm() const
{
    return true; // TODO: is there a mutation (plant?) that makes a npc not warm blooded?
}

const std::string &Character::symbol() const
{
    static const std::string character_symbol("@");
    return character_symbol;
}

void Character::mod_stat( const std::string &stat, int modifier )
{
    if( stat == "str" ) {
        mod_str_bonus( modifier );
    } else if( stat == "dex" ) {
        mod_dex_bonus( modifier );
    } else if( stat == "per" ) {
        mod_per_bonus( modifier );
    } else if( stat == "int" ) {
        mod_int_bonus( modifier );
    } else if( stat == "healthy" ) {
        mod_healthy( modifier );
    } else if( stat == "hunger" ) {
        mod_hunger( modifier );
    } else {
        Creature::mod_stat( stat, modifier );
    }
}

int Character::effective_dispersion( int dispersion ) const
{
    ///\EFFECT_PER improves effectiveness of gun sights
    dispersion += ( 10 - per_cur ) * 15;

    dispersion += encumb( bp_eyes );

    return std::max( dispersion, 0 );
}

double Character::aim_per_move( const item& gun, double recoil ) const
{
    if( !gun.is_gun() ) {
        return 0;
    }

    // get fastest sight that can be used to improve aim further below @ref recoil
    int cost = INT_MAX;
    int limit = 0;
<<<<<<< HEAD
    if( !gun.has_flag( "DISABLE_SIGHTS" ) && effective_dispersion( gun.type->gun->sight_dispersion ) < recoil ) {
        cost  = std::max( std::min( gun.volume(), 8 ), 1 );
=======
    if( effective_dispersion( gun.type->gun->sight_dispersion ) < recoil ) {
        cost  = std::max( std::min( gun.volume() / 250_ml, 8 ), 1 );
>>>>>>> 9988cdb7
        limit = effective_dispersion( gun.type->gun->sight_dispersion );
    }

    for( const auto e : gun.gunmods() ) {
        const auto mod = e->type->gunmod.get();
        if( mod->sight_dispersion < 0 || mod->aim_cost <= 0 ) {
            continue; // skip gunmods which don't provide a sight
        }
        if( effective_dispersion( mod->sight_dispersion ) < recoil && mod->aim_cost < cost ) {
            cost  = mod->aim_cost;
            limit = effective_dispersion( mod->sight_dispersion );
        }
    }

    if( cost == INT_MAX ) {
        return 0; // no suitable sights (already at maxium aim)
    }

    // each 5 points (combined) of hand encumbrance increases aim cost by one unit
    cost += round ( ( encumb( bp_hand_l ) + encumb( bp_hand_r ) ) / 10.0 );

    ///\EFFECT_DEX increases aiming speed
    cost += 8 - dex_cur;

    ///\EFFECT_PISTOL increases aiming speed for pistols
    ///\EFFECT_SMG increases aiming speed for SMGs
    ///\EFFECT_RIFLE increases aiming speed for rifles
    ///\EFFECT_SHOTGUN increases aiming speed for shotguns
    ///\EFFECT_LAUNCHER increases aiming speed for launchers
    cost += ( ( MAX_SKILL / 2 ) - get_skill_level( gun.gun_skill() ) ) * 2;

    cost = std::max( cost, 1 );

    // constant at which one unit of aim cost ~75 moves
    // (presuming aiming from nil to maximum aim via single sight at DEX 8)
    int k = 25;

    // calculate rate (b) from the exponential function y = a(1-b)^x where a is recoil
    double improv = 1.0 - pow( 0.5, 1.0 / ( cost * k ) );

    // minimum improvment is 0.1MoA
    double aim = std::max( recoil * improv, 0.1 );

    // never improve by more than the currently used sights permit
    return std::min( aim, recoil - limit );
}

bool Character::move_effects(bool attacking)
{
    if (has_effect( effect_downed )) {
        ///\EFFECT_DEX increases chance to stand up when knocked down

        ///\EFFECT_STR increases chance to stand up when knocked down, slightly
        if (rng(0, 40) > get_dex() + get_str() / 2) {
            add_msg_if_player(_("You struggle to stand."));
        } else {
            add_msg_player_or_npc(m_good, _("You stand up."),
                                    _("<npcname> stands up."));
            remove_effect( effect_downed);
        }
        return false;
    }
    if (has_effect( effect_webbed )) {
        ///\EFFECT_STR increases chance to escape webs
        if (x_in_y(get_str(), 6 * get_effect_int( effect_webbed ))) {
            add_msg_player_or_npc(m_good, _("You free yourself from the webs!"),
                                    _("<npcname> frees themselves from the webs!"));
            remove_effect( effect_webbed);
        } else {
            add_msg_if_player(_("You try to free yourself from the webs, but can't get loose!"));
        }
        return false;
    }
    if (has_effect( effect_lightsnare )) {
        ///\EFFECT_STR increases chance to escape light snare

        ///\EFFECT_DEX increases chance to escape light snare
        if(x_in_y(get_str(), 12) || x_in_y(get_dex(), 8)) {
            remove_effect( effect_lightsnare);
            add_msg_player_or_npc(m_good, _("You free yourself from the light snare!"),
                                    _("<npcname> frees themselves from the light snare!"));
            item string("string_36", calendar::turn);
            item snare("snare_trigger", calendar::turn);
            g->m.add_item_or_charges(pos(), string);
            g->m.add_item_or_charges(pos(), snare);
        } else {
            add_msg_if_player(m_bad, _("You try to free yourself from the light snare, but can't get loose!"));
        }
        return false;
    }
    if (has_effect( effect_heavysnare )) {
        ///\EFFECT_STR increases chance to escape heavy snare, slightly

        ///\EFFECT_DEX increases chance to escape light snare
        if(x_in_y(get_str(), 32) || x_in_y(get_dex(), 16)) {
            remove_effect( effect_heavysnare);
            add_msg_player_or_npc(m_good, _("You free yourself from the heavy snare!"),
                                    _("<npcname> frees themselves from the heavy snare!"));
            item rope("rope_6", calendar::turn);
            item snare("snare_trigger", calendar::turn);
            g->m.add_item_or_charges(pos(), rope);
            g->m.add_item_or_charges(pos(), snare);
        } else {
            add_msg_if_player(m_bad, _("You try to free yourself from the heavy snare, but can't get loose!"));
        }
        return false;
    }
    if (has_effect( effect_beartrap )) {
        /* Real bear traps can't be removed without the proper tools or immense strength; eventually this should
           allow normal players two options: removal of the limb or removal of the trap from the ground
           (at which point the player could later remove it from the leg with the right tools).
           As such we are currently making it a bit easier for players and NPC's to get out of bear traps.
        */
        ///\EFFECT_STR increases chance to escape bear trap
        if(x_in_y(get_str(), 100)) {
            remove_effect( effect_beartrap);
            add_msg_player_or_npc(m_good, _("You free yourself from the bear trap!"),
                                    _("<npcname> frees themselves from the bear trap!"));
            item beartrap("beartrap", calendar::turn);
            g->m.add_item_or_charges(pos(), beartrap);
        } else {
            add_msg_if_player(m_bad, _("You try to free yourself from the bear trap, but can't get loose!"));
        }
        return false;
    }
    if (has_effect( effect_crushed )) {
        ///\EFFECT_STR increases chance to escape crushing rubble

        ///\EFFECT_DEX increases chance to escape crushing rubble, slightly
        if(x_in_y(get_str() + get_dex() / 4, 100)) {
            remove_effect( effect_crushed);
            add_msg_player_or_npc(m_good, _("You free yourself from the rubble!"),
                                    _("<npcname> frees themselves from the rubble!"));
        } else {
            add_msg_if_player(m_bad, _("You try to free yourself from the rubble, but can't get loose!"));
        }
        return false;
    }
    // Below this point are things that allow for movement if they succeed

    // Currently we only have one thing that forces movement if you succeed, should we get more
    // than this will need to be reworked to only have success effects if /all/ checks succeed
    if (has_effect( effect_in_pit )) {
        ///\EFFECT_STR increases chance to escape pit

        ///\EFFECT_DEX increases chance to escape pit, slightly
        if (rng(0, 40) > get_str() + get_dex() / 2) {
            add_msg_if_player(m_bad, _("You try to escape the pit, but slip back in."));
            return false;
        } else {
            add_msg_player_or_npc(m_good, _("You escape the pit!"),
                                    _("<npcname> escapes the pit!"));
            remove_effect( effect_in_pit);
        }
    }
    if( has_effect( effect_grabbed ) && !attacking ) {
        int zed_number = 0;
        for( auto &&dest : g->m.points_in_radius( pos(), 1, 0 ) ){
            if( g->mon_at( dest ) != -1 &&
                ( g->zombie( g->mon_at( dest ) ).has_flag( MF_GRABS ) ||
                  g->zombie( g->mon_at( dest ) ).type->has_special_attack( "GRAB" ) ) ) {
                zed_number ++;
            }
        }
        if( zed_number == 0 ) {
            add_msg_player_or_npc( m_good, _( "You find yourself no longer grabbed." ),
                                   _( "<npcname> finds themselves no longer grabbed." ) );
            remove_effect( effect_grabbed );
        ///\EFFECT_DEX increases chance to escape grab, if >STR

        ///\EFFECT_STR increases chance to escape grab, if >DEX
        } else if( rng( 0, std::max( get_dex(), get_str() ) ) < rng( get_effect_int( effect_grabbed ), 8 ) ) {
            // Randomly compare higher of dex or str to grab intensity.
            add_msg_player_or_npc( m_bad, _( "You try break out of the grab, but fail!" ),
                                   _( "<npcname> tries to break out of the grab, but fails!" ) );
            return false;
        } else {
            add_msg_player_or_npc( m_good, _( "You break out of the grab!" ),
                                   _( "<npcname> breaks out of the grab!" ) );
            remove_effect( effect_grabbed );
        }
    }
    return Creature::move_effects( attacking );
}

void Character::add_effect( const efftype_id &eff_id, int dur, body_part bp,
                            bool permanent, int intensity, bool force )
{
    Creature::add_effect( eff_id, dur, bp, permanent, intensity, force );
}

void Character::process_turn()
{
    Creature::process_turn();
    drop_inventory_overflow();
}

void Character::recalc_hp()
{
    int new_max_hp[num_hp_parts];
    for( auto &elem : new_max_hp ) {
        ///\EFFECT_STR_MAX increases base hp
        elem = 60 + str_max * 3;
        if (has_trait("HUGE")) {
            // Bad-Huge doesn't quite have the cardio/skeletal/etc to support the mass,
            // so no HP bonus from the ST above/beyond that from Large
            elem -= 6;
        }
        // You lose half the HP you'd expect from BENDY mutations.  Your gelatinous
        // structure can help with that, a bit.
        if (has_trait("BENDY2")) {
            elem += 3;
        }
        if (has_trait("BENDY3")) {
            elem += 6;
        }
        // Only the most extreme applies.
        if (has_trait("TOUGH")) {
            elem *= 1.2;
        } else if (has_trait("TOUGH2")) {
            elem *= 1.3;
        } else if (has_trait("TOUGH3")) {
            elem *= 1.4;
        } else if (has_trait("FLIMSY")) {
            elem *= .75;
        } else if (has_trait("FLIMSY2")) {
            elem *= .5;
        } else if (has_trait("FLIMSY3")) {
            elem *= .25;
        }
        // Mutated toughness stacks with starting, by design.
        if (has_trait("MUT_TOUGH")) {
            elem *= 1.2;
        } else if (has_trait("MUT_TOUGH2")) {
            elem *= 1.3;
        } else if (has_trait("MUT_TOUGH3")) {
            elem *= 1.4;
        }
    }
    if( has_trait( "GLASSJAW" ) ) {
        new_max_hp[hp_head] *= 0.8;
    }
    for( int i = 0; i < num_hp_parts; i++ ) {
        hp_cur[i] *= (float)new_max_hp[i] / (float)hp_max[i];
        hp_max[i] = new_max_hp[i];
    }
}


// This must be called when any of the following change:
// - effects
// - bionics
// - traits
// - underwater
// - clothes
// With the exception of clothes, all changes to these character attributes must
// occur through a function in this class which calls this function. Clothes are
// typically added/removed with wear() and takeoff(), but direct access to the
// 'wears' vector is still allowed due to refactor exhaustion.
void Character::recalc_sight_limits()
{
    sight_max = 9999;
    vision_mode_cache.reset();

    // Set sight_max.
    if( is_blind() ) {
        sight_max = 0;
    } else if( has_effect( effect_boomered ) && (!(has_trait("PER_SLIME_OK"))) ) {
        sight_max = 1;
        vision_mode_cache.set( BOOMERED );
    } else if (has_effect( effect_in_pit ) ||
            (underwater && !has_bionic("bio_membrane") &&
                !has_trait("MEMBRANE") && !worn_with_flag("SWIM_GOGGLES") &&
                !has_trait("CEPH_EYES") && !has_trait("PER_SLIME_OK") ) ) {
        sight_max = 1;
    } else if (has_active_mutation("SHELL2")) {
        // You can kinda see out a bit.
        sight_max = 2;
    } else if ( (has_trait("MYOPIC") || has_trait("URSINE_EYE")) &&
            !is_wearing("glasses_eye") && !is_wearing("glasses_monocle") &&
            !is_wearing("glasses_bifocal") && !has_effect( effect_contacts )) {
        sight_max = 4;
    } else if (has_trait("PER_SLIME")) {
        sight_max = 6;
    } else if( has_effect( effect_darkness ) ) {
        vision_mode_cache.set( DARKNESS );
        sight_max = 10;
    }

    // Debug-only NV, by vache's request
    if( has_trait("DEBUG_NIGHTVISION") ) {
        vision_mode_cache.set( DEBUG_NIGHTVISION );
    }
    if( has_nv() ) {
        vision_mode_cache.set( NV_GOGGLES );
    }
    if( has_active_mutation("NIGHTVISION3") || is_wearing("rm13_armor_on") ) {
        vision_mode_cache.set( NIGHTVISION_3 );
    }
    if( has_active_mutation("ELFA_FNV") ) {
        vision_mode_cache.set( FULL_ELFA_VISION );
    }
    if( has_active_mutation("CEPH_VISION") ) {
        vision_mode_cache.set( CEPH_VISION );
    }
    if (has_active_mutation("ELFA_NV")) {
        vision_mode_cache.set( ELFA_VISION );
    }
    if( has_active_mutation("NIGHTVISION2") ) {
        vision_mode_cache.set( NIGHTVISION_2 );
    }
    if( has_active_mutation("FEL_NV") ) {
        vision_mode_cache.set( FELINE_VISION );
    }
    if( has_active_mutation("URSINE_EYE") ) {
        vision_mode_cache.set( URSINE_VISION );
    }
    if (has_active_mutation("NIGHTVISION")) {
        vision_mode_cache.set(NIGHTVISION_1);
    }
    if( has_trait("BIRD_EYE") ) {
        vision_mode_cache.set( BIRD_EYE);
    }

    // Not exactly a sight limit thing, but related enough
    if( has_active_bionic( "bio_infrared" ) ||
        has_trait( "INFRARED" ) ||
        has_trait( "LIZ_IR" ) ||
        worn_with_flag( "IR_EFFECT" ) ) {
        vision_mode_cache.set( IR_VISION );
    }

    if( has_artifact_with( AEP_SUPER_CLAIRVOYANCE ) ) {
        vision_mode_cache.set( VISION_CLAIRVOYANCE_SUPER );
    }

    if( has_artifact_with( AEP_CLAIRVOYANCE ) ) {
        vision_mode_cache.set( VISION_CLAIRVOYANCE );
    }
}

float Character::get_vision_threshold(int light_level) const {
    // Bail out in extremely common case where character hs no special vision mode or
    // it's too bright for nightvision to work.
    if( vision_mode_cache.none() || light_level > LIGHT_AMBIENT_LIT ) {
        return LIGHT_AMBIENT_LOW;
    }
    // As light_level goes from LIGHT_AMBIENT_MINIMAL to LIGHT_AMBIENT_LIT,
    // dimming goes from 1.0 to 2.0.
    const float dimming_from_light = 1.0 + (((float)light_level - LIGHT_AMBIENT_MINIMAL) /
                                            (LIGHT_AMBIENT_LIT - LIGHT_AMBIENT_MINIMAL));
    float threshold = LIGHT_AMBIENT_LOW;

    /**
     * Consider vision modes in order of descending goodness until we get a hit.
     * The values are based on expected sight distance in "total darkness", which is set to 3.7.
     * The range is given by the formula distance = -log(threshold / light_level) / attenuation
     * This is an upper limit, any smoke or similar should shorten the effective distance.
     * The numbers here are hand-tuned to provide the desired ranges,
     * would be nice to derive them with a constexpr function or similar instead.
     */
    if( vision_mode_cache[DEBUG_NIGHTVISION] ) {
        // Debug vision always works with absurdly little light.
        return 0.01;
    } else if( vision_mode_cache[NV_GOGGLES] || vision_mode_cache[NIGHTVISION_3] ||
               vision_mode_cache[FULL_ELFA_VISION] || vision_mode_cache[CEPH_VISION] ) {
        if( vision_mode_cache[BIRD_EYE] ) {
            // Bird eye adds one, so 13.
            threshold = 1.9;
        } else {
            // Highest normal night vision is expected to provide sight out to 12 squares.
            threshold = 1.99;
        }
    } else if( vision_mode_cache[ELFA_VISION] ) {
        // Range 7.
        threshold = 2.65;
    } else if( vision_mode_cache[NIGHTVISION_2] || vision_mode_cache[FELINE_VISION] ||
               vision_mode_cache[URSINE_VISION] ) {
        if( vision_mode_cache[BIRD_EYE] ) {
            // Range 5.
            threshold = 2.78;
        } else {
            // Range 4.
            threshold = 2.9;
        }
    } else if( vision_mode_cache[NIGHTVISION_1] ) {
        if( vision_mode_cache[BIRD_EYE] ) {
            // Range 3.
            threshold = 3.2;
        } else {
            // Range 2.
            threshold = 3.35;
        }
    }
    return std::min( (float)LIGHT_AMBIENT_LOW, threshold * dimming_from_light );
}

bool Character::has_bionic(const std::string & b) const
{
    for (auto &i : my_bionics) {
        if (i.id == b) {
            return true;
        }
    }
    return false;
}

bool Character::has_active_bionic(const std::string & b) const
{
    for (auto &i : my_bionics) {
        if (i.id == b) {
            return (i.powered);
        }
    }
    return false;
}

std::vector<item_location> Character::nearby( const std::function<bool(const item *, const item *)>& func, int radius ) const
{
    std::vector<item_location> res;

    visit_items( [&]( const item *e, const item *parent ) {
        if( func( e, parent ) ) {
            res.emplace_back( const_cast<Character &>( *this ), const_cast<item *>( e ) );
        }
        return VisitResponse::NEXT;
    } );

    for( const auto &cur : map_selector( pos(), radius ) ) {
        cur.visit_items( [&]( const item *e, const item *parent  ) {
            if( func( e, parent ) ) {
                res.emplace_back( cur, const_cast<item *>( e ) );
            }
            return VisitResponse::NEXT;
        } );
    }

    for( const auto &cur : vehicle_selector( pos(), radius ) ) {
        cur.visit_items( [&]( const item *e, const item *parent  ) {
            if( func( e, parent ) ) {
                res.emplace_back( cur, const_cast<item *>( e ) );
            }
            return VisitResponse::NEXT;
        } );
    }

    return res;
}

item& Character::i_add(item it)
{
    itype_id item_type_id = it.typeId();
    last_item = item_type_id;

    if( it.is_food() || it.is_ammo() || it.is_gun()  || it.is_armor() ||
        it.is_book() || it.is_tool() || it.is_weap() || it.is_food_container() ) {
        inv.unsort();
    }

    // if there's a desired invlet for this item type, try to use it
    bool keep_invlet = false;
    const std::set<char> cur_inv = allocated_invlets();
    for (auto iter : assigned_invlet) {
        if (iter.second == item_type_id && !cur_inv.count(iter.first)) {
            it.invlet = iter.first;
            keep_invlet = true;
            break;
        }
    }

    auto &item_in_inv = inv.add_item(it, keep_invlet);
    item_in_inv.on_pickup( *this );
    return item_in_inv;
}

std::list<item> Character::remove_worn_items_with( std::function<bool(item &)> filter )
{
    std::list<item> result;
    for( auto iter = worn.begin(); iter != worn.end(); ) {
        if( filter( *iter ) ) {
            iter->on_takeoff( *this );
            result.splice( result.begin(), worn, iter++ );
        } else {
            ++iter;
        }
    }
    return result;
}

// Negative positions indicate weapon/clothing, 0 & positive indicate inventory
const item& Character::i_at(int position) const
{
    if( position == -1 ) {
        return weapon;
    }
    if( position < -1 ) {
        int worn_index = worn_position_to_index(position);
        if (size_t(worn_index) < worn.size()) {
            auto iter = worn.begin();
            std::advance( iter, worn_index );
            return *iter;
        }
    }

    return inv.find_item(position);
}

item& Character::i_at(int position)
{
    return const_cast<item&>( const_cast<const Character*>(this)->i_at( position ) );
}

int Character::get_item_position( const item *it ) const
{
    if( weapon.has_item( *it ) ) {
        return -1;
    }

    int p = 0;
    for( const auto &e : worn ) {
        if( e.has_item( *it ) ) {
            return worn_position_to_index( p );
        }
        p++;
    }

    return inv.position_by_item( it );
}

item Character::i_rem(int pos)
{
 item tmp;
 if (pos == -1) {
     tmp = weapon;
     weapon = ret_null;
     return tmp;
 } else if (pos < -1 && pos > worn_position_to_index(worn.size())) {
     auto iter = worn.begin();
     std::advance( iter, worn_position_to_index( pos ) );
     tmp = *iter;
     tmp.on_takeoff( *this );
     worn.erase( iter );
     return tmp;
 }
 return inv.remove_item(pos);
}

item Character::i_rem(const item *it)
{
    auto tmp = remove_items_with( [&it] (const item &i) { return &i == it; }, 1 );
    if( tmp.empty() ) {
        debugmsg( "did not found item %s to remove it!", it->tname().c_str() );
        return ret_null;
    }
    return tmp.front();
}

void Character::i_rem_keep_contents( const int pos )
{
    for( auto &content : i_rem( pos ).contents ) {
        i_add_or_drop( content );
    }
}

bool Character::i_add_or_drop(item& it, int qty) {
    bool retval = true;
    bool drop = false;
    inv.assign_empty_invlet(it);
    for (int i = 0; i < qty; ++i) {
        if ( !drop && ( !can_pickWeight( it, !get_option<bool>( "DANGEROUS_PICKUPS" ) )
                      || !can_pickVolume( it ) ) ) {
            drop = true;
        }
        if( drop ) {
            retval &= !g->m.add_item_or_charges( pos(), it ).is_null();
        } else if ( !( it.has_flag("IRREMOVABLE") && !it.is_gun() ) ){
            i_add(it);
        }
    }
    return retval;
}

std::set<char> Character::allocated_invlets() const {
    std::set<char> invlets = inv.allocated_invlets();

    if (weapon.invlet != 0) {
        invlets.insert(weapon.invlet);
    }
    for( const auto &w : worn ) {
        if( w.invlet != 0 ) {
            invlets.insert( w.invlet );
        }
    }

    return invlets;
}

bool Character::has_active_item(const itype_id & id) const
{
    return has_item_with( [id]( const item & it ) {
        return it.active && it.typeId() == id;
    } );
}

item Character::remove_weapon()
{
 item tmp = weapon;
 weapon = ret_null;
 return tmp;
}

void Character::remove_mission_items( int mission_id )
{
    if( mission_id == -1 ) {
        return;
    }
    remove_items_with( has_mission_item_filter { mission_id } );
}

std::vector<const item *> Character::get_ammo( const ammotype &at ) const
{
    return items_with( [at]( const item & it ) {
        return it.is_ammo() && it.ammo_type() == at;
    } );
}

template <typename T, typename Output>
void find_ammo_helper( T& src, const item& obj, bool empty, Output out, bool nested ) {
    if( obj.magazine_integral() ) {
        // find suitable ammo excluding that already loaded in magazines
        ammotype ammo = obj.ammo_type();

        src.visit_items( [&src,&nested,&out,ammo]( item *node ) {
            if( node->is_magazine() || node->is_gun() || node->is_tool() ) {
                // guns/tools never contain usable ammo so most efficient to skip them now
                return VisitResponse::SKIP;
            }
            if( !node->made_of( SOLID ) ) {
                // some liquids are ammo but we can't reload with them unless within a container
                return VisitResponse::SKIP;
            }
            if( node->is_ammo_container() && !node->contents.front().made_of( SOLID ) ) {
                if( node->contents.front().ammo_type() == ammo ) {
                    out = item_location( src, node );
                }
                return VisitResponse::SKIP;
            }
            if( node->is_ammo() && node->ammo_type() == ammo ) {
                out = item_location( src, node );
            }
            return nested ? VisitResponse::NEXT : VisitResponse::SKIP;
        } );

    } else {
        // find compatible magazines excluding those already loaded in tools/guns
        const auto mags = obj.magazine_compatible();

        src.visit_items( [&src,&nested,&out,mags,empty]( item *node ) {
            if( node->is_gun() || node->is_tool() ) {
                return VisitResponse::SKIP;
            }
            if( node->is_magazine() ) {
                if ( mags.count( node->typeId() ) && ( node->ammo_remaining() || empty ) ) {
                    out = item_location( src, node );
                }
                return VisitResponse::SKIP;
            }
            return nested ? VisitResponse::NEXT : VisitResponse::SKIP;
        } );
    }
}

std::vector<item_location> Character::find_ammo( const item& obj, bool empty, int radius ) const
{
    std::vector<item_location> res;

    find_ammo_helper( const_cast<Character &>( *this ), obj, empty, std::back_inserter( res ), true );

    if( radius >= 0 ) {
        for( auto& cursor : map_selector( pos(), radius ) ) {
            find_ammo_helper( cursor, obj, empty, std::back_inserter( res ), false );
        }
        for( auto& cursor : vehicle_selector( pos(), radius ) ) {
            find_ammo_helper( cursor, obj, empty, std::back_inserter( res ), false );
        }
    }

    return res;
}

int Character::weight_carried() const
{
    int ret = 0;
    ret += weapon.weight();
    for (auto &i : worn) {
        ret += i.weight();
    }
    ret += inv.weight();
    return ret;
}

units::volume Character::volume_carried() const
{
    return inv.volume();
}

int Character::weight_capacity() const
{
    // Get base capacity from creature,
    // then apply player-only mutation and trait effects.
    int ret = Creature::weight_capacity();
    ///\EFFECT_STR increases carrying capacity
    ret += get_str() * 4000;
    if (has_trait("BADBACK")) {
        ret = int(ret * .65);
    }
    if (has_trait("STRONGBACK")) {
        ret = int(ret * 1.35);
    }
    if (has_trait("LIGHT_BONES")) {
        ret = int(ret * .80);
    }
    if (has_trait("HOLLOW_BONES")) {
        ret = int(ret * .60);
    }
    if (has_artifact_with(AEP_CARRY_MORE)) {
        ret += 22500;
    }
    if (ret < 0) {
        ret = 0;
    }
    return ret;
}

units::volume Character::volume_capacity() const
{
    return volume_capacity_reduced_by( 0 );
}

units::volume Character::volume_capacity_reduced_by( units::volume mod ) const
{
    units::volume ret = -mod;
    for (auto &i : worn) {
        ret += i.get_storage();
    }
    if (has_bionic("bio_storage")) {
        ret += 2000_ml;
    }
    if (has_trait("SHELL")) {
        ret += 4000_ml;
    }
    if (has_trait("SHELL2") && !has_active_mutation("SHELL2")) {
        ret += 6000_ml;
    }
    if (has_trait("PACKMULE")) {
        ret = ret * 1.4;
    }
    if (has_trait("DISORGANIZED")) {
        ret = ret * 0.6;
    }
    return std::max( ret, 0_ml );
}

bool Character::can_pickVolume( const item &it, bool ) const
{
    inventory projected = inv;
    projected.add_item( it );
    return projected.volume() <= volume_capacity();
}

bool Character::can_pickWeight( const item &it, bool safe ) const
{
    if (!safe)
    {
        // Character can carry up to four times their maximum weight
        return ( weight_carried() + it.weight() <= weight_capacity() * 4 );
    }
    else
    {
        return ( weight_carried() + it.weight() <= weight_capacity() );
    }
}

void Character::drop_inventory_overflow() {
    if( volume_carried() > volume_capacity() ) {
        for( auto &item_to_drop :
               inv.remove_randomly_by_volume( volume_carried() - volume_capacity() ) ) {
            g->m.add_item_or_charges( pos(), item_to_drop );
        }
        add_msg_if_player( m_bad, _("Some items tumble to the ground.") );
    }
}

bool Character::has_artifact_with(const art_effect_passive effect) const
{
    if( weapon.has_effect_when_wielded( effect ) ) {
        return true;
    }
    for( auto & i : worn ) {
        if( i.has_effect_when_worn( effect ) ) {
            return true;
        }
    }
    return has_item_with( [effect]( const item & it ) {
        return it.has_effect_when_carried( effect );
    } );
}

bool Character::is_wearing(const itype_id & it) const
{
    for (auto &i : worn) {
        if (i.typeId() == it) {
            return true;
        }
    }
    return false;
}

bool Character::is_wearing_on_bp(const itype_id & it, body_part bp) const
{
    for (auto &i : worn) {
        if (i.typeId() == it && i.covers(bp)) {
            return true;
        }
    }
    return false;
}

bool Character::worn_with_flag( const std::string &flag ) const
{
    return std::any_of( worn.begin(), worn.end(), [&flag]( const item &it ) {
        return it.has_flag( flag );
    } );
}

SkillLevel& Character::get_skill_level(const skill_id &ident)
{
    if( !ident ) {
        static SkillLevel none;
        none.level( 0 );
        return none;
    }
    return _skills[ident];
}

SkillLevel const& Character::get_skill_level(const skill_id &ident) const
{
    if( !ident ) {
        static const SkillLevel none{};
        return none;
    }

    const auto iter = _skills.find( ident );
    if( iter != _skills.end() ) {
        return iter->second;
    }

    static SkillLevel const dummy_result;
    return dummy_result;
}

void Character::set_skill_level( const skill_id &ident, const int level )
{
    get_skill_level( ident ).level( level );
}

void Character::boost_skill_level( const skill_id &ident, const int delta )
{
    set_skill_level( ident, delta + get_skill_level( ident ) );
}

bool Character::meets_skill_requirements( const std::map<skill_id, int> &req ) const
{
    return std::all_of( req.begin(), req.end(), [this]( const std::pair<skill_id, int> &pr ) {
        return get_skill_level( pr.first ) >= pr.second;
    });
}

void Character::normalize()
{
    Creature::normalize();

    ret_null = item("null", 0);
    weapon   = item("null", 0);

    recalc_hp();
}

// Actual player death is mostly handled in game::is_game_over
void Character::die(Creature* nkiller)
{
    set_killer( nkiller );
    set_turn_died(int(calendar::turn));
    if( has_effect( effect_lightsnare ) ) {
        inv.add_item( item( "string_36", 0 ) );
        inv.add_item( item( "snare_trigger", 0 ) );
    }
    if( has_effect( effect_heavysnare ) ) {
        inv.add_item( item( "rope_6", 0 ) );
        inv.add_item( item( "snare_trigger", 0 ) );
    }
    if( has_effect( effect_beartrap ) ) {
        inv.add_item( item( "beartrap", 0 ) );
    }
    mission::on_creature_death( *this );
}

void Character::reset_stats()
{
    // Bionic buffs
    if (has_active_bionic("bio_hydraulics"))
        mod_str_bonus(20);
    if (has_bionic("bio_eye_enhancer"))
        mod_per_bonus(2);
    if (has_bionic("bio_str_enhancer"))
        mod_str_bonus(2);
    if (has_bionic("bio_int_enhancer"))
        mod_int_bonus(2);
    if (has_bionic("bio_dex_enhancer"))
        mod_dex_bonus(2);

    // Trait / mutation buffs
    if (has_trait("THICK_SCALES")) {
        mod_dex_bonus(-2);
    }
    if (has_trait("CHITIN2") || has_trait("CHITIN3") || has_trait("CHITIN_FUR3")) {
        mod_dex_bonus(-1);
    }
    if (has_trait("BIRD_EYE")) {
        mod_per_bonus(4);
    }
    if (has_trait("INSECT_ARMS")) {
        mod_dex_bonus(-2);
    }
    if (has_trait("WEBBED")) {
        mod_dex_bonus(-1);
    }
    if (has_trait("ARACHNID_ARMS")) {
        mod_dex_bonus(-4);
    }
    if (has_trait("ARM_TENTACLES") || has_trait("ARM_TENTACLES_4") ||
            has_trait("ARM_TENTACLES_8")) {
        mod_dex_bonus(1);
    }

    // Dodge-related effects
    if (has_trait("TAIL_LONG")) {
        mod_dodge_bonus(2);
    }
    if (has_trait("TAIL_CATTLE")) {
        mod_dodge_bonus(1);
    }
    if (has_trait("TAIL_RAT")) {
        mod_dodge_bonus(2);
    }
    if (has_trait("TAIL_THICK") && !(has_active_mutation("TAIL_THICK")) ) {
        mod_dodge_bonus(1);
    }
    if (has_trait("TAIL_RAPTOR")) {
        mod_dodge_bonus(3);
    }
    if (has_trait("TAIL_FLUFFY")) {
        mod_dodge_bonus(4);
    }
    if (has_trait("WINGS_BAT")) {
        mod_dodge_bonus(-3);
    }
    if (has_trait("WINGS_BUTTERFLY")) {
        mod_dodge_bonus(-4);
    }

    ///\EFFECT_STR_MAX above 15 decreases Dodge bonus by 1 (NEGATIVE)
    if (str_max >= 16) {mod_dodge_bonus(-1);} // Penalty if we're huge
    ///\EFFECT_STR_MAX below 6 increases Dodge bonus by 1
    else if (str_max <= 5) {mod_dodge_bonus(1);} // Bonus if we're small

    nv_cached = false;

    // Reset our stats to normal levels
    // Any persistent buffs/debuffs will take place in effects,
    // player::suffer(), etc.

    // repopulate the stat fields
    str_cur = str_max + get_str_bonus();
    dex_cur = dex_max + get_dex_bonus();
    per_cur = per_max + get_per_bonus();
    int_cur = int_max + get_int_bonus();

    // Floor for our stats.  No stat changes should occur after this!
    if( dex_cur < 0 ) {
        dex_cur = 0;
    }
    if( str_cur < 0 ) {
        str_cur = 0;
    }
    if( per_cur < 0 ) {
        per_cur = 0;
    }
    if( int_cur < 0 ) {
        int_cur = 0;
    }

    // Does nothing! TODO: Remove
    Creature::reset_stats();
}

void Character::reset()
{
    // TODO: Move reset_stats here, remove it from Creature
    Creature::reset();
}

bool Character::has_nv()
{
    static bool nv = false;

    if( !nv_cached ) {
        nv_cached = true;
        nv = (worn_with_flag("GNV_EFFECT") ||
              has_active_bionic("bio_night_vision"));
    }

    return nv;
}

void Character::reset_encumbrance()
{
    encumbrance_cache = calc_encumbrance();
}

std::array<encumbrance_data, num_bp> Character::calc_encumbrance() const
{
    return calc_encumbrance( ret_null );
}

std::array<encumbrance_data, num_bp> Character::calc_encumbrance( const item &new_item ) const
{
    std::array<encumbrance_data, num_bp> ret;

    item_encumb( ret, new_item );
    mut_cbm_encumb( ret );

    return ret;
}

std::array<encumbrance_data, num_bp> Character::get_encumbrance() const
{
    return encumbrance_cache;
}

std::array<encumbrance_data, num_bp> Character::get_encumbrance( const item &new_item ) const
{
    return calc_encumbrance( new_item );
}

using layer_data = std::array<int, MAX_CLOTHING_LAYER>;

void layer_item( std::array<encumbrance_data, num_bp> &vals,
                 std::array<layer_data, num_bp> &layers,
                 const item &it, bool power_armor )
{
    const auto item_layer = it.get_layer();
    int encumber_val = it.get_encumber();
    // For the purposes of layering penalty, set a min of 2 and a max of 10 per item.
    int layering_encumbrance = std::min( 10, std::max( 2, encumber_val ) );

    const int armorenc = !power_armor || !it.is_power_armor() ?
        encumber_val : std::max( 0, encumber_val - 40 );

    for( size_t i = 0; i < num_bp; i++ ) {
        body_part bp = body_part( i );
        if( !it.covers( bp ) ) {
            continue;
        }

        int &this_layer = layers[i][item_layer];
        this_layer = std::max( this_layer, layering_encumbrance );

        vals[i].armor_encumbrance += armorenc;
        vals[i].layer_penalty += layering_encumbrance;
    }
}

bool Character::is_wearing_active_power_armor() const
{
    for( const auto &w : worn ) {
        if( w.is_power_armor() && w.active ) {
            return true;
        }
    }
    return false;
}

/*
 * Encumbrance logic:
 * Some clothing is intrinsically encumbering, such as heavy jackets, backpacks, body armor, etc.
 * These simply add their encumbrance value to each body part they cover.
 * In addition, each article of clothing after the first in a layer imposes an additional penalty.
 * e.g. one shirt will not encumber you, but two is tight and starts to restrict movement.
 * Clothes on seperate layers don't interact, so if you wear e.g. a light jacket over a shirt,
 * they're intended to be worn that way, and don't impose a penalty.
 * The default is to assume that clothes do not fit, clothes that are "fitted" either
 * reduce the encumbrance penalty by ten, or if that is already 0, they reduce the layering effect.
 *
 * Use cases:
 * What would typically be considered normal "street clothes" should not be considered encumbering.
 * Tshirt, shirt, jacket on torso/arms, underwear and pants on legs, socks and shoes on feet.
 * This is currently handled by each of these articles of clothing
 * being on a different layer and/or body part, therefore accumulating no encumbrance.
 */
void Character::item_encumb( std::array<encumbrance_data, num_bp> &vals, const item &new_item ) const
{
    // The highest encumbrance of any one item on the layer.
    std::array<layer_data, num_bp> layers = {{
        {{}}, {{}}, {{}}, {{}}, {{}}, {{}}, {{}}, {{}}, {{}}, {{}}, {{}}, {{}}
    }};

    const bool power_armored = is_wearing_active_power_armor();
    for( auto& w : worn ) {
        layer_item( vals, layers, w, power_armored );
    }

    if( !new_item.is_null() ) {
        layer_item( vals, layers, new_item, power_armored );
    }

    // The stacking penalty applies by doubling the encumbrance of
    // each item except the highest encumbrance one.
    // So we add them together and then subtract out the highest.
    for( size_t i = 0; i < num_bp; i++ ) {
        for( size_t j = 0; j < MAX_CLOTHING_LAYER; j++ ) {
            vals[i].layer_penalty -= std::max( 0, layers[i][j] );
        }
    }

    // Make sure the values are sane
    for( auto &elem : vals ) {
        elem.armor_encumbrance = std::max( 0, elem.armor_encumbrance );
        elem.layer_penalty = std::max( 0, elem.layer_penalty );
        // Add armor and layering penalties for the final values
        elem.encumbrance += elem.armor_encumbrance + elem.layer_penalty;
    }
}

int Character::encumb( body_part bp ) const
{
    return encumbrance_cache[bp].encumbrance;
}

void apply_mut_encumbrance( std::array<encumbrance_data, num_bp> &vals,
                            const mutation_branch &mut,
                            const std::bitset<num_bp> &oversize )
{
    for( const auto &enc : mut.encumbrance_always ) {
        vals[enc.first].encumbrance += enc.second;
    }

    for( const auto &enc : mut.encumbrance_covered ) {
        if( !oversize.test( enc.first ) ) {
            vals[enc.first].encumbrance += enc.second;
        }
    }
}

void Character::mut_cbm_encumb( std::array<encumbrance_data, num_bp> &vals ) const
{
    if( has_bionic("bio_stiff") ) {
        // All but head, mouth and eyes
        for( auto &val : vals ) {
            val.encumbrance += 10;
        }

        vals[bp_head].encumbrance -= 10;
        vals[bp_mouth].encumbrance -= 10;
        vals[bp_eyes].encumbrance -= 10;
    }

    if( has_bionic("bio_nostril") ) {
        vals[bp_mouth].encumbrance += 10;
    }
    if( has_bionic("bio_thumbs") ) {
        vals[bp_hand_l].encumbrance += 10;
        vals[bp_hand_r].encumbrance += 10;
    }
    if( has_bionic("bio_pokedeye") ) {
        vals[bp_eyes].encumbrance += 10;
    }

    // Lower penalty for bps covered only by XL armor
    const auto oversize = exclusive_flag_coverage( "OVERSIZE" );
    for( const auto &mut_pair : my_mutations ) {
        const auto &branch = mutation_branch::get( mut_pair.first );
        apply_mut_encumbrance( vals, branch, oversize );
    }
}

std::bitset<num_bp> Character::exclusive_flag_coverage( const std::string &flag ) const
{
    std::bitset<num_bp> ret;
    ret.set();
    for( const auto &elem : worn ) {
        if( !elem.has_flag( flag ) ) {
            // Unset the parts covered by this item
            ret &= ( ~elem.get_covered_body_parts() );
        }
    }

    return ret;
}

/*
 * Innate stats getters
 */

// get_stat() always gets total (current) value, NEVER just the base
// get_stat_bonus() is always just the bonus amount
int Character::get_str() const
{
    return std::max(0, str_max + str_bonus);
}
int Character::get_dex() const
{
    return std::max(0, dex_max + dex_bonus);
}
int Character::get_per() const
{
    return std::max(0, per_max + per_bonus);
}
int Character::get_int() const
{
    return std::max(0, int_max + int_bonus);
}

int Character::get_str_base() const
{
    return str_max;
}
int Character::get_dex_base() const
{
    return dex_max;
}
int Character::get_per_base() const
{
    return per_max;
}
int Character::get_int_base() const
{
    return int_max;
}



int Character::get_str_bonus() const
{
    return str_bonus;
}
int Character::get_dex_bonus() const
{
    return dex_bonus;
}
int Character::get_per_bonus() const
{
    return per_bonus;
}
int Character::get_int_bonus() const
{
    return int_bonus;
}

int Character::get_healthy() const
{
    return healthy;
}
int Character::get_healthy_mod() const
{
    return healthy_mod;
}

/*
 * Innate stats setters
 */

void Character::set_str_bonus(int nstr)
{
    str_bonus = nstr;
}
void Character::set_dex_bonus(int ndex)
{
    dex_bonus = ndex;
}
void Character::set_per_bonus(int nper)
{
    per_bonus = nper;
}
void Character::set_int_bonus(int nint)
{
    int_bonus = nint;
}
void Character::mod_str_bonus(int nstr)
{
    str_bonus += nstr;
}
void Character::mod_dex_bonus(int ndex)
{
    dex_bonus += ndex;
}
void Character::mod_per_bonus(int nper)
{
    per_bonus += nper;
}
void Character::mod_int_bonus(int nint)
{
    int_bonus += nint;
}

void Character::set_healthy(int nhealthy)
{
    healthy = nhealthy;
}
void Character::mod_healthy(int nhealthy)
{
    healthy += nhealthy;
}
void Character::set_healthy_mod(int nhealthy_mod)
{
    healthy_mod = nhealthy_mod;
}
void Character::mod_healthy_mod(int nhealthy_mod, int cap)
{
    // TODO: This really should be a full morale-like system, with per-effect caps
    //       and durations.  This version prevents any single effect from exceeding its
    //       intended ceiling, but multiple effects will overlap instead of adding.

    // Cap indicates how far the mod is allowed to shift in this direction.
    // It can have a different sign to the mod, e.g. for items that treat
    // extremely low health, but can't make you healthy.
    int low_cap;
    int high_cap;
    if( nhealthy_mod < 0 ) {
        low_cap = cap;
        high_cap = 200;
    } else {
        low_cap = -200;
        high_cap = cap;
    }

    // If we're already out-of-bounds, we don't need to do anything.
    if( (healthy_mod <= low_cap && nhealthy_mod < 0) ||
        (healthy_mod >= high_cap && nhealthy_mod > 0) ) {
        return;
    }

    healthy_mod += nhealthy_mod;

    // Since we already bailed out if we were out-of-bounds, we can
    // just clamp to the boundaries here.
    healthy_mod = std::min( healthy_mod, high_cap );
    healthy_mod = std::max( healthy_mod, low_cap );
}

int Character::get_hunger() const
{
    return hunger;
}

void Character::mod_hunger(int nhunger)
{
    set_hunger( hunger + nhunger );
}

void Character::set_hunger(int nhunger)
{
    if( hunger != nhunger ) {
        hunger = nhunger;
        on_stat_change( "hunger", hunger );
    }
}

int Character::get_thirst() const
{
    return thirst;
}

void Character::mod_thirst(int nthirst)
{
    set_thirst( thirst + nthirst );
}

void Character::set_thirst(int nthirst)
{
    if( thirst != nthirst ) {
        thirst = nthirst;
        on_stat_change( "thirst", thirst );
    }
}

int Character::get_stomach_food() const
{
    return stomach_food;
}
void Character::mod_stomach_food(int n_stomach_food)
{
    stomach_food = std::max(0, stomach_food + n_stomach_food);
}
void Character::set_stomach_food(int n_stomach_food)
{
    stomach_food = std::max(0, n_stomach_food);
}
int Character::get_stomach_water() const
{
    return stomach_water;
}
void Character::mod_stomach_water(int n_stomach_water)
{
    stomach_water = std::max(0, stomach_water + n_stomach_water);
}
void Character::set_stomach_water(int n_stomach_water)
{
    stomach_water = std::max(0, n_stomach_water);
}

void Character::mod_fatigue(int nfatigue)
{
    set_fatigue(fatigue + nfatigue);
}

void Character::set_fatigue(int nfatigue)
{
    nfatigue = std::max( nfatigue, -1000 );
    if( fatigue != nfatigue ) {
        fatigue = nfatigue;
        on_stat_change( "fatigue", fatigue );
    }
}

int Character::get_fatigue() const
{
    return fatigue;
}

void Character::reset_bonuses()
{
    // Reset all bonuses to 0 and mults to 1.0
    str_bonus = 0;
    dex_bonus = 0;
    per_bonus = 0;
    int_bonus = 0;

    reset_encumbrance();

    Creature::reset_bonuses();
}

void Character::update_health(int external_modifiers)
{
    // Limit healthy_mod to [-200, 200].
    // This also sets approximate bounds for the character's health.
    if( get_healthy_mod() > 200 ) {
        set_healthy_mod( 200 );
    } else if( get_healthy_mod() < -200 ) {
        set_healthy_mod( -200 );
    }

    // Active leukocyte breeder will keep your health near 100
    int effective_healthy_mod = get_healthy_mod();
    if( has_active_bionic( "bio_leukocyte" ) ) {
        // Side effect: dependency
        mod_healthy_mod( -50, -200 );
        effective_healthy_mod = 100;
    }

    // Over the long run, health tends toward healthy_mod.
    int break_even = get_healthy() - effective_healthy_mod + external_modifiers;

    // But we allow some random variation.
    const long roll = rng( -100, 100 );
    if( roll > break_even ) {
        mod_healthy( 1 );
    } else if( roll < break_even ) {
        mod_healthy( -1 );
    }

    // And healthy_mod decays over time.
    set_healthy_mod( get_healthy_mod() * 3 / 4 );

    add_msg( m_debug, "Health: %d, Health mod: %d", get_healthy(), get_healthy_mod() );
}

int Character::get_dodge_base() const
{
    ///\EFFECT_DEX increases dodge base
    return Creature::get_dodge_base() + (get_dex() / 2);
}
int Character::get_hit_base() const
{
    ///\EFFECT_DEX increases hit base, slightly
    return Creature::get_hit_base() + (get_dex() / 4) + 3;
}

hp_part Character::body_window( bool precise ) const
{
    return body_window( disp_name(), true, precise, 0, 0, 0, 0, 0, 0 );
}

hp_part Character::body_window( const std::string &menu_header,
                                bool show_all, bool precise,
                                int normal_bonus, int head_bonus, int torso_bonus,
                                bool bleed, bool bite, bool infect ) const
{
    WINDOW *hp_window = newwin(10, 31, (TERMY - 10) / 2, (TERMX - 31) / 2);
    draw_border(hp_window);

    trim_and_print( hp_window, 1, 1, getmaxx(hp_window) - 2, c_ltred, menu_header.c_str() );
    const int y_off = 2; // 1 for border, 1 for header

    /* This struct estabiles some kind of connection between the hp_part (which can be healed and
     * have HP) and the body_part. Note that there are more body_parts than hp_parts. For example:
     * Damage to bp_head, bp_eyes and bp_mouth is all applied on the HP of hp_head. */
    struct healable_bp {
        mutable bool allowed;
        body_part bp;
        hp_part hp;
        std::string name; // Translated name as it appears in the menu.
        int bonus;
    };
    /* The array of the menu entries show to the player. The entries are displayed in this order,
     * it may be changed here. */
    std::array<healable_bp, num_hp_parts> parts = { {
        { false, bp_head, hp_head, _("Head"), head_bonus },
        { false, bp_torso, hp_torso, _("Torso"), torso_bonus },
        { false, bp_arm_l, hp_arm_l, _("Left Arm"), normal_bonus },
        { false, bp_arm_r, hp_arm_r, _("Right Arm"), normal_bonus },
        { false, bp_leg_l, hp_leg_l, _("Left Leg"), normal_bonus },
        { false, bp_leg_r, hp_leg_r, _("Right Leg"), normal_bonus },
    } };

    for( size_t i = 0; i < parts.size(); i++ ) {
        const auto &e = parts[i];
        const body_part bp = e.bp;
        const hp_part hp = e.hp;
        const int maximal_hp = hp_max[hp];
        const int current_hp = hp_cur[hp];
        const int bonus = e.bonus;
        // This will c_ltgray if the part does not have any effects cured by the item
        // (e.g. it cures only bites, but the part does not have a bite effect)
        const nc_color state_col = limb_color( bp, bleed, bite, infect );
        const bool has_curable_effect = state_col != c_ltgray;
        // The same as in the main UI sidebar. Independent of the capability of the healing item!
        const nc_color all_state_col = limb_color( bp, true, true, true );
        const bool has_any_effect = all_state_col != c_ltgray;
        // Broken means no HP can be restored, it requires surgical attention.
        const bool limb_is_broken = current_hp == 0;
        // This considers only the effects that can *not* be removed.
        const nc_color new_state_col = limb_color( bp, !bleed, !bite, !infect );

        if( show_all ) {
            e.allowed = true;
        } else if( has_curable_effect ) {
            e.allowed = true;
        } else if( limb_is_broken ) {
            continue;
        } else if( current_hp < maximal_hp && e.bonus != 0 ) {
            e.allowed = true;
        } else {
            continue;
        }

        const int line = i + y_off;

        const nc_color color = show_all ? c_green : state_col;
        mvwprintz( hp_window, line, 1, color, "%d: %s", i + 1, e.name.c_str() );

        const auto print_hp = [&]( const int x, const nc_color col, const int hp ) {
            const auto bar = get_hp_bar( hp, maximal_hp, false );
            if( hp == 0 ) {
                mvwprintz( hp_window, line, x, col, "-----" );
            } else if( precise ) {
                mvwprintz( hp_window, line, x, col, "%5d", hp );
            } else {
                mvwprintz( hp_window, line, x, col, bar.first.c_str() );
            }
        };

        if( !limb_is_broken ) {
            // Drop the bar color, use the state color instead
            const nc_color color = has_any_effect ? all_state_col : c_green;
            print_hp( 15, color, current_hp );
        } else {
            // But still could be infected or bleeding
            const nc_color color = has_any_effect ? all_state_col : c_dkgray;
            print_hp( 15, color, 0 );
        }

        if( !limb_is_broken ) {
            const int new_hp = std::max( 0, std::min( maximal_hp, current_hp + bonus ) );

            if( new_hp == current_hp && !has_curable_effect ) {
                // Nothing would change
                continue;
            }

            mvwprintz( hp_window, line, 20, c_dkgray, " -> " );

            const nc_color color = has_any_effect ? new_state_col : c_green;
            print_hp( 24, color, new_hp );
        } else {
            const nc_color color = has_any_effect ? new_state_col : c_dkgray;
            mvwprintz( hp_window, line, 20, c_dkgray, " -> " );
            print_hp( 24, color, 0 );
        }
    }
    mvwprintz( hp_window, parts.size() + y_off, 1, c_ltgray, _("%d: Exit"), parts.size() + 1 );

    wrefresh(hp_window);
    char ch;
    hp_part healed_part = num_hp_parts;
    do {
        ch = getch();
        const size_t index = ch - '1';
        if( index < parts.size() && parts[index].allowed ) {
            healed_part = parts[index].hp;
            break;
        } else if( index == parts.size() || ch == KEY_ESCAPE) {
            healed_part = num_hp_parts;
            break;
        }
    } while (ch < '1' || ch > '7');
    werase(hp_window);
    wrefresh(hp_window);
    delwin(hp_window);
    refresh();

    return healed_part;
}

nc_color Character::limb_color( body_part bp, bool bleed, bool bite, bool infect ) const
{
    if( bp == num_bp ) {
        return c_ltgray;
    }

    int color_bit = 0;
    nc_color i_color = c_ltgray;
    if( bleed && has_effect( effect_bleed, bp ) ) {
        color_bit += 1;
    }
    if( bite && has_effect( effect_bite, bp ) ) {
        color_bit += 10;
    }
    if( infect && has_effect( effect_infected, bp ) ) {
        color_bit += 100;
    }
    switch( color_bit ) {
    case 1:
        i_color = c_red;
        break;
    case 10:
        i_color = c_blue;
        break;
    case 100:
        i_color = c_green;
        break;
    case 11:
        i_color = c_magenta;
        break;
    case 101:
        i_color = c_yellow;
        break;
    }

    return i_color;
}

std::string Character::get_name() const
{
    return name;
}

nc_color Character::symbol_color() const
{
    nc_color basic = basic_symbol_color();
    const auto &fields = g->m.field_at( pos() );
    bool has_fire = false;
    bool has_acid = false;
    bool has_elec = false;
    bool has_fume = false;
    for( const auto &field : fields ) {
        switch( field.first ) {
            case fd_incendiary:
            case fd_fire:
                has_fire = true;
                break;
            case fd_electricity:
                has_elec = true;
                break;
            case fd_acid:
                has_acid = true;
                break;
            case fd_relax_gas:
            case fd_fungal_haze:
            case fd_fungicidal_gas:
            case fd_toxic_gas:
            case fd_tear_gas:
            case fd_nuke_gas:
            case fd_smoke:
                has_fume = true;
                break;
            default:
                continue;
        }
    }

    // Priority: electricity, fire, acid, gases
    // Can't just return in the switch, because field order is alphabetic
    if( has_elec ) {
        return hilite( basic );
    } else if( has_fire ) {
        return red_background( basic );
    } else if( has_acid ) {
        return green_background( basic );
    } else if( has_fume ) {
        return white_background( basic );
    }

    if( in_sleep_state() ) {
        return hilite( basic );
    }

    return basic;
}

bool Character::is_immune_field( const field_id fid ) const
{
    // Obviously this makes us invincible
    if( has_trait( debug_nodmg ) ) {
        return true;
    }

    // Check to see if we are immune
    switch( fid ) {
        case fd_smoke:
            return get_env_resist( bp_mouth ) >= 12;
        case fd_tear_gas:
        case fd_toxic_gas:
        case fd_gas_vent:
        case fd_relax_gas:
            return get_env_resist( bp_mouth ) >= 15;
        case fd_fungal_haze:
            return has_trait("M_IMMUNE") || (get_env_resist( bp_mouth ) >= 15 &&
                   get_env_resist( bp_eyes ) >= 15);
        case fd_electricity:
            return is_elec_immune();
        case fd_acid:
            return has_trait("ACIDPROOF") ||
                   (!is_on_ground() && get_env_resist( bp_foot_l ) >= 15 &&
                   get_env_resist( bp_foot_r ) >= 15 &&
                   get_env_resist( bp_leg_l ) >= 15 &&
                   get_env_resist( bp_leg_r ) >= 15 &&
                   get_armor_type( DT_ACID, bp_foot_l ) >= 5 &&
                   get_armor_type( DT_ACID, bp_foot_r ) >= 5 &&
                   get_armor_type( DT_ACID, bp_leg_l ) >= 5 &&
                   get_armor_type( DT_ACID, bp_leg_r ) >= 5);
        default:
            // Suppress warning
            break;
    }
    // If we haven't found immunity yet fall up to the next level
    return Creature::is_immune_field(fid);
}

int Character::throw_range( const item &it ) const
{
    if( it.is_null() ) {
        return -1;
    }

    item tmp = it;

    if( tmp.count_by_charges() && tmp.charges > 1 ) {
        tmp.charges = 1;
    }

    ///\EFFECT_STR determines maximum weight that can be thrown
    if( (tmp.weight() / 113) > int(str_cur * 15) ) {
        return 0;
    }
    // Increases as weight decreases until 150 g, then decreases again
    ///\EFFECT_STR increases throwing range, vs item weight (high or low)
    int ret = (str_cur * 8) / (tmp.weight() >= 150 ? tmp.weight() / 113 : 10 - int(tmp.weight() / 15));
    ret -= tmp.volume() / 1000_ml;
    static const std::set<material_id> affected_materials = { material_id( "iron" ), material_id( "steel" ) };
    if( has_active_bionic("bio_railgun") && tmp.made_of_any( affected_materials ) ) {
        ret *= 2;
    }
    if( ret < 1 ) {
        return 1;
    }
    // Cap at double our strength + skill
    ///\EFFECT_STR caps throwing range

    ///\EFFECT_THROW caps throwing range
    if( ret > str_cur * 1.5 + get_skill_level( skill_throw ) ) {
        return str_cur * 1.5 + get_skill_level( skill_throw );
    }

    return ret;
}

bool Character::made_of( const material_id &m ) const {
    // TODO: check for mutations that change this.
    static const std::vector<material_id> fleshy = { material_id( "flesh" ), material_id( "hflesh" ) };
    return std::find( fleshy.begin(), fleshy.end(), m ) != fleshy.end();
}

bool Character::is_blind() const
{
    return ( worn_with_flag( "BLIND" ) ||
             has_effect( effect_blind ) ||
             has_active_bionic( "bio_blindfold" ) );
}

bool Character::pour_into( item &container, item &liquid )
{
    std::string err;
    const long amount = container.get_remaining_capacity_for_liquid( liquid, *this, &err );

    if( !err.empty() ) {
        add_msg_if_player( m_bad, err.c_str() );
        return false;
    }

    add_msg_if_player( _( "You pour %1$s into the %2$s." ), liquid.tname().c_str(),
                       container.tname().c_str() );

    container.fill_with( liquid, amount );
    inv.unsort();

    if( liquid.charges > 0 ) {
        add_msg_if_player( _( "There's some left over!" ) );
    }

    return true;
}

bool Character::pour_into( vehicle &veh, item &liquid )
{
    const itype_id &ftype = liquid.typeId();
    const int fuel_per_charge = fuel_charges_to_amount_factor( ftype );
    const int fuel_cap = veh.fuel_capacity( ftype );
    const int fuel_amnt = veh.fuel_left( ftype );
    if( fuel_cap <= 0 ) {
        //~ %1$s - transport name, %2$s liquid fuel name
        add_msg_if_player( m_info, _( "The %1$s doesn't use %2$s." ), veh.name.c_str(), liquid.type_name().c_str() );
        return false;
    } else if( fuel_amnt >= fuel_cap ) {
        add_msg_if_player( m_info, _( "The %s is already full." ), veh.name.c_str() );
        return false;
    }
    const int charges_to_move = std::min<int>( liquid.charges, ( fuel_cap - fuel_amnt ) / fuel_per_charge );
    liquid.charges -= charges_to_move + (veh.refill( ftype, charges_to_move * fuel_per_charge ) / fuel_per_charge);
    if( veh.fuel_left( ftype ) < fuel_cap ) {
        add_msg_if_player( _( "You refill the %1$s with %2$s." ), veh.name.c_str(), liquid.type_name().c_str() );
    } else {
        add_msg_if_player( _( "You refill the %1$s with %2$s to its maximum." ), veh.name.c_str(),
                 liquid.type_name().c_str() );
    }
    return true;
}

resistances Character::mutation_armor( body_part bp ) const
{
    resistances res;
    for( auto &iter : my_mutations ) {
        const mutation_branch &mb = mutation_branch::get( iter.first );
        res += mb.damage_resistance( bp );
    }

    return res;
}

float Character::mutation_armor( body_part bp, damage_type dt ) const
{
    return mutation_armor( bp ).type_resist( dt );
}

float Character::mutation_armor( body_part bp, const damage_unit &du ) const
{
    return mutation_armor( bp ).get_effective_resist( du );
}

long Character::ammo_count_for( const item &gun )
{
    long ret = item::INFINITE_CHARGES;
    if( !gun.is_gun() ) {
        return ret;
    }

    long required = gun.ammo_required();

    if( required > 0 ) {
        long total_ammo = 0;
        total_ammo += gun.ammo_remaining();

        bool has_mag = gun.magazine_integral();

        const auto found_ammo = find_ammo( gun, true, -1 );
        long loose_ammo = 0;
        for( const auto &ammo : found_ammo ) {
            if( ammo->is_magazine() ) {
                has_mag = true;
                total_ammo += ammo->ammo_remaining();
            } else if( ammo->is_ammo() ) {
                loose_ammo += ammo->charges;
            }
        }

        if( has_mag ) {
            total_ammo += loose_ammo;
        }

        ret = std::min<long>( ret, total_ammo / required );
    }

    long ups_drain = gun.get_gun_ups_drain();
    if( ups_drain > 0 ) {
        ret = std::min<long>( ret, charges_of( "UPS" ) / ups_drain );
    }

    return ret;
}<|MERGE_RESOLUTION|>--- conflicted
+++ resolved
@@ -132,13 +132,8 @@
     // get fastest sight that can be used to improve aim further below @ref recoil
     int cost = INT_MAX;
     int limit = 0;
-<<<<<<< HEAD
     if( !gun.has_flag( "DISABLE_SIGHTS" ) && effective_dispersion( gun.type->gun->sight_dispersion ) < recoil ) {
-        cost  = std::max( std::min( gun.volume(), 8 ), 1 );
-=======
-    if( effective_dispersion( gun.type->gun->sight_dispersion ) < recoil ) {
         cost  = std::max( std::min( gun.volume() / 250_ml, 8 ), 1 );
->>>>>>> 9988cdb7
         limit = effective_dispersion( gun.type->gun->sight_dispersion );
     }
 
