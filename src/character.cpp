--- conflicted
+++ resolved
@@ -96,13 +96,9 @@
 bool Character::move_effects(bool attacking)
 {
     if (has_effect("downed")) {
-<<<<<<< HEAD
         ///\xrefitem Stat_Effects_Dexterity "" "" Dexterity increases chance to stand up when knocked down
         ///\xrefitem Stat_Effects_Strength "" "" Strength increases chance to stand up when knocked down
-        if (rng(0, 40) > get_dex() + int(get_str() / 2)) {
-=======
         if (rng(0, 40) > get_dex() + get_str() / 2) {
->>>>>>> 31f857d5
             add_msg_if_player(_("You struggle to stand."));
         } else {
             add_msg_player_or_npc(m_good, _("You stand up."),
