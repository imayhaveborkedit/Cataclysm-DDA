#ifndef _IUSE_H_
#define _IUSE_H_

class item;
class player;

// iuse methods returning a bool indicating whether to consume a charge of the item being used.
class iuse
{
 public:
  int none             (player *p, item *it, bool t);

// FOOD AND DRUGS (ADMINISTRATION)
  int sewage           (player *p, item *it, bool t);
  int honeycomb        (player *p, item *it, bool t);
  int royal_jelly      (player *p, item *it, bool t);
  int bandage          (player *p, item *it, bool t);
  int firstaid         (player *p, item *it, bool t);
  int completefirstaid (player *p, item *it, bool t);
  int disinfectant     (player *p, item *it, bool t);
  int caff             (player *p, item *it, bool t);
  int atomic_caff      (player *p, item *it, bool t);
  int alcohol          (player *p, item *it, bool t);
  int alcohol_weak     (player *p, item *it, bool t);
  int pkill            (player *p, item *it, bool t);
  int xanax            (player *p, item *it, bool t);
  int cig              (player *p, item *it, bool t);
  int antibiotic       (player *p, item *it, bool t);
  int fungicide        (player *p, item *it, bool t);
  int weed             (player *p, item *it, bool t);
  int coke             (player *p, item *it, bool t);
  int crack            (player *p, item *it, bool t);
  int grack            (player *p, item *it, bool t);
  int meth             (player *p, item *it, bool t);
  int vitamins         (player *p, item *it, bool t);
  int vaccine          (player *p, item *it, bool t);
  int poison           (player *p, item *it, bool t);
  int hallu            (player *p, item *it, bool t);
  int thorazine        (player *p, item *it, bool t);
  int prozac           (player *p, item *it, bool t);
  int sleep            (player *p, item *it, bool t);
  int iodine           (player *p, item *it, bool t);
  int flumed           (player *p, item *it, bool t);
  int flusleep         (player *p, item *it, bool t);
  int inhaler          (player *p, item *it, bool t);
  int blech            (player *p, item *it, bool t);
  int chew            (player *p, item *it, bool t);
  int mutagen          (player *p, item *it, bool t);
  int purifier         (player *p, item *it, bool t);
  int marloss          (player *p, item *it, bool t);
  int dogfood          (player *p, item *it, bool t);
  int catfood          (player *p, item *it, bool t);

// TOOLS
  int lighter          (player *p, item *it, bool t);
  int primitive_fire   (player *p, item *it, bool t);
  int sew              (player *p, item *it, bool t);
  int extra_battery    (player *p, item *it, bool t);
  int cut_up           (player *p, item *it, item *cut, bool t);
  int scissors         (player *p, item *it, bool t);
  int extinguisher     (player *p, item *it, bool t);
  int hammer           (player *p, item *it, bool t);
  int light_off        (player *p, item *it, bool t);
  int light_on         (player *p, item *it, bool t);
  int gasoline_lantern_off (player *p, item *it, bool t);
  int gasoline_lantern_on  (player *p, item *it, bool t);
  int lightstrip       (player *p, item *it, bool t);
  int lightstrip_active(player *p, item *it, bool t);
  int glowstick        (player *p, item *it, bool t);
  int glowstick_active (player *p, item *it, bool t);
  int solder_weld      (player *p, item *it, bool t);
  int water_purifier   (player *p, item *it, bool t);
  int two_way_radio    (player *p, item *it, bool t);
  int directional_antenna (player *p, item *it, bool t);
  int radio_off        (player *p, item *it, bool t);
  int radio_on         (player *p, item *it, bool t);
  int horn_bicycle     (player *p, item *it, bool t);
  int noise_emitter_off(player *p, item *it, bool t);
  int noise_emitter_on (player *p, item *it, bool t);
  int roadmap          (player *p, item *it, bool t);
  int survivormap      (player *p, item *it, bool t);
  int militarymap      (player *p, item *it, bool t);
  int restaurantmap    (player *p, item *it, bool t);
  int touristmap       (player *p, item *it, bool t);
  int picklock         (player *p, item *it, bool t);
  int crowbar          (player *p, item *it, bool t);
  int makemound        (player *p, item *it, bool t);
  int dig              (player *p, item *it, bool t);
  int siphon           (player *p, item *it, bool t);
  int chainsaw_off     (player *p, item *it, bool t);
  int chainsaw_on      (player *p, item *it, bool t);
  int carver_off       (player *p, item *it, bool t);
  int carver_on        (player *p, item *it, bool t);
  int shishkebab_off   (player *p, item *it, bool t);
  int shishkebab_on    (player *p, item *it, bool t);
  int firemachete_off  (player *p, item *it, bool t);
  int firemachete_on   (player *p, item *it, bool t);
  int broadfire_off    (player *p, item *it, bool t);
  int broadfire_on     (player *p, item *it, bool t);
  int firekatana_off   (player *p, item *it, bool t);
  int firekatana_on    (player *p, item *it, bool t);
  int zweifire_off     (player *p, item *it, bool t);
  int zweifire_on      (player *p, item *it, bool t);
  int jackhammer       (player *p, item *it, bool t);
  int jacqueshammer    (player *p, item *it, bool t);
  int pickaxe          (player *p, item *it, bool t);
  int set_trap         (player *p, item *it, bool t);
  int geiger           (player *p, item *it, bool t);
  int teleport         (player *p, item *it, bool t);
  int can_goo          (player *p, item *it, bool t);
  int pipebomb         (player *p, item *it, bool t);
  int pipebomb_act     (player *p, item *it, bool t);
  int grenade          (player *p, item *it, bool t);
  int grenade_act      (player *p, item *it, bool t);
  int granade          (player *p, item *it, bool t);
  int granade_act      (player *p, item *it, bool t);
  int flashbang        (player *p, item *it, bool t);
  int flashbang_act    (player *p, item *it, bool t);
  int c4               (player *p, item *it, bool t);
  int c4armed          (player *p, item *it, bool t);
  int EMPbomb          (player *p, item *it, bool t);
  int EMPbomb_act      (player *p, item *it, bool t);
  int scrambler        (player *p, item *it, bool t);
  int scrambler_act    (player *p, item *it, bool t);
  int gasbomb          (player *p, item *it, bool t);
  int gasbomb_act      (player *p, item *it, bool t);
  int smokebomb        (player *p, item *it, bool t);
  int smokebomb_act    (player *p, item *it, bool t);
  int acidbomb         (player *p, item *it, bool t);
  int arrow_flamable   (player *p, item *it, bool t);
  int acidbomb_act     (player *p, item *it, bool t);
  int molotov          (player *p, item *it, bool t);
  int molotov_lit      (player *p, item *it, bool t);
  int matchbomb        (player *p, item *it, bool t);
  int matchbomb_act    (player *p, item *it, bool t);
  int dynamite         (player *p, item *it, bool t);
  int dynamite_act     (player *p, item *it, bool t);
  int firecracker_pack (player *p, item *it, bool t);
  int firecracker_pack_act (player *p, item *it, bool t);
  int firecracker      (player *p, item *it, bool t);
  int firecracker_act  (player *p, item *it, bool t);
  int mininuke         (player *p, item *it, bool t);
  int mininuke_act     (player *p, item *it, bool t);
  int pheromone        (player *p, item *it, bool t);
  int portal           (player *p, item *it, bool t);
  int manhack          (player *p, item *it, bool t);
  int turret           (player *p, item *it, bool t);
  int UPS_off          (player *p, item *it, bool t);
  int UPS_on           (player *p, item *it, bool t);
  int adv_UPS_off      (player *p, item *it, bool t);
  int adv_UPS_on       (player *p, item *it, bool t);
  int tazer            (player *p, item *it, bool t);
  int tazer2           (player *p, item *it, bool t);
  int shocktonfa_off   (player *p, item *it, bool t);
  int shocktonfa_on    (player *p, item *it, bool t);
  int mp3              (player *p, item *it, bool t);
  int mp3_on           (player *p, item *it, bool t);
  int portable_game    (player *p, item *it, bool t);
  int vortex           (player *p, item *it, bool t);
  int dog_whistle      (player *p, item *it, bool t);
  int vacutainer       (player *p, item *it, bool t);
  int knife            (player *p, item *it, bool t);
  static int cut_log_into_planks(player *p, item *it);
  int lumber           (player *p, item *it, bool t);
  int hacksaw          (player *p, item *it, bool t);
  int tent             (player *p, item *it, bool t);
  int shelter          (player *p, item *it, bool t);
  int torch            (player *p, item *it, bool t);
  int torch_lit        (player *p, item *it, bool t);
  int handflare        (player *p, item *it, bool t);
  int handflare_lit    (player *p, item *it, bool t);
  int battletorch      (player *p, item *it, bool t);
  int battletorch_lit  (player *p, item *it, bool t);
  int candle           (player *p, item *it, bool t);
  int candle_lit       (player *p, item *it, bool t);
  int bullet_puller    (player *p, item *it, bool t);
  int boltcutters      (player *p, item *it, bool t);
  int mop              (player *p, item *it, bool t);
  int spray_can        (player *p, item *it, bool t);
  int rag              (player *p, item *it, bool t);
  int pda              (player *p, item *it, bool t);
  int pda_flashlight   (player *p, item *it, bool t);
  int LAW              (player *p, item *it, bool t);
  int heatpack         (player *p, item *it, bool t);
  int hotplate         (player *p, item *it, bool t);
  int dejar            (player *p, item *it, bool t);
  int rad_badge        (player *p, item *it, bool t);
  int boots            (player *p, item *it, bool t);
  int towel            (player *p, item *it, bool t);
  int unfold_bicycle   (player *p, item *it, bool t);
  int airhorn          (player *p, item *it, bool t);
  int adrenaline_injector (player *p, item *it, bool t);
<<<<<<< HEAD
  int jet_injector     (player *p, item *it, bool t);
=======
  int contacts (player *p, item *it, bool t);
>>>>>>> 0a44d1ee
  int talking_doll     (player *p, item *it, bool t);
// MACGUFFINS
  int mcg_note         (player *p, item *it, bool t);
// ARTIFACTS
// This function is used when an artifact is activated
// It examines the item's artifact-specific properties
// See artifact.h for a list
  int artifact         (player *p, item *it, bool t);
};


typedef int (iuse::*use_function_pointer)(player*,item*,bool);

enum use_function_t {
    USE_FUNCTION_CPP,
    USE_FUNCTION_LUA
};

struct use_function {
    use_function_t function_type;

    union {
        use_function_pointer cpp_function;
        int lua_function;
    };

    use_function() : function_type(USE_FUNCTION_CPP) {};

    use_function(use_function_pointer f)
        : function_type(USE_FUNCTION_CPP), cpp_function(f)
    { };

    use_function(int f)
        : function_type(USE_FUNCTION_LUA), lua_function(f)
    { };

    int call(player*,item*,bool);

    void operator=(use_function_pointer f) {
        cpp_function = f;
    }

    bool operator==(use_function_pointer f) const {
        return (function_type == USE_FUNCTION_CPP) && (f == cpp_function);
    }

    bool operator!=(use_function_pointer f) const {
        return !(this->operator==(f));
    }
};


#endif<|MERGE_RESOLUTION|>--- conflicted
+++ resolved
@@ -190,11 +190,8 @@
   int unfold_bicycle   (player *p, item *it, bool t);
   int airhorn          (player *p, item *it, bool t);
   int adrenaline_injector (player *p, item *it, bool t);
-<<<<<<< HEAD
   int jet_injector     (player *p, item *it, bool t);
-=======
   int contacts (player *p, item *it, bool t);
->>>>>>> 0a44d1ee
   int talking_doll     (player *p, item *it, bool t);
 // MACGUFFINS
   int mcg_note         (player *p, item *it, bool t);
