#include "itype.h"
#include "debug.h"
<<<<<<< HEAD
=======
#include "game.h"
#include "item_factory.h"
#include "player.h"
>>>>>>> 1f714151
#include "translations.h"

#include <stdexcept>
#include <algorithm>
#include <cmath>

std::string gunmod_location::name() const
{
    // Yes, currently the name is just the translated id.
    return _( _id.c_str() );
}

std::string itype::nname( unsigned int const quantity ) const
{
    return ngettext( name.c_str(), name_plural.c_str(), quantity );
}

// Members of iuse struct, which is slowly morphing into a class.
bool itype::has_use() const
{
    return !use_methods.empty();
}

bool itype::can_use( const std::string &iuse_name ) const
{
    return get_use( iuse_name ) != nullptr;
}

const use_function *itype::get_use( const std::string &iuse_name ) const
{
    auto iter = use_methods.find( iuse_name );
    return iter != use_methods.end() ? &iter->second : nullptr;
}

long itype::tick( player &p, item &it, const tripoint &pos ) const
{
    // Note: can go higher than current charge count
    // Maybe should move charge decrementing here?
    int charges_to_use = 0;
    for( auto &method : use_methods ) {
        int val = method.second.call( p, it, true, pos );
        if( charges_to_use < 0 || val < 0 ) {
            charges_to_use = -1;
        } else {
            charges_to_use += val;
        }
    }

    return charges_to_use;
}

long itype::invoke( player &p, item &it, const tripoint &pos ) const
{
    if( !has_use() ) {
        return 0;
    }
    return invoke( p, it, pos, use_methods.begin()->first );
}

long itype::invoke( player &p, item &it, const tripoint &pos, const std::string &iuse_name ) const
{
    const use_function *use = get_use( iuse_name );
    if( use == nullptr ) {
        debugmsg( "Tried to invoke %s on a %s, which doesn't have this use_function",
                  iuse_name.c_str(), nname( 1 ).c_str() );
        return 0;
    }

    const auto ret = use->can_call( p, it, false, pos );

    if( !ret.success() ) {
        p.add_msg_if_player( m_info, ret.str() );
        return 0;
    }

    return use->call( p, it, false, pos );
}

std::string gun_type_type::name() const
{
    return pgettext( "gun_type_type", name_.c_str() );
}<|MERGE_RESOLUTION|>--- conflicted
+++ resolved
@@ -1,11 +1,6 @@
 #include "itype.h"
 #include "debug.h"
-<<<<<<< HEAD
-=======
-#include "game.h"
-#include "item_factory.h"
 #include "player.h"
->>>>>>> 1f714151
 #include "translations.h"
 
 #include <stdexcept>
