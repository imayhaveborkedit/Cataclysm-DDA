--- conflicted
+++ resolved
@@ -11,8 +11,6 @@
 std::map<std::string, itype*> itypes;
 
 
-<<<<<<< HEAD
-=======
 // Members of iuse struct, which is slowly morphing into a class.
 bool itype::has_use() {
     return !use_methods.empty();
@@ -31,8 +29,6 @@
     }
     return charges_to_use;
 }
-
->>>>>>> 2e0201e3
 
 void game::init_itypes ()
 {
