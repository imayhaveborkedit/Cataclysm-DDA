--- conflicted
+++ resolved
@@ -1645,32 +1645,6 @@
             if( veh != nullptr ) {
                 break;
             }
-<<<<<<< HEAD
-            if( cur->getFieldDensity() > 0 && !u.has_trait("ACIDPROOF") ) {
-                u.add_msg_player_or_npc(m_bad, _("The acid burns your legs and feet!"), _("The acid burns <npcname>s legs and feet!"));
-            }
-            // Acid resistance itself protects the items,
-            // environmental protection is needed to prevent it from getting inside.
-            const float leg_env = u.get_env_resist( bp_leg_l ) + u.get_env_resist( bp_leg_r ) + 2;
-            const float foot_env = u.get_env_resist( bp_foot_l ) + u.get_env_resist( bp_foot_r ) + 2;
-            const float eff_res_leg = 1.0 - (2.0 / leg_env);
-            const float eff_res_foot = 1.0 - (2.0 / foot_env);
-            if( cur->getFieldDensity() == 3 ) {
-                u.deal_damage( nullptr, bp_foot_l, damage_instance( DT_ACID, rng( 4, 10 ), 0, eff_res_foot ) );
-                u.deal_damage( nullptr, bp_foot_r, damage_instance( DT_ACID, rng( 4, 10 ), 0, eff_res_foot ) );
-                u.deal_damage( nullptr, bp_leg_l, damage_instance( DT_ACID, rng( 2, 8 ), 0, eff_res_leg ) );
-                u.deal_damage( nullptr, bp_leg_r, damage_instance( DT_ACID, rng( 2, 8 ), 0, eff_res_leg ) );
-            } else if( cur->getFieldDensity() == 2 ) {
-                u.deal_damage( nullptr, bp_foot_l, damage_instance( DT_ACID, rng( 2, 5 ), 0, eff_res_foot ) );
-                u.deal_damage( nullptr, bp_foot_r, damage_instance( DT_ACID, rng( 2, 5 ), 0, eff_res_foot ) );
-                u.deal_damage( nullptr, bp_leg_l, damage_instance( DT_ACID, rng( 1, 4 ), 0, eff_res_leg ) );
-                u.deal_damage( nullptr, bp_leg_r, damage_instance( DT_ACID, rng( 1, 4 ), 0, eff_res_leg ) );
-            } else {
-                u.deal_damage( nullptr, bp_foot_l, damage_instance( DT_ACID, rng( 1, 3 ), 0, eff_res_foot ) );
-                u.deal_damage( nullptr, bp_foot_r, damage_instance( DT_ACID, rng( 1, 3 ), 0, eff_res_foot ) );
-                u.deal_damage( nullptr, bp_leg_l, damage_instance( DT_ACID, rng( 0, 2 ), 0, eff_res_leg ) );
-                u.deal_damage( nullptr, bp_leg_r, damage_instance( DT_ACID, rng( 0, 2 ), 0, eff_res_leg ) );
-=======
 
             int total_damage = 0;
             // Use a helper for a bit less boilerplate
@@ -1693,7 +1667,6 @@
                 u.add_msg_player_or_npc(m_bad, _("The acid burns your legs and feet!"), _("The acid burns <npcname>s legs and feet!"));
             } else {
                 u.add_msg_if_player( m_warning, _("You're standing in a pool of acid") );
->>>>>>> 6bb4b3da
             }
 
             u.check_dead_state();
