--- conflicted
+++ resolved
@@ -86,25 +86,7 @@
     }
 }
 
-<<<<<<< HEAD
 void load_object(JsonObject &jo)
-=======
-/* Currently just for loading JSON data from files in data/raw */
-
-// TODO: make this actually load files from the named directory
-std::vector<std::string> listfiles(std::string const &dirname)
-{
-    //(void)dirname; //not used yet
-    std::vector<std::string> ret;
-    ret = file_finder::get_files_from_path(".json", dirname, true);
-/*
-    ret.push_back("data/json/materials.json"); // should this be implicitly first? Works fine..
-*/
-    return ret;
-}
-
-void load_object(JsonObject &jo, bool initialrun)
->>>>>>> 02377146
 {
     std::string type = jo.get_string("type");
 
@@ -185,11 +167,7 @@
     type_function_map["tool_quality"] = new StaticFunctionAccessor(&load_quality);
     type_function_map["technique"] = new StaticFunctionAccessor(&load_technique);
     type_function_map["martial_art"] = new StaticFunctionAccessor(&load_martial_art);
-<<<<<<< HEAD
     type_function_map["effect_type"] = new StaticFunctionAccessor(&load_effect_type);
-=======
-
->>>>>>> 02377146
     type_function_map["tutorial_messages"] =
         new StaticFunctionAccessor(&load_tutorial_messages);
     type_function_map["overmap_terrain"] =
@@ -204,14 +182,10 @@
     type_function_map["region_settings"] = new StaticFunctionAccessor(&load_region_settings);
 
     mutations_category[""].clear();
-<<<<<<< HEAD
     init_body_parts();
     init_ter_bitflags_map();
     init_vpart_bitflag_map();
     init_translation();
-=======
-    init_mutation_parts();
->>>>>>> 02377146
     init_martial_arts();
     init_colormap();
     init_artifacts();
@@ -238,20 +212,8 @@
 {
     //    load_overlay("data/overlay.json");
     // get a list of all files in the directory
-<<<<<<< HEAD
     std::vector<std::string> dir =
         file_finder::get_files_from_path(".json", dirname, true, true);
-=======
-    std::vector<std::string> dir = listfiles(dirname);
-
-    // moved to avoid code duplication for when all mod-files are being loaded at one time.
-    load_json_files(dir);
-}
-
-void load_json_files(std::vector<std::string> const &files)
-{
-    std::vector<std::string> dir = files;
->>>>>>> 02377146
     // iterate over each file
     std::vector<std::string>::iterator it;
     for (it = dir.begin(); it != dir.end(); it++) {
@@ -279,10 +241,8 @@
         for ( int d = 0; d < type_delayed[i].size(); d++ ) {
             std::istringstream iss( type_delayed[i][d] );
             try {
-                JsonIn jsin(&iss);
-                jsin.eat_whitespace(); // should not be needed
-                JsonObject jo = jsin.get_object();
-                load_object(jo, false); // don't re-queue, parse
+                JsonIn jsin(iss);
+                load_all_from_json(jsin);
             } catch (std::string e) {
                 throw *(it) + ": " + e;
             }
@@ -342,7 +302,6 @@
     }
 }
 
-<<<<<<< HEAD
 #if defined LOCALIZE && ! defined __CYGWIN__
 // load names depending on current locale
 void init_names()
@@ -373,7 +332,7 @@
     load_names_from_file("data/names/en.json");
 }
 #endif
-=======
+
 void unload_active_json_data()
 {
     // clear materials
@@ -414,7 +373,8 @@
     item_controller->clear_items_and_groups();
 
     // clear migo speech
-    parrotVector.clear();
+    // FIXME
+//    parrotVector.clear();
     // clear out names
     NameGenerator::generator().clear_names();
     // clear out vehicles and vehicle parts
@@ -432,5 +392,4 @@
     g->mission_types.clear();
 
     item_controller->reinit();
-}
->>>>>>> 02377146
+}