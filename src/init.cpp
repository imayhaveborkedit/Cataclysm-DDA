--- conflicted
+++ resolved
@@ -249,12 +249,8 @@
     add( "harvest", []( JsonObject &jo, const std::string &src ) { harvest_list::load( jo, src ); } );
 
     add( "monster_attack", []( JsonObject &jo, const std::string &src ) { MonsterGenerator::generator().load_monster_attack( jo, src ); } );
-<<<<<<< HEAD
-
+    add( "palette", mapgen_palette::load );
     add( "body_part", &body_part_struct::load );
-=======
-    add( "palette", mapgen_palette::load );
->>>>>>> ac14a14b
 }
 
 void DynamicDataLoader::load_data_from_path( const std::string &path, const std::string &src )
