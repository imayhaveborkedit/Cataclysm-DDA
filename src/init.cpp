#include "init.h"

#include "json.h"
#include "filesystem.h"

// can load from json
#include "effect.h"
#include "material.h"
#include "bionics.h"
#include "profession.h"
#include "skill.h"
#include "mutation.h"
#include "text_snippets.h"
#include "item_factory.h"
#include "vehicle_group.h"
#include "crafting.h"
#include "computer.h"
#include "help.h"
#include "mapdata.h"
#include "color.h"
#include "trap.h"
#include "mission.h"
#include "monstergenerator.h"
#include "inventory.h"
#include "tutorial.h"
#include "overmap.h"
#include "artifact.h"
#include "mapgen.h"
#include "speech.h"
#include "construction.h"
#include "name.h"
#include "ammo.h"
#include "debug.h"
#include "path_info.h"
#include "start_location.h"
#include "scenario.h"
#include "omdata.h"
#include "options.h"
#include "game.h"
#include "faction.h"
#include "npc.h"
#include "item_action.h"
#include "dialogue.h"
#include "mongroup.h"
#include "monfaction.h"
#include "martialarts.h"
#include "veh_type.h"
<<<<<<< HEAD
#include "sounds.h"
=======
#include "clzones.h"
>>>>>>> bdc5de30

#include <string>
#include <vector>
#include <fstream>
#include <sstream> // for throwing errors
#include <locale> // for loading names

DynamicDataLoader::DynamicDataLoader()
{
}

DynamicDataLoader::~DynamicDataLoader()
{
    reset();
}

DynamicDataLoader &DynamicDataLoader::get_instance()
{
    static DynamicDataLoader theDynamicDataLoader;
    if (theDynamicDataLoader.type_function_map.empty()) {
        theDynamicDataLoader.initialize();
    }
    return theDynamicDataLoader;
}

void DynamicDataLoader::load_object(JsonObject &jo)
{
    std::string type = jo.get_string("type");
    t_type_function_map::iterator it = type_function_map.find(type);
    if (it == type_function_map.end()) {
        std::stringstream err;
        err << jo.line_number() << ": ";
        err << "unrecognized JSON object, type: \"" << type << "\"";
        throw err.str();
    }
    (*it->second)(jo);
}

void load_ingored_type(JsonObject &jo)
{
    // This does nothing!
    // This function is used for types that are to be ignored
    // (for example for testing or for unimplemented types)
    (void) jo;
}

void DynamicDataLoader::initialize()
{
    reset();
    // all of the applicable types that can be loaded, along with their loading functions
    // Add to this as needed with new StaticFunctionAccessors or new ClassFunctionAccessors for new applicable types
    // Static Function Access
    type_function_map["material"] = new StaticFunctionAccessor(&material_type::load_material);
    type_function_map["bionic"] = new StaticFunctionAccessor(&load_bionic);
    type_function_map["profession"] = new StaticFunctionAccessor(&profession::load_profession);
    type_function_map["skill"] = new StaticFunctionAccessor(&Skill::load_skill);
    type_function_map["dream"] = new StaticFunctionAccessor(&load_dream);
    type_function_map["mutation_category"] = new StaticFunctionAccessor(&load_mutation_category);
    type_function_map["mutation"] = new StaticFunctionAccessor(&mutation_branch::load);
    type_function_map["lab_note"] = new StaticFunctionAccessor(&computer::load_lab_note);
    type_function_map["hint"] = new StaticFunctionAccessor(&load_hint);
    type_function_map["furniture"] = new StaticFunctionAccessor(&load_furniture);
    type_function_map["terrain"] = new StaticFunctionAccessor(&load_terrain);
    type_function_map["monstergroup"] = new StaticFunctionAccessor(
        &MonsterGroupManager::LoadMonsterGroup);
    type_function_map["MONSTER_BLACKLIST"] = new StaticFunctionAccessor(
        &MonsterGroupManager::LoadMonsterBlacklist);
    type_function_map["MONSTER_WHITELIST"] = new StaticFunctionAccessor(
        &MonsterGroupManager::LoadMonsterWhitelist);
    type_function_map["speech"] = new StaticFunctionAccessor(&load_speech);
    type_function_map["ammunition_type"] = new StaticFunctionAccessor(
        &ammunition_type::load_ammunition_type);
    type_function_map["scenario"] = new StaticFunctionAccessor(&scenario::load_scenario);
    type_function_map["start_location"] = new StaticFunctionAccessor(&start_location::load_location);

    // json/colors.json would be listed here, but it's loaded before the others (see curses_start_color())
    // Non Static Function Access
    type_function_map["snippet"] = new ClassFunctionAccessor<snippet_library>(&SNIPPET,
            &snippet_library::load_snippet);
    type_function_map["item_group"] = new ClassFunctionAccessor<Item_factory>(item_controller,
            &Item_factory::load_item_group);
    type_function_map["item_action"] = new ClassFunctionAccessor<item_action_generator>
    ( &item_action_generator::generator(), &item_action_generator::load_item_action );

    type_function_map["vehicle_part"] = new StaticFunctionAccessor( &vpart_info::load );
    type_function_map["vehicle"] = new StaticFunctionAccessor( &vehicle_prototype::load );
    type_function_map["vehicle_group"] = new StaticFunctionAccessor( &VehicleGroup::load );
    type_function_map["vehicle_placement"] = new StaticFunctionAccessor( &VehiclePlacement::load );
    type_function_map["vehicle_spawn"] = new StaticFunctionAccessor( &VehicleSpawn::load );

    type_function_map["trap"] = new StaticFunctionAccessor(&trap::load);
    type_function_map["AMMO"] = new ClassFunctionAccessor<Item_factory>(item_controller,
            &Item_factory::load_ammo);
    type_function_map["GUN"] = new ClassFunctionAccessor<Item_factory>(item_controller,
            &Item_factory::load_gun);
    type_function_map["ARMOR"] = new ClassFunctionAccessor<Item_factory>(item_controller,
            &Item_factory::load_armor);
    type_function_map["TOOL"] = new ClassFunctionAccessor<Item_factory>(item_controller,
            &Item_factory::load_tool);
    type_function_map["TOOL_ARMOR"] = new ClassFunctionAccessor<Item_factory>(item_controller,
            &Item_factory::load_tool_armor);
    type_function_map["BOOK"] = new ClassFunctionAccessor<Item_factory>(item_controller,
            &Item_factory::load_book);
    type_function_map["COMESTIBLE"] = new ClassFunctionAccessor<Item_factory>(item_controller,
            &Item_factory::load_comestible);
    type_function_map["CONTAINER"] = new ClassFunctionAccessor<Item_factory>(item_controller,
            &Item_factory::load_container);
    type_function_map["GUNMOD"] = new ClassFunctionAccessor<Item_factory>(item_controller,
            &Item_factory::load_gunmod);
    type_function_map["GENERIC"] = new ClassFunctionAccessor<Item_factory>(item_controller,
            &Item_factory::load_generic);
    type_function_map["BIONIC_ITEM"] = new ClassFunctionAccessor<Item_factory>(item_controller,
            &Item_factory::load_bionic);
    type_function_map["VAR_VEH_PART"] = new ClassFunctionAccessor<Item_factory>(item_controller,
            &Item_factory::load_veh_part);
    type_function_map["ITEM_CATEGORY"] = new ClassFunctionAccessor<Item_factory>(item_controller,
            &Item_factory::load_item_category);

    type_function_map["MONSTER"] = new ClassFunctionAccessor<MonsterGenerator>
    (&MonsterGenerator::generator(), &MonsterGenerator::load_monster);
    type_function_map["SPECIES"] = new ClassFunctionAccessor<MonsterGenerator>
    (&MonsterGenerator::generator(), &MonsterGenerator::load_species);

    type_function_map["recipe_category"] = new StaticFunctionAccessor(&load_recipe_category);
    type_function_map["recipe"] = new StaticFunctionAccessor(&load_recipe);
    type_function_map["tool_quality"] = new StaticFunctionAccessor(&quality::load);
    type_function_map["technique"] = new StaticFunctionAccessor(&load_technique);
    type_function_map["martial_art"] = new StaticFunctionAccessor(&load_martial_art);
    type_function_map["effect_type"] = new StaticFunctionAccessor(&load_effect_type);
    type_function_map["tutorial_messages"] =
        new StaticFunctionAccessor(&load_tutorial_messages);
    type_function_map["overmap_terrain"] =
        new StaticFunctionAccessor(&load_overmap_terrain);
    type_function_map["construction"] =
        new StaticFunctionAccessor(&load_construction);
    type_function_map["mapgen"] =
        new StaticFunctionAccessor(&load_mapgen);
    type_function_map["overmap_special"] =
        new StaticFunctionAccessor(&load_overmap_specials);

    type_function_map["region_settings"] = new StaticFunctionAccessor(&load_region_settings);
    type_function_map["region_overlay"] = new StaticFunctionAccessor(&load_region_overlay);
    type_function_map["ITEM_BLACKLIST"] = new ClassFunctionAccessor<Item_factory>(item_controller,
            &Item_factory::load_item_blacklist);
    type_function_map["ITEM_WHITELIST"] = new ClassFunctionAccessor<Item_factory>(item_controller,
            &Item_factory::load_item_whitelist);

    // ...unimplemented?
    type_function_map["INSTRUMENT"] = new StaticFunctionAccessor(&load_ingored_type);
    // loaded earlier.
    type_function_map["colordef"] = new StaticFunctionAccessor(&load_ingored_type);
    // mod information, ignored, handled by the mod manager
    type_function_map["MOD_INFO"] = new StaticFunctionAccessor(&load_ingored_type);
    type_function_map["BULLET_PULLING"] = new StaticFunctionAccessor(&iuse::load_bullet_pulling);

    type_function_map["faction"] = new StaticFunctionAccessor(
        &faction::load_faction);
    type_function_map["npc"] = new StaticFunctionAccessor(
        &npc::load_npc);
    type_function_map["talk_topic"] = new StaticFunctionAccessor(
        &load_talk_topic);
    type_function_map["epilogue"] = new StaticFunctionAccessor(
        &epilogue::load_epilogue);

    type_function_map["MONSTER_FACTION"] =
        new StaticFunctionAccessor(&monfactions::load_monster_faction);
    type_function_map["sound_effect"] = new StaticFunctionAccessor(&sfx::load_sound_effects);
    type_function_map["playlist"] = new StaticFunctionAccessor(&sfx::load_playlist);

}

void DynamicDataLoader::reset()
{
    for( auto &elem : type_function_map ) {
        delete elem.second;
    }
    type_function_map.clear();
}

void DynamicDataLoader::load_data_from_path(const std::string &path)
{
    // We assume that each folder is consistent in itself,
    // and all the previously loaded folders.
    // E.g. the core might provide a vpart "frame-x"
    // the first loaded mode might provide a vehicle that uses that frame
    // But not the other way round.

    // get a list of all files in the directory
    str_vec files = get_files_from_path(".json", path, true, true);
    if (files.empty()) {
        std::ifstream tmp(path.c_str(), std::ios::in);
        if (tmp) {
            // path is actually a file, don't checking the extension,
            // assume we want to load this file anyway
            files.push_back(path);
        }
    }
    // iterate over each file
    for( auto &files_i : files ) {
        const std::string &file = files_i;
        // open the file as a stream
        std::ifstream infile(file.c_str(), std::ifstream::in | std::ifstream::binary);
        // and stuff it into ram
        std::istringstream iss(
            std::string(
                (std::istreambuf_iterator<char>(infile)),
                std::istreambuf_iterator<char>()
            )
        );
        try {
            // parse it
            JsonIn jsin(iss);
            load_all_from_json(jsin);
        } catch (std::string e) {
            throw file + ": " + e;
        }
    }
}

void DynamicDataLoader::load_all_from_json(JsonIn &jsin)
{
    char ch;
    jsin.eat_whitespace();
    // examine first non-whitespace char
    ch = jsin.peek();
    if (ch == '{') {
        // find type and dispatch single object
        JsonObject jo = jsin.get_object();
        load_object(jo);
        jo.finish();
        // if there's anything else in the file, it's an error.
        jsin.eat_whitespace();
        if (jsin.good()) {
            std::stringstream err;
            err << jsin.line_number() << ": ";
            err << "expected single-object file but found '";
            err << jsin.peek() << "'";
            throw err.str();
        }
    } else if (ch == '[') {
        jsin.start_array();
        // find type and dispatch each object until array close
        while (!jsin.end_array()) {
            jsin.eat_whitespace();
            ch = jsin.peek();
            if (ch != '{') {
                std::stringstream err;
                err << jsin.line_number() << ": ";
                err << "expected array of objects but found '";
                err << ch << "', not '{'";
                throw err.str();
            }
            JsonObject jo = jsin.get_object();
            load_object(jo);
            jo.finish();
        }
    } else {
        // not an object or an array?
        std::stringstream err;
        err << jsin.line_number() << ": ";
        err << "expected object or array, but found '" << ch << "'";
        throw err.str();
    }
}

void init_names()
{
    const std::string filename = PATH_INFO::find_translated_file( "namesdir",
                                 ".json", "names" );
    load_names_from_file(filename);
}

void DynamicDataLoader::unload_data()
{
    material_type::reset();
    profession::reset();
    Skill::reset();
    computer::clear_lab_notes();
    dreams.clear();
    clear_hints();
    // clear techniques, martial arts, and ma buffs
    clear_techniques_and_martial_arts();
    // Mission types are not loaded from json, but they depend on
    // the overmap terrain + items and that gets loaded from json.
    mission_type::reset();
    item_controller->reset();
    mutations_category.clear();
    mutation_category_traits.clear();
    mutation_branch::reset_all();
    reset_bionics();
    clear_tutorial_messages();
    reset_furn_ter();
    MonsterGroupManager::ClearMonsterGroups();
    SNIPPET.clear_snippets();
    vehicle_prototype::reset();
    vpart_info::reset();
    MonsterGenerator::generator().reset();
    reset_recipe_categories();
    reset_recipes();
    quality::reset();
    trap::reset();
    reset_constructions();
    reset_overmap_terrain();
    reset_region_settings();
    reset_mapgens();
    reset_effect_types();
    reset_speech();
    iuse::reset_bullet_pulling();
    clear_overmap_specials();
    ammunition_type::reset();
    unload_talk_topics();

    // TODO:
    //    NameGenerator::generator().clear_names();
}

extern void calculate_mapgen_weights();
void DynamicDataLoader::finalize_loaded_data()
{
    mission_type::initialize(); // Needs overmap terrain.
    set_ter_ids();
    set_furn_ids();
    set_oter_ids();
    trap::finalize();
    finalize_overmap_terrain();
    vehicle_prototype::finalize();
    calculate_mapgen_weights();
    MonsterGenerator::generator().finalize_mtypes();
    MonsterGroupManager::FinalizeMonsterGroups();
    monfactions::finalize();
    item_controller->finialize_item_blacklist();
    finalize_recipes();
    finialize_martial_arts();
    check_consistency();
}

void DynamicDataLoader::check_consistency()
{
    item_controller->check_definitions();
    vpart_info::check();
    MonsterGenerator::generator().check_monster_definitions();
    MonsterGroupManager::check_group_definitions();
    check_recipe_definitions();
    check_furniture_and_terrain();
    check_constructions();
    profession::check_definitions();
    scenario::check_definitions();
    check_martialarts();
    mutation_branch::check_consistency();
    ammunition_type::check_consistency();
    trap::check_consistency();
}<|MERGE_RESOLUTION|>--- conflicted
+++ resolved
@@ -45,11 +45,8 @@
 #include "monfaction.h"
 #include "martialarts.h"
 #include "veh_type.h"
-<<<<<<< HEAD
+#include "clzones.h"
 #include "sounds.h"
-=======
-#include "clzones.h"
->>>>>>> bdc5de30
 
 #include <string>
 #include <vector>
