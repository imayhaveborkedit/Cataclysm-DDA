#include "sounds.h"

#include <algorithm>
#include <chrono>
#include <cmath>

#include "coordinate_conversions.h"
#include "debug.h"
#include "effect.h"
#include "enums.h"
#include "game.h"
#include "item.h"
#include "itype.h"
#include "line.h"
#include "map.h"
#include "map_iterator.h"
#include "messages.h"
#include "monster.h"
#include "npc.h"
#include "output.h"
#include "overmapbuffer.h"
#include "player.h"
#include "string_formatter.h"
#include "translations.h"
#include "weather.h"

#ifdef SDL_SOUND
#   if defined(_MSC_VER) && defined(USE_VCPKG)
#      include <SDL2/SDL_mixer.h>
#   else
#      include <SDL_mixer.h>
#   endif
#   include <thread>
#   if ((defined _WIN32 || defined WINDOWS) && !defined _MSC_VER)
#       include "mingw.thread.h"
#   endif
#endif

#define dbg(x) DebugLog((DebugLevel)(x),D_SDL) << __FILE__ << ":" << __LINE__ << ": "

weather_type previous_weather;
int prev_hostiles = 0;
bool audio_muted = false;
float g_sfx_volume_multiplier = 1;
auto start_sfx_timestamp = std::chrono::high_resolution_clock::now();
auto end_sfx_timestamp = std::chrono::high_resolution_clock::now();
auto sfx_time = end_sfx_timestamp - start_sfx_timestamp;

const efftype_id effect_alarm_clock( "alarm_clock" );
const efftype_id effect_deaf( "deaf" );
const efftype_id effect_narcosis( "narcosis" );
const efftype_id effect_sleep( "sleep" );
const efftype_id effect_slept_through_alarm( "slept_through_alarm" );

static const trait_id trait_HEAVYSLEEPER2( "HEAVYSLEEPER2" );
static const trait_id trait_HEAVYSLEEPER( "HEAVYSLEEPER" );

struct sound_event {
    int volume;
    sounds::sound_t category;
    std::string description;
    bool ambient;
    bool footstep;
    std::string id;
    std::string variant;
};

struct centroid {
    // Values have to be floats to prevent rounding errors.
    float x;
    float y;
    float z;
    float volume;
    float weight;
};

// Static globals tracking sounds events of various kinds.
// The sound events since the last monster turn.
static std::vector<std::pair<tripoint, int>> recent_sounds;
// The sound events since the last interactive player turn. (doesn't count sleep etc)
static std::vector<std::pair<tripoint, sound_event>> sounds_since_last_turn;
// The sound events currently displayed to the player.
static std::unordered_map<tripoint, sound_event> sound_markers;

void sounds::ambient_sound( const tripoint &p, int vol, sound_t category,
                            const std::string &description )
{
    sound( p, vol, category, description, true );
}

void sounds::sound( const tripoint &p, int vol, sound_t category, std::string description,
                    bool ambient, const std::string &id, const std::string &variant )
{
    if( vol < 0 ) {
        // Bail out if no volume.
        debugmsg( "negative sound volume %d", vol );
        return;
    }
    // Description is not an optional parameter
    if( description.empty() ) {
        debugmsg( "Sound at %d:%d has no description!", p.x, p.y );
    }
    recent_sounds.emplace_back( std::make_pair( p, vol ) );
    sounds_since_last_turn.emplace_back( std::make_pair( p,
                                         sound_event {vol, category, description, ambient,
                                                 false, id, variant} ) );
}

void sounds::add_footstep( const tripoint &p, int volume, int, monster * )
{
    sounds_since_last_turn.emplace_back( std::make_pair( p, sound_event { volume,
                                         sound_t::movement, "footsteps", false, true, "", ""} ) );
}

template <typename C>
static void vector_quick_remove( std::vector<C> &source, int index )
{
    if( source.size() != 1 ) {
        // Swap the target and the last element of the vector.
        // This scrambles the vector, but makes removal O(1).
        std::iter_swap( source.begin() + index, source.end() - 1 );
    }
    source.pop_back();
}

static std::vector<centroid> cluster_sounds( std::vector<std::pair<tripoint, int>> recent_sounds )
{
    // If there are too many monsters and too many noise sources (which can be monsters, go figure),
    // applying sound events to monsters can dominate processing time for the whole game,
    // so we cluster sounds and apply the centroids of the sounds to the monster AI
    // to fight the combinatorial explosion.
    std::vector<centroid> sound_clusters;
    const int num_seed_clusters = std::max( std::min( recent_sounds.size(), static_cast<size_t>( 10 ) ),
                                            static_cast<size_t>( log( recent_sounds.size() ) ) );
    const size_t stopping_point = recent_sounds.size() - num_seed_clusters;
    const size_t max_map_distance = rl_dist( 0, 0, MAPSIZE_X, MAPSIZE_Y );
    // Randomly choose cluster seeds.
    for( size_t i = recent_sounds.size(); i > stopping_point; i-- ) {
        size_t index = rng( 0, i - 1 );
        // The volume and cluster weight are the same for the first element.
        sound_clusters.push_back(
            // Assure the compiler that these int->float conversions are safe.
        {
            static_cast<float>( recent_sounds[index].first.x ), static_cast<float>( recent_sounds[index].first.y ),
            static_cast<float>( recent_sounds[index].first.z ),
            static_cast<float>( recent_sounds[index].second ), static_cast<float>( recent_sounds[index].second )
        } );
        vector_quick_remove( recent_sounds, index );
    }
    for( const auto &sound_event_pair : recent_sounds ) {
        auto found_centroid = sound_clusters.begin();
        float dist_factor = max_map_distance;
        const auto cluster_end = sound_clusters.end();
        for( auto centroid_iter = sound_clusters.begin(); centroid_iter != cluster_end;
             ++centroid_iter ) {
            // Scale the distance between the two by the max possible distance.
            tripoint centroid_pos { static_cast<int>( centroid_iter->x ), static_cast<int>( centroid_iter->y ), static_cast<int>( centroid_iter->z ) };
            const int dist = rl_dist( sound_event_pair.first, centroid_pos );
            if( dist * dist < dist_factor ) {
                found_centroid = centroid_iter;
                dist_factor = dist * dist;
            }
        }
        const float volume_sum = static_cast<float>( sound_event_pair.second ) + found_centroid->weight;
        // Set the centroid location to the average of the two locations, weighted by volume.
        found_centroid->x = static_cast<float>( ( sound_event_pair.first.x * sound_event_pair.second ) +
                                                ( found_centroid->x * found_centroid->weight ) ) / volume_sum;
        found_centroid->y = static_cast<float>( ( sound_event_pair.first.y * sound_event_pair.second ) +
                                                ( found_centroid->y * found_centroid->weight ) ) / volume_sum;
        found_centroid->z = static_cast<float>( ( sound_event_pair.first.z * sound_event_pair.second ) +
                                                ( found_centroid->z * found_centroid->weight ) ) / volume_sum;
        // Set the centroid volume to the larger of the volumes.
        found_centroid->volume = std::max( found_centroid->volume,
                                           static_cast<float>( sound_event_pair.second ) );
        // Set the centroid weight to the sum of the weights.
        found_centroid->weight = volume_sum;
    }
    return sound_clusters;
}

int get_signal_for_hordes( const centroid &centr )
{
    //Volume in  tiles. Signal for hordes in submaps
    //modify vol using weather vol.Weather can reduce monster hearing
    const int vol = centr.volume - weather_data( g->weather ).sound_attn;
    const int min_vol_cap = 60; //Hordes can't hear volume lower than this
    const int underground_div = 2; //Coefficient for volume reduction underground
    const int hordes_sig_div = SEEX; //Divider coefficient for hordes
    const int min_sig_cap = 8; //Signal for hordes can't be lower that this if it pass min_vol_cap
    const int max_sig_cap = 26; //Signal for hordes can't be higher that this
    //Lower the level - lower the sound
    int vol_hordes = ( ( centr.z < 0 ) ? vol / ( underground_div * std::abs( centr.z ) ) : vol );
    if( vol_hordes > min_vol_cap ) {
        //Calculating horde hearing signal
        int sig_power = std::ceil( static_cast<float>( vol_hordes ) / hordes_sig_div );
        //Capping minimum horde hearing signal
        sig_power = std::max( sig_power, min_sig_cap );
        //Capping extremely high signal to hordes
        sig_power = std::min( sig_power, max_sig_cap );
        add_msg( m_debug, "vol %d  vol_hordes %d sig_power %d ", vol, vol_hordes, sig_power );
        return sig_power;
    }
    return 0;
}

void sounds::process_sounds()
{
    std::vector<centroid> sound_clusters = cluster_sounds( recent_sounds );
    const int weather_vol = weather_data( g->weather ).sound_attn;
    for( const auto &this_centroid : sound_clusters ) {
        // Since monsters don't go deaf ATM we can just use the weather modified volume
        // If they later get physical effects from loud noises we'll have to change this
        // to use the unmodified volume for those effects.
        const int vol = this_centroid.volume - weather_vol;
        const tripoint source = tripoint( this_centroid.x, this_centroid.y, this_centroid.z );
        // --- Monster sound handling here ---
        // Alert all hordes
        int sig_power = get_signal_for_hordes( this_centroid );
        if( sig_power > 0 ) {

            const point abs_ms = g->m.getabs( source.x, source.y );
            const point abs_sm = ms_to_sm_copy( abs_ms );
            const tripoint target( abs_sm.x, abs_sm.y, source.z );
            overmap_buffer.signal_hordes( target, sig_power );
        }
        // Alert all monsters (that can hear) to the sound.
        for( monster &critter : g->all_monsters() ) {
            // @todo: Generalize this to Creature::hear_sound
            const int dist = rl_dist( source, critter.pos() );
            if( vol * 2 > dist ) {
                // Exclude monsters that certainly won't hear the sound
                critter.hear_sound( source, vol, dist );
            }
        }
    }
    recent_sounds.clear();
}

// skip most movement sounds
bool describe_sound( sounds::sound_t category )
{
    if( category == sounds::sound_t::combat || category == sounds::sound_t::speech ) {
        return true;
    }
    return one_in( 5 );
}

void sounds::process_sound_markers( player *p )
{
    bool is_deaf = p->is_deaf();
    const float volume_multiplier = p->hearing_ability();
    const int weather_vol = weather_data( g->weather ).sound_attn;

    for( const auto &sound_event_pair : sounds_since_last_turn ) {
        const tripoint &pos = sound_event_pair.first;
        const sound_event &sound = sound_event_pair.second;

        const int distance_to_sound = rl_dist( p->pos().x, p->pos().y, pos.x, pos.y ) +
                                      abs( p->pos().z - pos.z ) * 10;
        const int raw_volume = sound.volume;

        // The felt volume of a sound is not affected by negative multipliers, such as already
        // deafened players or players with sub-par hearing to begin with.
        const int felt_volume = static_cast<int>( raw_volume * std::min( 1.0f,
                                volume_multiplier ) ) - distance_to_sound;

        // Deafening is based on the felt volume, as a player may be too deaf to
        // hear the deafening sound but still suffer additional hearing loss.
        const bool is_sound_deafening = rng( felt_volume / 2, felt_volume ) >= 150;

        // Deaf players hear no sound, but still are at risk of additional hearing loss.
        if( is_deaf ) {
            if( is_sound_deafening && !p->is_immune_effect( effect_deaf ) ) {
                p->add_effect( effect_deaf, std::min( 4_minutes,
                                                      time_duration::from_turns( felt_volume - 130 ) / 8 ) );
                if( !p->has_trait( trait_id( "NOPAIN" ) ) ) {
                    p->add_msg_if_player( m_bad, _( "Your eardrums suddenly ache!" ) );
                    if( p->get_pain() < 10 ) {
                        p->mod_pain( rng( 0, 2 ) );
                    }
                }
            }
            continue;
        }

        if( is_sound_deafening && !p->is_immune_effect( effect_deaf ) ) {
            const time_duration deafness_duration = time_duration::from_turns( felt_volume - 130 ) / 4;
            p->add_effect( effect_deaf, deafness_duration );
            if( p->is_deaf() && !is_deaf ) {
                is_deaf = true;
                continue;
            }
        }

        // The heard volume of a sound is the player heard volume, regardless of true volume level.
        const int heard_volume = static_cast<int>( ( raw_volume - weather_vol ) *
                                 volume_multiplier ) - distance_to_sound;

        if( heard_volume <= 0 && pos != p->pos() ) {
            continue;
        }

        // Player volume meter includes all sounds from their tile and adjacent tiles
        // TODO: Add noises from vehicle player is in.
        if( distance_to_sound <= 1 ) {
            p->volume = std::max( p->volume, heard_volume );
        }

        // Secure the flag before wake_up() clears the effect
        bool slept_through = p->has_effect( effect_slept_through_alarm );
        // See if we need to wake someone up
        if( p->has_effect( effect_sleep ) ) {
            if( ( ( !( p->has_trait( trait_HEAVYSLEEPER ) ||
                       p->has_trait( trait_HEAVYSLEEPER2 ) ) && dice( 2, 15 ) < heard_volume ) ||
                  ( p->has_trait( trait_HEAVYSLEEPER ) && dice( 3, 15 ) < heard_volume ) ||
                  ( p->has_trait( trait_HEAVYSLEEPER2 ) && dice( 6, 15 ) < heard_volume ) ) &&
                !p->has_effect( effect_narcosis ) ) {
                //Not kidding about sleep-through-firefight
                p->wake_up();
                add_msg( m_warning, _( "Something is making noise." ) );
            } else {
                continue;
            }
        }

        const std::string &description = sound.description.empty() ? "a noise" : sound.description;
        if( p->is_npc() && !sound.ambient ) {
            npc *guy = dynamic_cast<npc *>( p );
            guy->handle_sound( static_cast<int>( sound.category ), description, heard_volume, pos );
            continue;
        }

        // don't print our own noise or things without descriptions
        if( !sound.ambient && ( pos != p->pos() ) && !g->m.pl_sees( pos, distance_to_sound ) ) {
            if( !p->activity.is_distraction_ignored( distraction_type::noise ) ) {
                const std::string query = string_format( _( "Heard %s!" ), description );
                g->cancel_activity_or_ignore_query( distraction_type::noise, query );
            }
        }

        // skip most movement sounds and our own sounds
        if( pos != p->pos() && describe_sound( sound.category ) ) {
            game_message_type severity = m_info;
            if( sound.category == sound_t::combat || sound.category == sound_t::alarm ) {
                severity = m_warning;
            }
            // if we can see it, don't print a direction
            if( p->sees( pos ) ) {
                add_msg( severity, _( "You hear %1$s" ), description );
            } else {
                std::string direction = direction_name( direction_from( p->pos(), pos ) );
                add_msg( severity, _( "From the %1$s you hear %2$s" ), direction, description );
            }
        }

        if( !p->has_effect( effect_sleep ) && p->has_effect( effect_alarm_clock ) &&
            !p->has_bionic( bionic_id( "bio_watch" ) ) ) {
            // if we don't have effect_sleep but we're in_sleep_state, either
            // we were trying to fall asleep for so long our alarm is now going
            // off or something disturbed us while trying to sleep
            const bool trying_to_sleep = p->in_sleep_state();
            if( p->get_effect( effect_alarm_clock ).get_duration() == 1_turns ) {
                if( slept_through ) {
                    add_msg( _( "Your alarm clock finally wakes you up." ) );
                } else if( !trying_to_sleep ) {
                    add_msg( _( "Your alarm clock wakes you up." ) );
                } else {
                    add_msg( _( "Your alarm clock goes off and you haven't slept a wink." ) );
                    p->activity.set_to_null();
                }
                add_msg( _( "You turn off your alarm-clock." ) );
            }
            p->get_effect( effect_alarm_clock ).set_duration( 0_turns );
        }

        const std::string &sfx_id = sound.id;
        const std::string &sfx_variant = sound.variant;
        if( !sfx_id.empty() ) {
            sfx::play_variant_sound( sfx_id, sfx_variant, sfx::get_heard_volume( pos ) );
        }

        // Place footstep markers.
        if( pos == p->pos() || p->sees( pos ) ) {
            // If we are or can see the source, don't draw a marker.
            continue;
        }

        int err_offset;
        if( ( heard_volume + distance_to_sound ) / distance_to_sound < 2 ) {
            err_offset = 3;
        } else if( ( heard_volume + distance_to_sound ) / distance_to_sound < 3 ) {
            err_offset = 2;
        } else {
            err_offset = 1;
        }

        // If Z-coordinate is different, draw even when you can see the source
        const bool diff_z = pos.z != p->posz();

        // Enumerate the valid points the player *cannot* see.
        // Unless the source is on a different z-level, then any point is fine
        std::vector<tripoint> unseen_points;
        for( const tripoint &newp : g->m.points_in_radius( pos, err_offset ) ) {
            if( diff_z || !p->sees( newp ) ) {
                unseen_points.emplace_back( newp );
            }
        }

        // Then place the sound marker in a random one.
        if( !unseen_points.empty() ) {
            sound_markers.emplace( random_entry( unseen_points ), sound );
        }
    }
    if( p->is_player() ) {
        sounds_since_last_turn.clear();
    }
}

void sounds::reset_sounds()
{
    recent_sounds.clear();
    sounds_since_last_turn.clear();
    sound_markers.clear();
}

void sounds::reset_markers()
{
    sound_markers.clear();
}

std::vector<tripoint> sounds::get_footstep_markers()
{
    // Optimization, make this static and clear it in reset_markers?
    std::vector<tripoint> footsteps;
    footsteps.reserve( sound_markers.size() );
    for( const auto &mark : sound_markers ) {
        footsteps.push_back( mark.first );
    }
    return footsteps;
}

std::pair<std::vector<tripoint>, std::vector<tripoint>> sounds::get_monster_sounds()
{
    auto sound_clusters = cluster_sounds( recent_sounds );
    std::vector<tripoint> sound_locations;
    sound_locations.reserve( recent_sounds.size() );
    for( const auto &sound : recent_sounds ) {
        sound_locations.push_back( sound.first );
    }
    std::vector<tripoint> cluster_centroids;
    cluster_centroids.reserve( sound_clusters.size() );
    for( const auto &sound : sound_clusters ) {
        cluster_centroids.emplace_back( static_cast<int>( sound.x ), static_cast<int>( sound.y ),
                                        static_cast<int>( sound.z ) );
    }
    return { sound_locations, cluster_centroids };
}

std::string sounds::sound_at( const tripoint &location )
{
    auto this_sound = sound_markers.find( location );
    if( this_sound == sound_markers.end() ) {
        return std::string();
    }
    if( !this_sound->second.description.empty() ) {
        return this_sound->second.description;
    }
    return _( "a sound" );
}

#ifdef SDL_SOUND

bool is_underground( const tripoint &p )
{
    return p.z < 0;
}

void sfx::fade_audio_group( int tag, int duration )
{
    Mix_FadeOutGroup( tag, duration );
}

void sfx::fade_audio_channel( int tag, int duration )
{
    Mix_FadeOutChannel( tag, duration );
}

bool sfx::is_channel_playing( int channel )
{
    return Mix_Playing( channel ) != 0;
}

void sfx::stop_sound_effect_fade( int channel, int duration )
{
    if( Mix_FadeOutChannel( channel, duration ) == -1 ) {
        dbg( D_ERROR ) << "Failed to stop sound effect: " << Mix_GetError();
    }
}

void sfx::do_ambient()
{
    /* Channel assignments:
    0: Daytime outdoors env
    1: Nighttime outdoors env
    2: Underground env
    3: Indoors env
    4: Indoors rain env
    5: Outdoors snow env
    6: Outdoors flurry env
    7: Outdoors thunderstorm env
    8: Outdoors rain env
    9: Outdoors drizzle env
    10: Deafness tone
    11: Danger high theme
    12: Danger medium theme
    13: Danger low theme
    14: Danger extreme theme
    15: Stamina 75%
    16: Stamina 50%
    17: Stamina 35%
    18: Idle chainsaw
    19: Chainsaw theme
    20: Outdoor blizzard
    Group Assignments:
    1: SFX related to weather
    2: SFX related to time of day
    3: SFX related to context themes
    4: SFX related to Fatigue
    */
    if( g->u.in_sleep_state() && !audio_muted ) {
        fade_audio_channel( -1, 300 );
        audio_muted = true;
        return;
    } else if( g->u.in_sleep_state() && audio_muted ) {
        return;
    }
    audio_muted = false;
    const bool is_deaf = g->u.get_effect_int( effect_deaf ) > 0;
    const int heard_volume = get_heard_volume( g->u.pos() );
    const bool is_underground = ::is_underground( g->u.pos() );
    const bool is_sheltered = g->is_sheltered( g->u.pos() );
    const bool weather_changed = g->weather != previous_weather;
    // Step in at night time / we are not indoors
    if( calendar::turn.is_night() && !is_sheltered &&
        !is_channel_playing( 1 ) && !is_deaf ) {
        fade_audio_group( 2, 1000 );
        play_ambient_variant_sound( "environment", "nighttime", heard_volume, 1, 1000 );
        // Step in at day time / we are not indoors
    } else if( !calendar::turn.is_night() && !is_channel_playing( 0 ) &&
               !is_sheltered && !is_deaf ) {
        fade_audio_group( 2, 1000 );
        play_ambient_variant_sound( "environment", "daytime", heard_volume, 0, 1000 );
    }
    // We are underground
    if( ( is_underground && !is_channel_playing( 2 ) &&
          !is_deaf ) || ( is_underground &&
                          weather_changed && !is_deaf ) ) {
        fade_audio_group( 1, 1000 );
        fade_audio_group( 2, 1000 );
        play_ambient_variant_sound( "environment", "underground", heard_volume, 2,
                                    1000 );
        // We are indoors
    } else if( ( is_sheltered && !is_underground &&
                 !is_channel_playing( 3 ) && !is_deaf ) ||
               ( is_sheltered && !is_underground &&
                 weather_changed && !is_deaf ) ) {
        fade_audio_group( 1, 1000 );
        fade_audio_group( 2, 1000 );
        play_ambient_variant_sound( "environment", "indoors", heard_volume, 3, 1000 );
    }
    // We are indoors and it is also raining
    if( g->weather >= WEATHER_DRIZZLE && g->weather <= WEATHER_ACID_RAIN && !is_underground
        && is_sheltered && !is_channel_playing( 4 ) ) {
        play_ambient_variant_sound( "environment", "indoors_rain", heard_volume, 4,
                                    1000 );
    }
    if( ( !is_sheltered && g->weather != WEATHER_CLEAR
          && !is_channel_playing( 5 ) &&
          !is_channel_playing( 6 ) && !is_channel_playing( 7 ) && !is_channel_playing( 8 )
          &&
          !is_channel_playing( 9 ) && !is_deaf )
        || ( !is_sheltered &&
             weather_changed  && !is_deaf ) ) {
        fade_audio_group( 1, 1000 );
        // We are outside and there is precipitation
        switch( g->weather ) {
            case WEATHER_ACID_DRIZZLE:
            case WEATHER_DRIZZLE:
                play_ambient_variant_sound( "environment", "WEATHER_DRIZZLE", heard_volume, 9,
                                            1000 );
                break;
            case WEATHER_RAINY:
                play_ambient_variant_sound( "environment", "WEATHER_RAINY", heard_volume, 8,
                                            1000 );
                break;
            case WEATHER_ACID_RAIN:
            case WEATHER_THUNDER:
            case WEATHER_LIGHTNING:
                play_ambient_variant_sound( "environment", "WEATHER_THUNDER", heard_volume, 7,
                                            1000 );
                break;
            case WEATHER_FLURRIES:
                play_ambient_variant_sound( "environment", "WEATHER_FLURRIES", heard_volume, 6,
                                            1000 );
                break;
            case WEATHER_CLEAR:
            case WEATHER_SUNNY:
            case WEATHER_CLOUDY:
            case WEATHER_SNOWSTORM:
                play_ambient_variant_sound( "environment", "WEATHER_SNOWSTORM", heard_volume, 20,
                                            1000 );
<<<<<<< HEAD
                break;
=======
>>>>>>> fa19c8a9
            case WEATHER_SNOW:
                play_ambient_variant_sound( "environment", "WEATHER_SNOW", heard_volume, 5,
                                            1000 );
                break;
            case WEATHER_NULL:
            case NUM_WEATHER_TYPES:
                // nothing here, those are pseudo-types, they should not be active at all.
                break;
        }
    }
    // Keep track of weather to compare for next iteration
    previous_weather = g->weather;
}

// firing is the item that is fired. It may be the wielded gun, but it can also be an attached
// gunmod. p is the character that is firing, this may be a pseudo-character (used by monattack/
// vehicle turrets) or a NPC.
void sfx::generate_gun_sound( const player &source_arg, const item &firing )
{
    end_sfx_timestamp = std::chrono::high_resolution_clock::now();
    sfx_time = end_sfx_timestamp - start_sfx_timestamp;
    if( std::chrono::duration_cast<std::chrono::milliseconds> ( sfx_time ).count() < 80 ) {
        return;
    }
    const tripoint source = source_arg.pos();
    int heard_volume = get_heard_volume( source );
    if( heard_volume <= 30 ) {
        heard_volume = 30;
    }

    itype_id weapon_id = firing.typeId();
    int angle;
    int distance;
    std::string selected_sound;
    // this does not mean p == g->u (it could be a vehicle turret)
    if( g->u.pos() == source ) {
        angle = 0;
        distance = 0;
        selected_sound = "fire_gun";

        const auto mods = firing.gunmods();
        if( std::any_of( mods.begin(), mods.end(),
        []( const item * e ) {
        return e->type->gunmod->loudness < 0;
    } ) ) {
            weapon_id = "weapon_fire_suppressed";
        }

    } else {
        angle = get_heard_angle( source );
        distance = rl_dist( g->u.pos(), source );
        if( distance <= 17 ) {
            selected_sound = "fire_gun";
        } else {
            selected_sound = "fire_gun_distant";
        }
    }

    play_variant_sound( selected_sound, weapon_id, heard_volume, angle, 0.8, 1.2 );
    start_sfx_timestamp = std::chrono::high_resolution_clock::now();
}

namespace sfx
{
struct sound_thread {
    sound_thread( const tripoint &source, const tripoint &target, bool hit, bool targ_mon,
                  const std::string &material );

    bool hit;
    bool targ_mon;
    std::string material;

    skill_id weapon_skill;
    int weapon_volume;
    // volume and angle for calls to play_variant_sound
    int ang_src;
    int vol_src;
    int vol_targ;
    int ang_targ;

    // Operator overload required for thread API.
    void operator()() const;
};
} // namespace sfx

void sfx::generate_melee_sound( const tripoint &source, const tripoint &target, bool hit,
                                bool targ_mon,
                                const std::string &material )
{
    // If creating a new thread for each invocation is to much, we have to consider a thread
    // pool or maybe a single thread that works continuously, but that requires a queue or similar
    // to coordinate its work.
    std::thread the_thread( sound_thread( source, target, hit, targ_mon, material ) );
    the_thread.detach();
}

sfx::sound_thread::sound_thread( const tripoint &source, const tripoint &target, const bool hit,
                                 const bool targ_mon, const std::string &material )
    : hit( hit )
    , targ_mon( targ_mon )
    , material( material )
{
    // This is function is run in the main thread.
    const int heard_volume = get_heard_volume( source );
    const player *p = g->critter_at<npc>( source );
    if( !p ) {
        p = &g->u;
        // sound comes from the same place as the player is, calculation of angle wouldn't work
        ang_src = 0;
        vol_src = heard_volume;
        vol_targ = heard_volume;
    } else {
        ang_src = get_heard_angle( source );
        vol_src = std::max( heard_volume - 30, 0 );
        vol_targ = std::max( heard_volume - 20, 0 );
    }
    ang_targ = get_heard_angle( target );
    weapon_skill = p->weapon.melee_skill();
    weapon_volume = p->weapon.volume() / units::legacy_volume_factor;
}

// Operator overload required for thread API.
void sfx::sound_thread::operator()() const
{
    // This is function is run in a separate thread. One must be careful and not access game data
    // that might change (e.g. g->u.weapon, the character could switch weapons while this thread
    // runs).
    std::this_thread::sleep_for( std::chrono::milliseconds( rng( 1, 2 ) ) );
    std::string variant_used;

    static const skill_id skill_bashing( "bashing" );
    static const skill_id skill_cutting( "cutting" );
    static const skill_id skill_stabbing( "stabbing" );

    if( weapon_skill == skill_bashing && weapon_volume <= 8 ) {
        variant_used = "small_bash";
        play_variant_sound( "melee_swing", "small_bash", vol_src, ang_src, 0.8, 1.2 );
    } else if( weapon_skill == skill_bashing && weapon_volume >= 9 ) {
        variant_used = "big_bash";
        play_variant_sound( "melee_swing", "big_bash", vol_src, ang_src, 0.8, 1.2 );
    } else if( ( weapon_skill == skill_cutting || weapon_skill == skill_stabbing ) &&
               weapon_volume <= 6 ) {
        variant_used = "small_cutting";
        play_variant_sound( "melee_swing", "small_cutting", vol_src, ang_src, 0.8, 1.2 );
    } else if( ( weapon_skill == skill_cutting || weapon_skill == skill_stabbing ) &&
               weapon_volume >= 7 ) {
        variant_used = "big_cutting";
        play_variant_sound( "melee_swing", "big_cutting", vol_src, ang_src, 0.8, 1.2 );
    } else {
        variant_used = "default";
        play_variant_sound( "melee_swing", "default", vol_src, ang_src, 0.8, 1.2 );
    }
    if( hit ) {
        if( targ_mon ) {
            if( material == "steel" ) {
                std::this_thread::sleep_for( std::chrono::milliseconds( rng( weapon_volume * 12,
                                             weapon_volume * 16 ) ) );
                play_variant_sound( "melee_hit_metal", variant_used, vol_targ, ang_targ, 0.8, 1.2 );
            } else {
                std::this_thread::sleep_for( std::chrono::milliseconds( rng( weapon_volume * 12,
                                             weapon_volume * 16 ) ) );
                play_variant_sound( "melee_hit_flesh", variant_used, vol_targ, ang_targ, 0.8, 1.2 );
            }
        } else {
            std::this_thread::sleep_for( std::chrono::milliseconds( rng( weapon_volume * 9,
                                         weapon_volume * 12 ) ) );
            play_variant_sound( "melee_hit_flesh", variant_used, vol_targ, ang_targ, 0.8, 1.2 );
        }
    }
}

void sfx::do_projectile_hit( const Creature &target )
{
    const int heard_volume = sfx::get_heard_volume( target.pos() );
    const int angle = get_heard_angle( target.pos() );
    if( target.is_monster() ) {
        const monster &mon = dynamic_cast<const monster &>( target );
        static const std::set<material_id> fleshy = {
            material_id( "flesh" ),
            material_id( "hflesh" ),
            material_id( "iflesh" ),
            material_id( "veggy" ),
            material_id( "bone" ),
        };
        const bool is_fleshy = std::any_of( fleshy.begin(), fleshy.end(), [&mon]( const material_id & m ) {
            return mon.made_of( m );
        } );

        if( is_fleshy ) {
            play_variant_sound( "bullet_hit", "hit_flesh", heard_volume, angle, 0.8, 1.2 );
            return;
        } else if( mon.made_of( material_id( "stone" ) ) ) {
            play_variant_sound( "bullet_hit", "hit_wall", heard_volume, angle, 0.8, 1.2 );
            return;
        } else if( mon.made_of( material_id( "steel" ) ) ) {
            play_variant_sound( "bullet_hit", "hit_metal", heard_volume, angle, 0.8, 1.2 );
            return;
        } else {
            play_variant_sound( "bullet_hit", "hit_flesh", heard_volume, angle, 0.8, 1.2 );
            return;
        }
    }
    play_variant_sound( "bullet_hit", "hit_flesh", heard_volume, angle, 0.8, 1.2 );
}

void sfx::do_player_death_hurt( const player &target, bool death )
{
    int heard_volume = get_heard_volume( target.pos() );
    const bool male = target.male;
    if( !male && !death ) {
        play_variant_sound( "deal_damage", "hurt_f", heard_volume );
    } else if( male && !death ) {
        play_variant_sound( "deal_damage", "hurt_m", heard_volume );
    } else if( !male && death ) {
        play_variant_sound( "clean_up_at_end", "death_f", heard_volume );
    } else if( male && death ) {
        play_variant_sound( "clean_up_at_end", "death_m", heard_volume );
    }
}

void sfx::do_danger_music()
{
    if( g->u.in_sleep_state() && !audio_muted ) {
        fade_audio_channel( -1, 100 );
        audio_muted = true;
        return;
    } else if( ( g->u.in_sleep_state() && audio_muted ) || is_channel_playing( 19 ) ) {
        fade_audio_group( 3, 1000 );
        return;
    }
    audio_muted = false;
    int hostiles = 0;
    for( auto &critter : g->u.get_visible_creatures( 40 ) ) {
        if( g->u.attitude_to( *critter ) == Creature::A_HOSTILE ) {
            hostiles++;
        }
    }
    if( hostiles == prev_hostiles ) {
        return;
    }
    if( hostiles <= 4 ) {
        fade_audio_group( 3, 1000 );
        prev_hostiles = hostiles;
        return;
    } else if( hostiles >= 5 && hostiles <= 9 && !is_channel_playing( 13 ) ) {
        fade_audio_group( 3, 1000 );
        play_ambient_variant_sound( "danger_low", "default", 100, 13, 1000 );
        prev_hostiles = hostiles;
        return;
    } else if( hostiles >= 10 && hostiles <= 14 && !is_channel_playing( 12 ) ) {
        fade_audio_group( 3, 1000 );
        play_ambient_variant_sound( "danger_medium", "default", 100, 12, 1000 );
        prev_hostiles = hostiles;
        return;
    } else if( hostiles >= 15 && hostiles <= 19 && !is_channel_playing( 11 ) ) {
        fade_audio_group( 3, 1000 );
        play_ambient_variant_sound( "danger_high", "default", 100, 11, 1000 );
        prev_hostiles = hostiles;
        return;
    } else if( hostiles >= 20 && !is_channel_playing( 14 ) ) {
        fade_audio_group( 3, 1000 );
        play_ambient_variant_sound( "danger_extreme", "default", 100, 14, 1000 );
        prev_hostiles = hostiles;
        return;
    }
    prev_hostiles = hostiles;
}

void sfx::do_fatigue()
{
    /*15: Stamina 75%
    16: Stamina 50%
    17: Stamina 25%*/
    if( g->u.stamina >=  g->u.get_stamina_max() * .75 ) {
        fade_audio_group( 4, 2000 );
        return;
    } else if( g->u.stamina <=  g->u.get_stamina_max() * .74
               && g->u.stamina >=  g->u.get_stamina_max() * .5 &&
               g->u.male && !is_channel_playing( 15 ) ) {
        fade_audio_group( 4, 1000 );
        play_ambient_variant_sound( "plmove", "fatigue_m_low", 100, 15, 1000 );
        return;
    } else if( g->u.stamina <=  g->u.get_stamina_max() * .49
               && g->u.stamina >=  g->u.get_stamina_max() * .25 &&
               g->u.male && !is_channel_playing( 16 ) ) {
        fade_audio_group( 4, 1000 );
        play_ambient_variant_sound( "plmove", "fatigue_m_med", 100, 16, 1000 );
        return;
    } else if( g->u.stamina <=  g->u.get_stamina_max() * .24 && g->u.stamina >=  0 &&
               g->u.male && !is_channel_playing( 17 ) ) {
        fade_audio_group( 4, 1000 );
        play_ambient_variant_sound( "plmove", "fatigue_m_high", 100, 17, 1000 );
        return;
    } else if( g->u.stamina <=  g->u.get_stamina_max() * .74
               && g->u.stamina >=  g->u.get_stamina_max() * .5 &&
               !g->u.male && !is_channel_playing( 15 ) ) {
        fade_audio_group( 4, 1000 );
        play_ambient_variant_sound( "plmove", "fatigue_f_low", 100, 15, 1000 );
        return;
    } else if( g->u.stamina <=  g->u.get_stamina_max() * .49
               && g->u.stamina >=  g->u.get_stamina_max() * .25 &&
               !g->u.male && !is_channel_playing( 16 ) ) {
        fade_audio_group( 4, 1000 );
        play_ambient_variant_sound( "plmove", "fatigue_f_med", 100, 16, 1000 );
        return;
    } else if( g->u.stamina <=  g->u.get_stamina_max() * .24 && g->u.stamina >=  0 &&
               !g->u.male && !is_channel_playing( 17 ) ) {
        fade_audio_group( 4, 1000 );
        play_ambient_variant_sound( "plmove", "fatigue_f_high", 100, 17, 1000 );
        return;
    }
}

void sfx::do_hearing_loss( int turns )
{
    g_sfx_volume_multiplier = .1;
    fade_audio_group( 1, 50 );
    fade_audio_group( 2, 50 );
    // Negative duration is just insuring we stay in sync with player condition,
    // don't play any of the sound effects for going deaf.
    if( turns == -1 ) {
        return;
    }
    play_variant_sound( "environment", "deafness_shock", 100 );
    play_variant_sound( "environment", "deafness_tone_start", 100 );
    if( turns <= 35 ) {
        play_ambient_variant_sound( "environment", "deafness_tone_light", 90, 10, 100 );
    } else if( turns <= 90 ) {
        play_ambient_variant_sound( "environment", "deafness_tone_medium", 90, 10, 100 );
    } else if( turns >= 91 ) {
        play_ambient_variant_sound( "environment", "deafness_tone_heavy", 90, 10, 100 );
    }
}

void sfx::remove_hearing_loss()
{
    stop_sound_effect_fade( 10, 300 );
    g_sfx_volume_multiplier = 1;
    do_ambient();
}

void sfx::do_footstep()
{
    end_sfx_timestamp = std::chrono::high_resolution_clock::now();
    sfx_time = end_sfx_timestamp - start_sfx_timestamp;
    if( std::chrono::duration_cast<std::chrono::milliseconds> ( sfx_time ).count() > 400 ) {
        int heard_volume = sfx::get_heard_volume( g->u.pos() );
        const auto terrain = g->m.ter( g->u.pos() ).id();
        static const std::set<ter_str_id> grass = {
            ter_str_id( "t_grass" ),
            ter_str_id( "t_shrub" ),
            ter_str_id( "t_shrub_peanut" ),
            ter_str_id( "t_shrub_peanut_harvested" ),
            ter_str_id( "t_shrub_blueberry" ),
            ter_str_id( "t_shrub_blueberry_harvested" ),
            ter_str_id( "t_shrub_strawberry" ),
            ter_str_id( "t_shrub_strawberry_harvested" ),
            ter_str_id( "t_shrub_blackberry" ),
            ter_str_id( "t_shrub_blackberry_harvested" ),
            ter_str_id( "t_shrub_huckleberry" ),
            ter_str_id( "t_shrub_huckleberry_harvested" ),
            ter_str_id( "t_shrub_raspberry" ),
            ter_str_id( "t_shrub_raspberry_harvested" ),
            ter_str_id( "t_shrub_grape" ),
            ter_str_id( "t_shrub_grape_harvested" ),
            ter_str_id( "t_shrub_rose" ),
            ter_str_id( "t_shrub_rose_harvested" ),
            ter_str_id( "t_shrub_hydrangea" ),
            ter_str_id( "t_shrub_hydrangea_harvested" ),
            ter_str_id( "t_shrub_lilac" ),
            ter_str_id( "t_shrub_lilac_harvested" ),
            ter_str_id( "t_underbrush" ),
            ter_str_id( "t_underbrush_harvested_spring" ),
            ter_str_id( "t_underbrush_harvested_summer" ),
            ter_str_id( "t_underbrush_harvested_autumn" ),
            ter_str_id( "t_underbrush_harvested_winter" ),
            ter_str_id( "t_moss" ),
            ter_str_id( "t_grass_white" ),
            ter_str_id( "t_grass_long" ),
            ter_str_id( "t_grass_tall" ),
            ter_str_id( "t_grass_dead" ),
            ter_str_id( "t_grass_golf" ),
            ter_str_id( "t_golf_hole" ),
            ter_str_id( "t_trunk" ),
            ter_str_id( "t_stump" ),
        };
        static const std::set<ter_str_id> dirt = {
            ter_str_id( "t_dirt" ),
            ter_str_id( "t_dirtmound" ),
            ter_str_id( "t_dirtmoundfloor" ),
            ter_str_id( "t_sand" ),
            ter_str_id( "t_clay" ),
            ter_str_id( "t_dirtfloor" ),
            ter_str_id( "t_palisade_gate_o" ),
            ter_str_id( "t_sandbox" ),
            ter_str_id( "t_claymound" ),
            ter_str_id( "t_sandmound" ),
            ter_str_id( "t_rootcellar" ),
            ter_str_id( "t_railroad_rubble" ),
            ter_str_id( "t_railroad_track" ),
            ter_str_id( "t_railroad_track_h" ),
            ter_str_id( "t_railroad_track_v" ),
            ter_str_id( "t_railroad_track_d" ),
            ter_str_id( "t_railroad_track_d1" ),
            ter_str_id( "t_railroad_track_d2" ),
            ter_str_id( "t_railroad_tie" ),
            ter_str_id( "t_railroad_tie_d" ),
            ter_str_id( "t_railroad_tie_d" ),
            ter_str_id( "t_railroad_tie_h" ),
            ter_str_id( "t_railroad_tie_v" ),
            ter_str_id( "t_railroad_tie_d" ),
            ter_str_id( "t_railroad_track_on_tie" ),
            ter_str_id( "t_railroad_track_h_on_tie" ),
            ter_str_id( "t_railroad_track_v_on_tie" ),
            ter_str_id( "t_railroad_track_d_on_tie" ),
            ter_str_id( "t_railroad_tie" ),
            ter_str_id( "t_railroad_tie_h" ),
            ter_str_id( "t_railroad_tie_v" ),
            ter_str_id( "t_railroad_tie_d1" ),
            ter_str_id( "t_railroad_tie_d2" ),
        };
        static const std::set<ter_str_id> metal = {
            ter_str_id( "t_ov_smreb_cage" ),
            ter_str_id( "t_metal_floor" ),
            ter_str_id( "t_grate" ),
            ter_str_id( "t_bridge" ),
            ter_str_id( "t_elevator" ),
            ter_str_id( "t_guardrail_bg_dp" ),
            ter_str_id( "t_slide" ),
            ter_str_id( "t_conveyor" ),
            ter_str_id( "t_machinery_light" ),
            ter_str_id( "t_machinery_heavy" ),
            ter_str_id( "t_machinery_old" ),
            ter_str_id( "t_machinery_electronic" ),
        };
        static const std::set<ter_str_id> water = {
            ter_str_id( "t_water_sh" ),
            ter_str_id( "t_water_dp" ),
            ter_str_id( "t_swater_sh" ),
            ter_str_id( "t_swater_dp" ),
            ter_str_id( "t_water_pool" ),
            ter_str_id( "t_sewage" ),
        };
        static const std::set<ter_str_id> chain_fence = {
            ter_str_id( "t_chainfence" ),
        };
        if( !g->u.wearing_something_on( bp_foot_l ) ) {
            play_variant_sound( "plmove", "walk_barefoot", heard_volume, 0, 0.8, 1.2 );
            start_sfx_timestamp = std::chrono::high_resolution_clock::now();
            return;
        } else if( grass.count( terrain ) > 0 ) {
            play_variant_sound( "plmove", "walk_grass", heard_volume, 0, 0.8, 1.2 );
            start_sfx_timestamp = std::chrono::high_resolution_clock::now();
            return;
        } else if( dirt.count( terrain ) > 0 ) {
            play_variant_sound( "plmove", "walk_dirt", heard_volume, 0, 0.8, 1.2 );
            start_sfx_timestamp = std::chrono::high_resolution_clock::now();
            return;
        } else if( metal.count( terrain ) > 0 ) {
            play_variant_sound( "plmove", "walk_metal", heard_volume, 0, 0.8, 1.2 );
            start_sfx_timestamp = std::chrono::high_resolution_clock::now();
            return;
        } else if( water.count( terrain ) > 0 ) {
            play_variant_sound( "plmove", "walk_water", heard_volume, 0, 0.8, 1.2 );
            start_sfx_timestamp = std::chrono::high_resolution_clock::now();
            return;
        } else if( chain_fence.count( terrain ) > 0 ) {
            play_variant_sound( "plmove", "clear_obstacle", heard_volume, 0, 0.8, 1.2 );
            start_sfx_timestamp = std::chrono::high_resolution_clock::now();
            return;
        } else {
            play_variant_sound( "plmove", "walk_tarmac", heard_volume, 0, 0.8, 1.2 );
            start_sfx_timestamp = std::chrono::high_resolution_clock::now();
            return;
        }
    }
}

void sfx::do_obstacle()
{
    int heard_volume = sfx::get_heard_volume( g->u.pos() );
    const auto terrain = g->m.ter( g->u.pos() ).id();
    static const std::set<ter_str_id> water = {
        ter_str_id( "t_water_sh" ),
        ter_str_id( "t_water_dp" ),
        ter_str_id( "t_swater_sh" ),
        ter_str_id( "t_swater_dp" ),
        ter_str_id( "t_water_pool" ),
        ter_str_id( "t_sewage" ),
    };
    if( water.count( terrain ) > 0 ) {
        return;
    } else {
        play_variant_sound( "plmove", "clear_obstacle", heard_volume, 0, 0.8, 1.2 );
    }
}

#else // ifdef SDL_SOUND

/** Dummy implementations for builds without sound */
/*@{*/
void sfx::load_sound_effects( JsonObject & ) { }
void sfx::load_sound_effect_preload( JsonObject & ) { }
void sfx::load_playlist( JsonObject & ) { }
void sfx::play_variant_sound( const std::string &, const std::string &, int, int, float, float ) { }
void sfx::play_variant_sound( const std::string &, const std::string &, int ) { }
void sfx::play_ambient_variant_sound( const std::string &, const std::string &, int, int, int ) { }
void sfx::generate_gun_sound( const player &, const item & ) { }
void sfx::generate_melee_sound( const tripoint &, const tripoint &, bool, bool,
                                const std::string & ) { }
void sfx::do_hearing_loss( int ) { }
void sfx::remove_hearing_loss() { }
void sfx::do_projectile_hit( const Creature & ) { }
void sfx::do_footstep() { }
void sfx::do_danger_music() { }
void sfx::do_ambient() { }
void sfx::fade_audio_group( int, int ) { }
void sfx::fade_audio_channel( int, int ) { }
bool is_channel_playing( int )
{
    return false;
}
void sfx::stop_sound_effect_fade( int, int ) { }
void sfx::do_player_death_hurt( const player &, bool ) { }
void sfx::do_fatigue() { }
void sfx::do_obstacle() { }
/*@}*/

#endif // ifdef SDL_SOUND

/** Functions from sfx that do not use the SDL_mixer API at all. They can be used in builds
  * without sound support. */
/*@{*/
int sfx::get_heard_volume( const tripoint &source )
{
    int distance = rl_dist( g->u.pos(), source );
    // fract = -100 / 24
    const float fract = -4.166666;
    int heard_volume = fract * distance - 1 + 100;
    if( heard_volume <= 0 ) {
        heard_volume = 0;
    }
    heard_volume *= g_sfx_volume_multiplier;
    return ( heard_volume );
}

int sfx::get_heard_angle( const tripoint &source )
{
    int angle = coord_to_angle( g->u.pos(), source ) + 90;
    //add_msg(m_warning, "angle: %i", angle);
    return ( angle );
}
/*@}*/<|MERGE_RESOLUTION|>--- conflicted
+++ resolved
@@ -609,10 +609,7 @@
             case WEATHER_SNOWSTORM:
                 play_ambient_variant_sound( "environment", "WEATHER_SNOWSTORM", heard_volume, 20,
                                             1000 );
-<<<<<<< HEAD
                 break;
-=======
->>>>>>> fa19c8a9
             case WEATHER_SNOW:
                 play_ambient_variant_sound( "environment", "WEATHER_SNOW", heard_volume, 5,
                                             1000 );
