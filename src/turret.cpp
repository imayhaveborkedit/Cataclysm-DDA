--- conflicted
+++ resolved
@@ -236,19 +236,11 @@
     // prevent turrets from shooting their own vehicles
     p.add_effect( effect_on_roof, 1 );
 
-<<<<<<< HEAD
-    auto mode = base()->gun_current_mode();
-
-    auto ammo = ammo_current();
-    long qty  = mode->ammo_required();
-
-=======
     // turrets are subject only to recoil_vehicle()
     cached_recoil = p.recoil;
     p.recoil = 0;
 
     // set fuel tank fluid as ammo, if appropriate
->>>>>>> a0425ad9
     if( part->info().has_flag( "USE_TANKS" ) ) {
         auto mode = base()->gun_current_mode();
         long qty  = mode->ammo_required();
@@ -257,16 +249,6 @@
     }
 }
 
-<<<<<<< HEAD
-    // turrets are subject only to recoil_vehicle()
-    double old = p.recoil;
-    p.recoil = 0;
-
-    shots = p.fire_gun( target, mode.qty, *mode );
-
-    p.recoil = old;
-
-=======
 void turret_data::post_fire( player &p, int shots )
 {
     // remove any temporary recoil adjustments
@@ -276,7 +258,6 @@
     auto mode = base()->gun_current_mode();
 
     // handle draining of vehicle tanks and UPS charges, if applicable
->>>>>>> a0425ad9
     if( part->info().has_flag( "USE_TANKS" ) ) {
         veh->drain( ammo_current(), mode->ammo_required() * shots );
         mode->ammo_unset();
@@ -285,9 +266,6 @@
     veh->drain( fuel_type_battery, mode->get_gun_ups_drain() * shots );
 }
 
-<<<<<<< HEAD
-    p.remove_effect( effect_on_roof );
-=======
 int turret_data::fire( player &p, const tripoint &target )
 {
     if( !veh || !part ) {
@@ -295,7 +273,6 @@
     }
     int shots = 0;
     auto mode = base()->gun_current_mode();
->>>>>>> a0425ad9
 
     prepare_fire( p );
     shots = p.fire_gun( target, mode.qty, *mode );
@@ -550,18 +527,11 @@
     const bool u_see = g->u.sees( pos );
     // The current target of the turret.
     auto &target = pt.target;
-<<<<<<< HEAD
     if( target.first == target.second ) {
-        // Set the initial values here.
-        // Calling turret_data.fire on tripoint (INT_MIN,INT_MIN,INT_MIN) starts a bad alloc crash
+        // Manual target not set, find one automatically.
+        // BEWARE: Calling turret_data.fire on tripoint min coordinates starts a crash
         //      triggered at `trajectory.insert( trajectory.begin(), source )` at ranged.cpp:236
         pt.reset_target( pos );
-=======
-    // Part enabled means auto fire, unless target is set
-    if( pt.enabled && target.first == target.second ) {
-        // Manual target not set, find one automatically
-        const bool u_see = g->u.sees( pos );
->>>>>>> a0425ad9
         int boo_hoo;
 
         // @todo calculate chance to hit and cap range based upon this
@@ -580,7 +550,6 @@
 
         target.second = auto_target->pos();
 
-<<<<<<< HEAD
     } else {
         // Target is already set, make sure we didn't move after aiming (it's a bug if we did).
         if( pos != target.first ) {
@@ -595,18 +564,6 @@
     pt.reset_target( pos );
 
     shots = gun.fire( cpu, targ );
-=======
-        targ = target.second;
-    } else {
-        // Shouldn't happen, but does, so let's tolerate it
-        target = std::make_pair( tripoint_min, tripoint_min );
-        return 0;
-    }
-
-    // Remove any manually set target
-    target = std::make_pair( tripoint_min, tripoint_min );
-    auto shots = gun.fire( tmp, targ );
->>>>>>> a0425ad9
 
     if( shots && u_see && !g->u.sees( targ ) ) {
         add_msg( _( "The %1$s fires its %2$s!" ), name.c_str(), pt.name().c_str() );
