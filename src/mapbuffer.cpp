--- conflicted
+++ resolved
@@ -141,13 +141,8 @@
 
         // delete_on_save deletes everything, otherwise delete submaps
         // outside the current map.
-<<<<<<< HEAD
-        save_quad( quad_path.str(), om_addr, submaps_to_delete,
+        save_quad( dirname.str(), quad_path.str(), om_addr, submaps_to_delete,
                    delete_after_save ||
-=======
-        save_quad( dirname.str(), quad_path.str(), om_addr, submaps_to_delete,
-                   delete_after_save || om_addr.z != g->levz ||
->>>>>>> f86f93f9
                    om_addr.x < map_origin.x || om_addr.y < map_origin.y ||
                    om_addr.x > map_origin.x + (MAPSIZE / 2) ||
                    om_addr.y > map_origin.y + (MAPSIZE / 2) );
