--- conflicted
+++ resolved
@@ -945,27 +945,7 @@
     bool has_reaper = false;
 
     for( size_t p = 0; p < parts.size(); p++ ) {
-<<<<<<< HEAD
-        if (part_flag(p, "TURRET")) {
-            has_turrets = true;
-=======
-        if (part_flag(p, "CONE_LIGHT")) {
-            has_lights = true;
-        }
-        if (part_flag(p, "CIRCLE_LIGHT")) {
-            has_overhead_lights = true;
-        }
-        if (part_flag(p, "LIGHT")) {
-            has_lights = true;
-        }
-        if (part_flag(p, "AISLE_LIGHT")) {
-            has_aisle_lights = true;
-        }
-        if (part_flag(p, "DOME_LIGHT")) {
-            has_dome_lights = true;
->>>>>>> f8f5cd1e
-        }
-        else if (part_flag(p, "HORN")) {
+        if (part_flag(p, "HORN")) {
             has_horn = true;
         }
         else if (part_flag(p, "STEREO")) {
