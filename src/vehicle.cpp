#include "vehicle.h"
#include "map.h"
#include "mapbuffer.h"
#include "output.h"
#include "game.h"
#include "item.h"
#include "item_group.h"
#include "veh_interact.h"
#include "cursesdef.h"
#include "catacharset.h"
#include "overmapbuffer.h"
#include "messages.h"
#include "ui.h"
#include "debug.h"
#include "sounds.h"

#include <fstream>
#include <sstream>
#include <stdlib.h>
#include <set>

/*
 * Speed up all those if ( blarg == "structure" ) statements that are used everywhere;
 *   assemble "structure" once here instead of repeatedly later.
 */
static const std::string fuel_type_gasoline("gasoline");
static const std::string fuel_type_diesel("diesel");
static const std::string fuel_type_battery("battery");
static const std::string fuel_type_plutonium("plutonium");
static const std::string fuel_type_plasma("plasma");
static const std::string fuel_type_water("water");
static const std::string fuel_type_muscle("muscle");
static const std::string part_location_structure("structure");

const std::array<fuel_type, 7> fuel_types = { {
    fuel_type { fuel_type_gasoline, c_ltred, 100, 1 },
    fuel_type { fuel_type_diesel, c_brown, 100, 1 },
    fuel_type { fuel_type_battery, c_yellow, 1, 1 },
    fuel_type { fuel_type_plutonium, c_ltgreen, 1, 1000 },
    fuel_type { fuel_type_plasma, c_ltblue, 100, 100 },
    fuel_type { fuel_type_water, c_ltcyan, 1, 1 },
    fuel_type { fuel_type_muscle, c_white, 0, 1 }
} };

int fuel_charges_to_amount_factor( const ammotype &ftype )
{
    for( auto & ft : fuel_types ) {
        if( ft.id == ftype ) {
            return ft.charges_to_amount_factor;
        }
    }
    return 1;
}

enum vehicle_controls {
 toggle_cruise_control,
 toggle_lights,
 toggle_overhead_lights,
 toggle_dome_lights,
 toggle_aisle_lights,
 toggle_turrets,
 toggle_stereo,
 toggle_tracker,
 activate_horn,
 release_control,
 control_cancel,
 convert_vehicle,
 toggle_reactor,
 toggle_engine,
 toggle_fridge,
 toggle_recharger,
 cont_engines,
 try_disarm_alarm,
 trigger_alarm,
 toggle_doors,
 cont_turrets,
 manual_fire,
 toggle_camera,
 release_remote_control
};

// Map stack methods.
size_t vehicle_stack::size() const
{
    return mystack->size();
}

bool vehicle_stack::empty() const
{
    return mystack->empty();
}

std::list<item>::iterator vehicle_stack::erase( std::list<item>::iterator it )
{
    return myorigin->remove_item(part_num, it);
}

void vehicle_stack::push_back( const item &newitem )
{
    myorigin->add_item(part_num, newitem);
}

void vehicle_stack::insert_at( std::list<item>::iterator index,
                                   const item &newitem )
{
    myorigin->add_item_at(part_num, index, newitem);
}

std::list<item>::iterator vehicle_stack::begin()
{
    return mystack->begin();
}

std::list<item>::iterator vehicle_stack::end()
{
    return mystack->end();
}

std::list<item>::const_iterator vehicle_stack::begin() const
{
    return mystack->cbegin();
}

std::list<item>::const_iterator vehicle_stack::end() const
{
    return mystack->cend();
}

std::list<item>::reverse_iterator vehicle_stack::rbegin()
{
    return mystack->rbegin();
}

std::list<item>::reverse_iterator vehicle_stack::rend()
{
    return mystack->rend();
}

std::list<item>::const_reverse_iterator vehicle_stack::rbegin() const
{
    return mystack->crbegin();
}

std::list<item>::const_reverse_iterator vehicle_stack::rend() const
{
    return mystack->crend();
}

item &vehicle_stack::front()
{
    return mystack->front();
}

item &vehicle_stack::operator[]( size_t index )
{
    return *(std::next(mystack->begin(), index));
}

vehicle::vehicle(std::string type_id, int init_veh_fuel, int init_veh_status): type(type_id)
{
    posx = 0;
    posy = 0;
    velocity = 0;
    turn_dir = 0;
    face.init(0);
    move.init(0);
    last_turn = 0;
    last_repair_turn = -1;
    of_turn_carry = 0;
    turret_mode = 0;
    lights_epower = 0;
    overhead_epower = 0;
    fridge_epower = 0;
    recharger_epower = 0;
    tracking_epower = 0;
    alarm_epower = 0;
    camera_epower = 0;
    dome_lights_epower = 0;
    aisle_lights_epower = 0;
    cruise_velocity = 0;
    music_id = "";
    skidding = false;
    cruise_on = true;
    lights_on = false;
    stereo_on = false;
    tracking_on = false;
    overhead_lights_on = false;
    fridge_on = false;
    recharger_on = false;
    insides_dirty = true;
    reactor_on = false;
    engine_on = false;
    is_locked = false;
    is_alarm_on = false;
    camera_on = false;
    dome_lights_on = false;
    aisle_lights_on = false;

    //type can be null if the type_id parameter is omitted
    if(type != "null") {
      if(g->vtypes.count(type) > 0) {
        //If this template already exists, copy it
        *this = *(g->vtypes[type]);
        init_state(init_veh_fuel, init_veh_status);
      }
    }
    precalc_mounts(0, face.dir());
    refresh();
}

vehicle::~vehicle()
{
}

bool vehicle::player_in_control (player *p)
{
    int veh_part;
    vehicle *veh = g->m.veh_at( p->posx(), p->posy(), veh_part );

    if( veh != nullptr && veh == this &&
        part_with_feature(veh_part, VPFLAG_CONTROLS, false) >= 0 && p->controlling_vehicle ) {
        return true;
    }

    return remote_controlled( p );
}

bool vehicle::remote_controlled (player *p)
{
    vehicle *veh = g->remoteveh();
    if( veh != this ) {
        return false;
    }

    auto remote = all_parts_with_feature( "REMOTE_CONTROLS", true );
    for( int part : remote ) {
        if( rl_dist( p->pos(), global_pos() + parts[part].precalc[0] ) <= 40 ) {
            return true;
        }
    }

    add_msg(m_bad, _("Lost connection with the vehicle due to distance!"));
    g->setremoteveh( nullptr );
    return false;
}

void vehicle::load (std::ifstream &stin)
{
    getline(stin, type);

    if ( type.size() > 1 && ( type[0] == '{' || type[1] == '{' ) ) {
        std::stringstream derp;
        derp << type;
        JsonIn jsin(derp);
        try {
            deserialize(jsin);
        } catch (std::string jsonerr) {
            debugmsg("Bad vehicle json\n%s", jsonerr.c_str() );
        }
    } else {
        load_legacy(stin);
    }
    refresh(); // part index lists are lost on save??
    shift_if_needed();
}

/** Checks all parts to see if frames are missing (as they might be when
 * loading from a game saved before the vehicle construction rules overhaul). */
void vehicle::add_missing_frames()
{
    //No need to check the same (x, y) spot more than once
    std::set< std::pair<int, int> > locations_checked;
    for (auto &i : parts) {
        int next_x = i.mount.x;
        int next_y = i.mount.y;
        std::pair<int, int> mount_location = std::make_pair(next_x, next_y);

        if(locations_checked.count(mount_location) == 0) {
            std::vector<int> parts_here = parts_at_relative(next_x, next_y, false);
            bool found = false;
            for( auto &elem : parts_here ) {
                if( part_info( elem ).location == part_location_structure ) {
                    found = true;
                    break;
                }
            }
            if(!found) {
                //No frame here! Install one.
                vehicle_part new_part;
                new_part.setid("frame_vertical");
                new_part.mount.x = next_x;
                new_part.mount.y = next_y;
                new_part.hp = vehicle_part_types["frame_vertical"].durability;
                new_part.amount = 0;
                new_part.blood = 0;
                new_part.bigness = 0;
                parts.push_back (new_part);
            }
        }

        locations_checked.insert(mount_location);
    }
}

void vehicle::save (std::ofstream &stout)
{
    serialize(stout);
    stout << std::endl;
    return;
}

void vehicle::init_state(int init_veh_fuel, int init_veh_status)
{
    bool destroySeats = false;
    bool destroyControls = false;
    bool destroyTank = false;
    bool destroyEngine = false;
    bool destroyTires = false;
    bool blood_covered = false;
    bool blood_inside = false;
    bool has_no_key = false;
    bool destroyAlarm = false;

    std::map<std::string, int> consistent_bignesses;

    // veh_fuel_multiplier is percentage of fuel
    // 0 is empty, 100 is full tank, -1 is random 1% to 7%
    int veh_fuel_mult = init_veh_fuel;
    if (init_veh_fuel == - 1) {
        veh_fuel_mult = rng (1,7);
    }
    if (init_veh_fuel > 100) {
        veh_fuel_mult = 100;
    }

    // veh_status is initial vehicle damage
    // -1 = light damage (DEFAULT)
    //  0 = undamaged
    //  1 = disabled, destroyed tires OR engine
    int veh_status = -1;
    if (init_veh_status == 0) {
        veh_status = 0;
    }
    if (init_veh_status == 1) {
        int rand = rng( 1, 100 );
        veh_status = 1;

        if( rand <= 5 ) {          //  seats are destroyed 5%
            destroySeats = true;
        } else if( rand <= 15 ) {  // controls are destroyed 10%
            destroyControls = true;
        } else if( rand <= 23 ) {  // battery, minireactor or gasoline tank are destroyed 8%
            destroyTank = true;
        } else if( rand <= 29 ) {  // engine are destroyed 6%
            destroyEngine = true;
        } else if( rand <= 66 ) {  // tires are destroyed 37%
            destroyTires = true;
        } else {                   // vehicle locked 34%
            has_no_key = true;
        }
    }
    // if locked, 16% chance something damaged
    if( one_in(6) && has_no_key ) {
        if( one_in(3) ) {
            destroyTank = true;
        } else if( one_in(2) ) {
            destroyEngine = true;
        } else {
            destroyTires = true;
        }
    } else if( !one_in(3) ){
        //most cars should have a desroyed alarm
        destroyAlarm = true;
    }

    //Provide some variety to non-mint vehicles
    if( veh_status != 0 ) {
        //Leave engine running in some vehicles, if the engine has not been destroyed
        if( veh_fuel_mult > 0 && all_parts_with_feature("ENGINE", true).size() > 0 &&
            one_in(8) && !destroyEngine && !has_no_key && has_engine_type_not(fuel_type_muscle, true) ) {
            engine_on = true;
        }

        //Turn on lights on some vehicles
        if( one_in(20) ) {
            lights_on = true;
        }

        // dome lights could be on if the person was hurrily looking for things (or being looted)
        if( one_in(16) ) {
            dome_lights_on = true;
        }

        // aisle lights being on would be common for the vehicles they are in (vans, RVs, 18-wheelers, etc)
        if( one_in(8) ) {
            aisle_lights_on = true;
        }

        //Turn flasher/overhead lights on separately (more likely since these are rarer)
        if( one_in(4) ) {
            overhead_lights_on = true;
        }

        if( one_in(10) ) {
            blood_covered = true;
        }

        if( one_in(8) ) {
            blood_inside = true;
        }

        //Fridge should always start out activated if present
        if( all_parts_with_feature("FRIDGE").size() > 0 ) {
            fridge_on = true;
        }
    }

    // Reactor should always start out activated if present
    std::vector<int> fuel_tanks = all_parts_with_feature(VPFLAG_FUEL_TANK);
    for( auto &fuel_tank : fuel_tanks ) {
        if( part_info( fuel_tank ).fuel_type == fuel_type_plutonium ) {
            reactor_on = true;
            break;
        }
    }

    bool blood_inside_set = false;
    int blood_inside_x = 0;
    int blood_inside_y = 0;
    for( size_t p = 0; p < parts.size(); p++ ) {
        if( part_flag(p, "VARIABLE_SIZE") ) { // generate its bigness attribute.?
            if( consistent_bignesses.count(parts[p].id) < 1 ) {
                //generate an item for this type, & cache its bigness
                item tmp (part_info(p).item, 0);
                consistent_bignesses[parts[p].id] = tmp.bigness;
            }
            parts[p].bigness = consistent_bignesses[parts[p].id];
        }
        if( part_flag(p, "FUEL_TANK") ) {   // set fuel status
            parts[p].amount = part_info(p).size * veh_fuel_mult / 100;
        }

        if (part_flag(p, "OPENABLE")) {    // doors are closed
            if(!parts[p].open && one_in(4)) {
              open(p);
            }
        }
        if (part_flag(p, "BOARDABLE")) {      // no passengers
            parts[p].remove_flag(vehicle_part::passenger_flag);
        }

        // initial vehicle damage
        if (veh_status == 0) {
            // Completely mint condition vehicle
            parts[p].hp = part_info(p).durability;
        } else {
            //a bit of initial damage :)
            //clamp 4d8 to the range of [8,20]. 8=broken, 20=undamaged.
            int broken = 8;
            int unhurt = 20;
            int roll = dice( 4, 8 );
            if(roll < unhurt){
                if (roll <= broken) {
                    parts[p].hp = 0;
                    parts[p].amount = 0; //empty broken batteries and fuel tanks
                } else {
                    parts[p].hp = ((float)(roll - broken) /
                                   (unhurt - broken)) * part_info(p).durability;
                }
            } else {
                parts[p].hp= part_info(p).durability;
            }
            if ((destroySeats && (part_flag(p, "SEAT") || part_flag(p, "SEATBELT"))) ||
                (destroyControls && (part_flag(p, "CONTROLS") || part_flag(p, "SECURITY"))) ||
                (destroyEngine && part_flag(p, "ENGINE")) ||
                (destroyTires && part_flag(p, VPFLAG_WHEEL)) ||
                (destroyAlarm && part_flag(p, "SECURITY"))) {
                parts[p].hp = 0;
            }

            // Fuel tanks should be emptied as well
            if (destroyTank && (part_flag(p, "FUEL_TANK") || part_flag(p, "NEEDS_BATTERY_MOUNT"))){
                parts[p].hp = 0;
                parts[p].amount = 0;
            }

            //Solar panels have 25% of being destroyed
            if (part_flag(p, "SOLAR_PANEL") && one_in(4)) {
                parts[p].hp = 0;
            }


            /* Bloodsplatter the front-end parts. Assume anything with x > 0 is
            * the "front" of the vehicle (since the driver's seat is at (0, 0).
            * We'll be generous with the blood, since some may disappear before
            * the player gets a chance to see the vehicle. */
            if(blood_covered && parts[p].mount.x > 0) {
                if(one_in(3)) {
                    //Loads of blood. (200 = completely red vehicle part)
                    parts[p].blood = rng(200, 600);
                } else {
                    //Some blood
                    parts[p].blood = rng(50, 200);
                }
            }

            if(blood_inside) {
                // blood is splattered around (blood_inside_x, blood_inside_y),
                // coords relative to mount point; the center is always a seat
                if (blood_inside_set) {
                    int distSq = std::pow((blood_inside_x - parts[p].mount.x), 2) +
                        std::pow((blood_inside_y - parts[p].mount.y), 2);
                    if (distSq <= 1) {
                        parts[p].blood = rng(200, 400) - distSq * 100;
                    }
                } else if (part_flag(p, "SEAT")) {
                    // Set the center of the bloody mess inside
                    blood_inside_x = parts[p].mount.x;
                    blood_inside_y = parts[p].mount.y;
                    blood_inside_set = true;
                }
            }
        }
        //sets the vehicle to locked, if there is no key and an alarm part exists
        if (part_flag(p, "SECURITY") && (has_no_key) && parts[p].hp > 0) {
            is_locked = true;
        }
    }
}
/**
 * Smashes up a vehicle that has already been placed; used for generating
 * very damaged vehicles. Additionally, any spot where two vehicles overlapped
 * (ie, any spot with multiple frames) will be completely destroyed, as that
 * was the collision point.
 */
void vehicle::smash() {
    for (size_t part_index = 0; part_index < parts.size(); part_index++) {
        //Skip any parts already mashed up or removed.
        if(parts[part_index].hp == 0 || parts[part_index].removed) {
            continue;
        }

        vehicle_part next_part = parts[part_index];
        std::vector<int> parts_in_square = parts_at_relative(next_part.mount.x, next_part.mount.y);
        int structures_found = 0;
        for (auto &square_part_index : parts_in_square) {
            if (part_info(square_part_index).location == part_location_structure) {
                structures_found++;
            }
        }

        if(structures_found > 1) {
            //Destroy everything in the square
            for (auto &square_part_index : parts_in_square) {
                parts[square_part_index].hp = 0;
            }
            continue;
        }

        //Everywhere else, drop by 10-120% of max HP (anything over 100 = broken)
        int damage = (int) (dice(1, 12) * 0.1 * part_info(part_index).durability);
        parts[part_index].hp -= damage;
        if (parts[part_index].hp <= 0) {
            parts[part_index].hp = 0;
            parts[part_index].amount = 0;
        }
    }
}

void vehicle::control_doors() {
    std::vector< int > door_motors = all_parts_with_feature( "DOOR_MOTOR", true );
    std::vector< int > doors_with_motors; // Indices of doors
    std::vector< point > locations; // Locations used to display the doors
    doors_with_motors.reserve( door_motors.size() );
    locations.reserve( door_motors.size() );
    if( door_motors.empty() ) {
        debugmsg( "vehicle::control_doors called but no door motors found" );
        return;
    }

    uimenu pmenu;
    pmenu.title = _("Select door to toggle");
    for( int p : door_motors ) {
        int door = part_with_feature( p, "OPENABLE" );
        if( door == -1 ) {
            continue;
        }

        int val = doors_with_motors.size();
        doors_with_motors.push_back( door );
        locations.push_back( global_pos() + parts[p].precalc[0] );
        const char *actname = parts[door].open ? _("Close") : _("Open");
        pmenu.addentry( val, true, MENU_AUTOASSIGN, "%s %s", actname, part_info( door ).name.c_str() );
    }

    pmenu.addentry( doors_with_motors.size(), true, 'q', _("Cancel") );
    pointmenu_cb callback( locations );
    pmenu.callback = &callback;
    pmenu.w_y = 0; // Move the menu so that we can see our vehicle
    pmenu.query();

    if( pmenu.ret >= 0 && pmenu.ret < (int)doors_with_motors.size() ) {
        int part = doors_with_motors[pmenu.ret];
        open_or_close( part, !(parts[part].open) );
    }
}

void vehicle::control_engines() {
    int e_toggle = 0;
    //count active engines
    int active_count = 0;
    for (size_t e = 0; e < engines.size(); ++e){
        if (is_part_on(engines[e])){
            active_count++;
        }
    }

    //show menu until user finishes
    while( e_toggle >= 0 && e_toggle < (int)engines.size() ) {
        e_toggle = select_engine();
        if( e_toggle >= 0 && e_toggle < (int)engines.size() &&
            (active_count > 1 || !is_part_on(engines[e_toggle]))) {
            active_count += (!is_part_on(engines[e_toggle])) ? 1 : -1;
            toggle_specific_engine(e_toggle, !is_part_on(engines[e_toggle]));

            add_msg(_("Switched %s %s"),part_info(engines[e_toggle]).name.c_str(),
                    (is_part_on(engines[e_toggle])?_("on"):_("off")));
        }
    }
    // if current velocity greater than new configuration safe speed
    // drop down cruise velocity.
    int safe_vel = safe_velocity();
    if( velocity > safe_vel ) {
        cruise_velocity = safe_vel;
    }

    //if an engine isn't running, and player is in control, need to start engine.
    if (g->u.controlling_vehicle && !engine_on) {
        start_engine();
    }
}

int vehicle::select_engine() {
    uimenu tmenu;
    std::string name;
    tmenu.text = _("Toggle which?");
    for( size_t e = 0; e < engines.size(); ++e ) {
        name = part_info(engines[e]).name;
        tmenu.addentry( e, true, -1, "[%s] %s",
                        ((parts[engines[e]].enabled) ? "x" : " ") , name.c_str() );
    }

    tmenu.addentry(-1, true, 'q', _("Finish"));
    tmenu.query();
    return tmenu.ret;
}

void vehicle::toggle_specific_engine(int e,bool on) {
    toggle_specific_part( engines[e], on );
}
void vehicle::toggle_specific_part(int p,bool on) {
    parts[p].enabled = on;
}
bool vehicle::is_engine_type_on(int e, const ammotype  & ft) {
    return is_engine_on(e) && is_engine_type(e, ft);
}

bool vehicle::has_engine_type(const ammotype  & ft, bool enabled) {
    for( size_t e = 0; e < engines.size(); ++e ) {
        if( is_engine_type(e, ft) && (!enabled || is_engine_on(e)) ) {
            return true;
        }
    }
    return false;
}
bool vehicle::has_engine_type_not(const ammotype  & ft, bool enabled) {
    for( size_t e = 0; e < engines.size(); ++e ) {
        if( !is_engine_type(e, ft) && (!enabled || is_engine_on(e)) ) {
            return true;
        }
    }
    return false;
}

void vehicle::msg_start_engine_fail() {
    if (total_power (false) <= 0) {
        add_msg (m_info, _("The %s doesn't have an engine!"), name.c_str());
    } else if (has_engine_type(fuel_type_muscle, true)) {
        add_msg (m_info, _("The %s's mechanism is out of reach!"), name.c_str());
    } else if (!engine_on) {
        add_msg (_("The %s's engine isn't on!"), name.c_str());
    } else {
        add_msg (_("The %s's engine emits a sneezing sound."), name.c_str());
    }
}

bool vehicle::is_engine_type(int e, const ammotype  & ft) {
    return part_info(engines[e]).fuel_type == ft;
}

bool vehicle::is_engine_on(int e) {
    return (parts[engines[e]].hp > 0) && is_part_on(engines[e]);
}

bool vehicle::is_part_on(int p) {
    return parts[p].enabled;
}

bool vehicle::is_active_engine_at(int x,int y) {
    for( size_t e = 0; e < engines.size(); ++e ) {
        if( is_engine_on(e) &&
            parts[engines[e]].mount.x == x &&
            parts[engines[e]].mount.y == y ) {
            return true;
        }
    }
    return false;
}

bool vehicle::is_alternator_on(int a) {
    return (parts[alternators[a]].hp > 0) && is_active_engine_at(
        parts[alternators[a]].mount.x, parts[alternators[a]].mount.y );
}
bool vehicle::has_security_working(){
    bool found_security = false;
    for (size_t s = 0; s < speciality.size(); s++){
        if (part_flag(speciality[s], "SECURITY") && parts[speciality[s]].hp > 0){
            found_security = true;
            break;
        }
    }
    return found_security;
}

bool vehicle::interact_vehicle_locked()
{
    if (is_locked){
        const inventory &crafting_inv = g->u.crafting_inventory();
        add_msg(_("You don't find any keys in the %s."), name.c_str());
        if( crafting_inv.has_items_with_quality( "SCREW_FINE", 1, 1 ) ) {
            if (query_yn(_("You don't find any keys in the %s. Attempt to hotwire vehicle?"),
                            name.c_str())) {

                int mechanics_skill = g->u.skillLevel("mechanics");
                int hotwire_time = 6000 / ((mechanics_skill > 0)? mechanics_skill : 1);
                //assign long activity
                g->u.assign_activity(ACT_HOTWIRE_CAR, hotwire_time, -1, INT_MIN, _("Hotwire"));
                g->u.activity.values.push_back(global_x());//[0]
                g->u.activity.values.push_back(global_y());//[1]
                g->u.activity.values.push_back(g->u.skillLevel("mechanics"));//[2]
            } else {
                if( has_security_working() && query_yn(_("Trigger the %s's Alarm?"), name.c_str()) ) {
                    is_alarm_on = true;
                } else {
                    add_msg(_("You leave the controls alone."));
                }
            }
        } else {
            add_msg(_("You could use a screwdriver to hotwire it."));
        }
    }

    return !(is_locked);
}

void vehicle::smash_security_system(){

    //get security and controls location
    int s = -1;
    int c = -1;
    for (size_t d = 0; d < speciality.size(); d++){
        int p = speciality[d];
        if (part_flag(p, "SECURITY") && parts[p].hp > 0){
            s = p;
            c = part_with_feature(s, "CONTROLS");
            break;
        }
    }
    //controls and security must both be valid
    if (c >= 0 && s >= 0){
        int skill = g->u.skillLevel("mechanics");
        int percent_controls = 70 / (1 + skill);
        int percent_alarm = (skill+3) * 10;
        int rand = rng(1,100);

        if (percent_controls > rand) {
            damage_direct (c, part_info(c).durability / 4);

            if (parts[c].removed || parts[c].hp <= 0){
                g->u.controlling_vehicle = false;
                is_alarm_on = false;
                add_msg(_("You destroy the controls..."));
            } else {
                add_msg(_("You damage the controls."));
            }
        }
        if (percent_alarm > rand) {
            damage_direct (s, part_info(s).durability / 5);
            //chance to disable alarm immediately
            if (percent_alarm / 4 > rand) {
                is_alarm_on = false;
            }
        }
        add_msg((is_alarm_on) ? _("The alarm keeps going.") : _("The alarm stops."));
    } else {
        debugmsg("No security system found on vehicle.");
    }
}

void vehicle::use_controls()
{
    std::vector<vehicle_controls> options_choice;
    std::vector<uimenu_entry> options_message;
    int vpart;

    if (!interact_vehicle_locked()) return;
    bool remotely_controlled = g->remoteveh() == this;
    // Always have this option
    // Let go without turning the engine off.
    if (g->u.controlling_vehicle &&
        g->m.veh_at(g->u.posx(), g->u.posy(), vpart) == this) {
        options_choice.push_back(release_control);
        options_message.push_back(uimenu_entry(_("Let go of controls"), 'l'));
    } else if( remotely_controlled ) {
        options_choice.push_back(release_remote_control);
        options_message.push_back(uimenu_entry(_("Stop controlling"), 'l'));
    }


    bool has_lights = false;
    bool has_stereo = false;
    bool has_overhead_lights = false;
    bool has_horn = false;
    bool has_turrets = false;
    bool has_tracker = false;
    bool has_reactor = false;
    bool has_engine = false;
    bool has_mult_engine = false;
    bool has_fridge = false;
    bool has_recharger = false;
    bool can_trigger_alarm = false;
    bool has_door_motor = false;
    bool has_camera = false;
    bool has_camera_control = false;
    bool has_aisle_lights = false;
    bool has_dome_lights = false;

    for( size_t p = 0; p < parts.size(); p++ ) {
        if (part_flag(p, "CONE_LIGHT")) {
            has_lights = true;
        }
        if (part_flag(p, "CIRCLE_LIGHT")) {
            has_overhead_lights = true;
        }
        if (part_flag(p, "LIGHT")) {
            has_lights = true;
        }
        if (part_flag(p, "AISLE_LIGHT")) {
            has_aisle_lights = true;
        }
        if (part_flag(p, "DOME_LIGHT")) {
            has_dome_lights = true;
        }
        else if (part_flag(p, "TURRET")) {
            has_turrets = true;
        }
        else if (part_flag(p, "HORN")) {
            has_horn = true;
        }
        else if (part_flag(p, "TRACK")) {
            has_tracker = true;
        }
        else if (part_flag(p, "STEREO")) {
            has_stereo = true;
        }
        else if (part_flag(p, VPFLAG_FUEL_TANK) &&
                 part_info(p).fuel_type == fuel_type_plutonium) {
            has_reactor = true;
        }
        else if (part_flag(p, "ENGINE")) {
            has_mult_engine = has_engine;
            has_engine = true;
        }
        else if (part_flag(p, "FRIDGE")) {
            has_fridge = true;
        }
        else if (part_flag(p, "RECHARGE")) {
            has_recharger = true;
        } else if (part_flag(p, "SECURITY") && !is_alarm_on && parts[p].hp > 0) {
            can_trigger_alarm = true;
        } else if (part_flag(p, "DOOR_MOTOR")) {
            has_door_motor = true;
        } else if( part_flag( p, "CAMERA" ) ) {
            if( part_flag( p, "CAMERA_CONTROL" ) ) {
                has_camera_control = true;
            } else {
                has_camera = true;
            }
        }
    }

    // Toggle engine on/off, stop driving if we are driving.
    if( has_engine ) {
        if( g->u.controlling_vehicle || ( remotely_controlled && engine_on ) ) {
            options_choice.push_back(toggle_engine);
            options_message.push_back(uimenu_entry(_("Stop driving"), 's'));
        } else if( has_engine_type_not(fuel_type_muscle, true ) ) {
            options_choice.push_back(toggle_engine);
            options_message.push_back(uimenu_entry((engine_on) ?
                        _("Turn off the engine") : _("Turn on the engine"), 'e'));
        }
    }

    if( is_alarm_on && velocity == 0 && !remotely_controlled ) {
        options_choice.push_back(try_disarm_alarm);
        options_message.push_back(uimenu_entry(_("Try to disarm alarm."), 'z'));
    }

    options_choice.push_back(toggle_cruise_control);
    options_message.push_back(uimenu_entry((cruise_on) ? _("Disable cruise control") :
                                           _("Enable cruise control"), 'c'));


    // Lights if they are there - Note you can turn them on even when damaged, they just don't work
    if (has_lights) {
        options_choice.push_back(toggle_lights);
        options_message.push_back(uimenu_entry((lights_on) ? _("Turn off headlights") :
                                               _("Turn on headlights"), 'h'));
    }

    if (has_stereo) {
        options_choice.push_back(toggle_stereo);
        options_message.push_back(uimenu_entry((stereo_on) ? _("Turn off stereo") :
                                               _("Turn on stereo"), 'm'));
    }

   if (has_overhead_lights) {
       options_choice.push_back(toggle_overhead_lights);
       options_message.push_back(uimenu_entry(overhead_lights_on ? _("Turn off overhead lights") :
                                              _("Turn on overhead lights"), 'v'));
   }


    if (has_dome_lights) {
        options_choice.push_back(toggle_dome_lights);
        options_message.push_back(uimenu_entry((dome_lights_on) ? _("Turn off dome lights") :
                                               _("Turn on dome lights"), 'D'));
    }

    if (has_aisle_lights) {
        options_choice.push_back(toggle_aisle_lights);
        options_message.push_back(uimenu_entry((aisle_lights_on) ? _("Turn off aisle lights") :
                                               _("Turn on aisle lights"), 'A'));
    }

    //Honk the horn!
    if (has_horn) {
        options_choice.push_back(activate_horn);
        options_message.push_back(uimenu_entry(_("Honk horn"), 'o'));
    }

    // Turrets: off or burst mode
    if (has_turrets) {
        options_choice.push_back(toggle_turrets);
        options_message.push_back(uimenu_entry((0 == turret_mode) ? _("Enable turrets") :
                                               _("Disable turrets"), 't'));
    }

    // Turn the fridge on/off
    if (has_fridge) {
        options_choice.push_back(toggle_fridge);
        options_message.push_back(uimenu_entry(fridge_on ? _("Turn off fridge") :
                                               _("Turn on fridge"), 'f'));
    }

    // Turn the recharging station on/off
    if (has_recharger) {
        options_choice.push_back(toggle_recharger);
        options_message.push_back(uimenu_entry(recharger_on ? _("Turn off recharger") :
                                               _("Turn on recharger"), 'r'));
    }

    // Tracking on the overmap
    if (has_tracker) {
        options_choice.push_back(toggle_tracker);
        options_message.push_back(uimenu_entry((tracking_on) ? _("Disable tracking device") :
                                                _("Enable tracking device"), 'g'));

    }

    const bool can_be_folded = is_foldable();
    const bool is_convertible = (tags.count("convertible") > 0);
    if( ( can_be_folded || is_convertible ) && !remotely_controlled ) {
        options_choice.push_back(convert_vehicle);
        options_message.push_back(uimenu_entry(string_format(_("Fold %s"), name.c_str()), 'f'));
    }

    // Turn the reactor on/off
    if (has_reactor) {
        options_choice.push_back(toggle_reactor);
        options_message.push_back(uimenu_entry(reactor_on ? _("Turn off reactor") :
                                               _("Turn on reactor"), 'k'));
    }
    // Toggle doors remotely
    if (has_door_motor) {
        options_choice.push_back(toggle_doors);
        options_message.push_back(uimenu_entry(_("Toggle door"), 'd'));
    }
    // control an engine
    if (has_mult_engine) {
        options_choice.push_back(cont_engines);
        options_message.push_back(uimenu_entry(_("Control individual engines"), 'y'));
    }
    // start alarm
    if (can_trigger_alarm) {
        options_choice.push_back(trigger_alarm);
        options_message.push_back(uimenu_entry(_("Trigger alarm"), 'p'));
    }
    // cycle individual turret modes
    if( has_turrets ) {
        options_choice.push_back(cont_turrets);
        options_message.push_back(uimenu_entry(_("Configure individual turrets"), 'x'));
        
        options_choice.push_back(manual_fire);
        options_message.push_back(uimenu_entry(_("Aim a turret manually"), 'w'));
    }
    // toggle cameras
    if( camera_on || ( has_camera && has_camera_control ) ) {
        options_choice.push_back( toggle_camera );
        options_message.push_back( uimenu_entry( camera_on ? _("Turn off camera system") :
                                                             _("Turn on camera system"), 'M' ) );
    }

    options_choice.push_back(control_cancel);
    options_message.push_back(uimenu_entry(_("Do nothing"), ' '));

    uimenu selectmenu;
    selectmenu.return_invalid = true;
    selectmenu.text = _("Vehicle controls");
    selectmenu.entries = options_message;
    selectmenu.query();
    int select = selectmenu.ret;

    if (select < 0) {
        return;
    }

    switch(options_choice[select]) {
    case trigger_alarm:
        is_alarm_on = true;
        add_msg(_("You trigger the alarm"));
        break;
    case cont_engines:
        control_engines();
        break;
    case try_disarm_alarm:
        smash_security_system();
        break;
    case toggle_cruise_control:
        cruise_on = !cruise_on;
        add_msg((cruise_on) ? _("Cruise control turned on") : _("Cruise control turned off"));
        break;
    case toggle_aisle_lights:
        if(aisle_lights_on || fuel_left(fuel_type_battery, true)) {
            aisle_lights_on = !aisle_lights_on;
            add_msg((aisle_lights_on) ? _("Aisle lights turned on") : _("Aisle lights turned off"));
        } else {
            add_msg(_("The aisle lights won't come on!"));
        }
        break;
    case toggle_dome_lights:
        if(dome_lights_on || fuel_left(fuel_type_battery, true)) {
            dome_lights_on = !dome_lights_on;
            add_msg((dome_lights_on) ? _("Dome lights turned on") : _("Dome lights turned off"));
        } else {
            add_msg(_("The dome lights won't come on!"));
        }
        break;
    case toggle_lights:
        if(lights_on || fuel_left(fuel_type_battery, true) ) {
            lights_on = !lights_on;
            add_msg((lights_on) ? _("Headlights turned on") : _("Headlights turned off"));
        } else {
            add_msg(_("The headlights won't come on!"));
        }
        break;
    case toggle_stereo:
        if((stereo_on || fuel_left(fuel_type_battery, true))) {
            stereo_on = !stereo_on;
            int music_index = 0;
            std::vector<const item*> cd_inv = g->u.all_items_with_flag( "CD" );
            std::vector<itype_id> music_types;
            std::vector<std::string> music_names;
            add_msg((stereo_on) ? _("Loading...") : _("Ejecting..."));
            if( cd_inv.empty() && stereo_on ) {
                add_msg(_("You don't have anything to play!"));
                stereo_on = false;
            } else if (stereo_on == false) {
                item cd( music_id, 0 );
                add_msg(_("Ejected the %s"), cd.tname().c_str());
                g->u.i_add(cd);
            } else {
                for( auto &cd : cd_inv ) {
                    if( std::find( music_types.begin(), music_types.end(), cd->typeId() ) ==
                        music_types.end() ) {
                        music_types.push_back( cd->typeId() );
                        music_names.push_back( cd->tname() );
                    }
                }
            if (music_types.size() > 1) {
                music_names.push_back(_("Cancel"));
                music_index = menu_vec(false, _("Use which item?"), music_names) - 1;
            if (music_index == (int)music_names.size() - 1)
            music_index = -1;
            } else {
                music_index = 0;
            }

            if (music_index < 0) {
                add_msg(_("You decided not to play anything"));
                stereo_on = false;
                return;
            } else {
                add_msg(_("Inserted the %s"), music_names[music_index].c_str());
                g->u.use_amount( music_types[music_index], 1 );
                music_id = music_types[music_index];
            }
            }
        } else {
                add_msg(_("The stereo won't come on!"));
        }
        break;
    case toggle_overhead_lights:
        if( overhead_lights_on ) {
            overhead_lights_on = false;
            add_msg(_("Overhead lights turned off"));
        } else if( fuel_left(fuel_type_battery, true) ) {
            overhead_lights_on = true;
            add_msg(_("Overhead lights turned on"));
        } else {
            add_msg(_("The lights won't come on!"));
        }
        break;
    case activate_horn:
        honk_horn();
        break;
    case toggle_turrets:
        cycle_turret_mode();
        break;
    case toggle_fridge:
        if( fridge_on ) {
            fridge_on = false;
            add_msg(_("Fridge turned off"));
        } else if (fuel_left(fuel_type_battery, true)) {
            fridge_on = true;
            add_msg(_("Fridge turned on"));
        } else {
            add_msg(_("The fridge won't turn on!"));
        }
        break;
    case toggle_recharger:
        if( recharger_on ) {
            recharger_on = false;
            add_msg(_("Recharger turned off"));
        } else if (fuel_left(fuel_type_battery, true)) {
            recharger_on = true;
            add_msg(_("Recharger turned on"));
        } else {
            add_msg(_("The recharger won't turn on!"));
        }
        break;
    case toggle_reactor:
        if(!reactor_on || fuel_left(fuel_type_plutonium)) {
            reactor_on = !reactor_on;
            add_msg((reactor_on) ? _("Reactor turned on") :
                       _("Reactor turned off"));
        }
        else {
            add_msg(_("The reactor won't turn on!"));
        }
        break;
    case toggle_engine:
        if( g->u.controlling_vehicle || ( remotely_controlled && engine_on ) ) {
            //if we are controlling the vehicle, stop it.
            if (engine_on && has_engine_type_not(fuel_type_muscle, true)){
                add_msg(_("You turn the engine off and let go of the controls."));
            } else {
                add_msg(_("You let go of the controls."));
            }
            engine_on = false;
            g->u.controlling_vehicle = false;
            g->setremoteveh( nullptr );
        } else if (engine_on) {
            if (has_engine_type_not(fuel_type_muscle, true))
                add_msg(_("You turn the engine off."));
            engine_on = false;
        } else {
            if (total_power () < 1) {
                msg_start_engine_fail();
            }
            else {
                start_engine();
            }
        }
        break;
    case release_control:
        g->u.controlling_vehicle = false;
        add_msg(_("You let go of the controls."));
        break;
    case release_remote_control:
        g->u.controlling_vehicle = false;
        g->setremoteveh( nullptr );
        add_msg(_("You stop controlling the vehicle."));
        break;
    case convert_vehicle:
    {
        if(g->u.controlling_vehicle) {
            add_msg(m_warning, _("As the pitiless metal bars close on your nether regions, you reconsider trying to fold the %s while riding it."), name.c_str());
            break;
        }
        add_msg(_("You painstakingly pack the %s into a portable configuration."), name.c_str());
        std::string itype_id = "folding_bicycle";
        for( const auto &elem : tags ) {
            if( elem.compare( 0, 12, "convertible:" ) == 0 ) {
                itype_id = elem.substr( 12 );
                break;
            }
        }
        // create a folding bicycle item
        item bicycle;
        if (can_be_folded) {
            bicycle.make( "generic_folded_vehicle" );
        } else {
            bicycle.make( "folding_bicycle" );
        }

        // Drop stuff in containers on ground
        for (size_t p = 0; p < parts.size(); p++) {
            if( part_flag( p, "CARGO" ) ) {
                for( auto &elem : get_items(p) ) {
                    g->m.add_item_or_charges( g->u.posx(), g->u.posy(), elem );
                }
                while( !get_items(p).empty() ) {
                    get_items(p).erase( get_items(p).begin() );
                }
            }
        }

        unboard_all();

        // Store data of all parts, iuse::unfold_bicyle only loads
        // some of them (like bigness), some are expect to be
        // vehicle specific and therefor constant (like id, mount).
        // Writing everything here is easier to manage, as only
        // iuse::unfold_bicyle has to adopt to changes.
        try {
            std::ostringstream veh_data;
            JsonOut json(veh_data);
            json.write(parts);
            bicycle.set_var( "folding_bicycle_parts", veh_data.str() );
        } catch(std::string e) {
            debugmsg("Error storing vehicle: %s", e.c_str());
        }
        if (can_be_folded) {
            bicycle.set_var( "weight", total_mass() * 1000 );
            bicycle.set_var( "volume", total_folded_volume() );
            bicycle.set_var( "name", string_format(_("folded %s"), name.c_str()) );
            bicycle.set_var( "vehicle_name", name );
            // TODO: a better description?
            bicycle.set_var( "description", string_format(_("A folded %s."), name.c_str()) );
        }

        g->m.add_item_or_charges(g->u.posx(), g->u.posy(), bicycle);
        g->m.destroy_vehicle(this);

        g->u.moves -= 500;
        break;
    }
    case toggle_tracker:
        if (tracking_on)
        {
            overmap_buffer.remove_vehicle( this );
            tracking_on = false;
            add_msg(_("tracking device disabled"));
        } else if (fuel_left(fuel_type_battery, true))
        {
            overmap_buffer.add_vehicle( this );
            tracking_on = true;
            add_msg(_("tracking device enabled"));
        } else {
            add_msg(_("tracking device won't turn on"));
        }
        break;
    case toggle_doors:
        control_doors();
        break;
    case cont_turrets:
        control_turrets();
        break;
    case manual_fire:
        aim_turrets();
        break;
    case toggle_camera:
        if( camera_on ) {
            camera_on = false;
            add_msg( _("Camera system disabled") );
        } else if( fuel_left(fuel_type_battery, true) ) {
            camera_on = true;
            add_msg( _("Camera system enabled") );
        } else {
            add_msg( _("Camera system won't turn on") );
        }
        break;
    case control_cancel:
        break;
    }
}

void vehicle::start_engine()
{
    bool failed_start = false;
    bool muscle_powered = false;
    // TODO: Make chance of success based on engine condition.
    // electric and plasma engines don't require anything special
    for( size_t e = 0; e < engines.size(); ++e ) {
        if( is_engine_on( e ) ) {
            if( is_engine_type_on(e, fuel_type_gasoline)  ||
                is_engine_type_on(e, fuel_type_diesel) ) {
                // Big engines can't be pull-started
                int engine_power = part_power(engines[e]);
                if(engine_power >= 50) {
                    // Starter motor battery draw proportional to engine power
                    if(discharge_battery(engine_power / 10)) {
                        failed_start = true;
                    }
                }
            } else if (is_engine_type_on(e, fuel_type_muscle)) {
                muscle_powered = true;
            }
        } else if( is_part_on( engines[e] ) ) {
            failed_start = true;
        }
    }

    if (failed_start) {
        add_msg (_("The %s's engine fails to start."), name.c_str());
    } else {
        if (!muscle_powered) {
            add_msg(_("The %s's engine starts up."), name.c_str());
        }
        //turn on engine since nothing bad happened
        engine_on = true;
    }
}

void vehicle::honk_horn()
{
    const bool no_power = ! fuel_left( fuel_type_battery, true );
    bool honked = false;

    for( size_t p = 0; p < parts.size(); ++p ) {
        if( ! part_flag( p, "HORN" ) ) {
            continue;
        }
        //Only bicycle horn doesn't need electricity to work
        vpart_info &horn_type = part_info( p );
        if( ( horn_type.id != "horn_bicycle" ) && no_power ) {
            continue;
        }
        if( ! honked ) {
            add_msg( _("You honk the horn!") );
            honked = true;
        }
        //Get global position of horn
        const auto horn_pos = global_pos() + parts[p].precalc[0];
        //Determine sound
        if( horn_type.bonus >= 40 ) {
            sounds::sound( horn_pos.x, horn_pos.y, horn_type.bonus, _("HOOOOORNK!") );
        } else if( horn_type.bonus >= 20 ) {
            sounds::sound( horn_pos.x, horn_pos.y, horn_type.bonus, _("BEEEP!") );
        } else {
            sounds::sound( horn_pos.x, horn_pos.y, horn_type.bonus, _("honk.") );
        }
    }

    if( ! honked ) {
        add_msg( _("You honk the horn, but nothing happens.") );
    }
}

void vehicle::play_music()
{
    for( size_t p = 0; p < parts.size(); ++p ) {
        if ( ! part_flag( p, "STEREO" ) )
            continue;
        // epower is negative for consumers
        if( drain( fuel_type_battery, -part_epower( p ) ) == 0 ) {
            stereo_on = false;
            return;
        }
        std::string sound = "";
        const auto radio_pos = global_pos() + parts[p].precalc[0];
        iuse::play_music( &(g->u), radio_pos, 15 );
    }
}
vpart_info& vehicle::part_info (int index, bool include_removed) const
{
    if (index < (int)parts.size()) {
        if (!parts[index].removed || include_removed) {
            return vehicle_part_int_types[parts[index].iid];
            // slow autovivification // vehicle_part_types[parts[index].id];
        }
    }
    return vehicle_part_int_types[0];//"null"];
}

// engines & alternators all have power.
// engines provide, whilst alternators consume.
int vehicle::part_power( int index, bool at_full_hp ) {
    if( !part_flag(index, VPFLAG_ENGINE) &&
        !part_flag(index, VPFLAG_ALTERNATOR) ) {
       return 0; // not an engine.
    }
    int pwr;
    if( part_flag (index, VPFLAG_VARIABLE_SIZE) ) { // example: 2.42-L V-twin engine
       pwr = parts[index].bigness;
    } else { // example: foot crank
       pwr = part_info(index).power;
    }
    if( pwr < 0 ) {
        return pwr; // Consumers always draw full power, even if broken
    }
    if( at_full_hp ) {
        return pwr; // Assume full hp
    }
    // The more damaged a part is, the less power it gives
    return pwr * parts[index].hp / part_info(index).durability;
 }

// alternators, solar panels, reactors, and accessories all have epower.
// alternators, solar panels, and reactors provide, whilst accessories consume.
int vehicle::part_epower( int index ) {
    int e = part_info(index).epower;
    if( e < 0 ) {
        return e; // Consumers always draw full power, even if broken
    }
    return e * parts[index].hp / part_info(index).durability;
}

int vehicle::epower_to_power (int epower) {
    // Convert epower units (watts) to power units
    // Used primarily for calculating battery charge/discharge
    // TODO: convert batteries to use energy units based on watts (watt-ticks?)
    const int conversion_factor = 373; // 373 epower == 373 watts == 1 power == 0.5 HP
    int power = epower / conversion_factor;
    // epower remainder results in chance at additional charge/discharge
    if (x_in_y(abs(epower % conversion_factor), conversion_factor)) {
        power += epower >= 0 ? 1 : -1;
    }
    return power;
}

int vehicle::power_to_epower (int power) {
    // Convert power units to epower units (watts)
    // Used primarily for calculating battery charge/discharge
    // TODO: convert batteries to use energy units based on watts (watt-ticks?)
    const int conversion_factor = 373; // 373 epower == 373 watts == 1 power == 0.5 HP
    return power * conversion_factor;
}

bool vehicle::has_structural_part(int dx, int dy)
{
    std::vector<int> parts_here = parts_at_relative(dx, dy, false);

    for( auto &elem : parts_here ) {
        if( part_info( elem ).location == part_location_structure &&
            !part_info( elem ).has_flag( "PROTRUSION" ) ) {
            return true;
        }
    }
    return false;
}

/**
 * Returns whether or not the vehicle part with the given id can be mounted in
 * the specified square.
 * @param dx The local x-coordinate to mount in.
 * @param dy The local y-coordinate to mount in.
 * @param id The id of the part to install.
 * @return true if the part can be mounted, false if not.
 */
bool vehicle::can_mount (int dx, int dy, std::string id)
{
    //The part has to actually exist.
    if(vehicle_part_types.count(id) == 0) {
        return false;
    }

    //It also has to be a real part, not the null part
    const vpart_info part = vehicle_part_types[id];
    if(part.has_flag("NOINSTALL")) {
        return false;
    }

    const std::vector<int> parts_in_square = parts_at_relative(dx, dy, false);

    //First part in an empty square MUST be a structural part
    if(parts_in_square.empty() && part.location != part_location_structure) {
        return false;
    }

    //No other part can be placed on a protrusion
    if(!parts_in_square.empty() && part_info(parts_in_square[0]).has_flag("PROTRUSION")) {
        return false;
    }

    //No part type can stack with itself, or any other part in the same slot
    for( const auto &elem : parts_in_square ) {
        const vpart_info other_part = vehicle_part_types[parts[elem].id];

        //Parts with no location can stack with each other (but not themselves)
        if(part.id == other_part.id ||
                (!part.location.empty() && part.location == other_part.location)) {
            return false;
        }
        // Until we have an interface for handling multiple components with CARGO space,
        // exclude them from being mounted in the same tile.
        if( part.has_flag( "CARGO" ) && other_part.has_flag( "CARGO" ) ) {
            return false;
        }

    }

    //All parts after the first must be installed on or next to an existing part
    if(!parts.empty()) {
        if(!has_structural_part(dx, dy) &&
                !has_structural_part(dx+1, dy) &&
                !has_structural_part(dx, dy+1) &&
                !has_structural_part(dx-1, dy) &&
                !has_structural_part(dx, dy-1)) {
            return false;
        }
    }

    // only one muscle engine allowed
    if( part.has_flag(VPFLAG_ENGINE) && part.fuel_type == fuel_type_muscle &&
        has_engine_type(fuel_type_muscle, false) ) {
        return false;
    }

    // Alternators must be installed on a gas engine
    if(vehicle_part_types[id].has_flag(VPFLAG_ALTERNATOR)) {
        bool anchor_found = false;
        for( const auto &elem : parts_in_square ) {
            if( part_info( elem ).has_flag( VPFLAG_ENGINE ) &&
                ( part_info( elem ).fuel_type == fuel_type_gasoline ||
                  part_info( elem ).fuel_type == fuel_type_diesel ||
                  part_info( elem ).fuel_type == fuel_type_muscle)) {
                anchor_found = true;
            }
        }
        if(!anchor_found) {
            return false;
        }
    }

    //Seatbelts must be installed on a seat
    if(vehicle_part_types[id].has_flag("SEATBELT")) {
        bool anchor_found = false;
        for( const auto &elem : parts_in_square ) {
            if( part_info( elem ).has_flag( "BELTABLE" ) ) {
                anchor_found = true;
            }
        }
        if(!anchor_found) {
            return false;
        }
    }

    //Internal must be installed into a cargo area.
    if(vehicle_part_types[id].has_flag("INTERNAL")) {
        bool anchor_found = false;
        for( const auto &elem : parts_in_square ) {
            if( part_info( elem ).has_flag( "CARGO" ) ) {
                anchor_found = true;
            }
        }
        if(!anchor_found) {
            return false;
        }
    }

    // curtains must be installed on (reinforced)windshields
    // TODO: do this automatically using "location":"on_mountpoint"
    if (vehicle_part_types[id].has_flag("CURTAIN")) {
        bool anchor_found = false;
        for( const auto &elem : parts_in_square ) {
            if( part_info( elem ).has_flag( "WINDOW" ) ) {
                anchor_found = true;
            }
        }
        if (!anchor_found) {
            return false;
        }
    }

    // Security system must be installed on controls
    if(vehicle_part_types[id].has_flag("ON_CONTROLS")) {
        bool anchor_found = false;
        for( std::vector<int>::const_iterator it = parts_in_square.begin();
             it != parts_in_square.end(); ++it ) {
            if(part_info(*it).has_flag("CONTROLS")) {
                anchor_found = true;
            }
        }
        if(!anchor_found) {
            return false;
        }
    }
    //Swappable storage battery must be installed on a BATTERY_MOUNT
    if(vehicle_part_types[id].has_flag("NEEDS_BATTERY_MOUNT")) {
        bool anchor_found = false;
        for( const auto &elem : parts_in_square ) {
            if( part_info( elem ).has_flag( "BATTERY_MOUNT" ) ) {
                anchor_found = true;
            }
        }
        if(!anchor_found) {
            return false;
        }
    }

    //Door motors need OPENABLE
    if( vehicle_part_types[id].has_flag( "DOOR_MOTOR" ) ) {
        bool anchor_found = false;
        for( const auto &elem : parts_in_square ) {
            if( part_info( elem ).has_flag( "OPENABLE" ) ) {
                anchor_found = true;
            }
        }
        if(!anchor_found) {
            return false;
        }
    }

    //Anything not explicitly denied is permitted
    return true;
}

bool vehicle::can_unmount (int p)
{
    if(p < 0 || p > (int)parts.size()) {
        return false;
    }

    int dx = parts[p].mount.x;
    int dy = parts[p].mount.y;

    std::vector<int> parts_in_square = parts_at_relative(dx, dy, false);

    // Can't remove an engine if there's still an alternator there
    if(part_flag(p, VPFLAG_ENGINE) && part_with_feature(p, VPFLAG_ALTERNATOR) >= 0) {
        return false;
    }

    //Can't remove a seat if there's still a seatbelt there
    if(part_flag(p, "BELTABLE") && part_with_feature(p, "SEATBELT") >= 0) {
        return false;
    }

    // Can't remove a window with curtains still on it
    if(part_flag(p, "WINDOW") && part_with_feature(p, "CURTAIN") >=0) {
        return false;
    }

    //Can't remove controls if there's something attached
    if(part_flag(p, "CONTROLS") && part_with_feature(p, "ON_CONTROLS") >= 0) {
        return false;
    }

    //Can't remove a battery mount if there's still a battery there
    if(part_flag(p, "BATTERY_MOUNT") && part_with_feature(p, "NEEDS_BATTERY_MOUNT") >= 0) {
        return false;
    }

    //Structural parts have extra requirements
    if(part_info(p).location == part_location_structure) {

        /* To remove a structural part, there can be only structural parts left
         * in that square (might be more than one in the case of wreckage) */
        for( auto &elem : parts_in_square ) {
            if( part_info( elem ).location != part_location_structure ) {
                return false;
            }
        }

        //If it's the last part in the square...
        if(parts_in_square.size() == 1) {

            /* This is the tricky part: We can't remove a part that would cause
             * the vehicle to 'break into two' (like removing the middle section
             * of a quad bike, for instance). This basically requires doing some
             * breadth-first searches to ensure previously connected parts are
             * still connected. */

            //First, find all the squares connected to the one we're removing
            std::vector<vehicle_part> connected_parts;

            for(int i = 0; i < 4; i++) {
                int next_x = i < 2 ? (i == 0 ? -1 : 1) : 0;
                int next_y = i < 2 ? 0 : (i == 2 ? -1 : 1);
                std::vector<int> parts_over_there = parts_at_relative(dx + next_x, dy + next_y, false);
                //Ignore empty squares
                if(!parts_over_there.empty()) {
                    //Just need one part from the square to track the x/y
                    connected_parts.push_back(parts[parts_over_there[0]]);
                }
            }

            /* If size = 0, it's the last part of the whole vehicle, so we're OK
             * If size = 1, it's one protruding part (ie, bicycle wheel), so OK
             * Otherwise, it gets complicated... */
            if(connected_parts.size() > 1) {

                /* We'll take connected_parts[0] to be the target part.
                 * Every other part must have some path (that doesn't involve
                 * the part about to be removed) to the target part, in order
                 * for the part to be legally removable. */
                for(auto &next_part : connected_parts) {
                    if(!is_connected(connected_parts[0], next_part, parts[p])) {
                        //Removing that part would break the vehicle in two
                        return false;
                    }
                }

            }

        }
    }
    //Anything not explicitly denied is permitted
    return true;
}

/**
 * Performs a breadth-first search from one part to another, to see if a path
 * exists between the two without going through the excluded part. Used to see
 * if a part can be legally removed.
 * @param to The part to reach.
 * @param from The part to start the search from.
 * @param excluded The part that is being removed and, therefore, should not
 *        be included in the path.
 * @return true if a path exists without the excluded part, false otherwise.
 */
bool vehicle::is_connected(vehicle_part &to, vehicle_part &from, vehicle_part &excluded_part)
{
    const auto target = to.mount;
    const auto excluded = excluded_part.mount;

    //Breadth-first-search components
    std::list<vehicle_part> discovered;
    vehicle_part current_part;
    std::list<vehicle_part> searched;

    //We begin with just the start point
    discovered.push_back(from);

    while(!discovered.empty()) {
        current_part = discovered.front();
        discovered.pop_front();
        auto current = current_part.mount;

        for(int i = 0; i < 4; i++) {
            point next( current.x + (i < 2 ? (i == 0 ? -1 : 1) : 0),
                        current.y + (i < 2 ? 0 : (i == 2 ? -1 : 1)) );

            if( next == target ) {
                //Success!
                return true;
            } else if( next == excluded ) {
                //There might be a path, but we're not allowed to go that way
                continue;
            }

            std::vector<int> parts_there = parts_at_relative(next.x, next.y);

            if(!parts_there.empty()) {
                vehicle_part next_part = parts[parts_there[0]];
                //Only add the part if we haven't been here before
                bool found = false;
                for( auto &elem : discovered ) {
                    if( elem.mount == next ) {
                        found = true;
                        break;
                    }
                }
                if(!found) {
                    for( auto &elem : searched ) {
                        if( elem.mount == next ) {
                            found = true;
                            break;
                        }
                    }
                }
                if(!found) {
                    discovered.push_back(next_part);
                }
            }
        }
        //Now that that's done, we've finished exploring here
        searched.push_back(current_part);
    }
    //If we completely exhaust the discovered list, there's no path
    return false;
}

/**
 * Installs a part into this vehicle.
 * @param dx The x coordinate of where to install the part.
 * @param dy The y coordinate of where to install the part.
 * @param id The string ID of the part to install. (see vehicle_parts.json)
 * @param hp The starting HP of the part. If negative, default to max HP.
 * @param force true if the part should be installed even if not legal,
 *              false if illegal part installation should fail.
 * @return false if the part could not be installed, true otherwise.
 */
int vehicle::install_part (int dx, int dy, std::string id, int hp, bool force)
{
    if (!force && !can_mount (dx, dy, id)) {
        return -1;  // no money -- no ski!
    }
    item tmp(vehicle_part_types[id].item, 0);
    vehicle_part new_part(id, dx, dy, &tmp);
    if (hp >= 0) {
        new_part.hp = hp;
    }
    return install_part(dx, dy, new_part);
}

int vehicle::install_part (int dx, int dy, const std::string &id, const item &used_item)
{
    if (!can_mount (dx, dy, id)) {
        return -1;  // no money -- no ski!
    }
    vehicle_part new_part(id, dx, dy, &used_item);
    return install_part(dx, dy, new_part);
}

int vehicle::install_part( int dx, int dy, const vehicle_part &new_part )
{
    parts.push_back( new_part );
    parts.back().mount.x = dx;
    parts.back().mount.y = dy;
    refresh();
    return parts.size() - 1;
}

/**
 * Mark a part as removed from the vehicle.
 * @return bool true if the vehicle's 0,0 point shifted.
 */
bool vehicle::remove_part (int p)
{
    if (p >= (int)parts.size()) {
        debugmsg("Tried to remove part %d but only %d parts!", p, parts.size());
        return false;
    }
    if (parts[p].removed) {
        debugmsg("Part already removed!");
        // Part already removed.
        return false;
    }
    if (part_flag(p, "TRACK")) {
        // disable tracking if there are no other trackers installed.
        if (tracking_on)
        {
            bool has_tracker = false;
            for (int i = 0; i != (int)parts.size(); i++){
                if (i != p && part_flag(i, "TRACK")){
                    has_tracker = true;
                    break;
                }
            }
            if (!has_tracker){ // disable tracking
                overmap_buffer.remove_vehicle( this );
                tracking_on = false;
            }
        }
    }

    // if a windshield is removed (usually destroyed) also remove curtains
    // attached to it.
    if(part_flag(p, "WINDOW")) {
        int curtain = part_with_feature(p, "CURTAIN", false);
        if (curtain >= 0) {
            int x = parts[curtain].precalc[0].x, y = parts[curtain].precalc[0].y;
            item it = parts[curtain].properties_to_item();
            g->m.add_item_or_charges(global_x() + x, global_y() + y, it, 2);
            remove_part(curtain);
        }
    }

    //Ditto for seatbelts
    if(part_flag(p, "SEAT")) {
        int seatbelt = part_with_feature(p, "SEATBELT", false);
        if (seatbelt >= 0) {
            int x = parts[seatbelt].precalc[0].x, y = parts[seatbelt].precalc[0].y;
            item it = parts[seatbelt].properties_to_item();
            g->m.add_item_or_charges(global_x() + x, global_y() + y, it, 2);
            remove_part(seatbelt);
        }
    }

    // Unboard any entities standing on removed boardable parts
    if(part_flag(p, "BOARDABLE")) {
        std::vector<int> bp = boarded_parts();
        for( auto &elem : bp ) {
            if( elem == p ) {
                g->m.unboard_vehicle( global_x() + parts[p].precalc[0].x,
                                      global_y() + parts[p].precalc[0].y );
            }
        }
    }

    // Update current engine configuration if needed
    if(part_flag(p, "ENGINE") && engines.size() > 1){
        bool any_engine_on = false;

        for(auto &e : engines) {
            if(e != p && is_part_on(e)) {
                any_engine_on = true;
                break;
            }
        }

        if(!any_engine_on) {
            engine_on = false;
            for(auto &e : engines) {
                toggle_specific_part(e, true);
            }
        }
    }

    parts[p].removed = true;
    removed_part_count++;

    // If the player is currently working on the removed part, stop them as it's futile now.
    const player_activity &act = g->u.activity;
    if( act.type == ACT_VEHICLE && act.moves_left > 0 && act.values.size() > 6 ) {
        if( g->m.veh_at( act.values[0], act.values[1] ) == this ) {
            if( act.values[6] >= p ) {
                g->u.cancel_activity();
                add_msg( m_info, _( "The vehicle part you were working on has gone!" ) );
            }
        }
    }

    const auto pos = global_pos() + parts[p].precalc[0];
    for( auto &i : get_items(p) ) {
        g->m.add_item_or_charges(pos.x + rng(-3, +3), pos.y + rng(-3, +3), i);
    }
    g->m.dirty_vehicle_list.insert(this);
    refresh();
    return shift_if_needed();
}

void vehicle::part_removal_cleanup() {
    bool changed = false;
    for (std::vector<vehicle_part>::iterator it = parts.begin(); it != parts.end(); /* noop */) {
        if ((*it).removed) {
            auto items = get_items( std::distance( parts.begin(), it ) );
            while( !items.empty() ) {
                items.erase( items.begin() );
            }
            it = parts.erase(it);
            changed = true;
        }
        else {
            ++it;
        }
    }
    removed_part_count = 0;
    if (changed || parts.empty()) {
        refresh();
        if(parts.empty()) {
            g->m.destroy_vehicle(this);
            return;
        } else {
            g->m.update_vehicle_cache(this, false);
        }
    }
    shift_if_needed();
    refresh(); // Rebuild cached indices
}

/**
 * Breaks the specified part into the pieces defined by its breaks_into entry.
 * @param p The index of the part to break.
 * @param x The map x-coordinate to place pieces at (give or take).
 * @param y The map y-coordinate to place pieces at (give or take).
 * @param scatter If true, pieces are scattered near the target square.
 */
void vehicle::break_part_into_pieces(int p, int x, int y, bool scatter) {
    std::vector<break_entry> break_info = part_info(p).breaks_into;
    for( auto &elem : break_info ) {
        int quantity = rng( elem.min, elem.max );
        item piece( elem.item_id, calendar::turn );
        if( piece.count_by_charges() ) {
            piece.charges = 1;
        }
        // TODO: balance audit, ensure that less pieces are generated than one would need
        // to build the component (smash a veh box that took 10 lumps of steel,
        // find 12 steel lumps scattered after atom-smashing it with a tree trunk)
        for(int num = 0; num < quantity; num++) {
            const int actual_x = scatter ? x + rng(-SCATTER_DISTANCE, SCATTER_DISTANCE) : x;
            const int actual_y = scatter ? y + rng(-SCATTER_DISTANCE, SCATTER_DISTANCE) : y;
            g->m.add_item_or_charges(actual_x, actual_y, piece);
        }
    }
}

const std::vector<int> vehicle::parts_at_relative (const int dx, const int dy, bool use_cache) const
{
    if ( use_cache == false ) {
        std::vector<int> res;
        for (size_t i = 0; i < parts.size(); i++) {
            if (parts[i].mount.x == dx && parts[i].mount.y == dy && !parts[i].removed) {
                res.push_back ((int)i);
            }
        }
        return res;
    } else {
        const auto &iter = relative_parts.find( point( dx, dy ) );
        if ( iter != relative_parts.end() ) {
            return iter->second;
        } else {
            std::vector<int> res;
            return res;
        }
    }
}

int vehicle::part_with_feature (int part, const vpart_bitflags &flag, bool unbroken) const
{
    if (part_flag(part, flag)) {
        return part;
    }
    const auto it = relative_parts.find( parts[part].mount );
    if ( it != relative_parts.end() ) {
        const std::vector<int> & parts_here = it->second;
        for (auto &i : parts_here) {
            if (part_flag(i, flag) && (!unbroken || parts[i].hp > 0)) {
                return i;
            }
        }
    }
    return -1;
}

int vehicle::part_with_feature (int part, const std::string &flag, bool unbroken) const
{
    std::vector<int> parts_here = parts_at_relative(parts[part].mount.x, parts[part].mount.y);
    for( auto &elem : parts_here ) {
        if( part_flag( elem, flag ) && ( !unbroken || parts[elem].hp > 0 ) ) {
            return elem;
        }
    }
    return -1;
}

/**
 * Returns the label at the coordinates given (mount coordinates)
 */
const std::string vehicle::get_label(int x, int y) {
    std::set<label>::const_iterator it = labels.find(label(x, y));
    if (it != labels.end()) {
        return it->text;
    }
    return "";
}

/**
 * Sets the label at the coordinates given (mount coordinates)
 */
void vehicle::set_label(int x, int y, std::string text) {
    labels.erase(label(x, y));
    if (text != "") {
        labels.insert(label(x, y, text));
    }
}

int vehicle::next_part_to_close(int p, bool outside)
{
    std::vector<int> parts_here = parts_at_relative(parts[p].mount.x, parts[p].mount.y);

    // We want reverse, since we close the outermost thing first (curtains), and then the innermost thing (door)
    for(std::vector<int>::reverse_iterator part_it = parts_here.rbegin();
        part_it != parts_here.rend();
        ++part_it)
    {

        if(part_flag(*part_it, VPFLAG_OPENABLE)
           && parts[*part_it].hp > 0  // 0 HP parts can't be opened or closed
           && parts[*part_it].open == 1
           && (!outside || !part_flag(*part_it, "OPENCLOSE_INSIDE")) )
        {
            return *part_it;
        }
    }
    return -1;
}

int vehicle::next_part_to_open(int p, bool outside)
{
    std::vector<int> parts_here = parts_at_relative(parts[p].mount.x, parts[p].mount.y);

    // We want forwards, since we open the innermost thing first (curtains), and then the innermost thing (door)
    for( auto &elem : parts_here ) {
        if( part_flag( elem, VPFLAG_OPENABLE ) && parts[elem].hp > 0 && parts[elem].open == 0 &&
            ( !outside || !part_flag( elem, "OPENCLOSE_INSIDE" ) ) ) {
            return elem;
        }
    }
    return -1;
}

/**
 * Returns all parts in the vehicle with the given flag, optionally checking
 * to only return unbroken parts.
 * If performance becomes an issue, certain lists (such as wheels) could be
 * cached and fast-returned here, but this is currently linear-time with
 * respect to the number of parts in the vehicle.
 * @param feature The flag (such as "WHEEL" or "CONE_LIGHT") to find.
 * @param unbroken true if only unbroken parts should be returned, false to
 *        return all matching parts.
 * @return A list of indices to all the parts with the specified feature.
 */
std::vector<int> vehicle::all_parts_with_feature(const std::string& feature, bool unbroken)
{
    std::vector<int> parts_found;
    for( size_t part_index = 0; part_index < parts.size(); ++part_index ) {
        if(part_info(part_index).has_flag(feature) &&
                (!unbroken || parts[part_index].hp > 0)) {
            parts_found.push_back(part_index);
        }
    }
    return parts_found;
}

std::vector<int> vehicle::all_parts_with_feature(const vpart_bitflags & feature, bool unbroken)
{
    std::vector<int> parts_found;
    for( size_t part_index = 0; part_index < parts.size(); ++part_index ) {
        if(part_info(part_index).has_flag(feature) &&
                (!unbroken || parts[part_index].hp > 0)) {
            parts_found.push_back(part_index);
        }
    }
    return parts_found;
}

/**
 * Returns all parts in the vehicle that exist in the given location slot. If
 * the empty string is passed in, returns all parts with no slot.
 * @param location The location slot to get parts for.
 * @return A list of indices to all parts with the specified location.
 */
std::vector<int> vehicle::all_parts_at_location(const std::string& location)
{
    std::vector<int> parts_found;
    for( size_t part_index = 0; part_index < parts.size(); ++part_index ) {
        if(part_info(part_index).location == location && !parts[part_index].removed) {
            parts_found.push_back(part_index);
        }
    }
    return parts_found;
}

bool vehicle::part_flag (int part, const std::string &flag) const
{
    if (part < 0 || part >= (int)parts.size() || parts[part].removed) {
        return false;
    } else {
        return part_info(part).has_flag(flag);
    }
}

bool vehicle::part_flag( int part, const vpart_bitflags &flag) const
{
   if (part < 0 || part >= (int)parts.size() || parts[part].removed) {
        return false;
    } else {
        return part_info(part).has_flag(flag);
    }
}

int vehicle::part_at(int dx, int dy)
{
    for (size_t p = 0; p < parts.size(); p++) {
        if (parts[p].precalc[0].x == dx && parts[p].precalc[0].y == dy && !parts[p].removed) {
            return (int)p;
        }
    }
    return -1;
}

int vehicle::global_part_at(int x, int y)
{
 int dx = x - global_x();
 int dy = y - global_y();
 return part_at(dx,dy);
}

/**
 * Given a vehicle part which is inside of this vehicle, returns the index of
 * that part. This exists solely because activities relating to vehicle editing
 * require the index of the vehicle part to be passed around.
 * @param part The part to find.
 * @return The part index, -1 if it is not part of this vehicle.
 */
int vehicle::index_of_part(vehicle_part *part, bool check_removed)
{
  if(part != NULL) {
    for( size_t index = 0; index < parts.size(); ++index ) {
      // @note Doesn't this have a bunch of copy overhead?
      vehicle_part next_part = parts[index];
      if (!check_removed && next_part.removed) {
        continue;
      }
      if(part->id == next_part.id &&
              part->mount == next_part.mount &&
              part->hp == next_part.hp) {
        return index;
      }
    }
  }
  return -1;
}

/**
 * Returns which part (as an index into the parts list) is the one that will be
 * displayed for the given square. Returns -1 if there are no parts in that
 * square.
 * @param local_x The local x-coordinate.
 * @param local_y The local y-coordinate.
 * @return The index of the part that will be displayed.
 */
int vehicle::part_displayed_at(int local_x, int local_y)
{
    // Z-order is implicitly defined in game::load_vehiclepart, but as
    // numbers directly set on parts rather than constants that can be
    // used elsewhere. A future refactor might be nice but this way
    // it's clear where the magic number comes from.
    const int ON_ROOF_Z = 9;

    std::vector<int> parts_in_square = parts_at_relative(local_x, local_y);

    if(parts_in_square.empty()) {
        return -1;
    }

    bool in_vehicle = g->u.in_vehicle;
    if (in_vehicle) {
        // They're in a vehicle, but are they in /this/ vehicle?
        std::vector<int> psg_parts = boarded_parts();
        in_vehicle = false;
        for( auto &psg_part : psg_parts ) {
            if( get_passenger( psg_part ) == &( g->u ) ) {
                in_vehicle = true;
                break;
            }
        }
    }

    int hide_z_at_or_above = (in_vehicle) ? (ON_ROOF_Z) : INT_MAX;

    int top_part = 0;
    for(size_t index = 1; index < parts_in_square.size(); index++) {
        if((part_info(parts_in_square[top_part]).z_order <
            part_info(parts_in_square[index]).z_order) &&
           (part_info(parts_in_square[index]).z_order <
            hide_z_at_or_above)) {
            top_part = index;
        }
    }

    return parts_in_square[top_part];
}

char vehicle::part_sym (int p)
{
    if (p < 0 || p >= (int)parts.size() || parts[p].removed) {
        return ' ';
    }

    int displayed_part = part_displayed_at(parts[p].mount.x, parts[p].mount.y);

    if (part_flag (displayed_part, VPFLAG_OPENABLE) && parts[displayed_part].open) {
        return '\''; // open door
    } else {
        return parts[displayed_part].hp <= 0 ?
            part_info(displayed_part).sym_broken : part_info(displayed_part).sym;
    }
}

// similar to part_sym(int p) but for use when drawing SDL tiles. Called only by cata_tiles during draw_vpart
// vector returns at least 1 element, max of 2 elements. If 2 elements the second denotes if it is open or damaged
std::string vehicle::part_id_string(int p, char &part_mod)
{
    part_mod = 0;
    std::string idinfo;
    if( p < 0 || p >= (int)parts.size() || parts[p].removed ) {
        return "";
    }

    int displayed_part = part_displayed_at(parts[p].mount.x, parts[p].mount.y);
    idinfo = parts[displayed_part].id;

    if (part_flag (displayed_part, VPFLAG_OPENABLE) && parts[displayed_part].open) {
        part_mod = 1; // open
    } else if (parts[displayed_part].hp <= 0){
        part_mod = 2; // broken
    }

    return idinfo;
}

nc_color vehicle::part_color (int p)
{
    if (p < 0 || p >= (int)parts.size()) {
        return c_black;
    }

    nc_color col;

    int parm = -1;

    //If armoring is present and the option is set, it colors the visible part
    if (!!OPTIONS["VEHICLE_ARMOR_COLOR"])
      parm = part_with_feature(p, VPFLAG_ARMOR, false);

    if (parm >= 0) {
        col = part_info(parm).color;
    } else {

        int displayed_part = part_displayed_at(parts[p].mount.x, parts[p].mount.y);

        if (displayed_part < 0 || displayed_part >= (int)parts.size()) {
            return c_black;
        }
        if (parts[displayed_part].blood > 200) {
            col = c_red;
        } else if (parts[displayed_part].blood > 0) {
            col = c_ltred;
        } else if (parts[displayed_part].hp <= 0) {
            col = part_info(displayed_part).color_broken;
        } else {
            col = part_info(displayed_part).color;
        }

    }

    // curtains turn windshields gray
    int curtains = part_with_feature(p, VPFLAG_CURTAIN, false);
    if (curtains >= 0) {
        if (part_with_feature(p, VPFLAG_WINDOW, true) >= 0 && !parts[curtains].open)
            col = part_info(curtains).color;
    }

    //Invert colors for cargo parts with stuff in them
    int cargo_part = part_with_feature(p, VPFLAG_CARGO);
    if(cargo_part > 0 && !get_items(cargo_part).empty()) {
        return invert_color(col);
    } else {
        return col;
    }
}

/**
 * Prints a list of all parts to the screen inside of a boxed window, possibly
 * highlighting a selected one.
 * @param w The window to draw in.
 * @param y1 The y-coordinate to start drawing at.
 * @param width The width of the window.
 * @param p The index of the part being examined.
 * @param hl The index of the part to highlight (if any).
 */
int vehicle::print_part_desc(WINDOW *win, int y1, int width, int p, int hl /*= -1*/)
{
    if (p < 0 || p >= (int)parts.size()) {
        return y1;
    }
    std::vector<int> pl = this->parts_at_relative(parts[p].mount.x, parts[p].mount.y);
    int y = y1;
    for (size_t i = 0; i < pl.size(); i++)
    {
        int dur = part_info (pl[i]).durability;
        int per_cond = parts[pl[i]].hp * 100 / (dur < 1? 1 : dur);
        nc_color col_cond = getDurabilityColor(per_cond);

        std::string partname;
        // part bigness, if that's relevant.
        if (part_flag(pl[i], "VARIABLE_SIZE") && part_flag(pl[i], "ENGINE")) {
            //~ 2.8-Liter engine
            partname = string_format(_("%4.2f-Liter %s"),
                                     (float)(parts[pl[i]].bigness) / 100,
                                     part_info(pl[i]).name.c_str());
        } else if (part_flag(pl[i], "VARIABLE_SIZE") && part_flag(pl[i], "WHEEL")) {
            //~ 14" wheel
            partname = string_format(_("%d\" %s"),
                                     parts[pl[i]].bigness,
                                     part_info(pl[i]).name.c_str());
        } else {
            partname = part_info(pl[i]).name;
        }
        if( part_flag( pl[i], "CARGO" ) ) {
            //~ used/total volume of a cargo vehicle part
            partname += string_format(_(" (vol: %d/%d)"), stored_volume( pl[i] ), max_volume( pl[i] ) );
        }

        bool armor = part_flag(pl[i], "ARMOR");
        std::string left_sym, right_sym;
        if(armor) {
            left_sym = "("; right_sym = ")";
        } else if(part_info(pl[i]).location == part_location_structure) {
            left_sym = "["; right_sym = "]";
        } else {
            left_sym = "-"; right_sym = "-";
        }

        mvwprintz(win, y, 1, (int)i == hl? hilite(c_ltgray) : c_ltgray, "%s", left_sym.c_str());
        mvwprintz(win, y, 2, (int)i == hl? hilite(col_cond) : col_cond, "%s", partname.c_str());
        mvwprintz(win, y, 2 + utf8_width(partname.c_str()), (int)i == hl? hilite(c_ltgray) : c_ltgray, "%s", right_sym.c_str());
//         mvwprintz(win, y, 3 + utf8_width(part_info(pl[i]).name), c_ltred, "%d", parts[pl[i]].blood);

        if (i == 0 && is_inside(pl[i])) {
            //~ indicates that a vehicle part is inside
            mvwprintz(win, y, width-2-utf8_width(_("In")), c_ltgray, _("In"));
        } else if (i == 0) {
            //~ indicates that a vehicle part is outside
            mvwprintz(win, y, width-2-utf8_width(_("Out")), c_ltgray, _("Out"));
        }
        y++;
    }

    // print the label for this location
    const std::string label = get_label(parts[p].mount.x, parts[p].mount.y);
    if (label != "") {
        mvwprintz(win, y + 1, 1, c_ltred, _("Label: %s"), label.c_str());
    }

    return y;
}

void vehicle::print_fuel_indicator (void *w, int y, int x, bool fullsize, bool verbose, bool desc, bool isHorizontal)
{
    WINDOW *win = (WINDOW *) w;

    const char fsyms[5] = { 'E', '\\', '|', '/', 'F' };
    nc_color col_indf1 = c_ltgray;
    int yofs = 0;
    int max_gauge = (isHorizontal) ? 12 : 5;
    int cur_gauge = 0;
    std::vector< ammotype > fuels;
    for( auto &ft : fuel_types ) {
        fuels.push_back( ft.id );
    }
    // Find non-hardcoded fuel types, add them after the hardcoded
    for( int p : fuel ) {
        const ammotype ft = part_info( p ).fuel_type;
        if( std::find( fuels.begin(), fuels.end(), ft ) == fuels.end() ) {
            fuels.push_back( ft );
        }
    }

    for( int i = 0; i < (int)fuels.size(); i++ ) {
        const ammotype &f = fuels[i];
        int cap = fuel_capacity( f );
        int f_left = fuel_left( f );
        nc_color f_color;
        if( i < static_cast<int>( fuel_types.size() ) ) {
            f_color = fuel_types[i].color;
        } else {
            // Get color of the default item of this type
            f_color = item::find_type( default_ammo( f ) )->color;
        }
        
        if( cap > 0 && ( basic_consumption( f ) > 0 || fullsize ) ) {
            if( cur_gauge++ >= max_gauge ) {
                wprintz(win, c_ltgray, "...", ammo_name( f ).c_str() );
                break;
            }
            mvwprintz(win, y + yofs, x, col_indf1, "E...F");
            int amnt = cap > 0 ? fuel_left( f ) * 99 / cap : 0;
            int indf = (amnt / 20) % 5;
            mvwprintz( win, y + yofs, x + indf, f_color, "%c", fsyms[indf] );
            if (verbose) {
                if( debug_mode ) {
                    mvwprintz( win, y + yofs, x + 6, f_color, "%d/%d", f_left, cap );
                } else {
                    mvwprintz( win, y + yofs, x + 6, f_color, "%d", (f_left * 100) / cap );
                    wprintz( win, c_ltgray, "%c", 045 );
                }
            }
            if (desc) {
                wprintz(win, c_ltgray, " - %s", ammo_name( f ).c_str() );
            }
            if (fullsize) {
                yofs++;
            }
        }
    }
}

void vehicle::coord_translate (int reldx, int reldy, int &dx, int &dy)
{
    tileray tdir (face.dir());
    tdir.advance (reldx);
    dx = tdir.dx() + tdir.ortho_dx(reldy);
    dy = tdir.dy() + tdir.ortho_dy(reldy);
}

void vehicle::coord_translate (int dir, int reldx, int reldy, int &dx, int &dy)
{
    tileray tdir (dir);
    tdir.advance (reldx);
    dx = tdir.dx() + tdir.ortho_dx(reldy);
    dy = tdir.dy() + tdir.ortho_dy(reldy);
}

void vehicle::precalc_mounts (int idir, int dir)
{
    if (idir < 0 || idir > 1)
        idir = 0;
    for (auto &p : parts)
    {
        if (p.removed) {
            continue;
        }
        int dx, dy;
        coord_translate (dir, p.mount.x, p.mount.y, dx, dy);
        p.precalc[idir].x = dx;
        p.precalc[idir].y = dy;
    }
}

std::vector<int> vehicle::boarded_parts()
{
    std::vector<int> res;
    for (size_t p = 0; p < parts.size(); p++) {
        if (part_flag (p, VPFLAG_BOARDABLE) &&
                parts[p].has_flag(vehicle_part::passenger_flag)) {
            res.push_back ((int)p);
        }
    }
    return res;
}

int vehicle::free_seat()
{
    for (size_t p = 0; p < parts.size(); p++) {
        if (part_flag (p, VPFLAG_BOARDABLE) &&
               !parts[p].has_flag(vehicle_part::passenger_flag)) {
            return (int)p;
        }
    }
    return -1;
}

player *vehicle::get_passenger (int p)
{
    p = part_with_feature (p, VPFLAG_BOARDABLE, false);
    if (p >= 0 && parts[p].has_flag(vehicle_part::passenger_flag))
    {
     const int player_id = parts[p].passenger_id;
     if( player_id == g->u.getID()) {
      return &g->u;
     }
     int npcdex = g->npc_by_id (player_id);
     if (npcdex >= 0) {
      return g->active_npc[npcdex];
     }
    }
    return 0;
}

int vehicle::global_x() const
{
    return smx * SEEX + posx;
}

int vehicle::global_y() const
{
    return smy * SEEY + posy;
}

point vehicle::global_pos() const
{
    return point( smx * SEEX + posx, smy * SEEY + posy );
}

point vehicle::real_global_pos() const
{
    return g->m.getabs( global_x(), global_y() );
}

void vehicle::set_submap_moved( int x, int y )
{
    const point old_msp = real_global_pos();
    smx = x;
    smy = y;
    if( !tracking_on ) {
        return;
    }
    overmap_buffer.move_vehicle( this, old_msp );
}

int vehicle::total_mass()
{
    int m = 0;
    for (size_t i = 0; i < parts.size(); i++)
    {
        if (parts[i].removed) {
          continue;
        }
        m += item::find_type( part_info(i).item )->weight;
        for( auto &j : get_items(i) ) {
            m += j.type->weight;
        }
        if (part_flag(i,VPFLAG_BOARDABLE) && parts[i].has_flag(vehicle_part::passenger_flag)) {
            m += 81500; // TODO: get real weight
        }
    }
    return m/1000;
}

int vehicle::total_folded_volume() const
{
    int m = 0;
    for( size_t i = 0; i < parts.size(); i++ ) {
        if( parts[i].removed ) {
            continue;
        }
        m += part_info(i).folded_volume;
    }
    return m;
}

void vehicle::center_of_mass(int &x, int &y)
{
    float xf = 0, yf = 0;
    int m_total = total_mass();
    for (size_t i = 0; i < parts.size(); i++)
    {
        if (parts[i].removed) {
          continue;
        }
        int m_part = 0;
        m_part += item::find_type( part_info(i).item )->weight;
        for( auto &j : get_items(i) ) {
            m_part += j.type->weight;
        }
        if (part_flag(i,VPFLAG_BOARDABLE) && parts[i].has_flag(vehicle_part::passenger_flag)) {
            m_part += 81500; // TODO: get real weight
        }
        xf += parts[i].precalc[0].x * m_part / 1000;
        yf += parts[i].precalc[0].y * m_part / 1000;
    }
    xf /= m_total;
    yf /= m_total;
    x = int(xf + 0.5); //round to nearest
    y = int(yf + 0.5);
}

int vehicle::fuel_left (const ammotype & ftype, bool recurse)
{
    int fl = 0;
    for(auto &p : fuel) {
        if(ftype == part_info(p).fuel_type) {
            fl += parts[p].amount;
        }
    }

    if(recurse && ftype == fuel_type_battery) {
        auto fuel_counting_visitor = [&] (vehicle* veh, int amount, int) {
            return amount + veh->fuel_left(ftype, false);
        };

        // HAX: add 1 to the initial amount so traversal doesn't immediately stop just
        // 'cause we have 0 fuel left in the current vehicle. Subtract the 1 immediately
        // after traversal.
        fl = traverse_vehicle_graph(this, fl + 1, fuel_counting_visitor) - 1;
    }

    //muscle engines have infinite fuel
    if (ftype == fuel_type_muscle) {
        int part_under_player;
        vehicle *veh = g->m.veh_at(g->u.posx(), g->u.posy(), part_under_player);
        bool player_controlling = player_in_control(&(g->u));

        //if the engine in the player tile is a muscle engine, and player is controlling vehicle
        if (veh == this && player_controlling && part_under_player >= 0) {
            int p = part_with_feature(part_under_player, VPFLAG_ENGINE);
            if (p >= 0 && part_info(p).fuel_type == fuel_type_muscle) {
                fl += 10;
            }
        }
    }

    return fl;
}

int vehicle::fuel_capacity (const ammotype & ftype)
{
    int cap = 0;
    for(auto &p : fuel) {
        if(ftype == part_info(p).fuel_type) {
            cap += part_info(p).size;
        }
    }
    return cap;
}

int vehicle::refill (const ammotype & ftype, int amount)
{
    for (size_t p = 0; p < parts.size(); p++)
    {
        if (part_flag(p, VPFLAG_FUEL_TANK) &&
            part_info(p).fuel_type == ftype &&
            parts[p].amount < part_info(p).size &&
            parts[p].hp > 0)
        {
            int need = part_info(p).size - parts[p].amount;
            if (amount < need)
            {
                parts[p].amount += amount;
                return 0;
            }
            else
            {
                parts[p].amount += need;
                amount -= need;
            }
        }
    }
    return amount;
}

int vehicle::drain (const ammotype & ftype, int amount) {
    int drained = 0;

    for (auto &p : fuel) {
        vehicle_part &tank = parts[p];
        if (part_info(p).fuel_type == ftype && tank.amount > 0) {
            if (tank.amount > (amount - drained)) {
                tank.amount -= (amount - drained);
                drained = amount;
                break;
            } else {
                drained += tank.amount;
                tank.amount = 0;
            }
        }
    }

    return drained;
}

int vehicle::basic_consumption (const ammotype & ftype)
{
    int fcon = 0;
    for( size_t e = 0; e < engines.size(); ++e ) {
        if(is_engine_type_on(e, ftype)) {
            if(part_info(engines[e]).fuel_type == fuel_type_battery) {
                // electric engine - use epower instead
                fcon += abs(epower_to_power(part_epower(engines[e])));
            }
            else if (!is_engine_type(e, fuel_type_muscle)) {
                fcon += part_power(engines[e]);
            }
        }
    }
    return fcon;
}

int vehicle::total_power (bool fueled)
{
    int pwr = 0;
    int cnt = 0;

    for (size_t e = 0; e < engines.size(); e++) {
        int p = engines[e];
        if (is_engine_on(e) && (fuel_left (part_info(p).fuel_type) || !fueled)) {
            pwr += part_power(p);
            cnt++;
        }
    }

    for (size_t a = 0; a < alternators.size();a++){
        int p = alternators[a];
        if (is_alternator_on(a)) {
            pwr += part_power(p); // alternators have negative power
        }
    }
    if (cnt > 1) {
        pwr = pwr * 4 / (4 + cnt -1);
    }
    return pwr;
}

int vehicle::solar_epower (tripoint sm_loc)
{
    // this will obviosuly be wrong for vehicles spanning z-levels, when
    // that gets possible...
    if( sm_loc.z < 0 ) {
        return 0;
    }

    int epower = 0;
    for( auto &elem : solar_panels ) {
        if( parts[elem].hp > 0 ) {
            int px = posx + parts[elem].precalc[0].x; // veh. origin submap relative
            int py = posy + parts[elem].precalc[0].y; // as above
            //debugmsg("raw coords: sm %d,%d  sm-rel %d,%d", sm_loc.x, sm_loc.y, px, py);
            point pg = overmapbuffer::sm_to_ms_copy(sm_loc.x, sm_loc.y);
            pg.x += px;
            pg.y += py;
            point psm = overmapbuffer::ms_to_sm_remain(pg);
            // now psm points to proper submap, and pg gives the submap relative coords
            //debugmsg("fixed coords: sm %d,%d, sm-rel %d,%d", psm.x, psm.y, pg.x, pg.y);
            auto sm = MAPBUFFER.lookup_submap(psm.x, psm.y, sm_loc.z);
            if( sm == nullptr ) {
                debugmsg("solar_epower(): couldn't find submap");
                continue;
            }

            if( !(terlist[sm->ter[pg.x][pg.y]].has_flag(TFLAG_INDOORS) ||
                  furnlist[sm->get_furn(pg.x, pg.y)].has_flag(TFLAG_INDOORS)) ) {
                epower += ( part_epower( elem ) * g->ground_natural_light_level() ) / DAYLIGHT_LEVEL;
            }
        }
    }
    return epower;
}

int vehicle::acceleration (bool fueled)
{
    if ((engine_on && has_engine_type_not(fuel_type_muscle, true)) || skidding) {
        return (int) (safe_velocity (fueled) * k_mass() / (1 + strain ()) / 10);
    } else if ((has_engine_type(fuel_type_muscle, true))){
        //limit vehicle weight for muscle engines
        int mass = total_mass();
        int move_mass = std::max((g->u).str_cur * 25, 150);
        if (mass <= move_mass) {
            return (int) (safe_velocity (fueled) * k_mass() / (1 + strain ()) / 10);
        } else {
            return 0;
        }
    }
    else {
        return 0;
    }
}

int vehicle::max_velocity (bool fueled)
{
    return total_power (fueled) * 80;
}

bool vehicle::do_environmental_effects()
{
    bool needed = false;
    // check for smoking parts
    for( size_t p = 0; p < parts.size(); p++ ) {
        auto part_pos = global_pos() + parts[p].precalc[0];

        /* Only lower blood level if:
         * - The part is outside.
         * - The weather is any effect that would cause the player to be wet. */
        if( parts[p].blood > 0 && g->m.is_outside(part_pos.x, part_pos.y) && g->get_levz() >= 0 ) {
            needed = true;
            if( g->weather >= WEATHER_DRIZZLE && g->weather <= WEATHER_ACID_RAIN ) {
                parts[p].blood--;
            }
        }
        if( part_flag(p, VPFLAG_ENGINE) && parts[p].hp <= 0 && parts[p].amount > 0 ) {
            needed = true;
            parts[p].amount--;
            for( int ix = -1; ix <= 1; ix++ ) {
                for( int iy = -1; iy <= 1; iy++ ) {
                    if( !rng(0, 2) ) {
                        g->m.add_field( part_pos.x + ix, part_pos.y + iy, fd_smoke, rng(2, 4) );
                    }
                }
            }
        }
    }
    return needed;
}

int vehicle::safe_velocity (bool fueled)
{
    int pwrs = 0;
    int cnt = 0;
    for (size_t e = 0; e < engines.size(); e++){
        if (is_engine_on(e) &&
            (!fueled || is_engine_type(e, fuel_type_muscle) ||
            fuel_left (part_info(engines[e]).fuel_type))) {
            int m2c = 100;

            if (is_engine_type(e, fuel_type_gasoline)) {
                m2c = 60;
            } else if(is_engine_type(e, fuel_type_diesel)) {
                m2c = 65;
            } else if(is_engine_type(e, fuel_type_plasma)) {
                m2c = 75;
            } else if(is_engine_type(e, fuel_type_battery)) {
                m2c = 90;
            } else if(is_engine_type(e, fuel_type_muscle)) {
                m2c = 45;
            }

            pwrs += part_power(engines[e]) * m2c / 100;
            cnt++;
        }
    }
    for (int a = 0; a < (int)alternators.size(); a++){
         if (is_alternator_on(a)){
            pwrs += part_power(alternators[a]); // alternator parts have negative power
         }
    }
    if (cnt > 0) {
        pwrs = pwrs * 4 / (4 + cnt -1);
    }
    return (int) (pwrs * k_dynamics() * k_mass()) * 80;
}

void vehicle::spew_smoke( double joules, int part )
{
    if( rng(1, 100000) > joules ) {
        return;
    }
    point p = parts[part].mount;
    int smoke = int(std::max(joules / 10000 , 1.0));
    // Move back from engine/muffler til we find an open space
    while( relative_parts.find(p) != relative_parts.end() ) {
        p.x += ( velocity < 0 ? 1 : -1 );
    }
    int rdx, rdy;
    coord_translate( p.x, p.y, rdx, rdy );
    g->m.add_field( global_x() + rdx, global_y() + rdy, fd_smoke, smoke );
}

/**
 * Generate noise or smoke from a vehicle with engines turned on
 * load = how hard the engines are working, from 0.0 til 1.0
 * time = how many seconds to generated smoke for
 */
void vehicle::noise_and_smoke( double load, double time )
{
    const int sound_levels[] = { 0, 15, 30, 60, 100, 140, 180, INT_MAX };
    const char *sound_msgs[] = { "", "hummm!", "whirrr!", "vroom!", "roarrr!", "ROARRR!",
                                 "BRRROARRR!!", "BRUMBRUMBRUMBRUM!!!" };
    double noise = 0.0;
    double mufflesmoke = 0.0;
    double muffle = 1.0, m;
    int exhaust_part = -1;
    for( size_t p = 0; p < parts.size(); p++ ) {
        if( part_flag(p, "MUFFLER") ) {
            m = 1.0 - (1.0 - part_info(p).bonus / 100.0) * parts[p].hp / part_info(p).durability;
            if( m < muffle ) {
                muffle = m;
                exhaust_part = int(p);
            }
        }
    }

    for( size_t e = 0; e < engines.size(); e++ ) {
        int p = engines[e];
        if( is_engine_on(e) &&
                (is_engine_type(e, fuel_type_muscle) || fuel_left (part_info(p).fuel_type)) ) {
            double pwr = 10.0; // Default noise if nothing else found, shouldn't happen
            double max_pwr = double(power_to_epower(part_power(p, true)))/40000;
            double cur_pwr = load * max_pwr;

            if( is_engine_type(e, fuel_type_gasoline) || is_engine_type(e, fuel_type_diesel)) {
                double j = power_to_epower(part_power(p, true)) * load * time * muffle;
                if( (exhaust_part == -1) && engine_on ) {
                    spew_smoke( j, p );
                } else {
                    mufflesmoke += j;
                }
                pwr = (cur_pwr*15 + max_pwr*3 + 5) * muffle;
            } else if(is_engine_type(e, fuel_type_plasma)) {
                pwr = (cur_pwr*9 + 1) * muffle;
            } else if(is_engine_type(e, fuel_type_battery)) {
                pwr = cur_pwr*3;
            } else if(is_engine_type(e, fuel_type_muscle)) {
                pwr = cur_pwr*5;
            }
            noise = std::max(noise, pwr); // Only the loudest engine counts.
        }
    }

    if( (exhaust_part != -1) && engine_on && 
        has_engine_type_not(fuel_type_muscle, true)) { // No engine, no smoke
        spew_smoke( mufflesmoke, exhaust_part );
    }
    // Even a vehicle with engines off will make noise traveling at high speeds
    noise = std::max( noise, double(fabs(velocity/500.0)) );
    int lvl = 0;
    if( one_in(4) && rng(0, 30) < noise && 
        has_engine_type_not(fuel_type_muscle, true)) {
       while( noise > sound_levels[lvl] ) {
           lvl++;
       }
    }
    sounds::ambient_sound( global_x(), global_y(), noise, sound_msgs[lvl] );
}

float vehicle::wheels_area (int *cnt)
{
    int count = 0;
    int total_area = 0;
    std::vector<int> wheel_indices = all_parts_with_feature(VPFLAG_WHEEL);
    for( auto &wheel_indice : wheel_indices ) {
        int p = wheel_indice;
        int width = part_info(p).wheel_width;
        int bigness = parts[p].bigness;
        // 9 inches, for reference, is about normal for cars.
        total_area += ((float)width / 9) * bigness;
        count++;
    }
    if (cnt) {
        *cnt = count;
    }

    if (all_parts_with_feature("FLOATS").size() > 0) {
        return 13;
    }

    return total_area;
}

float vehicle::k_friction ()
{
    // calculate safe speed reduction due to wheel friction
    float fr0 = 1000.0;
    float kf = ( fr0 / (fr0 + wheels_area()) );
    return kf;
}

float vehicle::k_aerodynamics ()
{
    const int max_obst = 13;
    int obst[max_obst];
    for( auto &elem : obst ) {
        elem = 0;
    }
    std::vector<int> structure_indices = all_parts_at_location(part_location_structure);
    for( auto &structure_indice : structure_indices ) {
        int p = structure_indice;
        int frame_size = part_with_feature(p, VPFLAG_OBSTACLE) ? 30 : 10;
        int pos = parts[p].mount.y + max_obst / 2;
        if (pos < 0) {
            pos = 0;
        }
        if (pos >= max_obst) {
            pos = max_obst -1;
        }
        if (obst[pos] < frame_size) {
            obst[pos] = frame_size;
        }
    }
    int frame_obst = 0;
    for( auto &elem : obst ) {
        frame_obst += elem;
    }
    float ae0 = 200.0;

    // calculate aerodynamic coefficient
    float ka = ( ae0 / (ae0 + frame_obst) );
    return ka;
}

float vehicle::k_dynamics ()
{
    return ( k_aerodynamics() * k_friction() );
}

float vehicle::k_mass ()
{
    float wa = wheels_area();
    if (wa <= 0)
       return 0;

    float ma0 = 50.0;

    // calculate safe speed reduction due to mass
    float km = ma0 / (ma0 + (total_mass()) / (8 * (float) wa));

    return km;
}

float vehicle::strain ()
{
    int mv = max_velocity();
    int sv = safe_velocity();
    if (mv <= sv)
        mv = sv + 1;
    if (velocity < sv && velocity > -sv)
        return 0;
    else
        return (float) (abs(velocity) - sv) / (float) (mv - sv);
}

bool vehicle::valid_wheel_config ()
{
    std::vector<int> floats = all_parts_with_feature(VPFLAG_FLOATS);
    if( !floats.empty() ) {
        return floats.size() > 2;
    }

    int x1 = 0, y1 = 0, x2 = 0, y2 = 0;
    int count = 0;
    std::vector<int> wheel_indices = all_parts_with_feature(VPFLAG_WHEEL);
    if(wheel_indices.empty()) {
        //No wheels!
        return false;
    } else if(wheel_indices.size() == 1) {
        //Has to be a stable wheel
        if(part_info(wheel_indices[0]).has_flag("STABLE")) {
            //Valid only if the vehicle is 1 square in size (1 structural part)
            return (all_parts_at_location(part_location_structure).size() == 1);
        } else {
            return false;
        }
    }
    for (auto &w : wheel_indices) {
        if (!count) {
            x1 = x2 = parts[w].mount.x;
            y1 = y2 = parts[w].mount.y;
        }
        if (parts[w].mount.x < x1) {
            x1 = parts[w].mount.x;
        }
        if (parts[w].mount.x > x2) {
            x2 = parts[w].mount.x;
        }
        if (parts[w].mount.y < y1) {
            y1 = parts[w].mount.y;
        }
        if (parts[w].mount.y > y2) {
            y2 = parts[w].mount.y;
        }
        count++;
    }
    float xo = 0, yo = 0;
    float wo = 0, w2;
    // lets find vehicle's center of masses
    for (size_t p = 0; p < parts.size(); p++) {
        if (parts[p].removed) {
          continue;
        }
        w2 = item::find_type( part_info(p).item )->weight;
        if (w2 < 1)
            continue;
        xo = xo * wo / (wo + w2) + parts[p].mount.x * w2 / (wo + w2);
        yo = yo * wo / (wo + w2) + parts[p].mount.y * w2 / (wo + w2);
        wo += w2;
    }
//    add_msg("cm x=%.3f y=%.3f m=%d  x1=%d y1=%d x2=%d y2=%d", xo, yo, (int) wo, x1, y1, x2, y2);
    if ((int)xo < x1 || (int)xo > x2 || (int)yo < y1 || (int)yo > y2) {
        return false; // center of masses not inside support of wheels (roughly)
    }
    return true;
}

/**
 * Power for batteries are in W, but usage for rest is in 0.5*HP, so coeff is 373
 * This does not seem to match up for consumption, as old coeff is 100
 * Keeping coeff of 100, but should probably be adjusted later
 * http://en.wikipedia.org/wiki/Energy_density -> 46MJ/kg, 36MJ/l for gas
 * Gas tanks are 6000 and 30000, assuming that's in milliliters, so 36000J/ml
 * Battery sizes are 1k, 12k, 30k, 50k, and 100k. present day = 53kWh(200MJ) for 450kg
 * Efficiency tank to wheel is roughly 15% for gas, 85% for electric
 */
void vehicle::consume_fuel( double load = 1.0 )
{
    float st = strain();
    for( auto &ft : fuel_types ) {
        // if no engines use this fuel, skip
        int amnt_fuel_use = basic_consumption( ft.id );
        if (amnt_fuel_use == 0) continue;

        //get exact amount of fuel needed
        double amnt_precise = double(amnt_fuel_use) / ft.coeff;

        amnt_precise *= load * (1.0 + st * st * 100);
        int amnt = int(amnt_precise);
        // consumption remainder results in chance at additional fuel consumption
        if( x_in_y(int(amnt_precise*1000) % 1000, 1000) ) {
            amnt += 1;
        }
        for( auto &elem : fuel ) {
            if( part_info( elem ).fuel_type == ft.id ) {
                if( parts[elem].amount >= amnt ) {
                    // enough fuel located in this part
                    parts[elem].amount -= amnt;
                    break;
                } else {
                    amnt -= parts[elem].amount;
                    parts[elem].amount = 0;
                }
            }
        }
    }
    //do this with chance proportional to current load
    // But only if the player is actually there!
    if( load > 0 && one_in( (int) (1 / load) ) && 
        fuel_left( fuel_type_muscle ) > 0 ) {
        //charge bionics when using muscle engine
        if (g->u.has_bionic("bio_torsionratchet")) {
            g->u.charge_power(1);
        }
        //cost fatigue and hunger
        if (one_in(10)) {
            //cost proportional to strain
            int mod = 1 + 4 * st;
            g->u.fatigue += mod;
            g->u.hunger += mod;
            g->u.thirst += mod;
        }
    }
}

void vehicle::power_parts (tripoint sm_loc)//TODO: more categories of powered part!
{
    int epower = 0;

    // Consumers of epower
    int gas_epower = 0;
    if(engine_on) {
        // Gas engines require epower to run for ignition system, ECU, etc.
        for( size_t e = 0; e < engines.size(); ++e ) {
            if(is_engine_type_on(e, fuel_type_gasoline) ||
               is_engine_type_on(e, fuel_type_diesel)) {
                gas_epower += part_info(engines[e]).epower;
            }
        }
        epower += gas_epower;
    }

    if(lights_on) epower += lights_epower;
    if(overhead_lights_on) epower += overhead_epower;
    if(tracking_on) epower += tracking_epower;
    if(fridge_on) epower += fridge_epower;
    if(recharger_on) epower += recharger_epower;
    if (is_alarm_on) epower += alarm_epower;
    if( camera_on ) epower += camera_epower;
    if(dome_lights_on) epower += dome_lights_epower;
    if(aisle_lights_on) epower += aisle_lights_epower;

    // Producers of epower
    epower += solar_epower(sm_loc);

    if(engine_on) {
        // Plasma engines generate epower if turned on
        int plasma_epower = 0;
        for( size_t e = 0; e < engines.size(); ++e ) {
            if(is_engine_type_on(e, fuel_type_plasma)) {
                plasma_epower += part_info(engines[e]).epower;
            }
        }
        epower += plasma_epower;
    }

    int battery_discharge = power_to_epower(fuel_capacity(fuel_type_battery) - fuel_left(fuel_type_battery));
    if(engine_on) {
        // If the engine is on, the alternators are working.
        int alternators_epower = 0;
        int alternators_power = 0;
        for( size_t p = 0; p < alternators.size(); ++p ) {
            if(is_alternator_on(p)) {
                alternators_epower += part_info(alternators[p]).epower;
                alternators_power += part_power(alternators[p]);
            }
        }
        if(alternators_epower > 0) {
            alternator_load = (float)abs(alternators_power);
            epower += alternators_epower;
        }
    }

    if(reactor_on && battery_discharge - epower > 0) {
        // Still not enough surplus epower to fully charge battery
        // Produce additional epower from any reactors
        int reactors_epower = 0;
        int reactors_fuel_epower = 0;
        for( auto &elem : reactors ) {
            if( parts[elem].hp > 0 ) {
                reactors_epower += part_info( elem ).epower;
                reactors_fuel_epower += power_to_epower( parts[elem].amount );
            }
        }
        // check if enough fuel for full reactor output
        if(reactors_fuel_epower < reactors_epower) {
            // partial reactor output
            reactors_epower = reactors_fuel_epower;
        }
        if(reactors_epower > 0) {
            int reactors_output;
            if (battery_discharge - epower > reactors_epower) {
                reactors_output = reactors_epower;
            }
            else {
                reactors_output = battery_discharge - epower;
            }
            // calculate battery-equivalent fuel consumption
            int battery_consumed = epower_to_power(reactors_output);
            // 1 plutonium == 100 battery - divide consumption by 100
            int plutonium_consumed = battery_consumed / 100;
            // battery remainder results in chance at additional plutonium consumption
            if (x_in_y(battery_consumed % 100, 100)) {
                plutonium_consumed += 1;
            }
            for(auto &p : reactors) {
                int avail_plutonium = parts[p].amount;
                if(avail_plutonium < plutonium_consumed) {
                    plutonium_consumed -= avail_plutonium;
                    parts[p].amount = 0;
                    if (avail_plutonium <= 0) {
                        break;
                    }
                }
                else {
                    parts[p].amount -= plutonium_consumed;
                    plutonium_consumed = 0;
                    break;
                }
            }
            epower += reactors_output;
        }
        else {
            // all reactors out of fuel or destroyed
            reactor_on = false;
            if(player_in_control(&g->u) || g->u.sees( global_pos() )) {
                add_msg(_("The %s's reactor dies!"), name.c_str());
            }
        }
    }

    int battery_deficit = 0;
    if(epower > 0) {
        // store epower surplus in battery
        charge_battery(epower_to_power(epower));
    } else if(epower < 0) {
        // draw epower deficit from battery
        battery_deficit = discharge_battery(abs(epower_to_power(epower)));
    }

    if(battery_deficit) {
        is_alarm_on = false;
        lights_on = false;
        tracking_on = false;
        overhead_lights_on = false;
        fridge_on = false;
        stereo_on = false;
        recharger_on = false;
        camera_on = false;
        dome_lights_on = false;
        aisle_lights_on = false;
        if(player_in_control(&g->u) || g->u.sees( global_pos() )) {
            add_msg("The %s's battery dies!",name.c_str());
        }
        if(gas_epower < 0) {
            // Not enough epower to run gas engine ignition system
            engine_on = false;
            if(player_in_control(&g->u) || g->u.sees( global_pos() )) {
                add_msg("The %s's engine dies!",name.c_str());
            }
        }
    }
}

vehicle* vehicle::find_vehicle(point &where)
{
    // Is it in the reality bubble?
    point veh_local = g->m.getlocal(where);
    vehicle* veh = g->m.veh_at(veh_local.x, veh_local.y);

    if (veh != nullptr) {
        return veh;
    }

    // Nope. Load up its submap...
    point veh_in_sm = where;
    point veh_sm = overmapbuffer::ms_to_sm_remain(veh_in_sm);

    auto sm = MAPBUFFER.lookup_submap(veh_sm.x, veh_sm.y, g->get_levz());
    if(sm == nullptr) {
        return nullptr;
    }

    // ...find the right vehicle inside it...
    for( auto &elem : sm->vehicles ) {
        vehicle *found_veh = elem;
        point veh_location(found_veh->posx, found_veh->posy);

        if(veh_in_sm == veh_location) {
            veh = found_veh;
            break;
        }
    }

    // ...and hand it over.
    return veh;
}

template<typename Func>
int vehicle::traverse_vehicle_graph(vehicle* start_veh, int amount, Func action)
{
    // Breadth-first search! Initialize the queue with a pointer to ourselves and go!
    std::queue< std::pair<vehicle*, int> > connected_vehs;
    std::set<vehicle*> visited_vehs;
    connected_vehs.push(std::make_pair(start_veh, 0));

    while(amount > 0 && connected_vehs.size() > 0) {
        auto current_node = connected_vehs.front();
        vehicle* current_veh = current_node.first;
        int current_loss = current_node.second;

        visited_vehs.insert(current_veh);
        connected_vehs.pop();

        g->u.add_msg_if_player(m_debug, "Traversing graph with %d power", amount);

        for(auto &p : current_veh->loose_parts) {
            if(!current_veh->part_info(p).has_flag("POWER_TRANSFER")) {
                continue; // ignore loose parts that aren't power transfer cables
            }

            auto target_veh = find_vehicle(current_veh->parts[p].target.second);
            if(target_veh == nullptr || visited_vehs.count(target_veh) > 0) {
                // Either no destination here (that vehicle's rolled away or off-map) or
                // we've already looked at that vehicle.
                continue;
            }

            // Add this connected vehicle to the queue of vehicles to search next,
            // but only if we haven't seen this one before.
            if(visited_vehs.count(target_veh) < 1) {
                int target_loss = current_loss + current_veh->part_info(p).epower;
                connected_vehs.push(std::make_pair(target_veh, target_loss));

                float loss_amount = ((float)amount * (float)target_loss) / 100;
                g->u.add_msg_if_player(m_debug, "Visiting remote %p with %d power (loss %f, which is %d percent)",
                                        (void*)target_veh, amount, loss_amount, target_loss);

                amount = action(target_veh, amount, (int)loss_amount);
                g->u.add_msg_if_player(m_debug, "After remote %p, %d power", (void*)target_veh, amount);

                if(amount < 1) {
                    break; // No more charge to donate away.
                }
            }
        }
    }
    return amount;
}


int vehicle::charge_battery (int amount, bool include_other_vehicles)
{
    for(auto &f : fuel) {
        if(part_info(f).fuel_type == fuel_type_battery) {
            int empty = part_info(f).size - parts[f].amount;
            if(empty < amount) {
                amount -= empty;
                parts[f].amount = part_info(f).size;
                if (amount <= 0) {
                    break;
                }
            } else {
                parts[f].amount += amount;
                amount = 0;
                break;
            }
        }
    }

    auto charge_visitor = [] (vehicle* veh, int amount, int lost) {
        g->u.add_msg_if_player(m_debug, "CH: %d", amount - lost);
        return veh->charge_battery(amount - lost, false);
    };

    if(amount > 0 && include_other_vehicles) { // still a bit of charge we could send out...
        amount = traverse_vehicle_graph(this, amount, charge_visitor);
    }

    return amount;
}

int vehicle::discharge_battery (int amount, bool recurse)
{
    int avail_charge;

    for(auto &f : fuel) {
        if(part_info(f).fuel_type == fuel_type_battery) {
            avail_charge = parts[f].amount;
            if(avail_charge < amount) {
                amount -= avail_charge;
                parts[f].amount = 0;
                if (amount <= 0) {
                    break;
                }
            }
            else {
                parts[f].amount -= amount;
                amount = 0;
                break;
            }
        }
    }

    auto discharge_visitor = [] (vehicle* veh, int amount, int lost) {
        g->u.add_msg_if_player(m_debug, "CH: %d", amount + lost);
        return veh->discharge_battery(amount + lost, false);
    };
    if(amount > 0 && recurse) { // need more power!
        amount = traverse_vehicle_graph(this, amount, discharge_visitor);
    }

    return amount; // non-zero if we weren't able to fulfill demand.
}

void vehicle::do_engine_damage(size_t e, int strain) {
     if( is_engine_on(e) && !is_engine_type(e, fuel_type_muscle) &&
         fuel_left(part_info(engines[e]).fuel_type) &&  rng (1, 100) < strain ) {
        int dmg = rng(strain * 2, strain * 4);
        damage_direct(engines[e], dmg, 0);
        if(one_in(2)) {
            add_msg(_("Your engine emits a high pitched whine."));
        } else {
            add_msg(_("Your engine emits a loud grinding sound."));
        }
    }
}

void vehicle::idle(bool on_map) {
    int engines_power = 0;
    float idle_rate;

    if (engine_on && total_power() > 0) {
        int strn = (int)(strain() * strain() * 100);
        for (size_t e = 0; e < engines.size(); e++){
            size_t p = engines[e];
            if (fuel_left(part_info(p).fuel_type) && is_engine_on(e)) {
                engines_power += part_power(engines[e]);
                do_engine_damage(e, strn);
            }
        }

        idle_rate = (float)alternator_load / (float)engines_power;
        if (idle_rate < 0.01) idle_rate = 0.01; // minimum idle is 1% of full throttle
        consume_fuel(idle_rate);

        if (on_map) {
            noise_and_smoke( idle_rate, 6.0 );
        }
    } else {
        if( engine_on && g->u.sees( global_pos() ) &&
            has_engine_type_not(fuel_type_muscle, true) ) {
            add_msg(_("The %s's engine dies!"), name.c_str());
        }
        engine_on = false;
    }

    if (stereo_on) {
        play_music();
    }

    if (on_map && is_alarm_on) {
        alarm();
    }
}

void vehicle::alarm(){
    if (one_in(4)) {
        //first check if the alarm is still installed
        bool found_alarm = has_security_working();

        //if alarm found, make noise, else set alarm disabled
        if (found_alarm){
            const char *sound_msgs[] = { "WHOOP WHOOP", "NEEeu NEEeu NEEeu", "BLEEEEEEP", "WREEP"};
            sounds::sound( global_x(), global_y(), (int) rng(45,80), sound_msgs[rng(0,3)]);
            if (one_in(1000)) is_alarm_on = false;
        } else{
            is_alarm_on = false;
        }
    }
}

void vehicle::slow_leak()
{
    //for each of your badly damaged tanks (lower than 50% health), leak a small amount of liquid
    // damaged batteries self-discharge without leaking
    for( auto &elem : fuel ) {
        vehicle_part &part = parts[elem];
        vpart_info pinfo = part_info( elem );
        if( pinfo.fuel_type != fuel_type_gasoline && pinfo.fuel_type != fuel_type_diesel &&
            pinfo.fuel_type != fuel_type_battery && pinfo.fuel_type != fuel_type_water ) {
            // Not a liquid fuel or battery
            continue;
        }
        float damage_ratio = ( float )part.hp / ( float )pinfo.durability;
        if( part.amount > 0 && damage_ratio < 0.5f ) {
            int leak_amount = ( 0.5 - damage_ratio ) * ( 0.5 - damage_ratio ) * part.amount / 10;
            int gx, gy;
            if( leak_amount < 1 ) {
                leak_amount = 1;
            }
            // Don't leak batteries from a damaged battery
            if( pinfo.fuel_type != fuel_type_battery ) {
                coord_translate( part.mount.x, part.mount.y, gx, gy );
                // m.spawn_item() will spawn water in bottles, so instead we create
                //   the leak manually and directly call m.add_item_or_charges().
                item leak( pinfo.fuel_type, calendar::turn );
                leak.charges = leak_amount;
                g->m.add_item_or_charges( global_x() + gx, global_y() + gy, leak );
            }
            part.amount -= leak_amount;
        }
    }
}

void vehicle::thrust (int thd) {
    //if vehicle is stopped, set target direction to forward. 
    //ensure it is not skidding. Set turns used to 0.
    if( velocity == 0 ) {
        turn_dir = face.dir();
        move = face;
        of_turn_carry = 0;
        last_turn = 0;
        skidding = false;
    }

    if (stereo_on == true) {
        play_music();
    }

    //no need to change velocity
    if( !thd ) {
        return;
    }

    bool pl_ctrl = player_in_control( &g->u );

    //no need to change velocity if there are no wheels
    if( !valid_wheel_config() && velocity == 0 ) {
        if (pl_ctrl) {
            if (all_parts_with_feature(VPFLAG_FLOATS).empty()) {
                add_msg(_("The %s doesn't have enough wheels to move!"), name.c_str());
            } else {
                add_msg(_("The %s is too leaky!"), name.c_str());
            }
        }
        return;
    }

    //accelerate (true) or brake (false)
    bool thrusting = true;
    if( velocity ) {
       int sgn = velocity < 0? -1 : 1;
       thrusting = (sgn == thd);
    }

    int accel = acceleration();
    int max_vel = max_velocity();
    //get braking power
    int brake = 30 * k_mass();
    int brk = abs(velocity) * brake / 100;
    if (brk < accel) {
        brk = accel;
    }
    if (brk < 10 * 100) {
        brk = 10 * 100;
    }
    //pos or neg if acc or brake
    int vel_inc = (thrusting? accel : brk) * thd;
    if( thd == -1 && thrusting ) {
        //accelerate 60% if going backward
        vel_inc = .6 * vel_inc;
    }

    // Keep exact cruise control speed
    if( cruise_on ) {
        if( thd > 0 ) {
            vel_inc = std::min( vel_inc, cruise_velocity - velocity );
        } else {
            vel_inc = std::max( vel_inc, cruise_velocity - velocity );
        }
    }

    //find power ratio used of engines max
    double load;
    if( cruise_on ) {
        load = ((float)abs(vel_inc)) / std::max((thrusting ? accel : brk),1);
    } else {
        load = (thrusting ? 1.0 : 0.0);
    }

    // only consume resources if engine accelerating
    if (load >= 0.01 && thrusting) {
        //abort if engines not operational
        if (total_power () <= 0 || !engine_on) {
            if (pl_ctrl) {
                msg_start_engine_fail();
            }
            cruise_velocity = 0;
            return;
        }

        //make noise and consume fuel
        noise_and_smoke (load);
        consume_fuel (load);

        //break the engines a bit, if going too fast.
        int strn = (int) (strain () * strain() * 100);
        for (size_t e = 0; e < engines.size(); e++){
            do_engine_damage(e, strn);
        }
    }

    //wheels aren't facing the right way to change velocity properly
    //lower down, since engines should be getting damaged anyway
    if (skidding) {
        return;
    }

    //change vehicles velocity
    if ((velocity > 0 && velocity + vel_inc < 0) ||
        (velocity < 0 && velocity + vel_inc > 0)) {
        //velocity within braking distance of 0
        stop ();
    } else if (!(velocity > max_vel)) { // check engines didn't just explode
        // Increase velocity up to max_vel or min_vel, but not above.
        const int min_vel = -max_vel / 4;
        velocity += vel_inc;
        if (velocity > 0) {
            velocity = std::min(velocity, max_vel);
        } else {
            velocity = std::max(velocity, min_vel);
        }
    }
}

void vehicle::cruise_thrust (int amount)
{
    if (!amount) {
        return;
    }
    int safe_vel = safe_velocity();
    int max_vel = max_velocity();
    int max_rev_vel = -max_vel / 4;

    //if the safe velocity is between the cruise velocity and its next value, set to safe velocity
    if( (cruise_velocity < safe_vel && safe_vel < (cruise_velocity + amount)) ||
        (cruise_velocity > safe_vel && safe_vel > (cruise_velocity + amount)) ){
        cruise_velocity = safe_vel;
    } else {
        if (amount < 0 && (cruise_velocity == safe_vel || cruise_velocity == max_vel)){
            // If coming down from safe_velocity or max_velocity decrease by one so
            // the rounding below will drop velocity to a multiple of amount.
            cruise_velocity += -1;
        } else if( amount > 0 && cruise_velocity == max_rev_vel ) {
            // If increasing from max_rev_vel, do the opposite.
            cruise_velocity += 1;
        } else {
            // Otherwise just add the amount.
            cruise_velocity += amount;
        }
        // Integer round to lowest multiple of amount.
        // The result is always equal to the original or closer to zero,
        // even if negative
        cruise_velocity = (cruise_velocity / abs(amount)) * abs(amount);
    }
    // Can't have a cruise speed faster than max speed
    // or reverse speed faster than max reverse speed.
    if (cruise_velocity > max_vel) {
        cruise_velocity = max_vel;
    } else if (cruise_velocity < max_rev_vel) {
        cruise_velocity = max_rev_vel;
    }
}

void vehicle::turn (int deg)
{
    if (deg == 0) {
        return;
    }
    if (velocity < 0) {
        deg = -deg;
    }
    last_turn = deg;
    turn_dir += deg;
    if (turn_dir < 0) {
        turn_dir += 360;
    }
    if (turn_dir >= 360) {
        turn_dir -= 360;
    }
}

void vehicle::stop ()
{
    velocity = 0;
    skidding = false;
    move = face;
    last_turn = 0;
    of_turn_carry = 0;
}

bool vehicle::collision( std::vector<veh_collision> &veh_veh_colls,
                         std::vector<veh_collision> &veh_misc_colls, int dx, int dy,
                         bool &can_move, int &imp, bool just_detect )
{
    std::vector<int> structural_indices = all_parts_at_location(part_location_structure);
    for( size_t i = 0; i < structural_indices.size() && can_move; i++ ) {
        const int p = structural_indices[i];
        // coords of where part will go due to movement (dx/dy)
        // and turning (precalc[1])
        const int dsx = global_x() + dx + parts[p].precalc[1].x;
        const int dsy = global_y() + dy + parts[p].precalc[1].y;
        veh_collision coll = part_collision( p, dsx, dsy, just_detect );
        if( coll.type != veh_coll_nothing && just_detect ) {
            return true;
        } else if( coll.type == veh_coll_veh ) {
            veh_veh_colls.push_back( coll );
        } else if( coll.type != veh_coll_nothing ) { //run over someone?
            veh_misc_colls.push_back(coll);
            if( can_move ) {
                imp += coll.imp;
            }
            if( velocity == 0 ) {
                can_move = false;
            }
        }
    }
    return false;
}

veh_collision vehicle::part_collision (int part, int x, int y, bool just_detect)
{
    bool pl_ctrl = player_in_control (&g->u);
    int mondex = g->mon_at(x, y);
    int npcind = g->npc_at(x, y);
    bool u_here = x == g->u.posx() && y == g->u.posy() && !g->u.in_vehicle;
    monster *z = mondex >= 0? &g->zombie(mondex) : NULL;
    player *ph = (npcind >= 0? g->active_npc[npcind] : (u_here? &g->u : 0));

    // if in a vehicle assume it's this one
    if (ph && ph->in_vehicle) {
        ph = 0;
    }

    int target_part = -1;
    vehicle *oveh = g->m.veh_at (x, y, target_part);
    bool is_veh_collision = oveh && (oveh->posx != posx || oveh->posy != posy);
    bool is_body_collision = ph || mondex >= 0;

    veh_coll_type collision_type = veh_coll_nothing;
    std::string obs_name = g->m.name(x, y).c_str();

    // vehicle collisions are a special case. just return the collision.
    // the map takes care of the dynamic stuff.
    if (is_veh_collision) {
       veh_collision ret;
       ret.type = veh_coll_veh;
       //"imp" is too simplistic for veh-veh collisions
       ret.part = part;
       ret.target = oveh;
       ret.target_part = target_part;
       ret.target_name = oveh->name.c_str();
       return ret;
    }

    //Damage armor before damaging any other parts
    int parm = part_with_feature (part, VPFLAG_ARMOR);
    if (parm < 0) {
        parm = part;
    }
    int dmg_mod = part_info(parm).dmg_mod;
    // let's calculate type of collision & mass of object we hit
    float mass = total_mass();
    float mass2=0;
    float e= 0.3; // e = 0 -> plastic collision
    // e = 1 -> inelastic collision
    int part_dens = 0; //part density

    if (is_body_collision) {
        // then, check any monster/NPC/player on the way
        collision_type = veh_coll_body; // body
        e=0.30;
        part_dens = 15;
        if (z) {
            switch (z->type->size) {
            case MS_TINY:    // Rodent
                mass2 = 1;
                break;
            case MS_SMALL:   // Half human
                mass2 = 41;
                break;
            default:
            case MS_MEDIUM:  // Human
                mass2 = 82;
                break;
            case MS_LARGE:   // Cow
                mass2 = 120;
                break;
            case MS_HUGE:     // TAAAANK
                mass2 = 200;
                break;
            }
        } else {
            mass2 = 82;// player or NPC
        }
    } else if ( g->m.is_bashable_ter_furn(x, y) && g->m.move_cost_ter_furn( x, y ) != 2 &&
                // Don't collide with tiny things, like flowers, unless we have a wheel in our space.
                (part_with_feature(part, VPFLAG_WHEEL) >= 0 ||
                 !g->m.has_flag_ter_or_furn("TINY", x, y)) &&
                // Protrusions don't collide with short terrain.
                // Tiny also doesn't, but it's already excluded unless there's a wheel present.
                !(part_with_feature(part, "PROTRUSION") >= 0 &&
                  g->m.has_flag_ter_or_furn("SHORT", x, y)) &&
                // These are bashable, but don't interact with vehicles.
                !g->m.has_flag_ter_or_furn("NOCOLLIDE", x, y) ) {
        // movecost 2 indicates flat terrain like a floor, no collision there.
        collision_type = veh_coll_bashable;
        e = 0.30;
        //Just a rough rescale for now to obtain approximately equal numbers
        mass2 = 10 + std::max(0, g->m.bash_strength(x, y) - 30);
        part_dens = 10 + int(float(g->m.bash_strength(x, y)) / 300 * 70);
    } else if (g->m.move_cost_ter_furn(x, y) == 0) {
        collision_type = veh_coll_other; // not destructible
        mass2 = 1000;
        e=0.10;
        part_dens = 80;
    }

    if (collision_type == veh_coll_nothing) {  // hit nothing
        veh_collision ret;
        ret.type = veh_coll_nothing;
        return ret;
    } else if( just_detect ) {
        veh_collision ret;
        ret.type = collision_type;
        return ret;
    }

    int degree = rng (70, 100);

    //Calculate damage resulting from d_E
    const itype *type = item::find_type( part_info( parm ).item );
    std::vector<std::string> vpart_item_mats = type->materials;
    int vpart_dens = 0;
    for (auto mat_id : vpart_item_mats) {
        vpart_dens += material_type::find_material(mat_id)->density();
    }
    vpart_dens /= vpart_item_mats.size(); // average

    //k=100 -> 100% damage on part
    //k=0 -> 100% damage on obj
    float material_factor = (part_dens - vpart_dens)*0.5;
    if ( material_factor >= 25) material_factor = 25; //saturation
    if ( material_factor < -25) material_factor = -25;
    float weight_factor;
    //factor = -25 if mass is much greater than mass2
    if ( mass >= mass2 ) weight_factor = -25 * ( log(mass) - log(mass2) ) / log(mass);
    //factor = +25 if mass2 is much greater than mass
    else weight_factor = 25 * ( log(mass2) - log(mass) ) / log(mass2) ;

    float k = 50 + material_factor + weight_factor;
    if(k > 90) k = 90;  //saturation
    if(k < 10) k = 10;

    bool smashed = true;
    std::string snd;
    float part_dmg = 0.0;
    float dmg = 0.0;
    //Calculate Impulse of car
    const float prev_velocity = velocity / 100;
    int turns_stunned = 0;

    do {
        //Impulse of object
        const float vel1 = velocity / 100;

        //Assumption: velocity of hit object = 0 mph
        const float vel2 = 0;
        //lost energy at collision -> deformation energy -> damage
        const float d_E = ((mass*mass2)*(1-e)*(1-e)*(vel1-vel2)*(vel1-vel2)) / (2*mass + 2*mass2);
        //velocity of car after collision
        const float vel1_a = (mass2*vel2*(1+e) + vel1*(mass - e*mass2)) / (mass + mass2);
        //velocity of object after collision
        const float vel2_a = (mass*vel1*(1+e) + vel2*(mass2 - e*mass)) / (mass + mass2);

        //Damage calculation
        //damage dealt overall
        dmg += std::abs(d_E / k_mvel);
        //damage for vehicle-part - only if not a hallucination
        if(!z || !z->is_hallucination()) {
            part_dmg = dmg * k / 100;
        }
        //damage for object
        const float obj_dmg  = dmg * (100-k)/100;

        if (collision_type == veh_coll_other) {
            smashed = false;
        } else if (collision_type == veh_coll_bashable) {
            // something bashable -- use map::bash to determine outcome
            smashed = g->m.bash(x, y, obj_dmg, false, false, this).second;
            if (smashed) {
                if (g->m.is_bashable_ter_furn(x, y)) {
                    // There's new terrain there to smash
                    smashed = false;
                    e = 0.30;
                    //Just a rough rescale for now to obtain approximately equal numbers
                    mass2 = 10 + std::max(0, g->m.bash_strength(x, y) - 30);
                    part_dens = 10 + int(float(g->m.bash_strength(x, y)) / 300 * 70);
                } else if (g->m.move_cost_ter_furn(x, y) == 0) {
                    // There's new terrain there, but we can't smash it!
                    smashed = false;
                    collision_type = veh_coll_other;
                    mass2 = 1000;
                    e=0.10;
                    part_dens = 80;
                }
            }
        } else if (collision_type == veh_coll_body) {
            int dam = obj_dmg*dmg_mod/100;
            if (z) {
                int z_armor = part_flag(part, "SHARP")? z->type->armor_cut : z->type->armor_bash;
                if (z_armor < 0) {
                    z_armor = 0;
                }
                dam -= z_armor;
            }
            if (dam < 0) { dam = 0; }

            //No blood from hallucinations
            if(z && !z->is_hallucination()) {
                if (part_flag(part, "SHARP")) {
                    parts[part].blood += (20 + dam) * 5;
                } else if (dam > rng (10, 30)) {
                    parts[part].blood += (10 + dam / 2) * 5;
                }
                check_environmental_effects = true;
            }

            turns_stunned = rng (0, dam) > 10? rng (1, 2) + (dam > 40? rng (1, 2) : 0) : 0;
            if (part_flag(part, "SHARP")) {
                turns_stunned = 0;
            }
            if (turns_stunned > 6) {
                turns_stunned = 6;
            }
            if (turns_stunned > 0 && z) {
                z->add_effect("stunned", turns_stunned);
            }

            int angle = (100 - degree) * 2 * (one_in(2)? 1 : -1);
            if (z) {
                z->apply_damage( nullptr, bp_torso, dam); // TODO: get the driver and make them responsible.

            } else {
                ph->hitall (dam, 40, nullptr);
            }
            if (vel2_a > rng (10, 20)) {
                g->fling_creature( z != nullptr ? static_cast<Creature*>( z)  : ph,
                                   move.dir() + angle, vel2_a );
            }
        }

        velocity = vel1_a*100;

    } while( !smashed && velocity != 0 );

    // Apply special effects from collision.
    if (!is_body_collision) {
        if (pl_ctrl) {
            if (snd.length() > 0) {
                //~ 1$s - vehicle name, 2$s - part name, 3$s - collision object name, 4$s - sound message
                add_msg (m_warning, _("Your %1$s's %2$s rams into a %3$s with a %4$s"),
                         name.c_str(), part_info(part).name.c_str(), obs_name.c_str(), snd.c_str());
            } else {
                //~ 1$s - vehicle name, 2$s - part name, 3$s - collision object name
                add_msg (m_warning, _("Your %1$s's %2$s rams into a %3$s."),
                         name.c_str(), part_info(part).name.c_str(), obs_name.c_str());
            }
        } else if (snd.length() > 0) {
            add_msg (m_warning, _("You hear a %s"), snd.c_str());
        }
        sounds::sound(x, y, smashed? 80 : 50, "");
    } else {
        std::string dname;
        if (z) {
            dname = z->name().c_str();
        } else {
            dname = ph->name;
        }
        if (pl_ctrl) {
            if (turns_stunned > 0 && z) {
                //~ 1$s - vehicle name, 2$s - part name, 3$s - NPC or monster
                add_msg (m_warning, _("Your %1$s's %2$s rams into %3$s and stuns it!"),
                         name.c_str(), part_info(part).name.c_str(), dname.c_str());
            } else {
                //~ 1$s - vehicle name, 2$s - part name, 3$s - NPC or monster
                add_msg (m_warning, _("Your %1$s's %2$s rams into %3$s!"),
                         name.c_str(), part_info(part).name.c_str(), dname.c_str());
            }
        }

        if (part_flag(part, "SHARP")) {
            g->m.adjust_field_strength(point(x, y), fd_blood, 1 );
        } else {
            sounds::sound(x, y, 20, "");
        }
    }

    if( smashed ) {

        int turn_amount = rng (1, 3) * sqrt ((double)dmg);
        turn_amount /= 15;
        if (turn_amount < 1) {
            turn_amount = 1;
        }
        turn_amount *= 15;
        if (turn_amount > 120) {
            turn_amount = 120;
        }
        int turn_roll = rng (0, 100);
        //probability of skidding increases with higher delta_v
        if (turn_roll < std::abs(prev_velocity - (float)(velocity / 100)) * 2 ) {
            //delta_v = vel1 - vel1_a
            //delta_v = 50 mph -> 100% probability of skidding
            //delta_v = 25 mph -> 50% probability of skidding
            skidding = true;
            turn (one_in (2)? turn_amount : -turn_amount);
        }
    }
    damage (parm, part_dmg, 1);

    veh_collision ret;
    ret.part = part;
    ret.type = collision_type;
    ret.imp = part_dmg;
    return ret;
}

void vehicle::handle_trap (int x, int y, int part)
{
    int pwh = part_with_feature (part, VPFLAG_WHEEL);
    if (pwh < 0) {
        return;
    }
    trap_id t = g->m.tr_at(x, y);
    if (t == tr_null || t == tr_goo || t == tr_portal || t == tr_telepad || t == tr_temple_flood ||
        t == tr_temple_toggle ) {
        return;
    }
    int noise = 0;
    int chance = 100;
    int expl = 0;
    int shrap = 0;
    int part_damage = 0;
    std::string snd;
    // todo; make trapfuncv?

    if ( t == tr_bubblewrap ) {
        noise = 18;
        snd = _("Pop!");
    } else if ( t == tr_beartrap || t == tr_beartrap_buried ) {
        noise = 8;
        snd = _("SNAP!");
        part_damage = 300;
        g->m.remove_trap(x, y);
        g->m.spawn_item(x, y, "beartrap");
    } else if ( t == tr_nailboard || t == tr_caltrops ) {
        part_damage = 300;
    } else if ( t == tr_blade ) {
        noise = 1;
        snd = _("Swinnng!");
        part_damage = 300;
    } else if ( t == tr_crossbow ) {
        chance = 30;
        noise = 1;
        snd = _("Clank!");
        part_damage = 300;
        g->m.remove_trap(x, y);
        g->m.spawn_item(x, y, "crossbow");
        g->m.spawn_item(x, y, "string_6");
        if (!one_in(10)) {
            g->m.spawn_item(x, y, "bolt_steel");
        }
    } else if ( t == tr_shotgun_2 || t == tr_shotgun_1 ) {
        noise = 60;
        snd = _("Bang!");
        chance = 70;
        part_damage = 300;
        if (t == tr_shotgun_2) {
            g->m.add_trap(x, y, tr_shotgun_1);
        } else {
            g->m.remove_trap(x, y);
            g->m.spawn_item(x, y, "shotgun_sawn");
            g->m.spawn_item(x, y, "string_6");
        }
    } else if ( t == tr_landmine_buried || t == tr_landmine ) {
        expl = 10;
        shrap = 8;
        g->m.remove_trap(x, y);
        part_damage = 1000;
    } else if ( t == tr_boobytrap ) {
        expl = 18;
        shrap = 12;
        part_damage = 1000;
    } else if ( t == tr_dissector ) {
        noise = 10;
        snd = _("BRZZZAP!");
        part_damage = 500;
    } else if ( t == tr_sinkhole || t == tr_pit || t == tr_spike_pit || t == tr_ledge || t == tr_glass_pit ) {
        part_damage = 500;
    }
    if( g->u.sees(x, y) ) {
<<<<<<< HEAD
        if( g->u.knows_trap( tripoint( x, y, g->levz ) ) ) {
=======
        if( g->u.knows_trap( tripoint( x, y, g->get_levz() ) ) ) {
>>>>>>> e5921568
            add_msg(m_bad, _("The %s's %s runs over %s."), name.c_str(),
                    part_info(part).name.c_str(), traplist[t]->name.c_str() );
        } else {
            add_msg(m_bad, _("The %s's %s runs over something."), name.c_str(),
                    part_info(part).name.c_str() );
        }
    }
    if (noise > 0) {
        sounds::sound(x, y, noise, snd);
    }
    if( part_damage && chance >= rng (1, 100) ) {
        // Hit the wheel directly since it ran right over the trap.
        damage_direct( pwh, part_damage );
    }
    if (expl > 0) {
        g->explosion(x, y, expl, shrap, false);
    }
}

// total volume of all the things
int vehicle::stored_volume(int part) {
    if (!part_flag(part, "CARGO")) {
        return 0;
    }
    int cur_volume = 0;
    for( auto &i : get_items(part) ) {
       cur_volume += i.volume();
    }
    return cur_volume;
}

int vehicle::max_volume(int part) {
    if (part_flag(part, "CARGO")) {
        return vehicle_part_types[parts[part].id].size;
    }
    return 0;
}

// free space
int vehicle::free_volume(int part) {
   const int maxvolume = this->max_volume(part);
   return ( maxvolume - stored_volume(part) );
}

// returns true if full, modified by arguments:
// (none):                            size >= max || volume >= max
// (addvolume >= 0):                  size+1 > max || volume + addvolume > max
// (addvolume >= 0, addnumber >= 0):  size + addnumber > max || volume + addvolume > max
bool vehicle::is_full(const int part, const int addvolume, const int addnumber) {
   const int maxitems = MAX_ITEM_IN_VEHICLE_STORAGE;
   const int maxvolume = this->max_volume(part);

   if ( addvolume == -1 ) {
       if( (int)get_items(part).size() < maxitems ) return true;
       int cur_volume=stored_volume(part);
       return (cur_volume >= maxvolume ? true : false );
   } else {
       if ( (int)get_items(part).size() + ( addnumber == -1 ? 1 : addnumber ) > maxitems ) return true;
       int cur_volume=stored_volume(part);
       return ( cur_volume + addvolume > maxvolume ? true : false );
   }

}

bool vehicle::add_item (int part, item itm)
{
    const int max_storage = MAX_ITEM_IN_VEHICLE_STORAGE; // (game.h)
    const int maxvolume = this->max_volume(part);         // (game.h => vehicle::max_volume(part) ) in theory this could differ per vpart ( seat vs trunk )

    // const int max_weight = ?! // TODO: weight limit, calc per vpart & vehicle stats, not a hard user limit.
    // add creaking sounds and damage to overloaded vpart, outright break it past a certian point, or when hitting bumps etc

    if( !part_flag(part, "CARGO") || parts[part].hp <= 0 ) {
        return false;
    }

    if( (int)parts[part].items.size() >= max_storage ) {
        return false;
    }
    if (part_flag(part, "TURRET")) {
        const auto atype = itm.ammo_type();
        if( !itm.is_ammo() || atype != part_info(part).fuel_type ) {
            return false;
        }
        if( atype == fuel_type_gasoline || atype == fuel_type_plasma ) {
            return false;
        }
    }
    int cur_volume = 0;
    int add_volume = itm.volume();
    bool tryaddcharges=(itm.charges  != -1 && itm.count_by_charges());
    // iterate anyway since we need a volume total
    for (auto &i : parts[part].items) {
        cur_volume += i.volume();
        if( tryaddcharges && i.merge_charges( itm ) ) {
            return true;
        }
    }

    if ( cur_volume + add_volume > maxvolume ) {
        return false;
    }
    return add_item_at( part, parts[part].items.end(), itm );
}

bool vehicle::add_item_at(int part, std::list<item>::iterator index, item itm)
{
    const auto new_pos = parts[part].items.insert( index, itm );
    if( itm.needs_processing() ) {
        active_items.add( new_pos, parts[part].mount );
    }

    return true;
}

void vehicle::remove_item (int part, int itemdex)
{
    if( itemdex < 0 || itemdex >= (int)parts[part].items.size() ) {
        return;
    }

    remove_item( part, std::next(parts[part].items.begin(), itemdex) );
}

void vehicle::remove_item (int part, item *it)
{
    std::list<item>& veh_items = parts[part].items;

    for( auto iter = veh_items.begin(); iter != veh_items.end(); iter++ ) {
        //delete the item if the pointer memory addresses are the same
        if( it == &*iter ) {
            remove_item( part, iter);
            break;
        }
    }
}

std::list<item>::iterator vehicle::remove_item( int part, std::list<item>::iterator it )
{
    std::list<item>& veh_items = parts[part].items;

    if( active_items.has( it, parts[part].mount ) ) {
        active_items.remove( it, parts[part].mount );
    }

    return veh_items.erase(it);
}

vehicle_stack vehicle::get_items( int part )
{
    return vehicle_stack( &parts[part].items, global_pos() + parts[part].precalc[0],
                          this, part );
}

void vehicle::place_spawn_items()
{
    for( std::vector<vehicle_item_spawn>::iterator next_spawn = item_spawns.begin();
         next_spawn != item_spawns.end(); next_spawn++ ) {
        if(rng(1, 100) <= next_spawn->chance) {
            //Find the cargo part in that square
            int part = part_at(next_spawn->x, next_spawn->y);
            part = part_with_feature(part, "CARGO", false);
            if(part < 0) {
                debugmsg("No CARGO parts at (%d, %d) of %s!",
                        next_spawn->x, next_spawn->y, name.c_str());
            } else {
                bool partbroken = ( parts[part].hp < 1 );
                int idmg = 0;
                for( auto &elem : next_spawn->item_ids ) {
                    if ( partbroken ) {
                        int idmg = rng(1, 10);
                        if ( idmg > 5 ) {
                            continue;
                        }
                    }
                    item new_item( elem, calendar::turn );
                    new_item = new_item.in_its_container();
                    if ( idmg > 0 ) {
                        new_item.damage = (signed char)idmg;
                    }
                    add_item(part, new_item);
                }
                for( auto &elem : next_spawn->item_groups ) {
                    if ( partbroken ) {
                        int idmg = rng(1, 10);
                        if ( idmg > 5 ) {
                            continue;
                        }
                    }
                    item new_item = item_group::item_from( elem, 0 );
                    if( new_item.is_null() ) {
                        continue;
                    }
                    if ( idmg > 0 ) {
                        new_item.damage = (signed char)idmg;
                    }
                    add_item(part, new_item);
                }
            }
        }
    }
}

void vehicle::gain_moves()
{
    if (velocity) {
        if (loose_parts.size() > 0) {
            shed_loose_parts();
        }
        of_turn = 1 + of_turn_carry;
    } else {
        of_turn = 0;
    }
    of_turn_carry = 0;

    // cruise control TODO: enable for NPC?
    if( player_in_control(&g->u) && cruise_on && cruise_velocity != velocity ) {
        thrust( (cruise_velocity) > velocity ? 1 : -1 );
    }

    // Force off-map vehicles to load by visiting them every time we gain moves.
    // Shouldn't be too expensive if there aren't fifty trillion vehicles in the graph...
    // ...and if there are, it's the player's fault for putting them there.
    auto nil_visitor = [] (vehicle*, int amount, int) { return amount; };
    traverse_vehicle_graph(this, 1, nil_visitor);

    if( check_environmental_effects ) {
        check_environmental_effects = do_environmental_effects();
    }

    if( turret_mode ) { // handle turrets
        for( size_t p = 0; p < parts.size(); p++ ) {
            if( !part_flag( p, "TURRET" ) ) {
                continue;
            }
            bool success = fire_turret( p );
            // Negative mode means we aimed manually a turret set not to aim automatically
            if( parts[p].mode < 0 ) {
                parts[p].mode = 0;
            }
            // Manually aimed shot failed
            if( !success && parts[p].target.first != parts[p].target.second ) {
                add_msg( m_bad, _("%s failed to fire! It isn't loaded and/or powered."), part_info( p ).name.c_str() );
            }
            // Clear manual target
            parts[p].target.first = parts[p].target.second;
        }
    }
}

/**
 * Refreshes all caches and refinds all parts. Used after the vehicle has had a part added or removed.
 * Makes indices of different part types so they're easy to find. Also calculates power drain.
 */
void vehicle::refresh()
{
    lights.clear();
    alternators.clear();
    fuel.clear();
    engines.clear();
    reactors.clear();
    solar_panels.clear();
    relative_parts.clear();
    loose_parts.clear();
    speciality.clear();
    lights_epower = 0;
    overhead_epower = 0;
    tracking_epower = 0;
    fridge_epower = 0;
    recharger_epower = 0;
    dome_lights_epower = 0;
    aisle_lights_epower = 0;
    alternator_load = 0;
    camera_epower = 0;

    // Used to sort part list so it displays properly when examining
    struct sort_veh_part_vector {
        vehicle *veh;
        inline bool operator() (const int p1, const int p2) {
            return veh->part_info(p1).list_order < veh->part_info(p2).list_order;
        }
    } svpv = { this };
    std::vector<int>::iterator vii;

    // Main loop over all vehicle parts.
    for( size_t p = 0; p < parts.size(); p++ ) {
        const vpart_info& vpi = part_info( p );
        if( parts[p].removed )
            continue;
        if( vpi.has_flag(VPFLAG_LIGHT) || vpi.has_flag(VPFLAG_CONE_LIGHT) ) {
            lights.push_back( p );
            lights_epower += vpi.epower;
        }
        if( vpi.has_flag(VPFLAG_CIRCLE_LIGHT) ) {
            overhead_epower += vpi.epower;
        }
        if( vpi.has_flag(VPFLAG_DOME_LIGHT) ) {
            lights.push_back( p);
            dome_lights_epower += vpi.epower;
        }
        if( vpi.has_flag(VPFLAG_AISLE_LIGHT) ) {
            lights.push_back( p);
            aisle_lights_epower += vpi.epower;
        }
        if( vpi.has_flag(VPFLAG_TRACK) ) {
            tracking_epower += vpi.epower;
        }
        if( vpi.has_flag(VPFLAG_FRIDGE) ) {
            fridge_epower += vpi.epower;
        }
        if( vpi.has_flag(VPFLAG_RECHARGE) ) {
            recharger_epower += vpi.epower;
        }
        if( vpi.has_flag(VPFLAG_ALTERNATOR) ) {
            alternators.push_back( p );
        }
        if( vpi.has_flag(VPFLAG_FUEL_TANK) ) {
            fuel.push_back( p );
        }
        if( vpi.has_flag(VPFLAG_ENGINE) ) {
            engines.push_back( p );
        }
        if( vpi.has_flag(VPFLAG_FUEL_TANK) && vpi.fuel_type == fuel_type_plutonium ) {
            reactors.push_back( p );
        }
        if( vpi.has_flag(VPFLAG_SOLAR_PANEL) ) {
            solar_panels.push_back( p );
        }
        if( vpi.has_flag("UNMOUNT_ON_MOVE") ) {
            loose_parts.push_back(p);
        }
        if (vpi.has_flag("SECURITY")){
            speciality.push_back(p);
        }
        if( vpi.has_flag( "CAMERA" ) ) {
            camera_epower += vpi.epower;
        }
        // Build map of point -> all parts in that point
        const point pt = parts[p].mount;
        // This will keep the parts at point pt sorted
        vii = std::lower_bound( relative_parts[pt].begin(), relative_parts[pt].end(), p, svpv );
        relative_parts[pt].insert( vii, p );
    }

    precalc_mounts( 0, face.dir() );
    check_environmental_effects = true;
    insides_dirty = true;
}

void vehicle::remove_remote_part(int part_num) {
    auto veh = find_vehicle(parts[part_num].target.second);

    // If the target vehicle is still there, ask it to remove its part
    if (veh != nullptr) {
        auto pos = global_pos() + parts[part_num].precalc[0];
        point local_abs = g->m.getabs(pos.x, pos.y);

        for( size_t j = 0; j < veh->loose_parts.size(); j++) {
            int remote_partnum = veh->loose_parts[j];
            auto remote_part = &veh->parts[remote_partnum];

            if (veh->part_flag(remote_partnum, "POWER_TRANSFER") && remote_part->target.first == local_abs) {
                veh->remove_part(remote_partnum);
                return;
            }
        }
    }
}

void vehicle::shed_loose_parts() {
    for( auto &elem : loose_parts ) {
        if( part_flag( elem, "POWER_TRANSFER" ) ) {
            remove_remote_part( elem );
        }

        auto part = &parts[elem];
        auto pos = global_pos() + part->precalc[0];
        item drop = part->properties_to_item();
        g->m.add_item_or_charges(pos.x, pos.y, drop);

        remove_part( elem );
    }
    loose_parts.clear();
}

void vehicle::refresh_insides ()
{
    insides_dirty = false;
    for (size_t p = 0; p < parts.size(); p++) {
        if (parts[p].removed) {
          continue;
        }
        /* If there's no roof, or there is a roof but it's broken, it's outside.
         * (Use short-circuiting && so broken frames don't screw this up) */
        if ( !(part_with_feature(p, "ROOF") >= 0 && parts[p].hp > 0) ) {
            parts[p].inside = false;
            continue;
        }

        parts[p].inside = true; // inside if not otherwise
        for (int i = 0; i < 4; i++) { // let's check four neighbour parts
            int ndx = i < 2? (i == 0? -1 : 1) : 0;
            int ndy = i < 2? 0 : (i == 2? - 1: 1);
            std::vector<int> parts_n3ar = parts_at_relative (parts[p].mount.x + ndx,
                                                             parts[p].mount.y + ndy);
            bool cover = false; // if we aren't covered from sides, the roof at p won't save us
            for (auto &j : parts_n3ar) {
                if (part_flag(j, "ROOF") && parts[j].hp > 0) { // another roof -- cover
                    cover = true;
                    break;
                }
                else
                if (part_flag(j, "OBSTACLE") && parts[j].hp > 0) {
                    // found an obstacle, like board or windshield or door
                    if (parts[j].inside || (part_flag(j, "OPENABLE") && parts[j].open)) {
                        continue; // door and it's open -- can't cover
                    }
                    cover = true;
                    break;
                }
                //Otherwise keep looking, there might be another part in that square
            }
            if (!cover) {
                parts[p].inside = false;
                break;
            }
        }
    }
}

bool vehicle::is_inside (int p)
{
    if (p < 0 || p >= (int)parts.size()) {
        return false;
    }
    if (insides_dirty) {
        refresh_insides ();
    }
    return parts[p].inside;
}

void vehicle::unboard_all ()
{
    std::vector<int> bp = boarded_parts ();
    for (auto &i : bp) {
        g->m.unboard_vehicle (global_x() + parts[i].precalc[0].x,
                              global_y() + parts[i].precalc[0].y);
    }
}

int vehicle::damage (int p, int dmg, int type, bool aimed)
{
    if (dmg < 1) {
        return dmg;
    }

    std::vector<int> pl = parts_at_relative(parts[p].mount.x, parts[p].mount.y);
    if (pl.empty()) {
      // We ran out of non removed parts at this location already.
      return dmg;
    }
    if( !aimed ) {
        bool found_obs = false;
        for (auto &i : pl)
            if (part_flag (i, "OBSTACLE") &&
                (!part_flag (i, "OPENABLE") || !parts[i].open)) {
                found_obs = true;
                break;
            }
        if (!found_obs) // not aimed at this tile and no obstacle here -- fly through
            return dmg;
    }
    int parm = part_with_feature (p, "ARMOR");
    int pdm = pl[rng (0, pl.size()-1)];
    int dres;
    if (parm < 0) {
        // not covered by armor -- damage part
        dres = damage_direct (pdm, dmg, type);
    } else {
        // covered by armor -- damage armor first
        // half damage for internal part(over parts not covered)
        bool overhead = part_flag(pdm, "ROOF") || part_info(pdm).location == "on_roof";
        // Calling damage_direct may remove the damaged part
        // completely, therefor the other indes (pdm) becames
        // wrong if pdm > parm.
        // Damaging the part with the higher index first is save,
        // as removing a part only changes indizes after the
        // removed part.
        if(parm < pdm) {
            damage_direct (pdm, overhead ? dmg : dmg / 2, type);
            dres = damage_direct (parm, dmg, type);
        } else {
            dres = damage_direct (parm, dmg, type);
            damage_direct (pdm, overhead ? dmg : dmg / 2, type);
        }
    }
    return dres;
}

void vehicle::damage_all (int dmg1, int dmg2, int type, const point &impact)
{
    if (dmg2 < dmg1) { std::swap(dmg1, dmg2); }
    if (dmg1 < 1) { return; }
    for (size_t p = 0; p < parts.size(); p++) {
        int distance = 1 + square_dist( parts[p].mount.x, parts[p].mount.y, impact.x, impact.y );
        if( distance > 1 && part_info(p).location == part_location_structure &&
            !part_info(p).has_flag("PROTRUSION") ) {
            damage_direct (p, rng( dmg1, dmg2 ) / (distance * distance), type);
        }
    }
}

/**
 * Shifts all parts of the vehicle by the given amounts, and then shifts the
 * vehicle itself in the opposite direction. The end result is that the vehicle
 * appears to have not moved. Useful for re-zeroing a vehicle to ensure that a
 * (0, 0) part is always present.
 * @param dx How much to shift on the x-axis.
 * @param dy How much to shift on the y-axis.
 */
void vehicle::shift_parts( const point delta )
{
    for( auto &elem : parts ) {
        elem.mount -= delta;
    }

    //Don't use the cache as it hasn't been updated yet
    std::vector<int> origin_parts = parts_at_relative(0, 0, false);

    posx += parts[origin_parts[0]].precalc[0].x;
    posy += parts[origin_parts[0]].precalc[0].y;

    refresh();

    //Need to also update the map after this
    g->m.reset_vehicle_cache();

}

/**
 * Detect if the vehicle is currently missing a 0,0 part, and
 * adjust if necessary.
 * @return bool true if the shift was needed.
 */
bool vehicle::shift_if_needed() {
    if( !parts_at_relative(0, 0).empty() ) {
        // Shifting is not needed.
        return false;
    }
    //Find a frame, any frame, to shift to
    for ( size_t next_part = 0; next_part < parts.size(); ++next_part ) {
        if ( part_info(next_part).location == "structure"
                && !part_info(next_part).has_flag("PROTRUSION")
                && !parts[next_part].removed) {
            shift_parts( parts[next_part].mount );
            refresh();
            return true;
        }
    }
    // There are only parts with PROTRUSION left, choose one of them.
    for ( size_t next_part = 0; next_part < parts.size(); ++next_part ) {
        if ( !parts[next_part].removed ) {
            shift_parts( parts[next_part].mount );
            refresh();
            return true;
        }
    }
    return false;
}

int vehicle::damage_direct (int p, int dmg, int type)
{
    if (parts[p].hp <= 0) {
        /* Already-destroyed part - chance it could be torn off into pieces.
         * Chance increases with damage, and decreases with part max durability
         * (so lights, etc are easily removed; frames and plating not so much) */
        if(rng(0, part_info(p).durability / 10) < dmg) {
            const auto pos = global_pos() + parts[p].precalc[0];
            if(part_info(p).location == part_location_structure) {
                //For structural parts, remove other parts first
                std::vector<int> parts_in_square = parts_at_relative(parts[p].mount.x, parts[p].mount.y);
                for(int index = parts_in_square.size() - 1; index >= 0; index--) {
                    //Ignore the frame being destroyed
                    if(parts_in_square[index] != p) {
                        if(parts[parts_in_square[index]].hp == 0) {
                            //Tearing off a broken part - break it up
                            if(g->u.sees( pos )) {
                                add_msg(m_bad, _("The %s's %s breaks into pieces!"), name.c_str(),
                                        part_info(parts_in_square[index]).name.c_str());
                            }
                            break_part_into_pieces(parts_in_square[index], pos.x, pos.y, true);
                        } else {
                            //Intact (but possibly damaged) part - remove it in one piece
                            if(g->u.sees( pos )) {
                                add_msg(m_bad, _("The %s's %s is torn off!"), name.c_str(),
                                        part_info(parts_in_square[index]).name.c_str());
                            }
                            item part_as_item = parts[parts_in_square[index]].properties_to_item();
                            g->m.add_item_or_charges(pos.x, pos.y, part_as_item, true);
                            remove_part(parts_in_square[index]);
                        }
                    }
                }
                /* After clearing the frame, remove it if normally legal to do
                 * so (it's not holding the vehicle together). At a later date,
                 * some more complicated system (such as actually making two
                 * vehicles from the split parts) would be ideal. */
                if(can_unmount(p)) {
                    if(g->u.sees( pos )) {
                        add_msg(m_bad, _("The %s's %s is destroyed!"),
                                name.c_str(), part_info(p).name.c_str());
                    }
                    break_part_into_pieces(p, pos.x, pos.y, true);
                    remove_part(p);
                }
            } else {
                //Just break it off
                if(g->u.sees( pos )) {
                    add_msg(m_bad, _("The %s's %s is destroyed!"),
                                    name.c_str(), part_info(p).name.c_str());
                }
                break_part_into_pieces(p, pos.x, pos.y, true);
                remove_part(p);
            }
        }
        return dmg;
    }

    int tsh = part_info(p).durability / 10;
    if (tsh > 20) {
        tsh = 20;
    }
    int dres = dmg;
    if (dmg >= tsh || type != 1)
    {
        dres -= parts[p].hp;
        int last_hp = parts[p].hp;
        parts[p].hp -= dmg;
        if (parts[p].hp < 0)
            parts[p].hp = 0;
        if (!parts[p].hp && last_hp > 0)
            insides_dirty = true;
        if (part_flag(p, "FUEL_TANK"))
        {
            ammotype ft = part_info(p).fuel_type;
            if (ft == fuel_type_gasoline  || ft == fuel_type_diesel || ft == fuel_type_plasma)
            {
                int pow = parts[p].amount / 40;
    //            debugmsg ("damage check dmg=%d pow=%d", dmg, pow);
                if (parts[p].hp <= 0)
                    leak_fuel (p);
                if (type == 2 ||
                    (one_in ((ft == fuel_type_gasoline || ft == fuel_type_diesel) ? 2 : 4) && pow > 5 && rng (75, 150) < dmg))
                {
                    g->u.add_memorial_log(pgettext("memorial_male","The fuel tank of the %s exploded!"),
                        pgettext("memorial_female", "The fuel tank of the %s exploded!"),
                        name.c_str());
                    g->explosion (global_x() + parts[p].precalc[0].x, global_y() + parts[p].precalc[0].y,
                                pow, 0, (ft == fuel_type_gasoline || ft == fuel_type_diesel));
                    parts[p].hp = 0;
                }
            }
        }
        else
        if (parts[p].hp <= 0 && part_flag(p, "UNMOUNT_ON_DAMAGE"))
        {
            g->m.spawn_item(global_x() + parts[p].precalc[0].x,
                           global_y() + parts[p].precalc[0].y,
                           part_info(p).item, 1, 0, calendar::turn);
            remove_part (p);
        }
    }
    if (dres < 0)
        dres = 0;
    return dres;
}

void vehicle::leak_fuel (int p)
{
    if (!part_flag(p, "FUEL_TANK"))
        return;
    ammotype ft = part_info(p).fuel_type;
    if (ft == fuel_type_gasoline || ft == fuel_type_diesel)
    {
        int x = global_x();
        int y = global_y();
        for (int i = x - 2; i <= x + 2; i++)
            for (int j = y - 2; j <= y + 2; j++)
                if (g->m.move_cost(i, j) > 0 && one_in(2))
                {
                    if (parts[p].amount < 100)
                    {
                        parts[p].amount = 0;
                        return;
                    }
                    g->m.spawn_item(i, j, ft);
                    g->m.spawn_item(i, j, ft);
                    parts[p].amount -= 100;
                }
    }
    parts[p].amount = 0;
}

std::string aim_type( const vehicle_part &part )
{
    const auto &target = part.target;
    if( target.first == target.second ) {
        return part.mode > 0 ? _("Auto") : _("No target");
    }

    if( !g->u.sees( target.first ) ) {
        return _("Unseen");
    }

    int lx = target.first.x;
    int ly = target.first.y;
    const Creature *critter = g->critter_at( lx, ly );
    if( critter != nullptr && g->u.sees( *critter ) ) {
        return critter->disp_name();
    } else if( g->m.has_furn( lx, ly ) ) {
        return g->m.furn_at( lx, ly ).name;
    } else {
        return g->m.tername( lx, ly );
    }
}

void vehicle::aim_turrets()
{
    std::vector< int > turrets = all_parts_with_feature( "TURRET", true );
    std::vector< point > locations;
    
    uimenu pmenu;
    for( int p : turrets ) {
        locations.push_back( global_pos() + parts[p].precalc[0] );
    }

    pointmenu_cb callback( locations );

    int selected = 0;

    pmenu.title = _("Pick turret to aim");
    pmenu.callback = &callback;
    int i = 0;
    for( int p : turrets ) {
        std::string aimed;
        bool en;
        auto items = get_items( p );
        if( fuel_left( part_info( p ).fuel_type ) < 1 && ( items.empty() || items.front().charges < 1 ) ) {
            aimed = _("No ammo");
            en = false;
        } else {
            aimed = aim_type( parts[p] );
            en = true;
        }
        
        pmenu.addentry( i++, en, MENU_AUTOASSIGN, _("[%s] %s"),
                        aimed.c_str(), part_info( p ).name.c_str() );
    }

    pmenu.addentry( i, true, 'q', _("Finish") );
    pmenu.w_y = 0; // Move the menu so that we can see our vehicle
    
    pmenu.selected = selected;
    pmenu.fselected = selected;
    pmenu.query();
    if( pmenu.ret < 0 || pmenu.ret >= i ) {
        return;
    }

    selected = pmenu.ret;

    int turret_index = turrets[selected];

    const item gun( part_info( turret_index ).item, 0 );
    if( !part_flag( turret_index, "TURRET" ) || gun.type->gun == nullptr ) {
        debugmsg( "vehicle::aim_turrets tried to pick a non-turret part" );
        return;
    }

    // Remember turret's position at the time of aiming
    auto &target = parts[turret_index].target;
    auto &turret_pos = target.second;
    turret_pos = global_pos() + parts[turret_index].precalc[0];

    itype *am_itype;
    auto items = get_items( turret_index );
    if( !items.empty() && items.front().charges > 0 ) {
        am_itype = items.front().type;
    } else if( !gun.is_charger_gun() ) { // Charger guns "use" different ammo than they fire
        am_itype = item::find_type( part_info( turret_index ).fuel_type );
    } else {
        am_itype = item::find_type( "charge_shot" );
    }
    const auto ammo = am_itype->ammo.get();
    const auto &gun_data = *gun.type->gun;
    int range = gun_data.range + ( ammo != nullptr ? ammo->range : 0 );
    int x = turret_pos.x;
    int y = turret_pos.y;
    int t;
    auto mons = g->u.get_visible_creatures( range );
    target_mode tmode = TARGET_MODE_TURRET; // We can't aim here yet
    item weap( part_info( turret_index ).item, 0 );
    std::vector<point> trajectory = 
                        g->target( x, y, x - range, y - range,
                                   x + range, y + range, mons,
                                   t, &weap, tmode, turret_pos );

    if( trajectory.empty() ) {
        target.first = turret_pos;
        return;
    }

    target.first = point( x, y );
    if( parts[turret_index].mode <= 0 ) {
        // Fire only one full burst, then back to off
        parts[turret_index].mode = INT_MIN;
    }

    if( turret_mode < 1 ) {
        add_msg( _("Activating turrets") );
        turret_mode = 1;
    }

    g->u.moves -= 100 - g->u.dex_cur; // Take some time to aim
    g->draw_ter();
}

void vehicle::control_turrets() {
    std::vector< int > all_turrets = all_parts_with_feature( "TURRET", true );
    std::vector< int > turrets;
    std::vector< point > locations;
    
    uimenu pmenu;
    for( int p : all_turrets ) {
        if( !part_flag( p, "MANUAL" ) ) {
            turrets.push_back( p );
            locations.push_back( global_pos() + parts[p].precalc[0] );
        }
    }

    pointmenu_cb callback( locations );

    int selected = 0;

    while( true ) {
        pmenu.title = _("Cycle turret mode");
        pmenu.callback = &callback;
        // Regen menu entries
        for( int i = 0; i < (int)turrets.size(); i++ ) {
            int p = turrets[i];
            const item gun( part_info( p ).item, 0 );
            bool charge = gun.is_charger_gun();
            bool burst = gun.burst_size() > 1;
            char sym;
            if( parts[p].mode == 0 ) {
                sym = ' ';
            } else if( parts[p].mode > 9 && burst ) {
                sym = 'B'; // Burst
            } else if( parts[p].mode > 9 && charge ) {
                sym = 'X'; // Big charge
            } else if( ( burst || charge ) && parts[p].mode > 0 && parts[p].mode < 10 ) {
                sym = '0' + parts[p].mode;
            } else if( parts[p].mode < 0 ) {
                sym = 'm'; // Manual
            } else {
                sym = 'x';
            }
            pmenu.addentry( i, true, MENU_AUTOASSIGN, "[%c] %s", sym, part_info( p ).name.c_str() );
        }

        pmenu.addentry( turrets.size(), true, 'q', _("Finish") );
        pmenu.w_y = 0; // Move the menu so that we can see our vehicle
        
        pmenu.selected = selected;
        pmenu.fselected = selected;
        pmenu.query();
        if( pmenu.ret < 0 || pmenu.ret >= (int)turrets.size() ) {
            break;
        }

        selected = pmenu.ret;
        int turret_index = turrets[selected];
        const auto gun = item::find_type( part_info( turret_index ).item )->gun.get();
        if( !part_flag( turret_index, "TURRET" ) || gun == nullptr ) {
            debugmsg( "vehicle::toggle_turrets tried to pick a non-turret part" );
            break;
        }

        vehicle_part &tr = parts[turret_index];
        if( tr.mode < 0 || tr.mode > 1 ) {
            tr.mode = 0;
        } else if( tr.mode == 0 && gun->burst > 1 ) {
            tr.mode = 1;
        } else {
            tr.mode = INT_MAX;
        }

        pmenu.reset();
    }

    if( turret_mode < 1 ) {
        add_msg( m_warning, _("Turrets have been configured, but the vehicle turret system is off.") );
    }
}

void vehicle::cycle_turret_mode()
{
    if( ++turret_mode > 1 ) {
        turret_mode = 0;
    }
    if( turret_mode < 1 ) {
        add_msg( _("Turrets: Disabled") );
        return;
    }
    
    add_msg( _("Turrets: Enabled") );
    std::vector< int > turrets = all_parts_with_feature( "TURRET", true );
    for( int p : turrets ) {
        if( parts[p].mode > 0 ) {
            return; // No need to warn
        }
    }

    add_msg( m_warning, _("Turret system is on, but all turrets are configured not to shoot.") );
}

bool vehicle::fire_turret (int p, bool /* burst */ )
{
    if (!part_flag (p, "TURRET"))
        return false;
    const item gun( part_info( p ).item, 0 );
    if( !gun.is_gun() ) {
        return false;
    }
    std::pair< point, point > &target = parts[p].target;
    // Manually aimed turrets will shoot even when disabled
    if( parts[p].mode <= 0 && target.first == target.second ) {
        return false;
    }
    // Don't let manual-only turrets aim
    if( target.first == target.second && part_flag( p, "MANUAL" ) ) {
        return false;
    }
    // Check for available power for turrets that use it.
    const auto &gun_data = *gun.type->gun;
    const int power = fuel_left(fuel_type_battery);
    if( gun_data.ups_charges > 0 && gun_data.ups_charges < power ) {
        return false;
    }
    long charges = gun.burst_size();
    std::string whoosh = "";
    if( charges <= 0 ) {
        charges = 1;
    }
    ammotype amt = part_info( p ).fuel_type;
    int charge_mult = 1;
    int liquid_fuel = fuel_left( part_info( p ).fuel_type ); // Items for which a fuel tank exists
    if( liquid_fuel > 1 )
    {
        if ( gun.is_charger_gun() ) {
            if (one_in(100)) {
                charges = rng(5,8); // kaboom
            } else {
                charges = rng(1,4);
            }
            // mode is INT_MIN when aimed manually, do not use abs(INT_MIN) for charges!
            if( charges > abs( parts[p].mode ) && target.first == target.second ) {
                charges = abs( parts[p].mode ); // Currently only limiting, not increasing
            }
            if( charges > 4 ) {
                //~ the sound of a charge-rifle firing a massive ball of plasma
                whoosh = _("whoosh!");
            }
            charge_mult *= 5 * charges;
        }
        if( amt == fuel_type_plasma ) {
            charge_mult *= 10; // 1 unit of hydrogen adds 10 units to hydro tank
        }
        if( liquid_fuel < charges * charge_mult ) {
            charges = liquid_fuel / charge_mult;
        }
        if( liquid_fuel < 1 || charges < 1 ) {
            return false;
        }
        itype *am_type = item::find_type( default_ammo( amt ) );
        if( !am_type->ammo ) {
            debugmsg( "vehicle::fire_turret tried to use %s (which isn't an ammo type) as ammo for %s",
                      am_type->nname(1).c_str(), gun.type->nname(1).c_str() );
            return false;
        }
        long charges_left = charges;
        if( fire_turret_internal(p, *gun.type, *am_type, charges_left, whoosh) ) {
            long charges_consumed = charges - charges_left;
            // consume fuel
            charges_consumed *= charge_mult;
            drain( amt, (int)charges_consumed );
        }
    } else {
        auto items = get_items( p );
        if( items.empty() ) {
            return false;
        }
        itype *am_type = items.front().type;
        if( !am_type->ammo || am_type->ammo->type != amt || items.front().charges < 1 ) {
            return false;
        }
        if( charges > items.front().charges ) {
            charges = items.front().charges;
        }
        long charges_left = charges;
        if( fire_turret_internal(p, *gun.type, *am_type, charges_left ) ) {
            // consume ammo
            long charges_consumed = charges - charges_left;
            charges_consumed *= charge_mult;
            if( charges_consumed >= items.front().charges ) {
                items.erase( items.begin() );
            } else {
                items.front().charges -= charges_consumed;
            }
        }
    }
    return true;
}

// Ammo/weapon tags to area of effect
// Maybe move to ranged.cpp and let player/NPCs see it?
int aoe_size( std::set< std::string > tags )
{
    if( tags.count( "NAPALM_BIG" ) ||
        tags.count( "EXPLOSIVE_HUGE" ) ) {
        return 4;
    } else if( tags.count( "NAPALM" ) ||
               tags.count( "EXPLOSIVE_BIG") ) {
        return 3;
    } else if( tags.count( "EXPLOSIVE" ) ||
               tags.count( "FRAG" ) ) {
        return 2;
    } else if( tags.count( "ACIDBOMB" ) ||
               tags.count( "FLAME" ) ) {
        return 1;
    }

    return 0;
}

bool vehicle::fire_turret_internal (int p, const itype &gun, const itype &ammo, long &charges, const std::string &extra_sound)
{
    int x = global_x() + parts[p].precalc[0].x;
    int y = global_y() + parts[p].precalc[0].y;
    int range = part_info( p ).range;
    bool burst = abs( parts[p].mode ) > 1;

    npc tmp;
    tmp.set_fake( true );
    tmp.name = rmp_format(_("<veh_player>The %s"), part_info(p).name.c_str());
    tmp.skillLevel(gun.gun->skill_used).level(8);
    tmp.skillLevel("gun").level(4);
    tmp.recoil = abs(velocity) / 100 / 4;
    tmp.setx( x );
    tmp.sety( y );
    tmp.str_cur = 16;
    tmp.dex_cur = 8;
    tmp.per_cur = 12;
    // Assume vehicle turrets are defending the player.
    tmp.attitude = NPCATT_DEFEND;
    tmp.weapon = item(gun.id, 0);
    tmp.weapon.set_curammo( ammo.id );
    tmp.weapon.charges = charges;

    int area = std::max( aoe_size( tmp.weapon.get_curammo()->ammo->ammo_effects ),
                         aoe_size( tmp.weapon.type->gun->ammo_effects ) );
    if( area > 0 ) {
        area += area == 1 ? 1 : 2; // Pad a bit for less friendly fire
    }

    int xtarg;
    int ytarg;
    std::pair< point, point > &target = parts[p].target;
    if( target.first == target.second ) {
        // Manual target not set, find one automatically
        const bool u_see = g->u.sees(x, y);
        int boo_hoo;
        Creature *auto_target = tmp.auto_find_hostile_target( range, boo_hoo, area );
        if( auto_target == nullptr ) {
            if (u_see && boo_hoo) {
                add_msg(m_warning, ngettext("%s points in your direction and emits an IFF warning beep.",
                                            "%s points in your direction and emits %d annoyed sounding beeps.",
                                             boo_hoo),
                           tmp.name.c_str(), boo_hoo);
            }
            return false;
        }
        xtarg = auto_target->posx();
        ytarg = auto_target->posy();
    } else {
        // Target set manually
        // Second value of 'target' is last position
        // If vehicle moved, move the "sights" with it
        xtarg = target.first.x + (x - target.second.x);
        ytarg = target.first.y + (y - target.second.y);
        // Remove the target
        target.first.x = x;
        target.first.y = y;
    }

    // make a noise, if extra noise is to be made
    if (extra_sound != "") {
        sounds::sound(x, y, 20, extra_sound);
    }
    // notify player if player can see the shot
    if( g->u.sees(x, y) ) {
        add_msg(_("The %s fires its %s!"), name.c_str(), part_info(p).name.c_str());
    }
    // Spawn a fake UPS to power any turreted weapons that need electricity.
    item tmp_ups( "UPS_off", 0 );
    // Drain a ton of power
    tmp_ups.charges = drain( fuel_type_battery, 1000 );
    item &ups_ref = tmp.i_add(tmp_ups);
    tmp.fire_gun( xtarg, ytarg, burst );
    // Return whatever is left.
    refill( fuel_type_battery, ups_ref.charges );
    charges = tmp.weapon.charges; // Return real ammo, in case of burst ending early
    
    return true;
}

/**
 * Opens an openable part at the specified index. If it's a multipart, opens
 * all attached parts as well.
 * @param part_index The index in the parts list of the part to open.
 */
void vehicle::open(int part_index)
{
  if(!part_info(part_index).has_flag("OPENABLE")) {
    debugmsg("Attempted to open non-openable part %d (%s) on a %s!", part_index,
               vehicle_part_types[parts[part_index].id].name.c_str(), name.c_str());
  } else {
    open_or_close(part_index, true);
  }
}

/**
 * Opens an openable part at the specified index. If it's a multipart, opens
 * all attached parts as well.
 * @param part_index The index in the parts list of the part to open.
 */
void vehicle::close(int part_index)
{
  if(!part_info(part_index).has_flag("OPENABLE")) {
    debugmsg("Attempted to close non-closeable part %d (%s) on a %s!", part_index,
               vehicle_part_types[parts[part_index].id].name.c_str(), name.c_str());
  } else {
    open_or_close(part_index, false);
  }
}

void vehicle::open_all_at(int p)
{
    std::vector<int> parts_here = parts_at_relative(parts[p].mount.x, parts[p].mount.y);
    for( auto &elem : parts_here ) {
        if( part_flag( elem, VPFLAG_OPENABLE ) ) {
            // Note that this will open mutlisquare and non-multipart parts in the tile. This
            // means that adjacent open multisquare openables can still have closed stuff
            // on same tile after this function returns
            open( elem );
        }
    }
}

void vehicle::open_or_close(int const part_index, bool const opening)
{
    parts[part_index].open = opening ? 1 : 0;
    insides_dirty = true;
    g->m.set_transparency_cache_dirty();

    if (!part_info(part_index).has_flag("MULTISQUARE")) {
        return;
    }

    /* Find all other closed parts with the same ID in adjacent squares.
     * This is a tighter restriction than just looking for other Multisquare
     * Openable parts, and stops trunks from opening side doors and the like. */
    for( size_t next_index = 0; next_index < parts.size(); ++next_index ) {
        if (parts[next_index].removed) {
            continue;
        }

        //Look for parts 1 square off in any cardinal direction
        const int dx = parts[next_index].mount.x - parts[part_index].mount.x;
        const int dy = parts[next_index].mount.y - parts[part_index].mount.y;
        const int delta = dx * dx + dy * dy;

        const bool is_near = (delta == 1);
        const bool is_id = part_info(next_index).id == part_info(part_index).id;
        const bool do_next = parts[next_index].open ^ opening;

        if (is_near && is_id && do_next) {
            open_or_close(next_index, opening);
        }
    }
}

// a chance to stop skidding if moving in roughly the faced direction
void vehicle::possibly_recover_from_skid(){
   if (last_turn > 13)
      //turning on the initial skid is delayed, so move==face, initially. This filters out that case.
      return;
   rl_vec2d mv = move_vec();
   rl_vec2d fv = face_vec();
   float dot = mv.dot_product(fv);
   //threshold of recovery is gaussianesque.

   if (fabs(dot) * 100 > dice(9,20)){
      add_msg(_("The %s recovers from its skid."), name.c_str());
      skidding = false; //face_vec takes over.
      velocity *= dot; //wheels absorb horizontal velocity.
      if(dot < -.8){
         //pointed backwards, velo-wise.
         velocity *= -1; //move backwards.
      }
      move = face;
   }
}

// if not skidding, move_vec == face_vec, mv <dot> fv == 1, velocity*1 is returned.
float vehicle::forward_velocity(){
   rl_vec2d mv = move_vec();
   rl_vec2d fv = face_vec();
   float dot = mv.dot_product(fv);
   return velocity * dot;
}

rl_vec2d vehicle::velo_vec(){
    rl_vec2d ret;
    if(skidding)
       ret = move_vec();
    else
       ret = face_vec();
    ret = ret.normalized();
    ret = ret * velocity;
    return ret;
}

// normalized.
rl_vec2d vehicle::move_vec(){
    float mx,my;
    mx = cos (move.dir() * M_PI/180);
    my = sin (move.dir() * M_PI/180);
    rl_vec2d ret(mx,my);
    return ret;
}

// normalized.
rl_vec2d vehicle::face_vec(){
    float fx,fy;
    fx = cos (face.dir() * M_PI/180);
    fy = sin (face.dir() * M_PI/180);
    rl_vec2d ret(fx,fy);
    return ret;
}

float get_collision_factor(float delta_v)
{
    if (std::abs(delta_v) <= 31) {
        return ( 1 - ( 0.9 * std::abs(delta_v) ) / 31 );
    } else {
        return 0.1;
    }
}

bool vehicle::is_foldable() const
{
    for (size_t i = 0; i < parts.size(); i++) {
        if (!part_flag(i, "FOLDABLE")) {
            return false;
        }
    }
    return true;
}

bool vehicle::restore(const std::string &data)
{
    std::istringstream veh_data(data);
    try {
        JsonIn json(veh_data);
        parts.clear();
        json.read(parts);
    } catch(std::string e) {
        debugmsg("Error restoring vehicle: %s", e.c_str());
        return false;
    }
    refresh();
    face.init(0);
    turn_dir = 0;
    turn(0);
    precalc_mounts(0, 0);
    precalc_mounts(1, 0);
    return true;
}

int vehicle::obstacle_at_part( int p ) const
{
    if( part_flag( p, VPFLAG_OBSTACLE ) && parts[p].hp > 0 ) {
        return p;
    }

    int part = part_with_feature( p, VPFLAG_OBSTACLE, true );
    if( part < 0 ) {
        return -1; // No obstacle here
    }

    if( part_flag( part, VPFLAG_OPENABLE ) && parts[part].open ) {
        return -1; // Open door here
    }

    return part;
}

/*-----------------------------------------------------------------------------
 *                              VEHICLE_PART
 *-----------------------------------------------------------------------------*/

void vehicle_part::properties_from_item( const item &used_item )
{
    const vpart_info &vpinfo = vehicle_part_int_types[iid];
    if( used_item.is_var_veh_part() ) {
        bigness = used_item.bigness;
    }
    // item damage is 0,1,2,3, or 4. part hp is 1..durability.
    // assuming it rusts. other item materials disintegrate at different rates...
    int health = 5 - used_item.damage;
    health *= vpinfo.durability; //[0,dur]
    health /= 5;
    hp = std::max( 1, health );
    // Transfer fuel from item to tank
    const ammotype &desired_liquid = vpinfo.fuel_type;
    const int fuel_per_charge = fuel_charges_to_amount_factor( desired_liquid );
    if( used_item.charges > 0 && desired_liquid == fuel_type_battery ) {
        amount = std::min<int>( used_item.charges * fuel_per_charge, vpinfo.size );
    } else if( !used_item.contents.empty() ) {
        const item &liquid = used_item.contents[0];
        if( liquid.type->id == default_ammo( desired_liquid ) ) {
            amount = std::min<int>( liquid.charges * fuel_per_charge, vpinfo.size );
        }
    }
}

item vehicle_part::properties_to_item() const
{
    const vpart_info &vpinfo = vehicle_part_int_types[iid];
    item tmp( vpinfo.item, calendar::turn );
    if( tmp.is_var_veh_part() ) {
        tmp.bigness = bigness;
    }
    // tools go unloaded to prevent user from exploiting this to
    // refill their (otherwise not refillable) tools
    if( tmp.is_tool() || tmp.is_gun() ) {
        tmp.charges = 0;
    }
    // Cables get special handling: their target coordinates need to remain
    // stored, and if a cable actually drops, it should be half-connected.
    if( tmp.has_flag("CABLE_SPOOL") ) {
        point local_pos = g->m.getlocal(target.first);
        if(g->m.veh_at(local_pos.x, local_pos.y) == nullptr) {
            tmp.item_tags.insert("NO_DROP"); // That vehicle ain't there no more.
        }

        tmp.set_var( "source_x", target.first.x );
        tmp.set_var( "source_y", target.first.y );
        tmp.set_var( "source_z", g->get_levz() );
        tmp.set_var( "state", "pay_out_cable" );
        tmp.active = true;
    }
    // translate part damage to item damage.
    // max damage is 4, min damage 0.
    // this is very lossy.
    float hpofdur = ( float )hp / vpinfo.durability;
    tmp.damage = std::min( 4, std::max<int>( 0, ( 1 - hpofdur ) * 5 ) );
    // Transfer fuel back to tank, but not to gun or it'll crash
    if( !tmp.is_gun() && !vpinfo.fuel_type.empty() && vpinfo.fuel_type != "NULL" && amount > 0 ) {
        const ammotype &desired_liquid = vpinfo.fuel_type;
        const int fuel_per_charge = fuel_charges_to_amount_factor( desired_liquid );
        if( desired_liquid == fuel_type_battery ) {
            tmp.charges = amount / fuel_per_charge;
        } else {
            item liquid( default_ammo( desired_liquid ), calendar::turn );
            liquid.charges = amount / fuel_per_charge;
            if( liquid.charges > 0 ) {
                tmp.put_in( liquid );
            }
        }
    }
    return tmp;
}
<|MERGE_RESOLUTION|>--- conflicted
+++ resolved
@@ -4231,11 +4231,7 @@
         part_damage = 500;
     }
     if( g->u.sees(x, y) ) {
-<<<<<<< HEAD
-        if( g->u.knows_trap( tripoint( x, y, g->levz ) ) ) {
-=======
         if( g->u.knows_trap( tripoint( x, y, g->get_levz() ) ) ) {
->>>>>>> e5921568
             add_msg(m_bad, _("The %s's %s runs over %s."), name.c_str(),
                     part_info(part).name.c_str(), traplist[t]->name.c_str() );
         } else {
