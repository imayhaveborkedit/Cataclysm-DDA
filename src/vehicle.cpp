#include "vehicle.h"
#include "map.h"
#include "mapbuffer.h"
#include "output.h"
#include "game.h"
#include "item.h"
#include "item_factory.h"
#include "veh_interact.h"
#include <fstream>
#include <sstream>
#include <stdlib.h>
#include <set>
#include "cursesdef.h"
#include "catacharset.h"
#include "overmapbuffer.h"
#include "messages.h"
#include "ui.h"
#include "debug.h"

const ammotype fuel_types[num_fuel_types] = {
	"gasoline", "diesel", "battery", "plutonium", "plasma", "water" };
const nc_color fuel_colors[num_fuel_types] = {
	c_ltred, c_brown, c_yellow, c_ltgreen, c_ltblue, c_ltcyan};
/*
 * Speed up all those if ( blarg == "structure" ) statements that are used everywhere;
 *   assemble "structure" once here instead of repeatedly later.
 */
static const std::string fuel_type_gasoline("gasoline");
static const std::string fuel_type_diesel("diesel");
static const std::string fuel_type_battery("battery");
static const std::string fuel_type_plutonium("plutonium");
static const std::string fuel_type_plasma("plasma");
static const std::string fuel_type_water("water");
static const std::string fuel_type_muscle("muscle");
static const std::string part_location_structure("structure");

enum vehicle_controls {
 toggle_cruise_control,
 toggle_lights,
 toggle_overhead_lights,
 toggle_turrets,
 toggle_stereo,
 toggle_tracker,
 activate_horn,
 release_control,
 control_cancel,
 convert_vehicle,
 toggle_reactor,
 toggle_engine,
 toggle_fridge,
 toggle_recharger,
 cont_engines,
 try_disarm_alarm
};

vehicle::vehicle(std::string type_id, int init_veh_fuel, int init_veh_status): type(type_id)
{
    posx = 0;
    posy = 0;
    velocity = 0;
    turn_dir = 0;
    face.init(0);
    move.init(0);
    last_turn = 0;
    last_repair_turn = -1;
    of_turn_carry = 0;
    turret_mode = 0;
    lights_epower = 0;
    overhead_epower = 0;
    fridge_epower = 0;
    recharger_epower = 0;
    tracking_epower = 0;
    alarm_epower = 0;
    cruise_velocity = 0;
    music_id = "";
    skidding = false;
    cruise_on = true;
    lights_on = false;
    stereo_on = false;
    tracking_on = false;
    overhead_lights_on = false;
    fridge_on = false;
    recharger_on = false;
    insides_dirty = true;
    reactor_on = false;
    engine_on = false;
    has_pedals = false;
    has_paddles = false;
    has_hand_rims = false;
    is_locked = false;
    is_alarm_on = false;

    //type can be null if the type_id parameter is omitted
    if(type != "null") {
      if(g->vtypes.count(type) > 0) {
        //If this template already exists, copy it
        *this = *(g->vtypes[type]);
        init_state(init_veh_fuel, init_veh_status);
      }
    }
    precalc_mounts(0, face.dir());
    refresh();
}

vehicle::~vehicle()
{
}

bool vehicle::player_in_control (player *p)
{
    int veh_part;
    vehicle *veh = g->m.veh_at (p->posx, p->posy, veh_part);
    if (veh == NULL || veh != this)
        return false;
    return part_with_feature(veh_part, VPFLAG_CONTROLS, false) >= 0 && p->controlling_vehicle;
}

void vehicle::load (std::ifstream &stin)
{
    getline(stin, type);

    if ( type.size() > 1 && ( type[0] == '{' || type[1] == '{' ) ) {
        std::stringstream derp;
        derp << type;
        JsonIn jsin(derp);
        try {
            deserialize(jsin);
        } catch (std::string jsonerr) {
            debugmsg("Bad vehicle json\n%s", jsonerr.c_str() );
        }
    } else {
        load_legacy(stin);
    }
    refresh(); // part index lists are lost on save??
    shift_if_needed();
}

/** Checks all parts to see if frames are missing (as they might be when
 * loading from a game saved before the vehicle construction rules overhaul). */
void vehicle::add_missing_frames()
{
    //No need to check the same (x, y) spot more than once
    std::set< std::pair<int, int> > locations_checked;
    for (auto &i : parts) {
        int next_x = i.mount_dx;
        int next_y = i.mount_dy;
        std::pair<int, int> mount_location = std::make_pair(next_x, next_y);

        if(locations_checked.count(mount_location) == 0) {
            std::vector<int> parts_here = parts_at_relative(next_x, next_y, false);
            bool found = false;
            for(std::vector<int>::iterator here = parts_here.begin();
                    here != parts_here.end(); here++) {
                if(part_info(*here).location == part_location_structure) {
                    found = true;
                    break;
                }
            }
            if(!found) {
                //No frame here! Install one.
                vehicle_part new_part;
                new_part.setid("frame_vertical");
                new_part.mount_dx = next_x;
                new_part.mount_dy = next_y;
                new_part.hp = vehicle_part_types["frame_vertical"].durability;
                new_part.amount = 0;
                new_part.blood = 0;
                new_part.bigness = 0;
                parts.push_back (new_part);
            }
        }

        locations_checked.insert(mount_location);
    }
}

void vehicle::save (std::ofstream &stout)
{
    serialize(stout);
    stout << std::endl;
    return;
}

void vehicle::init_state(int init_veh_fuel, int init_veh_status)
{
    bool destroySeats = false;
    bool destroyControls = false;
    bool destroyTank = false;
    bool destroyEngine = false;
    bool destroyTires = false;
    bool blood_covered = false;
    bool blood_inside = false;
    bool has_no_key = false;
    
    std::map<std::string, int> consistent_bignesses;

    // veh_fuel_multiplier is percentage of fuel
    // 0 is empty, 100 is full tank, -1 is random 1% to 7%
    int veh_fuel_mult = init_veh_fuel;
    if (init_veh_fuel == - 1) {
        veh_fuel_mult = rng (1,7);
    }
    if (init_veh_fuel > 100) {
        veh_fuel_mult = 100;
    }

    // veh_status is initial vehicle damage
    // -1 = light damage (DEFAULT)
    //  0 = undamaged
    //  1 = disabled, destroyed tires OR engine
    int veh_status = -1;
    if (init_veh_status == 0) {
        veh_status = 0;
    }
    if (init_veh_status == 1) {
        int rand = rng(1,100);
        veh_status = 1;

        if (rand <= 10) {           //  seats are destroyed 10%
            destroySeats = true;
        } else if (rand <= 20) {    // vehicle locked 10%
            has_no_key = true;
        } else if (rand <= 36) {    // controls are destroyed 16%
            destroyControls = true;
        } else if (rand <= 49) {    // battery, minireactor or gasoline tank are destroyed 13%
            destroyTank = true;
        } else if (rand <= 59) {   // engine are destroyed 10%
            destroyEngine = true;
        } else {                   // tires are destroyed 41%
            destroyTires = true;
        }
    }
    // if locked, 16% chance something damaged
    if (one_in(6) && is_locked){
        if (one_in(3)){
            destroyTank = true;
        } else if (one_in(2)){
            destroyEngine = true;
        } else{
            destroyTires = true;
        }
    }
    
    //debug only
    has_no_key = true;
    
    //Provide some variety to non-mint vehicles
    if(veh_status != 0) {
        //Leave engine running in some vehicles, if the engine has not been destroyed
        if(veh_fuel_mult > 0
                && all_parts_with_feature("ENGINE", true).size() > 0
                && one_in(8) && !destroyEngine && !is_locked) {
            engine_on = true;
        }

        //Turn on lights on some vehicles
        if(one_in(20)) {
            lights_on = true;
        }

        //Turn flasher/overhead lights on separately (more likely since these are rarer)
        if(one_in(4)) {
            overhead_lights_on = true;
        }

        if(one_in(10)) {
            blood_covered = true;
        }

        if(one_in(8)) {
            blood_inside = true;
        }

        //Fridge should always start out activated if present
        if(all_parts_with_feature("FRIDGE").size() > 0) {
            fridge_on = true;
        }
    }

    // Reactor should always start out activated if present
    std::vector<int> fuel_tanks = all_parts_with_feature(VPFLAG_FUEL_TANK);
    for( size_t p = 0; p < fuel_tanks.size(); ++p ) {
        if(part_info(fuel_tanks[p]).fuel_type == fuel_type_plutonium) {
            reactor_on = true;
            break;
        }
    }

    bool blood_inside_set = false;
    int blood_inside_x = 0;
    int blood_inside_y = 0;
    for (size_t p = 0; p < parts.size(); p++)
    {
        if (part_flag(p, "VARIABLE_SIZE")){ // generate its bigness attribute.?
            if(consistent_bignesses.count(parts[p].id) < 1){
                //generate an item for this type, & cache its bigness
                item tmp (part_info(p).item, 0);
                consistent_bignesses[parts[p].id] = tmp.bigness;
            }
            parts[p].bigness = consistent_bignesses[parts[p].id];
        }
        if (part_flag(p, "FUEL_TANK")) {   // set fuel status
          parts[p].amount = part_info(p).size * veh_fuel_mult / 100;
        }

        if (part_flag(p, "OPENABLE")) {    // doors are closed
            if(!parts[p].open && one_in(4)) {
              open(p);
            }
        }
        if (part_flag(p, "BOARDABLE")) {      // no passengers
            parts[p].remove_flag(vehicle_part::passenger_flag);
        }


        // initial vehicle damage
        if (veh_status == 0) {
            // Completely mint condition vehicle
            parts[p].hp= part_info(p).durability;
        } else {
             //a bit of initial damage :)
             //clamp 4d8 to the range of [8,20]. 8=broken, 20=undamaged.
             int broken = 8, unhurt = 20;
             int roll = dice(4,8);
             if(roll < unhurt){
                if (roll <= broken) {
                   parts[p].hp= 0;
                   parts[p].amount= 0; //empty broken batteries and fuel tanks
                }
                else
                   parts[p].hp= ((float)(roll-broken) / (unhurt-broken)) * part_info(p).durability;
                }
             else // new.
             {
                parts[p].hp= part_info(p).durability;
             }
             
            if ((destroySeats && (part_flag(p, "SEAT") || part_flag(p, "SEATBELT"))) ||
                (destroyControls && (part_flag(p, "CONTROLS") || part_flag(p, "SECURITY"))) ||
                (destroyEngine && part_flag(p, "ENGINE")) ||
                (destroyTires && part_flag(p, VPFLAG_WHEEL)))
            {
                parts[p].hp= 0;
            }

            // Fuel tanks should be emptied as well
            if (destroyTank && part_flag(p, "FUEL_TANK")){
                parts[p].hp= 0;
                parts[p].amount = 0;
            }

<<<<<<< HEAD
            //Solar panels have 25% of being destroyed
            if (part_flag(p, "SOLAR_PANEL") && one_in(4)) {
                parts[p].hp= 0;
            }
=======
         if (destroySeats) { // vehicle is disabled because no seats
          if (part_flag(p, "SEAT")) {
           parts[p].hp= 0;
          }
          if (part_flag(p, "SEATBELT")) {
           parts[p].hp= 0;
          }
         }
         if (destroyControls) { // vehicle is disabled because no controls
          if (part_flag(p, "CONTROLS")) {
           parts[p].hp= 0;
          }
         }
         if (destroyTank) { // vehicle is disabled because no battery, minireactor or gasoline tank
          if (part_flag(p, "FUEL_TANK") || part_flag(p, "NEEDS_BATTERY_MOUNT")) {
           parts[p].hp= 0;
           parts[p].amount = 0;
          }
         }
         if (destroyEngine) { // vehicle is disabled because engine is dead
          if (part_flag(p, "ENGINE")) {
           parts[p].hp= 0;
          }
         }
         if (destroyTires) { // vehicle is disabled because flat tires
          if (part_flag(p, VPFLAG_WHEEL)) {
             parts[p].hp= 0;
          }
         }
         if (part_flag(p, "SOLAR_PANEL") && one_in(4)) {//Solar panels have a 1 in four chance of being broken.
            parts[p].hp= 0;
         }
>>>>>>> ee751637

            /* Bloodsplatter the front-end parts. Assume anything with x > 0 is
            * the "front" of the vehicle (since the driver's seat is at (0, 0).
            * We'll be generous with the blood, since some may disappear before
            * the player gets a chance to see the vehicle. */
            if(blood_covered && parts[p].mount_dx > 0) {
                if(one_in(3)) {
                 //Loads of blood. (200 = completely red vehicle part)
                 parts[p].blood = rng(200, 600);
                } else {
                 //Some blood
                 parts[p].blood = rng(50, 200);
                }
            }

            if(blood_inside) {
                // blood is splattered around (blood_inside_x, blood_inside_y),
                // coords relative to mount point; the center is always a seat
                if (blood_inside_set) {
                    int distSq = std::pow((blood_inside_x - parts[p].mount_dx), 2) + \
                        std::pow((blood_inside_y - parts[p].mount_dy), 2);
                    if (distSq <= 1) {
                        parts[p].blood = rng(200, 400) - distSq*100;
                    }
                } else if (part_flag(p, "SEAT")) {
                    // Set the center of the bloody mess inside
                    blood_inside_x = parts[p].mount_dx;
                    blood_inside_y = parts[p].mount_dy;
                    blood_inside_set = true;
                }
            }

        }
        //sets the vehicle to locked, if there is no key and an alarm part exists
        if (part_flag(p, "SECURITY") && (has_no_key) && parts[p].hp > 0) {
            is_locked = true;
        }
    }
}
/**
 * Smashes up a vehicle that has already been placed; used for generating
 * very damaged vehicles. Additionally, any spot where two vehicles overlapped
 * (ie, any spot with multiple frames) will be completely destroyed, as that
 * was the collision point.
 */
void vehicle::smash() {
    for (size_t part_index = 0; part_index < parts.size(); part_index++) {
        //Skip any parts already mashed up or removed.
        if(parts[part_index].hp == 0 || parts[part_index].removed) {
            continue;
        }

        vehicle_part next_part = parts[part_index];
        std::vector<int> parts_in_square = parts_at_relative(next_part.mount_dx, next_part.mount_dy);
        int structures_found = 0;
        for (auto &square_part_index : parts_in_square) {
            if (part_info(square_part_index).location == part_location_structure) {
                structures_found++;
            }
        }

        if(structures_found > 1) {
            //Destroy everything in the square
            for (auto &square_part_index : parts_in_square) {
                parts[square_part_index].hp = 0;
            }
            continue;
        }

        //Everywhere else, drop by 10-120% of max HP (anything over 100 = broken)
        int damage = (int) (dice(1, 12) * 0.1 * part_info(part_index).durability);
        parts[part_index].hp -= damage;
        if (parts[part_index].hp <= 0) {
            parts[part_index].hp = 0;
            parts[part_index].amount = 0;
        }
    }
}

void vehicle::control_engines() {
    int e_toggle = 0;
    //count active engines
    int active_count = 0;
    for (size_t e = 0; e < engines.size(); ++e){
        if (is_engine_on(e)){
            active_count++;
        }
    }

    //show menu until user finishes
    while( e_toggle >= 0 && e_toggle < (int)engines.size() ) {
        e_toggle = select_engine();
        if( e_toggle >= 0 && e_toggle < (int)engines.size() &&
            (active_count > 1 || !is_engine_on(e_toggle)) ){
            active_count += (!is_engine_on(e_toggle)) ? 1 : -1;
            toggle_specific_engine(e_toggle, !is_engine_on(e_toggle));

            add_msg(_("Switched %s %s"),part_info(engines[e_toggle]).name.c_str(),
                    (is_engine_on(e_toggle)?_("on"):_("off")));
        }
    }
    // if current velocity greater than new configuration safe speed
    // drop down cruise velocity.
    int safe_vel = safe_velocity();
    if( velocity > safe_vel ) {
        cruise_velocity = safe_vel;
    }
}

int vehicle::select_engine() {
    uimenu tmenu;
    std::string name;
    tmenu.text = _("Toggle which?");
    for( size_t e = 0; e < engines.size(); ++e ) {
        if( parts[engines[e]].hp > 0 ) {
            name = part_info(engines[e]).name;
            tmenu.addentry(e, true, -1, "[%s] %s",
                            ((parts[engines[e]].enabled) ? "x" : " ") , name.c_str());
        }
    }

    tmenu.addentry(-1, true, 'q', _("Finish"));
    tmenu.query();
    return tmenu.ret;
}

void vehicle::toggle_specific_engine(int e,bool on) {
    toggle_specific_part(engines[e],on);
}
void vehicle::toggle_specific_part(int p,bool on) {
    parts[p].enabled = on;
}
bool vehicle::is_engine_type_on(int e, const ammotype  & ft) {
    return is_engine_on(e) && is_engine_type(e, ft);
}

bool vehicle::is_engine_type(int e, const ammotype  & ft) {
    return part_info(engines[e]).fuel_type == ft;
}

bool vehicle::is_engine_on(int e) {
    return (parts[engines[e]].hp > 0) && is_part_on(engines[e]);
}

bool vehicle::is_part_on(int p) {
    return parts[p].enabled;
}

bool vehicle::is_active_engine_at(int x,int y) {
    for( size_t e = 0; e < engines.size(); ++e ) {
        if( is_engine_on(e) &&
            parts[engines[e]].mount_dx == x &&
            parts[engines[e]].mount_dy == y ) {
            return true;
        }
    }
    return false;
}

bool vehicle::is_alternator_on(int a) {
    return (parts[alternators[a]].hp > 0)  && is_active_engine_at(
        parts[alternators[a]].mount_dx, parts[alternators[a]].mount_dy );
}
bool vehicle::has_security_working(){
    bool found_security = false;
    for (size_t s = 0; s < speciality.size(); s++){
        if (part_flag(speciality[s], "SECURITY") && parts[speciality[s]].hp > 0){
            found_security = true;
            break;
        }
    }
    return found_security;
}

bool vehicle::interact_vehicle_locked()
{
    if (is_locked){
        inventory crafting_inv = g->crafting_inventory(&g->u);
        if (crafting_inv.has_tools("screwdriver", 1)){
            if (query_yn(_("You don't find any keys in the %s. Attempt to hotwire vehicle?"), 
                            name.c_str())) {
                                
                int mechanics_skill = (g->u).skillLevel("mechanics");
                int hotwire_time = 6000 / ((mechanics_skill > 0)? mechanics_skill : 1);
                (&g->u)->assign_activity(ACT_HOTWIRE_CAR, hotwire_time, -1, INT_MIN, _("Hotwire"));
                (&g->u)->activity.values.push_back(global_x());//[0]
                (&g->u)->activity.values.push_back(global_y());//[1]
                (&g->u)->activity.values.push_back((g->u).skillLevel("mechanics"));//[2]
            } else {
                add_msg(_("You don't find any keys in the %s."), name.c_str());
                add_msg(_("You leave the controls alone."));
            }
        } else {
            add_msg(_("You don't find any keys in the %s."), name.c_str());
            add_msg(_("You could use a screwdriver to hotwire it."));
        }
    }
    return !(is_locked);
}

void vehicle::smash_security_system(){
    //get security and controls location
    int s = -1;
    for (size_t d = 0; d < speciality.size(); d++){
        int p = speciality[d];
        if (part_flag(p, "SECURITY") && parts[p].hp > 0){
            s = p;
            break;
        }
    }
    if (s >= 0){
        int c = part_with_feature(s, "CONTROLS");
        if (one_in(2)) {
            // 25% damage to controls
            damage_direct (c, part_info(c).durability / 4);
            add_msg(_("You damage the controls."));
        }
        // 20% damage to security system
        damage_direct (s, part_info(s).durability / 5);
        // 5% chance to disable alarm straight away
        is_alarm_on = (parts[s].hp > 0)? (is_alarm_on && !one_in(20)) : false;
        add_msg((is_alarm_on) ? _("The alarm keeps going.") : _("The alarm stops."));
    } else {
        debugmsg("No security system found on vehicle.");
    }
    
}

void vehicle::use_controls()
{
    std::vector<vehicle_controls> options_choice;
    std::vector<uimenu_entry> options_message;
    int vpart;
    
    if (!interact_vehicle_locked()) return;
    // Always have this option
    // Let go without turning the engine off.
    if (g->u.controlling_vehicle &&
        g->m.veh_at(g->u.posx, g->u.posy, vpart) == this) {
        options_choice.push_back(release_control);
        options_message.push_back(uimenu_entry(_("Let go of controls"), 'l'));
    }


    bool has_lights = false;
    bool has_stereo = false;
    bool has_overhead_lights = false;
    bool has_horn = false;
    bool has_turrets = false;
    bool has_tracker = false;
    bool has_reactor = false;
    bool has_engine = false;
    bool has_mult_engine = false;
    bool has_fridge = false;
    bool has_recharger = false;
    for (size_t p = 0; p < parts.size(); p++) {
        if (part_flag(p, "CONE_LIGHT")) {
            has_lights = true;
        }
        if (part_flag(p, "CIRCLE_LIGHT")) {
            has_overhead_lights = true;
        }
        if (part_flag(p, "LIGHT")) {
            has_lights = true;
        }
        else if (part_flag(p, "TURRET")) {
            has_turrets = true;
        }
        else if (part_flag(p, "HORN")) {
            has_horn = true;
        }
        else if (part_flag(p, "TRACK")) {
            has_tracker = true;
        }
        else if (part_flag(p, "STEREO")) {
            has_stereo = true;
        }
        else if (part_flag(p, VPFLAG_FUEL_TANK) &&
                 part_info(p).fuel_type == fuel_type_plutonium) {
            has_reactor = true;
        }
        else if (part_flag(p, "ENGINE")) {
            has_mult_engine = has_engine;
            has_engine = true;
        }
        else if (part_flag(p, "FRIDGE")) {
            has_fridge = true;
        }
        else if (part_flag(p, "RECHARGE")) {
            has_recharger = true;
        }
    }

    // Toggle engine on/off, stop driving if we are driving.
    if( !has_pedals && !has_hand_rims && !has_paddles && has_engine ) {
        options_choice.push_back(toggle_engine);
        if (g->u.controlling_vehicle) {
            options_message.push_back(uimenu_entry(_("Stop driving."), 's'));
        } else {
            options_message.push_back(uimenu_entry((engine_on) ? _("Turn off the engine") :
                                                   _("Turn on the engine"), 'e'));
        }
    }
    
    if (is_alarm_on && velocity == 0){
        options_choice.push_back(try_disarm_alarm);
        options_message.push_back(uimenu_entry(_("Try to disarm alarm."), 'z'));
    }

    options_choice.push_back(toggle_cruise_control);
    options_message.push_back(uimenu_entry((cruise_on) ? _("Disable cruise control") :
                                           _("Enable cruise control"), 'c'));


    // Lights if they are there - Note you can turn them on even when damaged, they just don't work
    if (has_lights) {
        options_choice.push_back(toggle_lights);
        options_message.push_back(uimenu_entry((lights_on) ? _("Turn off headlights") :
                                               _("Turn on headlights"), 'h'));
    }

    if (has_stereo) {
        options_choice.push_back(toggle_stereo);
        options_message.push_back(uimenu_entry((stereo_on) ? _("Turn off stereo") :
                                               _("Turn on stereo"), 'm'));
    }

   if (has_overhead_lights) {
       options_choice.push_back(toggle_overhead_lights);
       options_message.push_back(uimenu_entry(overhead_lights_on ? _("Turn off overhead lights") :
                                              _("Turn on overhead lights"), 'v'));
   }

    //Honk the horn!
    if (has_horn) {
        options_choice.push_back(activate_horn);
        options_message.push_back(uimenu_entry(_("Honk horn"), 'o'));
    }

    // Turrets: off or burst mode
    if (has_turrets) {
        options_choice.push_back(toggle_turrets);
        options_message.push_back(uimenu_entry((0 == turret_mode) ? _("Switch turrets to burst mode") :
                                               _("Disable turrets"), 't'));
    }

    // Turn the fridge on/off
    if (has_fridge) {
        options_choice.push_back(toggle_fridge);
        options_message.push_back(uimenu_entry(fridge_on ? _("Turn off fridge") :
                                               _("Turn on fridge"), 'f'));
    }

    // Turn the recharging station on/off
    if (has_recharger) {
        options_choice.push_back(toggle_recharger);
        options_message.push_back(uimenu_entry(recharger_on ? _("Turn off recharger") :
                                               _("Turn on recharger"), 'r'));
    }

    // Tracking on the overmap
    if (has_tracker) {
        options_choice.push_back(toggle_tracker);
        options_message.push_back(uimenu_entry((tracking_on) ? _("Disable tracking device") :
                                                _("Enable tracking device"), 'g'));

    }

    const bool can_be_folded = is_foldable();
    const bool is_convertible = (tags.count("convertible") > 0);
    if( can_be_folded || is_convertible ) {
        options_choice.push_back(convert_vehicle);
        options_message.push_back(uimenu_entry(string_format(_("Fold %s"), name.c_str()), 'f'));
    }

    // Turn the reactor on/off
    if (has_reactor) {
        options_choice.push_back(toggle_reactor);
        options_message.push_back(uimenu_entry(reactor_on ? _("Turn off reactor") :
                                               _("Turn on reactor"), 'k'));
    }
    // control an engine
    if (has_mult_engine) {
        options_choice.push_back(cont_engines);
        options_message.push_back(uimenu_entry(_("Control individual engines"), 'y'));
    }

    options_choice.push_back(control_cancel);
    options_message.push_back(uimenu_entry(_("Do nothing"), ' '));

    uimenu selectmenu;
    selectmenu.return_invalid = true;
    selectmenu.text = _("Vehicle controls");
    selectmenu.entries = options_message;
    selectmenu.query();
    int select = selectmenu.ret;

    if (select < 0) {
        return;
    }
    
    switch(options_choice[select]) {
    case cont_engines:
        control_engines();
        break;
    case try_disarm_alarm:
        smash_security_system();
        
        break;
    case toggle_cruise_control:
        cruise_on = !cruise_on;
        add_msg((cruise_on) ? _("Cruise control turned on") : _("Cruise control turned off"));
        break;
    case toggle_lights:
        if(lights_on || fuel_left(fuel_type_battery, true) ) {
            lights_on = !lights_on;
            add_msg((lights_on) ? _("Headlights turned on") : _("Headlights turned off"));
        } else {
            add_msg(_("The headlights won't come on!"));
        }
        break;
    case toggle_stereo:
        if((stereo_on || fuel_left(fuel_type_battery, true))) {
            stereo_on = !stereo_on;
            int music_index = 0;
            std::vector<const item*> cd_inv = g->u.all_items_with_flag( "CD" );
            std::vector<itype_id> music_types;
            std::vector<std::string> music_names;
            add_msg((stereo_on) ? _("Loading...") : _("Ejecting..."));
            if( cd_inv.empty() && stereo_on ) {
                add_msg(_("You don't have anything to play!"));
                stereo_on = false;
            } else if (stereo_on == false) {
                item cd( music_id, 0 );
                add_msg(_("Ejected the %s"), cd.tname().c_str());
                g->u.i_add(cd);
            } else {
                for( auto &cd : cd_inv ) {
                    if( std::find( music_types.begin(), music_types.end(), cd->typeId() ) == music_types.end() ) {
                        music_types.push_back( cd->typeId() );
                        music_names.push_back( cd->tname() );
                    }
                }
            if (music_types.size() > 1) {
                music_names.push_back(_("Cancel"));
                music_index = menu_vec(false, _("Use which item?"), music_names) - 1;
            if (music_index == (int)music_names.size() - 1)
            music_index = -1;
            } else {
                music_index = 0;
            }

            if (music_index < 0) {
                add_msg(_("You decided not to play anything"));
                stereo_on = false;
                return;
            } else {
                add_msg(_("Inserted the %s"), music_names[music_index].c_str());
                g->u.use_amount( music_types[music_index], 1 );
                music_id = music_types[music_index];
            }
            }
        } else {
                add_msg(_("The stereo won't come on!"));
        }
        break;
    case toggle_overhead_lights:
        if( overhead_lights_on ) {
            overhead_lights_on = false;
            add_msg(_("Overhead lights turned off"));
        } else if( fuel_left(fuel_type_battery, true) ) {
            overhead_lights_on = true;
            add_msg(_("Overhead lights turned on"));
        } else {
            add_msg(_("The lights won't come on!"));
        }
        break;
    case activate_horn:
        honk_horn();
        break;
    case toggle_turrets:
        cycle_turret_mode();
        break;
    case toggle_fridge:
        if( fridge_on ) {
            fridge_on = false;
            add_msg(_("Fridge turned off"));
        } else if (fuel_left(fuel_type_battery, true)) {
            fridge_on = true;
            add_msg(_("Fridge turned on"));
        } else {
            add_msg(_("The fridge won't turn on!"));
        }
        break;
    case toggle_recharger:
        if( recharger_on ) {
            recharger_on = false;
            add_msg(_("Recharger turned off"));
        } else if (fuel_left(fuel_type_battery, true)) {
            recharger_on = true;
            add_msg(_("Recharger turned on"));
        } else {
            add_msg(_("The recharger won't turn on!"));
        }
        break;
    case toggle_reactor:
        if(!reactor_on || fuel_left(fuel_type_plutonium)) {
            reactor_on = !reactor_on;
            add_msg((reactor_on) ? _("Reactor turned on") :
                       _("Reactor turned off"));
        }
        else {
            add_msg(_("The reactor won't turn on!"));
        }
        break;
    case toggle_engine:
        if (g->u.controlling_vehicle) {
            if (engine_on) {
                engine_on = false;
                add_msg(_("You turn the engine off and let go of the controls."));
            } else {
                add_msg(_("You let go of the controls."));
            }
            g->u.controlling_vehicle = false;
            break;
        } else if (engine_on) {
            engine_on = false;
            add_msg(_("You turn the engine off."));
        } else {
          if (total_power () < 1) {
              if (total_power (false) < 1) {
                  add_msg (m_info, _("The %s doesn't have an engine!"), name.c_str());
              } else if( has_pedals ) {
                  add_msg (m_info, _("The %s's pedals are out of reach!"), name.c_str());
              } else if (has_paddles) {
                  add_msg(m_info, _("The %s's paddles are out of reach!"), name.c_str());
              } else if( has_hand_rims ) {
                  add_msg (m_info, _("The %s's hand rims are out of reach!"), name.c_str());
              } else {
                  add_msg (_("The %s's engine emits a sneezing sound."), name.c_str());
              }
          }
          else {
              start_engine();
          }
        }
        break;
    case release_control:
        g->u.controlling_vehicle = false;
        add_msg(_("You let go of the controls."));
        break;
    case convert_vehicle:
    {
        if(g->u.controlling_vehicle) {
            add_msg(m_warning, _("As the pitiless metal bars close on your nether regions, you reconsider trying to fold the %s while riding it."), name.c_str());
            break;
        }
        add_msg(_("You painstakingly pack the %s into a portable configuration."), name.c_str());
        std::string itype_id = "folding_bicycle";
        for(std::set<std::string>::const_iterator a = tags.begin(); a != tags.end(); ++a) {
            if (a->compare(0, 12, "convertible:") == 0) {
                itype_id = a->substr(12);
                break;
            }
        }
        // create a folding bicycle item
        item bicycle;
        if (can_be_folded) {
            bicycle.make( "generic_folded_vehicle" );
        } else {
            bicycle.make( "folding_bicycle" );
        }

        // Drop stuff in containers on ground
        for (size_t p = 0; p < parts.size(); p++) {
            if( part_flag( p, "CARGO" ) ) {
                for( std::vector<item>::iterator it = parts[p].items.begin();
                     it != parts[p].items.end(); ++it ) {
                    g->m.add_item_or_charges( g->u.posx, g->u.posy, *it );
                }
                parts[p].items.clear();
            }
        }

        unboard_all();

        // Store data of all parts, iuse::unfold_bicyle only loads
        // some of them (like bigness), some are expect to be
        // vehicle specific and therefor constant (like id, mount_dx).
        // Writing everything here is easier to manage, as only
        // iuse::unfold_bicyle has to adopt to changes.
        try {
            std::ostringstream veh_data;
            JsonOut json(veh_data);
            json.write(parts);
            bicycle.item_vars["folding_bicycle_parts"] = veh_data.str();
        } catch(std::string e) {
            debugmsg("Error storing vehicle: %s", e.c_str());
        }
        if (can_be_folded) {
            std::ostringstream tmpstream;
            tmpstream.imbue(std::locale::classic());
            tmpstream << (total_mass() * 1000);
            bicycle.item_vars["weight"] = tmpstream.str();
            // TODO: how to calculate the volume?
            tmpstream.str(std::string());
            tmpstream << (total_mass() * 10);
            bicycle.item_vars["volume"] = tmpstream.str();
            bicycle.item_vars["name"] = string_format(_("folded %s"), name.c_str());
            bicycle.item_vars["vehicle_name"] = name;
            // TODO: a better description?
            bicycle.item_vars["description"] = string_format(_("A folded %s."), name.c_str());
        }

        g->m.add_item_or_charges(g->u.posx, g->u.posy, bicycle);
        g->m.destroy_vehicle(this);

        g->u.moves -= 500;
        break;
    }
    case toggle_tracker:
        if (tracking_on)
        {
            overmap_buffer.remove_vehicle( this );
            tracking_on = false;
            add_msg(_("tracking device disabled"));
        } else if (fuel_left(fuel_type_battery, true))
        {
            overmap_buffer.add_vehicle( this );
            tracking_on = true;
            add_msg(_("tracking device enabled"));
        } else {
            add_msg(_("tracking device won't turn on"));
        }
        break;
    case control_cancel:
        break;
    }
}

void vehicle::start_engine()
{
    bool muscle_powered = false;
    // TODO: Make chance of success based on engine condition.
    for( size_t e = 0; e < engines.size(); ++e ) {
        if(parts[engines[e]].hp > 0) {
            if(part_info(engines[e]).fuel_type == fuel_type_gasoline || part_info(engines[e]).fuel_type == fuel_type_diesel) {
                int engine_power = part_power(engines[e]);
                if(engine_power < 50) {
                    // Small engines can be pull-started
                    engine_on = true;
                } else {
                    // Starter motor battery draw proportional to engine power
                    if(!discharge_battery(engine_power / 10)) {
                        engine_on = true;
                    }
                }
            } else if (part_info(engines[e]).fuel_type == fuel_type_muscle) {
                muscle_powered = true;
            } else {
                // Electric & plasma engines
                engine_on = true;
            }
        }
    }

    if(engine_on == true) {
        add_msg(_("The %s's engine starts up."), name.c_str());
    } else if (!muscle_powered) {
        add_msg (_("The %s's engine fails to start."), name.c_str());
    }
}

void vehicle::honk_horn()
{
    const bool no_power = ! fuel_left( fuel_type_battery, true );
    bool honked = false;

    for( size_t p = 0; p < parts.size(); ++p ) {
        if( ! part_flag( p, "HORN" ) ) {
            continue;
        }
        //Only bicycle horn doesn't need electricity to work
        vpart_info &horn_type = part_info( p );
        if( ( horn_type.id != "horn_bicycle" ) && no_power ) {
            continue;
        }
        if( ! honked ) {
            add_msg( _("You honk the horn!") );
            honked = true;
        }
        //Get global position of horn
        const int horn_x = global_x() + parts[p].precalc_dx[0];
        const int horn_y = global_y() + parts[p].precalc_dy[0];
        //Determine sound
        if( horn_type.bonus >= 40 ) {
            g->sound( horn_x, horn_y, horn_type.bonus, _("HOOOOORNK!") );
        } else if( horn_type.bonus >= 20 ) {
            g->sound( horn_x, horn_y, horn_type.bonus, _("BEEEP!") );
        } else {
            g->sound( horn_x, horn_y, horn_type.bonus, _("honk.") );
        }
    }

    if( ! honked ) {
        add_msg( _("You honk the horn, but nothing happens.") );
    }
}

void vehicle::play_music()
{
    for( size_t p = 0; p < parts.size(); ++p ) {
        if ( ! part_flag( p, "STEREO" ) )
            continue;
        // epower is negative for consumers
        if( drain( fuel_type_battery, -part_epower( p ) ) == 0 ) {
            stereo_on = false;
            return;
        }
        std::string sound = "";
        const int radio_x = global_x() + parts[p].precalc_dx[0];
        const int radio_y = global_y() + parts[p].precalc_dy[0];
        iuse::play_music( &(g->u), point(radio_x, radio_y), 15 );
    }
}
vpart_info& vehicle::part_info (int index, bool include_removed) const
{
    if (index < (int)parts.size()) {
        if (!parts[index].removed || include_removed) {
            return vehicle_part_int_types[parts[index].iid];
            // slow autovivification // vehicle_part_types[parts[index].id];
        }
    }
    return vehicle_part_int_types[0];//"null"];
}

// engines & alternators all have power.
// engines provide, whilst alternators consume.
int vehicle::part_power( int index, bool at_full_hp ) {
    if( !part_flag(index, VPFLAG_ENGINE) &&
        !part_flag(index, VPFLAG_ALTERNATOR) ) {
       return 0; // not an engine.
    }
    int pwr;
    if( part_flag (index, VPFLAG_VARIABLE_SIZE) ) { // example: 2.42-L V-twin engine
       pwr = parts[index].bigness;
    } else { // example: foot crank
       pwr = part_info(index).power;
    }
    if( pwr < 0 ) {
        return pwr; // Consumers always draw full power, even if broken
    }
    if( at_full_hp ) {
        return pwr; // Assume full hp
    }
    // The more damaged a part is, the less power it gives
    return pwr * parts[index].hp / part_info(index).durability;
 }

// alternators, solar panels, reactors, and accessories all have epower.
// alternators, solar panels, and reactors provide, whilst accessories consume.
int vehicle::part_epower( int index ) {
    int e = part_info(index).epower;
    if( e < 0 ) {
        return e; // Consumers always draw full power, even if broken
    }
    return e * parts[index].hp / part_info(index).durability;
}

int vehicle::epower_to_power (int epower) {
    // Convert epower units (watts) to power units
    // Used primarily for calculating battery charge/discharge
    // TODO: convert batteries to use energy units based on watts (watt-ticks?)
    const int conversion_factor = 373; // 373 epower == 373 watts == 1 power == 0.5 HP
    int power = epower / conversion_factor;
    // epower remainder results in chance at additional charge/discharge
    if (x_in_y(abs(epower % conversion_factor), conversion_factor)) {
        power += epower >= 0 ? 1 : -1;
    }
    return power;
}

int vehicle::power_to_epower (int power) {
    // Convert power units to epower units (watts)
    // Used primarily for calculating battery charge/discharge
    // TODO: convert batteries to use energy units based on watts (watt-ticks?)
    const int conversion_factor = 373; // 373 epower == 373 watts == 1 power == 0.5 HP
    return power * conversion_factor;
}

bool vehicle::has_structural_part(int dx, int dy)
{
    std::vector<int> parts_here = parts_at_relative(dx, dy, false);

    for( std::vector<int>::iterator it = parts_here.begin(); it != parts_here.end(); ++it ) {
        if(part_info(*it).location == part_location_structure && !part_info(*it).has_flag("PROTRUSION")) {
            return true;
        }
    }
    return false;
}

/**
 * Returns whether or not the vehicle part with the given id can be mounted in
 * the specified square.
 * @param dx The local x-coordinate to mount in.
 * @param dy The local y-coordinate to mount in.
 * @param id The id of the part to install.
 * @return true if the part can be mounted, false if not.
 */
bool vehicle::can_mount (int dx, int dy, std::string id)
{
    //The part has to actually exist.
    if(vehicle_part_types.count(id) == 0) {
        return false;
    }

    //It also has to be a real part, not the null part
    const vpart_info part = vehicle_part_types[id];
    if(part.has_flag("NOINSTALL")) {
        return false;
    }

    const std::vector<int> parts_in_square = parts_at_relative(dx, dy, false);

    //First part in an empty square MUST be a structural part
    if(parts_in_square.empty() && part.location != part_location_structure) {
        return false;
    }

    //No other part can be placed on a protrusion
    if(!parts_in_square.empty() && part_info(parts_in_square[0]).has_flag("PROTRUSION")) {
        return false;
    }

    //No part type can stack with itself, or any other part in the same slot
    for( std::vector<int>::const_iterator part_it = parts_in_square.begin();
         part_it != parts_in_square.end(); ++part_it ) {
        const vpart_info other_part = vehicle_part_types[parts[*part_it].id];

        //Parts with no location can stack with each other (but not themselves)
        if(part.id == other_part.id ||
                (!part.location.empty() && part.location == other_part.location)) {
            return false;
        }
        // Until we have an interface for handling multiple components with CARGO space,
        // exclude them from being mounted in the same tile.
        if( part.has_flag( "CARGO" ) && other_part.has_flag( "CARGO" ) ) {
            return false;
        }

    }

    //All parts after the first must be installed on or next to an existing part
    if(!parts.empty()) {
        if(!has_structural_part(dx, dy) &&
                !has_structural_part(dx+1, dy) &&
                !has_structural_part(dx, dy+1) &&
                !has_structural_part(dx-1, dy) &&
                !has_structural_part(dx, dy-1)) {
            return false;
        }
    }

    // Pedals and engines can't both be installed
    if( part.has_flag("PEDALS") && !engines.empty() ) {
        return false;
    }
    if( part.has_flag(VPFLAG_ENGINE) && (has_pedals || has_hand_rims || has_paddles) ) {
        return false;
    }

    // Alternators must be installed on a gas engine
    if(vehicle_part_types[id].has_flag(VPFLAG_ALTERNATOR)) {
        bool anchor_found = false;
        for(std::vector<int>::const_iterator it = parts_in_square.begin();
            it != parts_in_square.end(); ++it ) {
            if(part_info(*it).has_flag(VPFLAG_ENGINE) &&
               (part_info(*it).fuel_type == fuel_type_gasoline || part_info(*it).fuel_type == fuel_type_diesel)) {
                anchor_found = true;
            }
        }
        if(!anchor_found) {
            return false;
        }
    }

    //Seatbelts must be installed on a seat
    if(vehicle_part_types[id].has_flag("SEATBELT")) {
        bool anchor_found = false;
        for( std::vector<int>::const_iterator it = parts_in_square.begin();
             it != parts_in_square.end(); ++it ) {
            if(part_info(*it).has_flag("BELTABLE")) {
                anchor_found = true;
            }
        }
        if(!anchor_found) {
            return false;
        }
    }

    //Internal must be installed into a cargo area.
    if(vehicle_part_types[id].has_flag("INTERNAL")) {
        bool anchor_found = false;
        for( std::vector<int>::const_iterator it = parts_in_square.begin();
             it != parts_in_square.end(); ++it ) {
            if(part_info(*it).has_flag("CARGO")) {
                anchor_found = true;
            }
        }
        if(!anchor_found) {
            return false;
        }
    }

    // curtains must be installed on (reinforced)windshields
    // TODO: do this automatically using "location":"on_mountpoint"
    if (vehicle_part_types[id].has_flag("CURTAIN")) {
        bool anchor_found = false;
        for ( std::vector<int>::const_iterator it = parts_in_square.begin();
                it != parts_in_square.end(); it++) {
            if (part_info(*it).has_flag("WINDOW")) {
                anchor_found = true;
            }
        }
        if (!anchor_found) {
            return false;
        }
    }
    
<<<<<<< HEAD
    // Security system must be installed on controls
    if(vehicle_part_types[id].has_flag("ON_CONTROLS")) {
        bool anchor_found = false;
        for( std::vector<int>::const_iterator it = parts_in_square.begin();
             it != parts_in_square.end(); ++it ) {
            if(part_info(*it).has_flag("CONTROLS")) {
=======
    //Swappable storage battery must be installed on a BATTERY_MOUNT
    if(vehicle_part_types[id].has_flag("NEEDS_BATTERY_MOUNT")) {
        bool anchor_found = false;
        for( std::vector<int>::const_iterator it = parts_in_square.begin();
             it != parts_in_square.end(); ++it ) {
            if(part_info(*it).has_flag("BATTERY_MOUNT")) {
>>>>>>> ee751637
                anchor_found = true;
            }
        }
        if(!anchor_found) {
            return false;
        }
    }

    //Anything not explicitly denied is permitted
    return true;
}

bool vehicle::can_unmount (int p)
{
    if(p < 0 || p > (int)parts.size()) {
        return false;
    }

    int dx = parts[p].mount_dx;
    int dy = parts[p].mount_dy;

    std::vector<int> parts_in_square = parts_at_relative(dx, dy, false);

    // Can't remove an engine if there's still an alternator there
    if(part_flag(p, VPFLAG_ENGINE) && part_with_feature(p, VPFLAG_ALTERNATOR) >= 0) {
        return false;
    }

    //Can't remove a seat if there's still a seatbelt there
    if(part_flag(p, "BELTABLE") && part_with_feature(p, "SEATBELT") >= 0) {
        return false;
    }

    // Can't remove a window with curtains still on it
    if(part_flag(p, "WINDOW") && part_with_feature(p, "CURTAIN") >=0) {
        return false;
    }
    
<<<<<<< HEAD
    //Can't remove controls if there's something attached
    if(part_flag(p, "CONTROLS") && part_with_feature(p, "ON_CONTROLS") >= 0) {
        return false;
    }
=======
    //Can't remove a battery mount if there's still a battery there
    if(part_flag(p, "BATTERY_MOUNT") && part_with_feature(p, "NEEDS_BATTERY_MOUNT") >= 0) {
        return false;
    }

>>>>>>> ee751637

    //Structural parts have extra requirements
    if(part_info(p).location == part_location_structure) {

        /* To remove a structural part, there can be only structural parts left
         * in that square (might be more than one in the case of wreckage) */
        for( size_t part_index = 0; part_index < parts_in_square.size(); ++part_index ) {
            if(part_info(parts_in_square[part_index]).location != part_location_structure) {
                return false;
            }
        }

        //If it's the last part in the square...
        if(parts_in_square.size() == 1) {

            /* This is the tricky part: We can't remove a part that would cause
             * the vehicle to 'break into two' (like removing the middle section
             * of a quad bike, for instance). This basically requires doing some
             * breadth-first searches to ensure previously connected parts are
             * still connected. */

            //First, find all the squares connected to the one we're removing
            std::vector<vehicle_part> connected_parts;

            for(int i = 0; i < 4; i++) {
                int next_x = i < 2 ? (i == 0 ? -1 : 1) : 0;
                int next_y = i < 2 ? 0 : (i == 2 ? -1 : 1);
                std::vector<int> parts_over_there = parts_at_relative(dx + next_x, dy + next_y, false);
                //Ignore empty squares
                if(!parts_over_there.empty()) {
                    //Just need one part from the square to track the x/y
                    connected_parts.push_back(parts[parts_over_there[0]]);
                }
            }

            /* If size = 0, it's the last part of the whole vehicle, so we're OK
             * If size = 1, it's one protruding part (ie, bicycle wheel), so OK
             * Otherwise, it gets complicated... */
            if(connected_parts.size() > 1) {

                /* We'll take connected_parts[0] to be the target part.
                 * Every other part must have some path (that doesn't involve
                 * the part about to be removed) to the target part, in order
                 * for the part to be legally removable. */
                for(auto &next_part : connected_parts) {
                    if(!is_connected(connected_parts[0], next_part, parts[p])) {
                        //Removing that part would break the vehicle in two
                        return false;
                    }
                }

            }

        }

    }

    //Anything not explicitly denied is permitted
    return true;
}

/**
 * Performs a breadth-first search from one part to another, to see if a path
 * exists between the two without going through the excluded part. Used to see
 * if a part can be legally removed.
 * @param to The part to reach.
 * @param from The part to start the search from.
 * @param excluded The part that is being removed and, therefore, should not
 *        be included in the path.
 * @return true if a path exists without the excluded part, false otherwise.
 */
bool vehicle::is_connected(vehicle_part &to, vehicle_part &from, vehicle_part &excluded)
{
    int target_x = to.mount_dx;
    int target_y = to.mount_dy;

    int excluded_x = excluded.mount_dx;
    int excluded_y = excluded.mount_dy;

    //Breadth-first-search components
    std::list<vehicle_part> discovered;
    vehicle_part current_part;
    std::list<vehicle_part> searched;

    //We begin with just the start point
    discovered.push_back(from);

    while(!discovered.empty()) {
        current_part = discovered.front();
        discovered.pop_front();
        int current_x = current_part.mount_dx;
        int current_y = current_part.mount_dy;

        for(int i = 0; i < 4; i++) {
            int next_x = current_x + (i < 2 ? (i == 0 ? -1 : 1) : 0);
            int next_y = current_y + (i < 2 ? 0 : (i == 2 ? -1 : 1));

            if(next_x == target_x && next_y == target_y) {
                //Success!
                return true;
            } else if(next_x == excluded_x && next_y == excluded_y) {
                //There might be a path, but we're not allowed to go that way
                continue;
            }

            std::vector<int> parts_there = parts_at_relative(next_x, next_y);

            if(!parts_there.empty()) {
                vehicle_part next_part = parts[parts_there[0]];
                //Only add the part if we haven't been here before
                bool found = false;
                for(std::list<vehicle_part>::iterator it = discovered.begin();
                        it != discovered.end(); it++) {
                    if(it->mount_dx == next_x && it->mount_dy == next_y) {
                        found = true;
                        break;
                    }
                }
                if(!found) {
                    for(std::list<vehicle_part>::iterator it = searched.begin();
                        it != searched.end(); it++) {
                        if(it->mount_dx == next_x && it->mount_dy == next_y) {
                            found = true;
                            break;
                        }
                    }
                }
                if(!found) {
                    discovered.push_back(next_part);
                }
            }
        }

        //Now that that's done, we've finished exploring here
        searched.push_back(current_part);

    }

    //If we completely exhaust the discovered list, there's no path
    return false;
}

/**
 * Installs a part into this vehicle.
 * @param dx The x coordinate of where to install the part.
 * @param dy The y coordinate of where to install the part.
 * @param id The string ID of the part to install. (see vehicle_parts.json)
 * @param hp The starting HP of the part. If negative, default to max HP.
 * @param force true if the part should be installed even if not legal,
 *              false if illegal part installation should fail.
 * @return false if the part could not be installed, true otherwise.
 */
int vehicle::install_part (int dx, int dy, std::string id, int hp, bool force)
{
    if (!force && !can_mount (dx, dy, id)) {
        return -1;  // no money -- no ski!
    }
    item tmp(vehicle_part_types[id].item, 0);
    vehicle_part new_part(id, dx, dy, &tmp);
    if (hp >= 0) {
        new_part.hp = hp;
    }
    return install_part(dx, dy, new_part);
}

int vehicle::install_part (int dx, int dy, const std::string &id, const item &used_item)
{
    if (!can_mount (dx, dy, id)) {
        return -1;  // no money -- no ski!
    }
    vehicle_part new_part(id, dx, dy, &used_item);
    return install_part(dx, dy, new_part);
}

int vehicle::install_part( int dx, int dy, const vehicle_part &new_part )
{
    parts.push_back( new_part );
    parts.back().mount_dx = dx;
    parts.back().mount_dy = dy;
    refresh();
    return parts.size() - 1;
}

void vehicle_part::properties_from_item( const item &used_item )
{
    const vpart_info &vpinfo = vehicle_part_int_types[iid];
    if( used_item.type->is_var_veh_part() ) {
        bigness = used_item.bigness;
    }
    // item damage is 0,1,2,3, or 4. part hp is 1..durability.
    // assuming it rusts. other item materials disintegrate at different rates...
    int health = 5 - used_item.damage;
    health *= vpinfo.durability; //[0,dur]
    health /= 5;
    hp = std::max( 1, health );
    // Transfer fuel from item to tank
    const ammotype &desired_liquid = vpinfo.fuel_type;
    if( used_item.charges > 0 && desired_liquid == fuel_type_battery ) {
        amount = std::min<int>( used_item.charges, vpinfo.size );
    } else if( !used_item.contents.empty() ) {
        const item &liquid = used_item.contents[0];
        if( liquid.type->id == default_ammo( desired_liquid ) ) {
            amount = std::min<int>( liquid.charges, vpinfo.size );
        }
    }
}

item vehicle_part::properties_to_item() const
{
    const vpart_info &vpinfo = vehicle_part_int_types[iid];
    item tmp( vpinfo.item, calendar::turn );
    if( tmp.type->is_var_veh_part() ) {
        tmp.bigness = bigness;
    }
    // tools go unloaded to prevent user from exploiting this to
    // refill their (otherwise not refillable) tools
    if( tmp.type->is_tool() ) {
        tmp.charges = 0;
    }
    // Cables get special handling: their target coordinates need to remain
    // stored, and if a cable actually drops, it should be half-connected.
    if( tmp.has_flag("CABLE_SPOOL") ) {
        point local_pos = g->m.getlocal(target.first);
        if(g->m.veh_at(local_pos.x, local_pos.y) == nullptr) {
            tmp.item_tags.insert("NO_DROP"); // That vehicle ain't there no more.
        }

        tmp.item_vars["source_x"] = string_format("%d", target.first.x);
        tmp.item_vars["source_y"] = string_format("%d", target.first.y);
        tmp.item_vars["source_z"] = string_format("%d", g->levz);
        tmp.item_vars["state"] = "pay_out_cable";
        tmp.active = true;
    }
    // translate part damage to item damage.
    // max damage is 4, min damage 0.
    // this is very lossy.
    float hpofdur = ( float )hp / vpinfo.durability;
    tmp.damage = std::min( 4, std::max<int>( 0, ( 1 - hpofdur ) * 5 ) );
    // Transfer fuel back to tank
    if( !vpinfo.fuel_type.empty() && vpinfo.fuel_type != "NULL" && amount > 0 ) {
        const ammotype &desired_liquid = vpinfo.fuel_type;
        if( desired_liquid == fuel_type_battery ) {
            tmp.charges = amount;
        } else {
            item liquid( default_ammo( desired_liquid ), calendar::turn );
            liquid.charges = amount;
            tmp.put_in( liquid );
        }
    }
    return tmp;
}

/**
 * Mark a part as removed from the vehicle.
 * @return bool true if the vehicle's 0,0 point shifted.
 */
bool vehicle::remove_part (int p)
{
    if (p >= (int)parts.size()) {
        debugmsg("Tried to remove part %d but only %d parts!", p, parts.size());
        return false;
    }
    if (parts[p].removed) {
        debugmsg("Part already removed!");
        // Part already removed.
        return false;
    }
    if (part_flag(p, "TRACK")) {
        // disable tracking if there are no other trackers installed.
        if (tracking_on)
        {
            bool has_tracker = false;
            for (int i = 0; i != (int)parts.size(); i++){
                if (i != p && part_flag(i, "TRACK")){
                    has_tracker = true;
                    break;
                }
            }
            if (!has_tracker){ // disable tracking
                overmap_buffer.remove_vehicle( this );
                tracking_on = false;
            }
        }
    }

    // if a windshield is removed (usually destroyed) also remove curtains
    // attached to it.
    if(part_flag(p, "WINDOW")) {
        int curtain = part_with_feature(p, "CURTAIN", false);
        if (curtain >= 0) {
            int x = parts[curtain].precalc_dx[0], y = parts[curtain].precalc_dy[0];
            item it = parts[curtain].properties_to_item();
            g->m.add_item_or_charges(global_x() + x, global_y() + y, it, 2);
            remove_part(curtain);
        }
    }

    //Ditto for seatbelts
    if(part_flag(p, "SEAT")) {
        int seatbelt = part_with_feature(p, "SEATBELT", false);
        if (seatbelt >= 0) {
            int x = parts[seatbelt].precalc_dx[0], y = parts[seatbelt].precalc_dy[0];
            item it = parts[seatbelt].properties_to_item();
            g->m.add_item_or_charges(global_x() + x, global_y() + y, it, 2);
            remove_part(seatbelt);
        }
        // Also unboard entity if seat gets removed
        std::vector<int> bp = boarded_parts();
        for( size_t i = 0; i < bp.size(); i++ ) {
            if( bp[i] == p ) {
                g->m.unboard_vehicle( global_x() + parts[p].precalc_dx[0],
                                      global_y() + parts[p].precalc_dy[0] );
            }
        }
    }

    parts[p].removed = true;
    removed_part_count++;

    const int dx = global_x() + parts[p].precalc_dx[0];
    const int dy = global_y() + parts[p].precalc_dy[0];
    for (auto &i : parts[p].items) {
        g->m.add_item_or_charges(dx + rng(-3, +3), dy + rng(-3, +3), i);
    }
    g->m.dirty_vehicle_list.insert(this);
    refresh();
    return shift_if_needed();
}

void vehicle::part_removal_cleanup() {
    bool changed = false;
    for (std::vector<vehicle_part>::iterator it = parts.begin(); it != parts.end(); /* noop */) {
        if ((*it).removed) {
            it = parts.erase(it);
            changed = true;
        }
        else {
            ++it;
        }
    }
    removed_part_count = 0;
    if (changed || parts.empty()) {
        refresh();
        if(parts.empty()) {
            g->m.destroy_vehicle(this);
            return;
        } else {
            g->m.update_vehicle_cache(this, false);
        }
    }
    shift_if_needed();
    refresh(); // Rebuild cached indices
}

/**
 * Breaks the specified part into the pieces defined by its breaks_into entry.
 * @param p The index of the part to break.
 * @param x The map x-coordinate to place pieces at (give or take).
 * @param y The map y-coordinate to place pieces at (give or take).
 * @param scatter If true, pieces are scattered near the target square.
 */
void vehicle::break_part_into_pieces(int p, int x, int y, bool scatter) {
    std::vector<break_entry> break_info = part_info(p).breaks_into;
    for( size_t index = 0; index < break_info.size(); ++index ) {
        int quantity = rng(break_info[index].min, break_info[index].max);
        for(int num = 0; num < quantity; num++) {
            const int actual_x = scatter ? x + rng(-SCATTER_DISTANCE, SCATTER_DISTANCE) : x;
            const int actual_y = scatter ? y + rng(-SCATTER_DISTANCE, SCATTER_DISTANCE) : y;
            item piece(break_info[index].item_id, calendar::turn);
            g->m.add_item_or_charges(actual_x, actual_y, piece);
        }
    }
}

const std::vector<int> vehicle::parts_at_relative (const int dx, const int dy, bool use_cache)
{
    if ( use_cache == false ) {
        std::vector<int> res;
        for (size_t i = 0; i < parts.size(); i++) {
            if (parts[i].mount_dx == dx && parts[i].mount_dy == dy && !parts[i].removed) {
                res.push_back ((int)i);
            }
        }
        return res;
    } else {
        if ( relative_parts.find( point(dx, dy) ) != relative_parts.end() ) {
            return relative_parts[ point(dx, dy) ];
        } else {
            std::vector<int> res;
            return res;
        }
    }
}

int vehicle::part_with_feature (int part, const vpart_bitflags &flag, bool unbroken) {
    if (part_flag(part, flag)) {
        return part;
    }
    std::map<point, std::vector<int> >::const_iterator it =
        relative_parts.find( point( parts[part].mount_dx, parts[part].mount_dy ) );
    if ( it != relative_parts.end() ) {
        const std::vector<int> & parts_here = it->second;
        for (auto &i : parts_here) {
            if (part_flag(i, flag) && (!unbroken || parts[i].hp > 0)) {
                return i;
            }
        }
    }
    return -1;
}

int vehicle::part_with_feature (int part, const std::string &flag, bool unbroken)
{
    std::vector<int> parts_here = parts_at_relative(parts[part].mount_dx, parts[part].mount_dy);
    for( std::vector<int>::iterator part_it = parts_here.begin();
         part_it != parts_here.end(); ++part_it ) {
        if (part_flag(*part_it, flag) && (!unbroken || parts[*part_it].hp > 0)) {
            return *part_it;
        }
    }
    return -1;
}

/**
 * Returns the label at the coordinates given (mount coordinates)
 */
const std::string vehicle::get_label(int x, int y) {
    std::set<label>::const_iterator it = labels.find(label(x, y));
    if (it != labels.end()) {
        return it->text;
    }
    return "";
}

/**
 * Sets the label at the coordinates given (mount coordinates)
 */
void vehicle::set_label(int x, int y, std::string text) {
    labels.erase(label(x, y));
    if (text != "") {
        labels.insert(label(x, y, text));
    }
}

int vehicle::next_part_to_close(int p, bool outside)
{
    std::vector<int> parts_here = parts_at_relative(parts[p].mount_dx, parts[p].mount_dy);

    // We want reverse, since we close the outermost thing first (curtains), and then the innermost thing (door)
    for(std::vector<int>::reverse_iterator part_it = parts_here.rbegin();
        part_it != parts_here.rend();
        ++part_it)
    {

        if(part_flag(*part_it, VPFLAG_OPENABLE)
           && parts[*part_it].hp > 0  // 0 HP parts can't be opened or closed
           && parts[*part_it].open == 1
           && (!outside || !part_flag(*part_it, "OPENCLOSE_INSIDE")) )
        {
            return *part_it;
        }
    }
    return -1;
}

int vehicle::next_part_to_open(int p, bool outside)
{
    std::vector<int> parts_here = parts_at_relative(parts[p].mount_dx, parts[p].mount_dy);

    // We want forwards, since we open the innermost thing first (curtains), and then the innermost thing (door)
    for(std::vector<int>::iterator part_it = parts_here.begin();
        part_it != parts_here.end();
        ++part_it)
    {
        if(part_flag(*part_it, VPFLAG_OPENABLE)
           && parts[*part_it].hp > 0
           && parts[*part_it].open == 0
           && (!outside || !part_flag(*part_it, "OPENCLOSE_INSIDE")) )
        {
            return *part_it;
        }
    }
    return -1;
}

/**
 * Returns all parts in the vehicle with the given flag, optionally checking
 * to only return unbroken parts.
 * If performance becomes an issue, certain lists (such as wheels) could be
 * cached and fast-returned here, but this is currently linear-time with
 * respect to the number of parts in the vehicle.
 * @param feature The flag (such as "WHEEL" or "CONE_LIGHT") to find.
 * @param unbroken true if only unbroken parts should be returned, false to
 *        return all matching parts.
 * @return A list of indices to all the parts with the specified feature.
 */
std::vector<int> vehicle::all_parts_with_feature(const std::string& feature, bool unbroken)
{
    std::vector<int> parts_found;
    for( size_t part_index = 0; part_index < parts.size(); ++part_index ) {
        if(part_info(part_index).has_flag(feature) &&
                (!unbroken || parts[part_index].hp > 0)) {
            parts_found.push_back(part_index);
        }
    }
    return parts_found;
}

std::vector<int> vehicle::all_parts_with_feature(const vpart_bitflags & feature, bool unbroken)
{
    std::vector<int> parts_found;
    for( size_t part_index = 0; part_index < parts.size(); ++part_index ) {
        if(part_info(part_index).has_flag(feature) &&
                (!unbroken || parts[part_index].hp > 0)) {
            parts_found.push_back(part_index);
        }
    }
    return parts_found;
}

/**
 * Returns all parts in the vehicle that exist in the given location slot. If
 * the empty string is passed in, returns all parts with no slot.
 * @param location The location slot to get parts for.
 * @return A list of indices to all parts with the specified location.
 */
std::vector<int> vehicle::all_parts_at_location(const std::string& location)
{
    std::vector<int> parts_found;
    for( size_t part_index = 0; part_index < parts.size(); ++part_index ) {
        if(part_info(part_index).location == location && !parts[part_index].removed) {
            parts_found.push_back(part_index);
        }
    }
    return parts_found;
}

bool vehicle::part_flag (int part, const std::string &flag) const
{
    if (part < 0 || part >= (int)parts.size() || parts[part].removed) {
        return false;
    } else {
        return part_info(part).has_flag(flag);
    }
}

bool vehicle::part_flag( int part, const vpart_bitflags &flag) const
{
   if (part < 0 || part >= (int)parts.size() || parts[part].removed) {
        return false;
    } else {
        return part_info(part).has_flag(flag);
    }
}

int vehicle::part_at(int dx, int dy)
{
    for (size_t p = 0; p < parts.size(); p++) {
        if (parts[p].precalc_dx[0] == dx && parts[p].precalc_dy[0] == dy && !parts[p].removed) {
            return (int)p;
        }
    }
    return -1;
}

int vehicle::global_part_at(int x, int y)
{
 int dx = x - global_x();
 int dy = y - global_y();
 return part_at(dx,dy);
}

/**
 * Given a vehicle part which is inside of this vehicle, returns the index of
 * that part. This exists solely because activities relating to vehicle editing
 * require the index of the vehicle part to be passed around.
 * @param part The part to find.
 * @return The part index, -1 if it is not part of this vehicle.
 */
int vehicle::index_of_part(vehicle_part *part, bool check_removed)
{
  if(part != NULL) {
    for( size_t index = 0; index < parts.size(); ++index ) {
      // @note Doesn't this have a bunch of copy overhead?
      vehicle_part next_part = parts[index];
      if (!check_removed && next_part.removed) {
        continue;
      }
      if(part->id == next_part.id &&
              part->mount_dx == next_part.mount_dx &&
              part->mount_dy == next_part.mount_dy &&
              part->hp == next_part.hp) {
        return index;
      }
    }
  }
  return -1;
}

/**
 * Returns which part (as an index into the parts list) is the one that will be
 * displayed for the given square. Returns -1 if there are no parts in that
 * square.
 * @param local_x The local x-coordinate.
 * @param local_y The local y-coordinate.
 * @return The index of the part that will be displayed.
 */
int vehicle::part_displayed_at(int local_x, int local_y)
{
    // Z-order is implicitly defined in game::load_vehiclepart, but as
    // numbers directly set on parts rather than constants that can be
    // used elsewhere. A future refactor might be nice but this way
    // it's clear where the magic number comes from.
    const int ON_ROOF_Z = 9;

    std::vector<int> parts_in_square = parts_at_relative(local_x, local_y);

    if(parts_in_square.empty()) {
        return -1;
    }

    bool in_vehicle = g->u.in_vehicle;
    if (in_vehicle) {
        // They're in a vehicle, but are they in /this/ vehicle?
        std::vector<int> psg_parts = boarded_parts();
        in_vehicle = false;
        for (size_t p = 0; p < psg_parts.size(); ++p) {
            if(get_passenger(psg_parts[p]) == &(g->u)) {
                in_vehicle = true;
                break;
            }
        }
    }

    int hide_z_at_or_above = (in_vehicle) ? (ON_ROOF_Z) : INT_MAX;

    int top_part = 0;
    for(size_t index = 1; index < parts_in_square.size(); index++) {
        if((part_info(parts_in_square[top_part]).z_order <
            part_info(parts_in_square[index]).z_order) &&
           (part_info(parts_in_square[index]).z_order <
            hide_z_at_or_above)) {
            top_part = index;
        }
    }

    return parts_in_square[top_part];
}

char vehicle::part_sym (int p)
{
    if (p < 0 || p >= (int)parts.size() || parts[p].removed) {
        return ' ';
    }

    int displayed_part = part_displayed_at(parts[p].mount_dx, parts[p].mount_dy);

    if (part_flag (displayed_part, VPFLAG_OPENABLE) && parts[displayed_part].open) {
        return '\''; // open door
    } else {
        return parts[displayed_part].hp <= 0 ?
            part_info(displayed_part).sym_broken : part_info(displayed_part).sym;
    }
}

// similar to part_sym(int p) but for use when drawing SDL tiles. Called only by cata_tiles during draw_vpart
// vector returns at least 1 element, max of 2 elements. If 2 elements the second denotes if it is open or damaged
std::string vehicle::part_id_string(int p, char &part_mod)
{
    part_mod = 0;
    std::string idinfo;
    if( p < 0 || p >= (int)parts.size() || parts[p].removed ) {
        return "";
    }

    int displayed_part = part_displayed_at(parts[p].mount_dx, parts[p].mount_dy);
    idinfo = parts[displayed_part].id;

    if (part_flag (displayed_part, VPFLAG_OPENABLE) && parts[displayed_part].open) {
        part_mod = 1; // open
    } else if (parts[displayed_part].hp <= 0){
        part_mod = 2; // broken
    }

    return idinfo;
}

nc_color vehicle::part_color (int p)
{
    if (p < 0 || p >= (int)parts.size()) {
        return c_black;
    }

    nc_color col;

    int parm = -1;

    //If armoring is present and the option is set, it colors the visible part
    if (OPTIONS["VEHICLE_ARMOR_COLOR"] == true)
      parm = part_with_feature(p, VPFLAG_ARMOR, false);

    if (parm >= 0) {
        col = part_info(parm).color;
    } else {

        int displayed_part = part_displayed_at(parts[p].mount_dx, parts[p].mount_dy);

        if (displayed_part < 0 || displayed_part >= (int)parts.size()) {
            return c_black;
        }
        if (parts[displayed_part].blood > 200) {
            col = c_red;
        } else if (parts[displayed_part].blood > 0) {
            col = c_ltred;
        } else if (parts[displayed_part].hp <= 0) {
            col = part_info(displayed_part).color_broken;
        } else {
            col = part_info(displayed_part).color;
        }

    }

    // curtains turn windshields gray
    int curtains = part_with_feature(p, VPFLAG_CURTAIN, false);
    if (curtains >= 0) {
        if (part_with_feature(p, VPFLAG_WINDOW, true) >= 0 && !parts[curtains].open)
            col = part_info(curtains).color;
    }

    //Invert colors for cargo parts with stuff in them
    int cargo_part = part_with_feature(p, VPFLAG_CARGO);
    if(cargo_part > 0 && !parts[cargo_part].items.empty()) {
        return invert_color(col);
    } else {
        return col;
    }
}

/**
 * Prints a list of all parts to the screen inside of a boxed window, possibly
 * highlighting a selected one.
 * @param w The window to draw in.
 * @param y1 The y-coordinate to start drawing at.
 * @param width The width of the window.
 * @param p The index of the part being examined.
 * @param hl The index of the part to highlight (if any).
 */
int vehicle::print_part_desc(WINDOW *win, int y1, int width, int p, int hl /*= -1*/)
{
    if (p < 0 || p >= (int)parts.size()) {
        return y1;
    }
    std::vector<int> pl = this->parts_at_relative(parts[p].mount_dx, parts[p].mount_dy);
    int y = y1;
    for (size_t i = 0; i < pl.size(); i++)
    {
        int dur = part_info (pl[i]).durability;
        int per_cond = parts[pl[i]].hp * 100 / (dur < 1? 1 : dur);
        nc_color col_cond = getDurabilityColor(per_cond);

        std::string partname;
        // part bigness, if that's relevant.
        if (part_flag(pl[i], "VARIABLE_SIZE") && part_flag(pl[i], "ENGINE")) {
            //~ 2.8-Liter engine
            partname = string_format(_("%4.2f-Liter %s"),
                                     (float)(parts[pl[i]].bigness) / 100,
                                     part_info(pl[i]).name.c_str());
        } else if (part_flag(pl[i], "VARIABLE_SIZE") && part_flag(pl[i], "WHEEL")) {
            //~ 14" wheel
            partname = string_format(_("%d\" %s"),
                                     parts[pl[i]].bigness,
                                     part_info(pl[i]).name.c_str());
        } else {
            partname = part_info(pl[i]).name;
        }
        if( part_flag( pl[i], "CARGO" ) ) {
            //~ used/total volume of a cargo vehicle part
            partname += string_format(_(" (vol: %d/%d)"), stored_volume( pl[i] ), max_volume( pl[i] ) );
        }

        bool armor = part_flag(pl[i], "ARMOR");
        std::string left_sym, right_sym;
        if(armor) {
            left_sym = "("; right_sym = ")";
        } else if(part_info(pl[i]).location == part_location_structure) {
            left_sym = "["; right_sym = "]";
        } else {
            left_sym = "-"; right_sym = "-";
        }

        mvwprintz(win, y, 1, (int)i == hl? hilite(c_ltgray) : c_ltgray, "%s", left_sym.c_str());
        mvwprintz(win, y, 2, (int)i == hl? hilite(col_cond) : col_cond, "%s", partname.c_str());
        mvwprintz(win, y, 2 + utf8_width(partname.c_str()), (int)i == hl? hilite(c_ltgray) : c_ltgray, "%s", right_sym.c_str());
//         mvwprintz(win, y, 3 + utf8_width(part_info(pl[i]).name), c_ltred, "%d", parts[pl[i]].blood);

        if (i == 0 && is_inside(pl[i])) {
            //~ indicates that a vehicle part is inside
            mvwprintz(win, y, width-2-utf8_width(_("In")), c_ltgray, _("In"));
        } else if (i == 0) {
            //~ indicates that a vehicle part is outside
            mvwprintz(win, y, width-2-utf8_width(_("Out")), c_ltgray, _("Out"));
        }
        y++;
    }

    // print the label for this location
    const std::string label = get_label(parts[p].mount_dx, parts[p].mount_dy);
    if (label != "") {
        mvwprintz(win, y + 1, 1, c_ltred, _("Label: %s"), label.c_str());
    }

    return y;
}

void vehicle::print_fuel_indicator (void *w, int y, int x, bool fullsize, bool verbose, bool desc, bool isHorizontal)
{
    WINDOW *win = (WINDOW *) w;

    const char fsyms[5] = { 'E', '\\', '|', '/', 'F' };
    nc_color col_indf1 = c_ltgray;
    int yofs = 0;
    
    int max_gauge = (isHorizontal) ? 12 : 5;
    int cur_gauge = 0;
    
    for (int i = 0; i < num_fuel_types; i++) {
        int cap = fuel_capacity(fuel_types[i]);
        if (cap > 0 && ( basic_consumption(fuel_types[i]) > 0 || fullsize ) ) {
            if (cur_gauge++ >= max_gauge) {
                wprintz(win, c_ltgray, "...", ammo_name(fuel_types[i]).c_str() );
                break;
            }
            mvwprintz(win, y + yofs, x, col_indf1, "E...F");
            int amnt = cap > 0? fuel_left(fuel_types[i]) * 99 / cap : 0;
            int indf = (amnt / 20) % 5;
            mvwprintz(win, y + yofs, x + indf, fuel_colors[i], "%c", fsyms[indf]);
            if (verbose) {
                if( debug_mode ) {
                    mvwprintz(win, y + yofs, x + 6, fuel_colors[i], "%d/%d", fuel_left(fuel_types[i]), cap);
                } else {
                    mvwprintz(win, y + yofs, x + 6, fuel_colors[i], "%d", (fuel_left(fuel_types[i]) * 100) / cap);
                    wprintz(win, c_ltgray, "%c", 045);
                }
            }
            if (desc) {
                wprintz(win, c_ltgray, " - %s", ammo_name(fuel_types[i]).c_str() );
            }
            if (fullsize) {
                yofs++;
            }
        }
    }
}

void vehicle::coord_translate (int reldx, int reldy, int &dx, int &dy)
{
    tileray tdir (face.dir());
    tdir.advance (reldx);
    dx = tdir.dx() + tdir.ortho_dx(reldy);
    dy = tdir.dy() + tdir.ortho_dy(reldy);
}

void vehicle::coord_translate (int dir, int reldx, int reldy, int &dx, int &dy)
{
    tileray tdir (dir);
    tdir.advance (reldx);
    dx = tdir.dx() + tdir.ortho_dx(reldy);
    dy = tdir.dy() + tdir.ortho_dy(reldy);
}

void vehicle::precalc_mounts (int idir, int dir)
{
    if (idir < 0 || idir > 1)
        idir = 0;
    for (auto &p : parts)
    {
        if (p.removed) {
            continue;
        }
        int dx, dy;
        coord_translate (dir, p.mount_dx, p.mount_dy, dx, dy);
        p.precalc_dx[idir] = dx;
        p.precalc_dy[idir] = dy;
    }
}

std::vector<int> vehicle::boarded_parts()
{
    std::vector<int> res;
    for (size_t p = 0; p < parts.size(); p++) {
        if (part_flag (p, VPFLAG_BOARDABLE) &&
                parts[p].has_flag(vehicle_part::passenger_flag)) {
            res.push_back ((int)p);
        }
    }
    return res;
}

int vehicle::free_seat()
{
    for (size_t p = 0; p < parts.size(); p++) {
        if (part_flag (p, VPFLAG_BOARDABLE) &&
               !parts[p].has_flag(vehicle_part::passenger_flag)) {
            return (int)p;
        }
    }
    return -1;
}

player *vehicle::get_passenger (int p)
{
    p = part_with_feature (p, VPFLAG_BOARDABLE, false);
    if (p >= 0 && parts[p].has_flag(vehicle_part::passenger_flag))
    {
     const int player_id = parts[p].passenger_id;
     if( player_id == g->u.getID()) {
      return &g->u;
     }
     int npcdex = g->npc_by_id (player_id);
     if (npcdex >= 0) {
      return g->active_npc[npcdex];
     }
    }
    return 0;
}

int vehicle::global_x() const
{
    return smx * SEEX + posx;
}

int vehicle::global_y() const
{
    return smy * SEEY + posy;
}

point vehicle::real_global_pos() const
{
    return g->m.getabs( global_x(), global_y() );
}

void vehicle::set_submap_moved( int x, int y )
{
    const point old_msp = real_global_pos();
    smx = x;
    smy = y;
    if( !tracking_on ) {
        return;
    }
    overmap_buffer.move_vehicle( this, old_msp );
}

int vehicle::total_mass()
{
    int m = 0;
    for (size_t i = 0; i < parts.size(); i++)
    {
        if (parts[i].removed) {
          continue;
        }
        m += item_controller->find_template( part_info(i).item )->weight;
        for (auto &j : parts[i].items) {
            m += j.type->weight;
        }
        if (part_flag(i,VPFLAG_BOARDABLE) && parts[i].has_flag(vehicle_part::passenger_flag)) {
            m += 81500; // TODO: get real weight
        }
    }
    return m/1000;
}

void vehicle::center_of_mass(int &x, int &y)
{
    float xf = 0, yf = 0;
    int m_total = total_mass();
    for (size_t i = 0; i < parts.size(); i++)
    {
        if (parts[i].removed) {
          continue;
        }
        int m_part = 0;
        m_part += item_controller->find_template( part_info(i).item )->weight;
        for (auto &j : parts[i].items) {
            m_part += j.type->weight;
        }
        if (part_flag(i,VPFLAG_BOARDABLE) && parts[i].has_flag(vehicle_part::passenger_flag)) {
            m_part += 81500; // TODO: get real weight
        }
        xf += parts[i].precalc_dx[0] * m_part / 1000;
        yf += parts[i].precalc_dy[0] * m_part / 1000;
    }
    xf /= m_total;
    yf /= m_total;
    x = int(xf + 0.5); //round to nearest
    y = int(yf + 0.5);
}

int vehicle::fuel_left (const ammotype & ftype, bool recurse)
{
    int fl = 0;
    for(auto &p : fuel) {
        if(ftype == part_info(p).fuel_type) {
            fl += parts[p].amount;
        }
    }

    if(recurse && ftype == fuel_type_battery) {
        auto fuel_counting_visitor = [&] (vehicle* veh, int amount, int) {
            return amount + veh->fuel_left(ftype, false);
        };

        // HAX: add 1 to the initial amount so traversal doesn't immediately stop just
        // 'cause we have 0 fuel left in the current vehicle. Subtract the 1 immediately
        // after traversal.
        fl = traverse_vehicle_graph(this, fl + 1, fuel_counting_visitor) - 1;
    }

    return fl;
}

int vehicle::fuel_capacity (const ammotype & ftype)
{
    int cap = 0;
    for(auto &p : fuel) {
        if(ftype == part_info(p).fuel_type) {
            cap += part_info(p).size;
        }
    }
    return cap;
}

int vehicle::refill (const ammotype & ftype, int amount)
{
    for (size_t p = 0; p < parts.size(); p++)
    {
        if (part_flag(p, VPFLAG_FUEL_TANK) &&
            part_info(p).fuel_type == ftype &&
            parts[p].amount < part_info(p).size &&
            parts[p].hp > 0)
        {
            int need = part_info(p).size - parts[p].amount;
            if (amount < need)
            {
                parts[p].amount += amount;
                return 0;
            }
            else
            {
                parts[p].amount += need;
                amount -= need;
            }
        }
    }
    return amount;
}

int vehicle::drain (const ammotype & ftype, int amount) {
    int drained = 0;

    for (auto &p : fuel) {
        vehicle_part &tank = parts[p];
        if (part_info(p).fuel_type == ftype && tank.amount > 0) {
            if (tank.amount > (amount - drained)) {
                tank.amount -= (amount - drained);
                drained = amount;
                break;
            } else {
                drained += tank.amount;
                tank.amount = 0;
            }
        }
    }

    return drained;
}

int vehicle::basic_consumption (const ammotype & ftype)
{
    int fcon = 0;
    for( size_t e = 0; e < engines.size(); ++e ) {
        if(is_engine_type_on(e, ftype)) {
            if(part_info(engines[e]).fuel_type == fuel_type_battery) {
                // electric engine - use epower instead
                fcon += abs(epower_to_power(part_epower(engines[e])));
            }
            else {
                fcon += part_power(engines[e]);
            }
        }
    }
    return fcon;
}

int vehicle::total_power (bool fueled)
{
    static const std::string ftype_str_muscle(fuel_type_muscle);
    int pwr = 0;
    int cnt = 0;
    int part_under_player;
    g->m.veh_at(g->u.posx, g->u.posy, part_under_player);
    bool player_controlling = player_in_control(&(g->u));
    for (size_t e = 0; e < engines.size(); e++) {
        int p = engines[e];
        if (is_engine_on(e) && (fuel_left (part_info(p).fuel_type) || !fueled ||
              (is_engine_type(e, fuel_type_muscle) && player_controlling &&
              part_with_feature(part_under_player, VPFLAG_ENGINE) == (int)p))) {
            pwr += part_power(p);
            cnt++;
        }
    }
    for (size_t a = 0; a < alternators.size();a++){
        int p = alternators[a];
        if (is_alternator_on(a)) {
            pwr += part_power(p); // alternators have negative power
        }
    }
    if (cnt > 1) {
        pwr = pwr * 4 / (4 + cnt -1);
    }
    return pwr;
}

int vehicle::solar_epower ()
{
    int epower = 0;
    for( size_t p = 0; p < solar_panels.size(); ++p ) {
        if(parts[solar_panels[p]].hp > 0) {
            int part_x = global_x() + parts[solar_panels[p]].precalc_dx[0];
            int part_y = global_y() + parts[solar_panels[p]].precalc_dy[0];
            // Can't use g->in_sunlight() because it factors in vehicle roofs.
            if( !g->m.has_flag_ter_or_furn( TFLAG_INDOORS, part_x, part_y ) ) {
                epower += (part_epower(solar_panels[p]) * g->natural_light_level()) / DAYLIGHT_LEVEL;
            }
        }
    }
    return epower;
}

int vehicle::acceleration (bool fueled)
{
    if ( (engine_on || skidding) || (has_pedals || has_paddles || has_hand_rims)) {
        return (int) (safe_velocity (fueled) * k_mass() / (1 + strain ()) / 10);
    }
    else {
        return 0;
    }
}

int vehicle::max_velocity (bool fueled)
{
    return total_power (fueled) * 80;
}

bool vehicle::do_environmental_effects()
{
    bool needed = false;
    // check for smoking parts
    for( size_t p = 0; p < parts.size(); p++ ) {
        int part_x = global_x() + parts[p].precalc_dx[0];
        int part_y = global_y() + parts[p].precalc_dy[0];

        /* Only lower blood level if:
         * - The part is outside.
         * - The weather is any effect that would cause the player to be wet. */
        if( parts[p].blood > 0 && g->m.is_outside(part_x, part_y) && g->levz >= 0 ) {
            needed = true;
            if( g->weather >= WEATHER_DRIZZLE && g->weather <= WEATHER_ACID_RAIN ) {
                parts[p].blood--;
            }
        }
        if( part_flag(p, VPFLAG_ENGINE) && parts[p].hp <= 0 && parts[p].amount > 0 ) {
            needed = true;
            parts[p].amount--;
            for( int ix = -1; ix <= 1; ix++ ) {
                for( int iy = -1; iy <= 1; iy++ ) {
                    if( !rng(0, 2) ) {
                        g->m.add_field( part_x + ix, part_y + iy, fd_smoke, rng(2, 4) );
                    }
                }
            }
        }
    }
    return needed;
}

int vehicle::safe_velocity (bool fueled)
{
    int pwrs = 0;
    int cnt = 0;
    for (size_t e = 0; e < engines.size(); e++){
        if (is_engine_on(e) &&
            (!fueled || is_engine_type(e, fuel_type_muscle) || 
            fuel_left (part_info(engines[e]).fuel_type))) {
            int m2c = 100;

            if (is_engine_type(e, fuel_type_gasoline)) {
                m2c = 60;
            } else if(is_engine_type(e, fuel_type_diesel)) {
                m2c = 65;
            } else if(is_engine_type(e, fuel_type_plasma)) {
                m2c = 75;
            } else if(is_engine_type(e, fuel_type_battery)) {
                m2c = 90;
            } else if(is_engine_type(e, fuel_type_muscle)) {
                m2c = 45;
            }

            pwrs += part_power(engines[e]) * m2c / 100;
            cnt++;
        }
    }
    for (int a = 0; a < (int)alternators.size(); a++){
         if (is_alternator_on(a)){
            pwrs += part_power(alternators[a]); // alternator parts have negative power
         }
    }
    if (cnt > 0) {
        pwrs = pwrs * 4 / (4 + cnt -1);
    }
    return (int) (pwrs * k_dynamics() * k_mass()) * 80;
}

void vehicle::spew_smoke( double joules, int part )
{
    if( rng(1, 100000) > joules ) {
        return;
    }
    point p( parts[part].mount_dx, parts[part].mount_dy );
    int smoke = int(std::max(joules / 10000 , 1.0));
    // Move back from engine/muffler til we find an open space
    while( relative_parts.find(p) != relative_parts.end() ) {
        p.x += ( velocity < 0 ? 1 : -1 );
    }
    int rdx, rdy;
    coord_translate( p.x, p.y, rdx, rdy );
    g->m.add_field( global_x() + rdx, global_y() + rdy, fd_smoke, smoke );
}

/**
 * Generate noise or smoke from a vehicle with engines turned on
 * load = how hard the engines are working, from 0.0 til 1.0
 * time = how many seconds to generated smoke for
 */
void vehicle::noise_and_smoke( double load, double time )
{
    const int sound_levels[] = { 0, 15, 30, 60, 100, 140, 180, INT_MAX };
    const char *sound_msgs[] = { "", "hummm!", "whirrr!", "vroom!", "roarrr!", "ROARRR!",
                                 "BRRROARRR!!", "BRUMBRUMBRUMBRUM!!!" };
    double noise = 0.0;
    double mufflesmoke = 0.0;
    double muffle = 1.0, m;
    int exhaust_part = -1;
    for( size_t p = 0; p < parts.size(); p++ ) {
        if( part_flag(p, "MUFFLER") ) {
            m = 1.0 - (1.0 - part_info(p).bonus / 100.0) * parts[p].hp / part_info(p).durability;
            if( m < muffle ) {
                muffle = m;
                exhaust_part = int(p);
            }
        }
    }

    for( size_t e = 0; e < engines.size(); e++ ) {
        int p = engines[e];
        if( is_engine_on(e) &&
                (is_engine_type(e, fuel_type_muscle) || fuel_left (part_info(p).fuel_type)) ) {
            double pwr = 10.0; // Default noise if nothing else found, shouldn't happen
            double max_pwr = double(power_to_epower(part_power(p, true)))/40000;
            double cur_pwr = load * max_pwr;

            if( is_engine_type(e, fuel_type_gasoline) || is_engine_type(e, fuel_type_diesel)) {
                double j = power_to_epower(part_power(p, true)) * load * time * muffle;
                if( (exhaust_part == -1) && engine_on ) {
                    spew_smoke( j, p );
                } else {
                    mufflesmoke += j;
                }
                pwr = (cur_pwr*15 + max_pwr*3 + 5) * muffle;
            } else if(is_engine_type(e, fuel_type_plasma)) {
                pwr = (cur_pwr*9 + 1) * muffle;
            } else if(is_engine_type(e, fuel_type_battery)) {
                pwr = cur_pwr*3;
            } else if(is_engine_type(e, fuel_type_battery)) {
                pwr = cur_pwr*5;
            }
            noise = std::max(noise, pwr); // Only the loudest engine counts.
        }
    }

    if( (exhaust_part != -1) && engine_on ) { // No engine, no smoke
        spew_smoke( mufflesmoke, exhaust_part );
    }
    // Even a car with engines off will make noise traveling at high speeds
    noise = std::max( noise, double(fabs(velocity/500.0)) );
    int lvl = 0;
    if( !has_pedals && !has_hand_rims && !has_paddles && one_in(4) && rng(0, 30) < noise ) {
       while( noise > sound_levels[lvl] ) {
           lvl++;
       }
    }
    g->ambient_sound( global_x(), global_y(), noise, sound_msgs[lvl] );
}

float vehicle::wheels_area (int *cnt)
{
    int count = 0;
    int total_area = 0;
    std::vector<int> wheel_indices = all_parts_with_feature(VPFLAG_WHEEL);
    for (size_t i = 0; i < wheel_indices.size(); ++i) {
        int p = wheel_indices[i];
        int width = part_info(p).wheel_width;
        int bigness = parts[p].bigness;
        // 9 inches, for reference, is about normal for cars.
        total_area += ((float)width / 9) * bigness;
        count++;
    }
    if (cnt) {
        *cnt = count;
    }

    if (all_parts_with_feature("FLOATS").size() > 0) {
        return 13;
    }

    return total_area;
}

float vehicle::k_friction ()
{
    // calculate safe speed reduction due to wheel friction
    float fr0 = 1000.0;
    float kf = ( fr0 / (fr0 + wheels_area()) );
    return kf;
}

float vehicle::k_aerodynamics ()
{
    const int max_obst = 13;
    int obst[max_obst];
    for (int o = 0; o < max_obst; ++o) {
        obst[o] = 0;
    }
    std::vector<int> structure_indices = all_parts_at_location(part_location_structure);
    for (size_t i = 0; i < structure_indices.size(); ++i) {
        int p = structure_indices[i];
        int frame_size = part_with_feature(p, VPFLAG_OBSTACLE) ? 30 : 10;
        int pos = parts[p].mount_dy + max_obst / 2;
        if (pos < 0) {
            pos = 0;
        }
        if (pos >= max_obst) {
            pos = max_obst -1;
        }
        if (obst[pos] < frame_size) {
            obst[pos] = frame_size;
        }
    }
    int frame_obst = 0;
    for (int o = 0; o < max_obst; ++o) {
        frame_obst += obst[o];
    }
    float ae0 = 200.0;

    // calculate aerodynamic coefficient
    float ka = ( ae0 / (ae0 + frame_obst) );
    return ka;
}

float vehicle::k_dynamics ()
{
    return ( k_aerodynamics() * k_friction() );
}

float vehicle::k_mass ()
{
    float wa = wheels_area();
    if (wa <= 0)
       return 0;

    float ma0 = 50.0;

    // calculate safe speed reduction due to mass
    float km = ma0 / (ma0 + (total_mass()) / (8 * (float) wa));

    return km;
}

float vehicle::strain ()
{
    int mv = max_velocity();
    int sv = safe_velocity();
    if (mv <= sv)
        mv = sv + 1;
    if (velocity < safe_velocity() && velocity > -safe_velocity())
        return 0;
    else
        return (float) (abs(velocity) - sv) / (float) (mv - sv);
}

bool vehicle::valid_wheel_config ()
{
    std::vector<int> floats = all_parts_with_feature(VPFLAG_FLOATS);
    if( !floats.empty() ) {
        return floats.size() > 2;
    }

    int x1 = 0, y1 = 0, x2 = 0, y2 = 0;
    int count = 0;
    std::vector<int> wheel_indices = all_parts_with_feature(VPFLAG_WHEEL);
    if(wheel_indices.empty()) {
        //No wheels!
        return false;
    } else if(wheel_indices.size() == 1) {
        //Has to be a stable wheel
        if(part_info(wheel_indices[0]).has_flag("STABLE")) {
            //Valid only if the vehicle is 1 square in size (1 structural part)
            return (all_parts_at_location(part_location_structure).size() == 1);
        } else {
            return false;
        }
    }
    for (auto &w : wheel_indices) {
        if (!count) {
            x1 = x2 = parts[w].mount_dx;
            y1 = y2 = parts[w].mount_dy;
        }
        if (parts[w].mount_dx < x1) {
            x1 = parts[w].mount_dx;
        }
        if (parts[w].mount_dx > x2) {
            x2 = parts[w].mount_dx;
        }
        if (parts[w].mount_dy < y1) {
            y1 = parts[w].mount_dy;
        }
        if (parts[w].mount_dy > y2) {
            y2 = parts[w].mount_dy;
        }
        count++;
    }
    float xo = 0, yo = 0;
    float wo = 0, w2;
    // lets find vehicle's center of masses
    for (size_t p = 0; p < parts.size(); p++) {
        if (parts[p].removed) {
          continue;
        }
        w2 = item_controller->find_template( part_info(p).item )->weight;
        if (w2 < 1)
            continue;
        xo = xo * wo / (wo + w2) + parts[p].mount_dx * w2 / (wo + w2);
        yo = yo * wo / (wo + w2) + parts[p].mount_dy * w2 / (wo + w2);
        wo += w2;
    }
//    add_msg("cm x=%.3f y=%.3f m=%d  x1=%d y1=%d x2=%d y2=%d", xo, yo, (int) wo, x1, y1, x2, y2);
    if ((int)xo < x1 || (int)xo > x2 || (int)yo < y1 || (int)yo > y2) {
        return false; // center of masses not inside support of wheels (roughly)
    }
    return true;
}

/**
 * Power for batteries are in W, but usage for rest is in 0.5*HP, so coeff is 373
 * This does not seem to match up for consumption, as old coeff is 100
 * Keeping coeff of 100, but should probably be adjusted later
 * http://en.wikipedia.org/wiki/Energy_density -> 46MJ/kg, 36MJ/l for gas
 * Gas tanks are 6000 and 30000, assuming that's in milliliters, so 36000J/ml
 * Battery sizes are 1k, 12k, 30k, 50k, and 100k. present day = 53kWh(200MJ) for 450kg
 * Efficiency tank to wheel is roughly 15% for gas, 85% for electric
 */
void vehicle::consume_fuel( double load = 1.0 )
{
    ammotype ftypes[4] = { fuel_type_gasoline, fuel_type_diesel, fuel_type_battery, fuel_type_plasma };
    int ftype_coeff[4] = {                100,              100,                 1,              100 };
    for( int ft = 0; ft < 4; ft++ ) {
        double amnt_precise = double(basic_consumption(ftypes[ft])) / ftype_coeff[ft];
        float st = strain() * 10;
        amnt_precise *= load * (1.0 + st * st);
        int amnt = int(amnt_precise);
        // consumption remainder results in chance at additional fuel consumption
        if( x_in_y(int(amnt_precise*1000) % 1000, 1000) ) {
            amnt += 1;
        }
        for( size_t p = 0; p < fuel.size(); p++ ) {
            if( part_info(fuel[p]).fuel_type == ftypes[ft] ) {
                if( parts[fuel[p]].amount >= amnt ) {
                    // enough fuel located in this part
                    parts[fuel[p]].amount -= amnt;
                    break;
                } else {
                    amnt -= parts[fuel[p]].amount;
                    parts[fuel[p]].amount = 0;
                }
            }
        }
    }
}

void vehicle::power_parts ()//TODO: more categories of powered part!
{
    int epower = 0;

    // Consumers of epower
    int gas_epower = 0;
    if(engine_on) {
        // Gas engines require epower to run for ignition system, ECU, etc.
        for( size_t e = 0; e < engines.size(); ++e ) {
            if(is_engine_type_on(e, fuel_type_gasoline) || 
                is_engine_type_on(e, fuel_type_diesel)) {
                gas_epower += part_info(engines[e]).epower;
            }
        }
        epower += gas_epower;
    }

    if(lights_on) epower += lights_epower;
    if(overhead_lights_on) epower += overhead_epower;
    if(tracking_on) epower += tracking_epower;
    if(fridge_on) epower += fridge_epower;
    if(recharger_on) epower += recharger_epower;
    if (is_alarm_on) epower += alarm_epower;

    // Producers of epower
    epower += solar_epower();

    if(engine_on) {
        // Plasma engines generate epower if turned on
        int plasma_epower = 0;
        for( size_t e = 0; e < engines.size(); ++e ) {
            if(is_engine_type_on(e, fuel_type_plasma)) {
                plasma_epower += part_info(engines[e]).epower;
            }
        }
        epower += plasma_epower;
    }

    int battery_discharge = power_to_epower(fuel_capacity(fuel_type_battery) - fuel_left(fuel_type_battery));
    if(engine_on) {
        // If the engine is on, the alternators are working.
        int alternators_epower = 0;
        int alternators_power = 0;
        for( size_t p = 0; p < alternators.size(); ++p ) {
            if(is_alternator_on(p)) {
                alternators_epower += part_info(alternators[p]).epower;
                alternators_power += part_power(alternators[p]);
            }
        }
        if(alternators_epower > 0) {
            alternator_load = (float)abs(alternators_power);
            epower += alternators_epower;
        }
    }

    if(reactor_on && battery_discharge - epower > 0) {
        // Still not enough surplus epower to fully charge battery
        // Produce additional epower from any reactors
        int reactors_epower = 0;
        int reactors_fuel_epower = 0;
        for( size_t p = 0; p < reactors.size(); ++p ) {
            if(parts[reactors[p]].hp > 0) {
                reactors_epower += part_info(reactors[p]).epower;
                reactors_fuel_epower += power_to_epower(parts[reactors[p]].amount);
            }
        }
        // check if enough fuel for full reactor output
        if(reactors_fuel_epower < reactors_epower) {
            // partial reactor output
            reactors_epower = reactors_fuel_epower;
        }
        if(reactors_epower > 0) {
            int reactors_output;
            if (battery_discharge - epower > reactors_epower) {
                reactors_output = reactors_epower;
            }
            else {
                reactors_output = battery_discharge - epower;
            }
            // calculate battery-equivalent fuel consumption
            int battery_consumed = epower_to_power(reactors_output);
            // 1 plutonium == 100 battery - divide consumption by 100
            int plutonium_consumed = battery_consumed / 100;
            // battery remainder results in chance at additional plutonium consumption
            if (x_in_y(battery_consumed % 100, 100)) {
                plutonium_consumed += 1;
            }
            for(auto &p : reactors) {
                int avail_plutonium = parts[p].amount;
                if(avail_plutonium < plutonium_consumed) {
                    plutonium_consumed -= avail_plutonium;
                    parts[p].amount = 0;
                    if (avail_plutonium <= 0) {
                        break;
                    }
                }
                else {
                    parts[p].amount -= plutonium_consumed;
                    plutonium_consumed = 0;
                    break;
                }
            }
            epower += reactors_output;
        }
        else {
            // all reactors out of fuel or destroyed
            reactor_on = false;
            if(player_in_control(&g->u) || g->u_see(global_x(), global_y())) {
                add_msg(_("The %s's reactor dies!"), name.c_str());
            }
        }
    }

    int battery_deficit = 0;
    if(epower > 0) {
        // store epower surplus in battery
        charge_battery(epower_to_power(epower));
    } else if(epower < 0) {
        // draw epower deficit from battery
        battery_deficit = discharge_battery(abs(epower_to_power(epower)));
    }

    if(battery_deficit) {
        is_alarm_on = false;
        lights_on = false;
        tracking_on = false;
        overhead_lights_on = false;
        fridge_on = false;
        stereo_on = false;
        recharger_on = false;
        if(player_in_control(&g->u) || g->u_see(global_x(), global_y())) {
            add_msg("The %s's battery dies!",name.c_str());
        }
        if(gas_epower < 0) {
            // Not enough epower to run gas engine ignition system
            engine_on = false;
            if(player_in_control(&g->u) || g->u_see(global_x(), global_y())) {
                add_msg("The %s's engine dies!",name.c_str());
            }
        }
    }
}

vehicle* vehicle::find_vehicle(point &where)
{
    // Is it in the reality bubble?
    point veh_local = g->m.getlocal(where);
    vehicle* veh = g->m.veh_at(veh_local.x, veh_local.y);

    if (veh != nullptr) {
        return veh;
    }

    // Nope. Load up its submap...
    point veh_in_sm = where;
    point veh_sm = overmapbuffer::ms_to_sm_remain(veh_in_sm);

    auto sm = MAPBUFFER.lookup_submap(veh_sm.x, veh_sm.y, g->levz);
    if(sm == nullptr) {
        return nullptr;
    }

    // ...find the right vehicle inside it...
    for(size_t i = 0; i < sm->vehicles.size(); i++) {
        vehicle* found_veh = sm->vehicles[i];
        point veh_location(found_veh->posx, found_veh->posy);

        if(veh_in_sm == veh_location) {
            veh = found_veh;
            break;
        }
    }

    // ...and hand it over.
    return veh;
}

template<typename Func>
int vehicle::traverse_vehicle_graph(vehicle* start_veh, int amount, Func action)
{
    // Breadth-first search! Initialize the queue with a pointer to ourselves and go!
    std::queue< std::pair<vehicle*, int> > connected_vehs;
    std::set<vehicle*> visited_vehs;
    connected_vehs.push(std::make_pair(start_veh, 0));

    while(amount > 0 && connected_vehs.size() > 0) {
        auto current_node = connected_vehs.front();
        vehicle* current_veh = current_node.first;
        int current_loss = current_node.second;

        visited_vehs.insert(current_veh);
        connected_vehs.pop();

        g->u.add_msg_if_player(m_debug, "Traversing graph with %d power", amount);

        for(auto &p : current_veh->loose_parts) {
            if(!current_veh->part_info(p).has_flag("POWER_TRANSFER")) {
                continue; // ignore loose parts that aren't power transfer cables
            }

            auto target_veh = find_vehicle(current_veh->parts[p].target.second);
            if(target_veh == nullptr || visited_vehs.count(target_veh) > 0) {
                // Either no destination here (that vehicle's rolled away or off-map) or
                // we've already looked at that vehicle.
                continue;
            }

            // Add this connected vehicle to the queue of vehicles to search next,
            // but only if we haven't seen this one before.
            if(visited_vehs.count(target_veh) < 1) {
                int target_loss = current_loss + current_veh->part_info(p).epower;
                connected_vehs.push(std::make_pair(target_veh, target_loss));

                float loss_amount = ((float)amount * (float)target_loss) / 100;
                g->u.add_msg_if_player(m_debug, "Visiting remote %p with %d power (loss %f, which is %d percent)",
                                        (void*)target_veh, amount, loss_amount, target_loss);

                amount = action(target_veh, amount, (int)loss_amount);
                g->u.add_msg_if_player(m_debug, "After remote %p, %d power", (void*)target_veh, amount);

                if(amount < 1) {
                    break; // No more charge to donate away.
                }
            }
        }
    }
    return amount;
}


int vehicle::charge_battery (int amount, bool include_other_vehicles)
{
    for(auto &f : fuel) {
        if(part_info(f).fuel_type == fuel_type_battery) {
            int empty = part_info(f).size - parts[f].amount;
            if(empty < amount) {
                amount -= empty;
                parts[f].amount = part_info(f).size;
                if (amount <= 0) {
                    break;
                }
            } else {
                parts[f].amount += amount;
                amount = 0;
                break;
            }
        }
    }

    auto charge_visitor = [] (vehicle* veh, int amount, int lost) {
        g->u.add_msg_if_player(m_debug, "CH: %d", amount - lost);
        return veh->charge_battery(amount - lost, false);
    };

    if(amount > 0 && include_other_vehicles) { // still a bit of charge we could send out...
        amount = traverse_vehicle_graph(this, amount, charge_visitor);
    }

    return amount;
}

int vehicle::discharge_battery (int amount, bool recurse)
{
    int avail_charge;

    for(auto &f : fuel) {
        if(part_info(f).fuel_type == fuel_type_battery) {
            avail_charge = parts[f].amount;
            if(avail_charge < amount) {
                amount -= avail_charge;
                parts[f].amount = 0;
                if (amount <= 0) {
                    break;
                }
            }
            else {
                parts[f].amount -= amount;
                amount = 0;
                break;
            }
        }
    }

    auto discharge_visitor = [] (vehicle* veh, int amount, int lost) {
        g->u.add_msg_if_player(m_debug, "CH: %d", amount + lost);
        return veh->discharge_battery(amount + lost, false);
    };
    if(amount > 0 && recurse) { // need more power!
        amount = traverse_vehicle_graph(this, amount, discharge_visitor);
    }

    return amount; // non-zero if we weren't able to fulfill demand.
}

void vehicle::idle(bool on_map) {
    int engines_power = 0;
    float idle_rate;

    if( engine_on && total_power() > 0 && !has_pedals && !has_hand_rims && !has_paddles) {
        int strn = (int)(strain() * strain() * 100);
        for (size_t e = 0; e < engines.size(); e++){
            size_t p = engines[e];
            if (fuel_left(part_info(p).fuel_type) && is_engine_on(e)) {
                engines_power += part_power(p);
                if (one_in(6) && rng(1, 100) < strn) {
                    int dmg = rng(strn * 2, strn * 4);
                    damage_direct(p, dmg, 0);
                    if(one_in(2))
                        add_msg(_("Your engine emits a high pitched whine."));
                    else
                        add_msg(_("Your engine emits a loud grinding sound."));
                }
            }
        }

        idle_rate = (float)alternator_load / (float)engines_power;
        if (idle_rate < 0.01) idle_rate = 0.01; // minimum idle is 1% of full throttle
        consume_fuel(idle_rate);

        if (on_map) {
            noise_and_smoke( idle_rate, 6.0 );
        }
    }
    else {
        if (g->u_see(global_x(), global_y()) && engine_on) {
            add_msg(_("The %s's engine dies!"), name.c_str());
        }
        engine_on = false;
    }
    if (stereo_on == true) {
        play_music();
    }
}

void vehicle::alarm(bool on_map){
    if (on_map && is_alarm_on && one_in(4)) {
        //first check if the alarm is still installed
        bool found_alarm = has_security_working();

        //if alarm found, make noise, else set alarm disabled
        if (found_alarm){
            const char *sound_msgs[] = { "WHOOP WHOOP", "NEEeu NEEeu NEEeu", "BLEEEEEEP", "WREEP"};
            g->ambient_sound( global_x(), global_y(), (int) rng(45,80), sound_msgs[rng(0,3)]);
            if (one_in(1000)) is_alarm_on = false;
        } else{
            is_alarm_on = false;
        }
    }
}

void vehicle::slow_leak()
{
    //for each of your badly damaged tanks (lower than 50% health), leak a small amount of liquid
    // damaged batteries self-discharge without leaking
    for( size_t p = 0; p < fuel.size(); ++p ) {
        vehicle_part &part = parts[fuel[p]];
        vpart_info pinfo = part_info( fuel[p] );
        if( pinfo.fuel_type != fuel_type_gasoline && pinfo.fuel_type != fuel_type_diesel &&
            pinfo.fuel_type != fuel_type_battery && pinfo.fuel_type != fuel_type_water ) {
            // Not a liquid fuel or battery
            continue;
        }
        float damage_ratio = ( float )part.hp / ( float )pinfo.durability;
        if( part.amount > 0 && damage_ratio < 0.5f ) {
            int leak_amount = ( 0.5 - damage_ratio ) * ( 0.5 - damage_ratio ) * part.amount / 10;
            int gx, gy;
            if( leak_amount < 1 ) {
                leak_amount = 1;
            }
            // Don't leak batteries from a damaged battery
            if( pinfo.fuel_type != fuel_type_battery ) {
                coord_translate( part.mount_dx, part.mount_dy, gx, gy );
                // m.spawn_item() will spawn water in bottles, so instead we create
                //   the leak manually and directly call m.add_item_or_charges().
                item leak( pinfo.fuel_type, calendar::turn );
                leak.charges = leak_amount;
                g->m.add_item_or_charges( global_x() + gx, global_y() + gy, leak );
            }
            part.amount -= leak_amount;
        }
    }
}

void vehicle::thrust (int thd) {
    if( velocity == 0 ) {
        turn_dir = face.dir();
        move = face;
        of_turn_carry = 0;
        last_turn = 0;
        skidding = false;
    }

    if( !thd ) {
        return;
    }

    bool pl_ctrl = player_in_control( &g->u );

    if( !valid_wheel_config() && velocity == 0 ) {
        if (pl_ctrl) {
            if (all_parts_with_feature(VPFLAG_FLOATS).empty()) {
                add_msg(_("The %s doesn't have enough wheels to move!"), name.c_str());
            } else {
                add_msg(_("The %s is too leaky!"), name.c_str());
            }
        }
        return;
    }

    bool thrusting = true;
    if( velocity ) { //brake?
       int sgn = velocity < 0? -1 : 1;
       thrusting = sgn == thd;
    }

    int accel = acceleration();
    int max_vel = max_velocity();
    int brake = 30 * k_mass();
    int brk = abs(velocity) * brake / 100;
    if (brk < accel) {
        brk = accel;
    }
    if (brk < 10 * 100) {
        brk = 10 * 100;
    }
    int vel_inc = (thrusting? accel : brk) * thd;
    if( thd == -1 && thrusting ) { // reverse accel.
        vel_inc = .6 * vel_inc;
    }

    // Keep exact cruise control speed
    if( cruise_on ) {
        if( thd > 0 ) {
            vel_inc = std::min( vel_inc, cruise_velocity - velocity );
        } else {
            vel_inc = std::max( vel_inc, cruise_velocity - velocity );
        }
    }

    double load;
    if( cruise_on ) {
        load = abs(vel_inc) / std::max((thrusting ? accel : brk),1);
    } else {
        load = (thrusting ? 1.0 : 0.0);
    }
    if( load < 0.01 ) {
        load = 0.01;
    }
    // Ugly hack, use full engine power occasionally when thrusting slightly
    // up to cruise control speed. Loses some extra power when in reverse.
    if (thrusting && rng(1, accel) <= vel_inc ) {
        if (total_power () < 1) {
            if (pl_ctrl) {
                if (total_power (false) < 1) {
                    add_msg (m_info, _("The %s doesn't have an engine!"), name.c_str());
                } else if( has_pedals ) {
                    add_msg (m_info, _("The %s's pedals are out of reach!"), name.c_str());
                } else if (has_paddles) {
                    add_msg(m_info, _("The %s's paddles are out of reach!"), name.c_str());
                } else if (has_hand_rims) {
                    add_msg (m_info, _("The %s's hand rims are out of reach!"), name.c_str());
                } else {
                    add_msg (m_info, _("The %s's engine emits a sneezing sound."), name.c_str());
                }
            }
            cruise_velocity = 0;
            return;
        } else if (!engine_on && !has_pedals && !has_hand_rims && !has_paddles) {
          add_msg (_("The %s's engine isn't on!"), name.c_str());
          cruise_velocity = 0;
          return;
        } else if (has_pedals || has_hand_rims || has_paddles) {
            if (g->u.has_bionic("bio_torsionratchet")
                && calendar::turn.get_turn() % 60 == 0) {
                g->u.charge_power(1);
            }
        }

        noise_and_smoke( load );
        consume_fuel ();

        int strn = (int) (strain () * strain() * 100);
        for (size_t e = 0; e < engines.size(); e++){
            size_t p = engines[e];
            if (is_engine_on(e) && fuel_left(part_info(p).fuel_type) && 
                rng (1, 100) < strn ) {
                int dmg = rng (strn * 2, strn * 4);
                damage_direct (p, dmg, 0);
                if(one_in(2)) {
                 add_msg(_("Your engine emits a high pitched whine."));
                } else {
                 add_msg(_("Your engine emits a loud grinding sound."));
                }
            }
        }
    }

    if (skidding) {
        return;
    }

    if ((velocity > 0 && velocity + vel_inc < 0) ||
        (velocity < 0 && velocity + vel_inc > 0)) {
        stop ();
    } else {
        // Increase velocity up to max_vel, but not above.
        // If the velocity is already above max, don't change it at all,
        // this happens when the engine gets destroyed while driving, the max
        // velocity drops to 0 (no engine), but the actual velocity remains.
        const int min_vel = -max_vel / 4;
        if( velocity + vel_inc <= max_vel ) {
            // normal acceleration, result is still below maximum
            velocity += vel_inc;
        } else if( velocity < max_vel && velocity + vel_inc > max_vel ) {
            // velocity is currently in range, but would go out of range, clip it
            // to the range, this is still an acceleration.
            velocity = max_vel;
        } else if( velocity + vel_inc > max_vel ) {
            // No acceleration, would get us above the maximum
        } else if( velocity + vel_inc > min_vel ) {
            // same for negative velocity
            velocity += vel_inc;
        } else if( velocity > min_vel && velocity + vel_inc < min_vel ) {
            // same for negative velocity
            velocity = min_vel;
        }
    }
    if (stereo_on == true) {
        play_music();
    }
}

void vehicle::cruise_thrust (int amount)
{
    if (!amount) {
        return;
    }
    int safe_vel = safe_velocity();
    int max_vel = max_velocity();
    int max_rev_vel = -max_vel / 4;
    
    //if the safe velocity is between the cruise velocity and its next value, set to safe velocity
    if ((cruise_velocity < safe_vel && safe_vel < (cruise_velocity + amount)) || 
        (cruise_velocity > safe_vel && safe_vel > (cruise_velocity + amount))){
        cruise_velocity = safe_vel;
    } else {
        //if coming down from safe_velocity or max_velocity
        //then take one, so cruise_velocity scales down a multiple of amount
        if (amount < 0 && (cruise_velocity == safe_vel || cruise_velocity == max_vel)){
            cruise_velocity += -1;
        } 
        //if not going up from max reverse velocity, increase by amount
        else if ((amount > 0 && cruise_velocity == max_rev_vel) == false){
            cruise_velocity += amount;
        }
        //integer round to lowest multiple of amount
        //the result is always equal to the original or closer to zero
        //even if negative
        cruise_velocity = cruise_velocity / abs(amount) * abs(amount);
    }
    //can't have a cruise speed faster than max speed
    //or reverse speed faster than max reverse speed
    if (cruise_velocity > max_vel) {
        cruise_velocity = max_vel;
    } else if (cruise_velocity < max_rev_vel) {
            cruise_velocity = max_rev_vel;
    }
    
}

void vehicle::turn (int deg)
{
    if (deg == 0) {
        return;
    }
    if (velocity < 0) {
        deg = -deg;
    }
    last_turn = deg;
    turn_dir += deg;
    if (turn_dir < 0) {
        turn_dir += 360;
    }
    if (turn_dir >= 360) {
        turn_dir -= 360;
    }
}

void vehicle::stop ()
{
    velocity = 0;
    skidding = false;
    move = face;
    last_turn = 0;
    of_turn_carry = 0;
}

bool vehicle::collision( std::vector<veh_collision> &veh_veh_colls,
                         std::vector<veh_collision> &veh_misc_colls, int dx, int dy,
                         bool &can_move, int &imp, bool just_detect )
{
    std::vector<int> structural_indices = all_parts_at_location(part_location_structure);
    for( size_t i = 0; i < structural_indices.size() && can_move; i++ ) {
        const int p = structural_indices[i];
        // coords of where part will go due to movement (dx/dy)
        // and turning (precalc_dx/dy [1])
        const int dsx = global_x() + dx + parts[p].precalc_dx[1];
        const int dsy = global_y() + dy + parts[p].precalc_dy[1];
        veh_collision coll = part_collision( p, dsx, dsy, just_detect );
        if( coll.type != veh_coll_nothing && just_detect ) {
            return true;
        } else if( coll.type == veh_coll_veh ) {
            veh_veh_colls.push_back( coll );
        } else if( coll.type != veh_coll_nothing ) { //run over someone?
            veh_misc_colls.push_back(coll);
            if( can_move ) {
                imp += coll.imp;
            }
            if( velocity == 0 ) {
                can_move = false;
            }
        }
    }
    return false;
}

veh_collision vehicle::part_collision (int part, int x, int y, bool just_detect)
{
    bool pl_ctrl = player_in_control (&g->u);
    int mondex = g->mon_at(x, y);
    int npcind = g->npc_at(x, y);
    bool u_here = x == g->u.posx && y == g->u.posy && !g->u.in_vehicle;
    monster *z = mondex >= 0? &g->zombie(mondex) : NULL;
    player *ph = (npcind >= 0? g->active_npc[npcind] : (u_here? &g->u : 0));

    // if in a vehicle assume it's this one
    if (ph && ph->in_vehicle) {
        ph = 0;
    }

    int target_part = -1;
    vehicle *oveh = g->m.veh_at (x, y, target_part);
    bool is_veh_collision = oveh && (oveh->posx != posx || oveh->posy != posy);
    bool is_body_collision = ph || mondex >= 0;

    veh_coll_type collision_type = veh_coll_nothing;
    std::string obs_name = g->m.name(x, y).c_str();

    // vehicle collisions are a special case. just return the collision.
    // the map takes care of the dynamic stuff.
    if (is_veh_collision) {
       veh_collision ret;
       ret.type = veh_coll_veh;
       //"imp" is too simplistic for veh-veh collisions
       ret.part = part;
       ret.target = oveh;
       ret.target_part = target_part;
       ret.target_name = oveh->name.c_str();
       return ret;
    }

    //Damage armor before damaging any other parts
    int parm = part_with_feature (part, VPFLAG_ARMOR);
    if (parm < 0) {
        parm = part;
    }
    int dmg_mod = part_info(parm).dmg_mod;
    // let's calculate type of collision & mass of object we hit
    float mass = total_mass();
    float mass2=0;
    float e= 0.3; // e = 0 -> plastic collision
    // e = 1 -> inelastic collision
    int part_dens = 0; //part density

    if (is_body_collision) {
        // then, check any monster/NPC/player on the way
        collision_type = veh_coll_body; // body
        e=0.30;
        part_dens = 15;
        if (z) {
            switch (z->type->size) {
            case MS_TINY:    // Rodent
                mass2 = 1;
                break;
            case MS_SMALL:   // Half human
                mass2 = 41;
                break;
            default:
            case MS_MEDIUM:  // Human
                mass2 = 82;
                break;
            case MS_LARGE:   // Cow
                mass2 = 120;
                break;
            case MS_HUGE:     // TAAAANK
                mass2 = 200;
                break;
            }
        } else {
            mass2 = 82;// player or NPC
        }
    } else if ( g->m.is_bashable_ter_furn(x, y) && g->m.move_cost_ter_furn( x, y ) != 2 &&
                // Don't collide with tiny things, like flowers, unless we have a wheel in our space.
                (part_with_feature(part, VPFLAG_WHEEL) >= 0 ||
                 !g->m.has_flag_ter_or_furn("TINY", x, y)) &&
                // Protrusions don't collide with short terrain.
                // Tiny also doesn't, but it's already excluded unless there's a wheel present.
                !(part_with_feature(part, "PROTRUSION") >= 0 &&
                  g->m.has_flag_ter_or_furn("SHORT", x, y)) &&
                // These are bashable, but don't interact with vehicles.
                !g->m.has_flag_ter_or_furn("NOCOLLIDE", x, y) ) {
        // movecost 2 indicates flat terrain like a floor, no collision there.
        collision_type = veh_coll_bashable;
        e = 0.30;
        //Just a rough rescale for now to obtain approximately equal numbers
        mass2 = 10 + std::max(0, g->m.bash_strength(x, y) - 30);
        part_dens = 10 + int(float(g->m.bash_strength(x, y)) / 300 * 70);
    } else if (g->m.move_cost_ter_furn(x, y) == 0) {
        collision_type = veh_coll_other; // not destructible
        mass2 = 1000;
        e=0.10;
        part_dens = 80;
    }

    if (collision_type == veh_coll_nothing) {  // hit nothing
        veh_collision ret;
        ret.type = veh_coll_nothing;
        return ret;
    } else if( just_detect ) {
        veh_collision ret;
        ret.type = collision_type;
        return ret;
    }

    int degree = rng (70, 100);

    //Calculate damage resulting from d_E
    const itype *type = item_controller->find_template( part_info( parm ).item );
    std::vector<std::string> vpart_item_mats = type->materials;
    int vpart_dens = 0;
    for (auto mat_id : vpart_item_mats) {
        vpart_dens += material_type::find_material(mat_id)->density();
    }
    vpart_dens /= vpart_item_mats.size(); // average

    //k=100 -> 100% damage on part
    //k=0 -> 100% damage on obj
    float material_factor = (part_dens - vpart_dens)*0.5;
    if ( material_factor >= 25) material_factor = 25; //saturation
    if ( material_factor < -25) material_factor = -25;
    float weight_factor;
    //factor = -25 if mass is much greater than mass2
    if ( mass >= mass2 ) weight_factor = -25 * ( log(mass) - log(mass2) ) / log(mass);
    //factor = +25 if mass2 is much greater than mass
    else weight_factor = 25 * ( log(mass2) - log(mass) ) / log(mass2) ;

    float k = 50 + material_factor + weight_factor;
    if(k > 90) k = 90;  //saturation
    if(k < 10) k = 10;

    bool smashed = true;
    std::string snd;
    float part_dmg = 0.0;
    float dmg = 0.0;
    //Calculate Impulse of car
    const float prev_velocity = velocity / 100;
    int turns_stunned = 0;

    do {
        //Impulse of object
        const float vel1 = velocity / 100;

        //Assumption: velocity of hit object = 0 mph
        const float vel2 = 0;
        //lost energy at collision -> deformation energy -> damage
        const float d_E = ((mass*mass2)*(1-e)*(1-e)*(vel1-vel2)*(vel1-vel2)) / (2*mass + 2*mass2);
        //velocity of car after collision
        const float vel1_a = (mass2*vel2*(1+e) + vel1*(mass - e*mass2)) / (mass + mass2);
        //velocity of object after collision
        const float vel2_a = (mass*vel1*(1+e) + vel2*(mass2 - e*mass)) / (mass + mass2);

        //Damage calculation
        //damage dealt overall
        dmg += std::abs(d_E / k_mvel);
        //damage for vehicle-part - only if not a hallucination
        if(!z || !z->is_hallucination()) {
            part_dmg = dmg * k / 100;
        }
        //damage for object
        const float obj_dmg  = dmg * (100-k)/100;

        if (collision_type == veh_coll_other) {
            smashed = false;
        } else if (collision_type == veh_coll_bashable) {
            // something bashable -- use map::bash to determine outcome
            smashed = g->m.bash(x, y, obj_dmg, false, false, this).second;
            if (smashed) {
                if (g->m.is_bashable_ter_furn(x, y)) {
                    // There's new terrain there to smash
                    smashed = false;
                    e = 0.30;
                    //Just a rough rescale for now to obtain approximately equal numbers
                    mass2 = 10 + std::max(0, g->m.bash_strength(x, y) - 30);
                    part_dens = 10 + int(float(g->m.bash_strength(x, y)) / 300 * 70);
                } else if (g->m.move_cost_ter_furn(x, y) == 0) {
                    // There's new terrain there, but we can't smash it!
                    smashed = false;
                    collision_type = veh_coll_other;
                    mass2 = 1000;
                    e=0.10;
                    part_dens = 80;
                }
            }
        } else if (collision_type == veh_coll_body) {
            int dam = obj_dmg*dmg_mod/100;
            if (z) {
                int z_armor = part_flag(part, "SHARP")? z->type->armor_cut : z->type->armor_bash;
                if (z_armor < 0) {
                    z_armor = 0;
                }
                dam -= z_armor;
            }
            if (dam < 0) { dam = 0; }

            //No blood from hallucinations
            if(z && !z->is_hallucination()) {
                if (part_flag(part, "SHARP")) {
                    parts[part].blood += (20 + dam) * 5;
                } else if (dam > rng (10, 30)) {
                    parts[part].blood += (10 + dam / 2) * 5;
                }
                check_environmental_effects = true;
            }

            turns_stunned = rng (0, dam) > 10? rng (1, 2) + (dam > 40? rng (1, 2) : 0) : 0;
            if (part_flag(part, "SHARP")) {
                turns_stunned = 0;
            }
            if (turns_stunned > 6) {
                turns_stunned = 6;
            }
            if (turns_stunned > 0 && z) {
                z->add_effect("stunned", turns_stunned);
            }

            int angle = (100 - degree) * 2 * (one_in(2)? 1 : -1);
            if (z) {
                z->apply_damage( nullptr, bp_torso, dam); // TODO: get the driver and make them responsible.

            } else {
                ph->hitall (dam, 40);
            }
            if (vel2_a > rng (10, 20)) {
                g->fling_creature( z != nullptr ? static_cast<Creature*>( z)  : ph,
                                   move.dir() + angle, vel2_a );
            }
        }

        velocity = vel1_a*100;

    } while( !smashed && velocity != 0 );

    // Apply special effects from collision.
    if (!is_body_collision) {
        if (pl_ctrl) {
            if (snd.length() > 0) {
                add_msg (m_warning, _("Your %s's %s rams into a %s with a %s"), name.c_str(),
                            part_info(part).name.c_str(), obs_name.c_str(), snd.c_str());
            } else {
                add_msg (m_warning, _("Your %s's %s rams into a %s."), name.c_str(),
                            part_info(part).name.c_str(), obs_name.c_str());
            }
        } else if (snd.length() > 0) {
            add_msg (m_warning, _("You hear a %s"), snd.c_str());
        }
        g->sound(x, y, smashed? 80 : 50, "");
    } else {
        std::string dname;
        if (z) {
            dname = z->name().c_str();
        } else {
            dname = ph->name;
        }
        if (pl_ctrl) {
            add_msg (m_warning, _("Your %s's %s rams into %s%s!"),
                        name.c_str(), part_info(part).name.c_str(), dname.c_str(),
                        turns_stunned > 0 && z? _(" and stuns it") : "");
        }

        if (part_flag(part, "SHARP")) {
            g->m.adjust_field_strength(point(x, y), fd_blood, 1 );
        } else {
            g->sound(x, y, 20, "");
        }
    }

    if( smashed ) {

        int turn_amount = rng (1, 3) * sqrt ((double)dmg);
        turn_amount /= 15;
        if (turn_amount < 1) {
            turn_amount = 1;
        }
        turn_amount *= 15;
        if (turn_amount > 120) {
            turn_amount = 120;
        }
        int turn_roll = rng (0, 100);
        //probability of skidding increases with higher delta_v
        if (turn_roll < std::abs(prev_velocity - (float)(velocity / 100)) * 2 ) {
            //delta_v = vel1 - vel1_a
            //delta_v = 50 mph -> 100% probability of skidding
            //delta_v = 25 mph -> 50% probability of skidding
            skidding = true;
            turn (one_in (2)? turn_amount : -turn_amount);
        }
    }
    damage (parm, part_dmg, 1);

    veh_collision ret;
    ret.part = part;
    ret.type = collision_type;
    ret.imp = part_dmg;
    return ret;
}

void vehicle::handle_trap (int x, int y, int part)
{
    int pwh = part_with_feature (part, VPFLAG_WHEEL);
    if (pwh < 0) {
        return;
    }
    trap_id t = g->m.tr_at(x, y);
    if (t == tr_null || t == tr_goo || t == tr_portal || t == tr_telepad || t == tr_temple_flood ||
        t == tr_temple_toggle ) {
        return;
    }
    int noise = 0;
    int chance = 100;
    int expl = 0;
    int shrap = 0;
    int part_damage = 0;
    std::string snd;
    // todo; make trapfuncv?

    if ( t == tr_bubblewrap ) {
        noise = 18;
        snd = _("Pop!");
    } else if ( t == tr_beartrap || t == tr_beartrap_buried ) {
        noise = 8;
        snd = _("SNAP!");
        part_damage = 300;
        g->m.remove_trap(x, y);
        g->m.spawn_item(x, y, "beartrap");
    } else if ( t == tr_nailboard || t == tr_caltrops ) {
        part_damage = 300;
    } else if ( t == tr_blade ) {
        noise = 1;
        snd = _("Swinnng!");
        part_damage = 300;
    } else if ( t == tr_crossbow ) {
        chance = 30;
        noise = 1;
        snd = _("Clank!");
        part_damage = 300;
        g->m.remove_trap(x, y);
        g->m.spawn_item(x, y, "crossbow");
        g->m.spawn_item(x, y, "string_6");
        if (!one_in(10)) {
            g->m.spawn_item(x, y, "bolt_steel");
        }
    } else if ( t == tr_shotgun_2 || t == tr_shotgun_1 ) {
        noise = 60;
        snd = _("Bang!");
        chance = 70;
        part_damage = 300;
        if (t == tr_shotgun_2) {
            g->m.add_trap(x, y, tr_shotgun_1);
        } else {
            g->m.remove_trap(x, y);
            g->m.spawn_item(x, y, "shotgun_sawn");
            g->m.spawn_item(x, y, "string_6");
        }
    } else if ( t == tr_landmine_buried || t == tr_landmine ) {
        expl = 10;
        shrap = 8;
        g->m.remove_trap(x, y);
        part_damage = 1000;
    } else if ( t == tr_boobytrap ) {
        expl = 18;
        shrap = 12;
        part_damage = 1000;
    } else if ( t == tr_dissector ) {
        noise = 10;
        snd = _("BRZZZAP!");
        part_damage = 500;
    } else if ( t == tr_sinkhole || t == tr_pit || t == tr_spike_pit || t == tr_ledge || t == tr_glass_pit ) {
        part_damage = 500;
    }
    if( g->u_see(x, y) ) {
        if( g->u.knows_trap(x, y) ) {
            add_msg(m_bad, _("The %s's %s runs over %s."), name.c_str(),
                    part_info(part).name.c_str(), traplist[t]->name.c_str() );
        } else {
            add_msg(m_bad, _("The %s's %s runs over something."), name.c_str(),
                    part_info(part).name.c_str() );
        }
    }
    if (noise > 0) {
        g->sound(x, y, noise, snd);
    }
    if( part_damage && chance >= rng (1, 100) ) {
        // Hit the wheel directly since it ran right over the trap.
        damage_direct( pwh, part_damage );
    }
    if (expl > 0) {
        g->explosion(x, y, expl, shrap, false);
    }
}

// total volume of all the things
int vehicle::stored_volume(int part) {
    if (!part_flag(part, "CARGO")) {
        return 0;
    }
    int cur_volume = 0;
    for (auto &i : parts[part].items) {
       cur_volume += i.volume();
    }
    return cur_volume;
}

int vehicle::max_volume(int part) {
    if (part_flag(part, "CARGO")) {
        return vehicle_part_types[parts[part].id].size;
    }
    return 0;
}

// free space
int vehicle::free_volume(int part) {
   const int maxvolume = this->max_volume(part);
   return ( maxvolume - stored_volume(part) );
}

// returns true if full, modified by arguments:
// (none):                            size >= max || volume >= max
// (addvolume >= 0):                  size+1 > max || volume + addvolume > max
// (addvolume >= 0, addnumber >= 0):  size + addnumber > max || volume + addvolume > max
bool vehicle::is_full(const int part, const int addvolume, const int addnumber) {
   const int maxitems = MAX_ITEM_IN_VEHICLE_STORAGE;
   const int maxvolume = this->max_volume(part);

   if ( addvolume == -1 ) {
       if ( parts[part].items.size() < maxitems ) return true;
       int cur_volume=stored_volume(part);
       return (cur_volume >= maxvolume ? true : false );
   } else {
       if ( parts[part].items.size() + ( addnumber == -1 ? 1 : addnumber ) > maxitems ) return true;
       int cur_volume=stored_volume(part);
       return ( cur_volume + addvolume > maxvolume ? true : false );
   }

}

bool vehicle::add_item (int part, item itm)
{
    const int max_storage = MAX_ITEM_IN_VEHICLE_STORAGE; // (game.h)
    const int maxvolume = this->max_volume(part);         // (game.h => vehicle::max_volume(part) ) in theory this could differ per vpart ( seat vs trunk )

    // const int max_weight = ?! // TODO: weight limit, calc per vpart & vehicle stats, not a hard user limit.
    // add creaking sounds and damage to overloaded vpart, outright break it past a certian point, or when hitting bumps etc

    if( !part_flag(part, "CARGO") || parts[part].hp <= 0 ) {
        return false;
    }

    if (parts[part].items.size() >= max_storage)
        return false;
    it_ammo *ammo = dynamic_cast<it_ammo*> (itm.type);
    if (part_flag(part, "TURRET")) {
        if (!ammo || (ammo->type != part_info(part).fuel_type ||
                 ammo->type == fuel_type_gasoline ||
                 ammo->type == fuel_type_plasma)) {
            return false;
        }
    }
    int cur_volume = 0;
    int add_volume = itm.volume();
    bool tryaddcharges=(itm.charges  != -1 && itm.count_by_charges());
    // iterate anyway since we need a volume total
    for (auto &i : parts[part].items) {
        cur_volume += i.volume();
        if( tryaddcharges && i.merge_charges( itm ) ) {
            return true;
        }
    }

    if ( cur_volume + add_volume > maxvolume ) {
        return false;
    }
    parts[part].items.push_back (itm);
    return true;
}

void vehicle::remove_item (int part, int itemdex)
{
    if (itemdex < 0 || itemdex >= (int)parts[part].items.size())
        return;
    parts[part].items.erase (parts[part].items.begin() + itemdex);
}

void vehicle::remove_item (int part, item *it)
{
    std::vector<item>& veh_items = parts[part].items;

    for(auto iter = veh_items.begin(); iter < veh_items.end(); iter++)
    {
        //delete the item if the pointer memory addresses are the same
        if(it == &*iter) {
            veh_items.erase(iter);
            break;
        }
    }
}

void vehicle::place_spawn_items()
{
    for(std::vector<vehicle_item_spawn>::iterator next_spawn = item_spawns.begin();
            next_spawn != item_spawns.end(); next_spawn++) {
        if(rng(1, 100) <= next_spawn->chance) {
            //Find the cargo part in that square
            int part = part_at(next_spawn->x, next_spawn->y);
            part = part_with_feature(part, "CARGO", false);
            if(part < 0) {
                debugmsg("No CARGO parts at (%d, %d) of %s!",
                        next_spawn->x, next_spawn->y, name.c_str());
            } else {
                bool partbroken = ( parts[part].hp < 1 );
                int idmg = 0;
                for(std::vector<std::string>::iterator next_id = next_spawn->item_ids.begin();
                        next_id != next_spawn->item_ids.end(); next_id++) {
                    if ( partbroken ) {
                        int idmg = rng(1, 10);
                        if ( idmg > 5 ) {
                            continue;
                        }
                    }
                    item new_item(*next_id, calendar::turn);
                    new_item = new_item.in_its_container();
                    if ( idmg > 0 ) {
                        new_item.damage = (signed char)idmg;
                    }
                    add_item(part, new_item);
                }
                for(std::vector<std::string>::iterator next_group_id = next_spawn->item_groups.begin();
                        next_group_id != next_spawn->item_groups.end(); next_group_id++) {
                    if ( partbroken ) {
                        int idmg = rng(1, 10);
                        if ( idmg > 5 ) {
                            continue;
                        }
                    }
                    Item_tag group_tag = item_controller->id_from(*next_group_id);
                    item new_item(group_tag, calendar::turn);
                    new_item = new_item.in_its_container();
                    if ( idmg > 0 ) {
                        new_item.damage = (signed char)idmg;
                    }
                    add_item(part, new_item);
                }
            }
        }
    }
}

void vehicle::gain_moves()
{
    if (velocity) {
        if (loose_parts.size() > 0) {
            shed_loose_parts();
        }
        of_turn = 1 + of_turn_carry;
    } else {
        of_turn = 0;
    }
    of_turn_carry = 0;

    // cruise control TODO: enable for NPC?
    if (player_in_control(&g->u) && cruise_on && cruise_velocity != velocity )
        thrust (cruise_velocity > velocity? 1 : -1);

    // Force off-map vehicles to load by visiting them every time we gain moves.
    // Shouldn't be too expensive if there aren't fifty trillion vehicles in the graph...
    // ...and if there are, it's the player's fault for putting them there.
    auto nil_visitor = [] (vehicle*, int amount, int) { return amount; };
    traverse_vehicle_graph(this, 1, nil_visitor);

    if( check_environmental_effects ) {
        check_environmental_effects = do_environmental_effects();
    }

    if( turret_mode ) { // handle turrets
        bool can_fire = false;
        for( size_t p = 0; p < parts.size(); p++ ) {
            if( fire_turret (p) ) {
                can_fire = true;
            }
        }
        if( !can_fire ) {
            if( player_in_control(&g->u) || g->u_see(global_x(), global_y()) ) {
                add_msg(m_warning, _("The %s's turrets run out of ammo and switch off."), name.c_str() );
            }
           turret_mode = 0;
        }
    }
}

/**
 * Refreshes all caches and refinds all parts. Used after the vehicle has had a part added or removed.
 * Makes indices of different part types so they're easy to find. Also calculates power drain.
 */
void vehicle::refresh()
{
    lights.clear();
    alternators.clear();
    fuel.clear();
    engines.clear();
    reactors.clear();
    solar_panels.clear();
    relative_parts.clear();
    loose_parts.clear();
    speciality.clear();
    lights_epower = 0;
    overhead_epower = 0;
    tracking_epower = 0;
    fridge_epower = 0;
    recharger_epower = 0;
    alternator_load = 0;
    has_pedals = false;
    has_paddles = false;
    has_hand_rims = false;

    // Used to sort part list so it displays properly when examining
    struct sort_veh_part_vector {
        vehicle *veh;
        inline bool operator() (const int p1, const int p2) {
            return veh->part_info(p1).list_order < veh->part_info(p2).list_order;
        }
    } svpv = { this };
    std::vector<int>::iterator vii;

    // Main loop over all vehicle parts.
    for( size_t p = 0; p < parts.size(); p++ ) {
        const vpart_info& vpi = part_info( p );
        if( parts[p].removed )
            continue;
        if( vpi.has_flag(VPFLAG_LIGHT) || vpi.has_flag(VPFLAG_CONE_LIGHT) ) {
            lights.push_back( p );
            lights_epower += vpi.epower;
        }
        if( vpi.has_flag(VPFLAG_CIRCLE_LIGHT) ) {
            overhead_epower += vpi.epower;
        }
        if( vpi.has_flag(VPFLAG_TRACK) ) {
            tracking_epower += vpi.epower;
        }
        if( vpi.has_flag(VPFLAG_FRIDGE) ) {
            fridge_epower += vpi.epower;
        }
        if( vpi.has_flag(VPFLAG_RECHARGE) ) {
            recharger_epower += vpi.epower;
        }
        if( vpi.has_flag(VPFLAG_ALTERNATOR) ) {
            alternators.push_back( p );
        }
        if( vpi.has_flag(VPFLAG_FUEL_TANK) ) {
            fuel.push_back( p );
        }
        if( vpi.has_flag(VPFLAG_ENGINE) ) {
            engines.push_back( p );
        }
        if( vpi.has_flag(VPFLAG_FUEL_TANK) && vpi.fuel_type == fuel_type_plutonium ) {
            reactors.push_back( p );
        }
        if( vpi.has_flag(VPFLAG_SOLAR_PANEL) ) {
            solar_panels.push_back( p );
        }
        if( vpi.has_flag("PEDALS") ) {
            has_pedals = true;
        }
        if (vpi.has_flag("PADDLES")) {
            has_paddles = true;
        }
        if( vpi.has_flag("HAND_RIMS") ) {
            has_hand_rims = true;
        }
        if( vpi.has_flag("UNMOUNT_ON_MOVE") ) {
            loose_parts.push_back(p);
        }
        if (vpi.has_flag("SECURITY")){
            speciality.push_back(p);
        }
        // Build map of point -> all parts in that point
        point pt( parts[p].mount_dx, parts[p].mount_dy );
        // This will keep the parts at point pt sorted
        vii = std::lower_bound( relative_parts[pt].begin(), relative_parts[pt].end(), p, svpv );
        relative_parts[pt].insert( vii, p );
    }

    precalc_mounts( 0, face.dir() );
    check_environmental_effects = true;
    insides_dirty = true;
}

void vehicle::remove_remote_part(int part_num) {
    auto veh = find_vehicle(parts[part_num].target.second);

    // If the target vehicle is still there, ask it to remove its part
    if (veh != nullptr) {
        int posx = global_x() + parts[part_num].precalc_dx[0];
        int posy = global_y() + parts[part_num].precalc_dy[0];
        point local_abs = g->m.getabs(posx, posy);

        for( size_t j = 0; j < veh->loose_parts.size(); j++) {
            int remote_partnum = veh->loose_parts[j];
            auto remote_part = &veh->parts[remote_partnum];

            if (veh->part_flag(remote_partnum, "POWER_TRANSFER") && remote_part->target.first == local_abs) {
                veh->remove_part(remote_partnum);
                return;
            }
        }
    }
}

void vehicle::shed_loose_parts() {
    for( size_t i = 0; i < loose_parts.size(); i++) {
        if (part_flag(loose_parts[i], "POWER_TRANSFER")) {
            remove_remote_part(loose_parts[i]);
        }

        auto part = &parts[loose_parts[i]];
        int posx = global_x() + part->precalc_dx[0];
        int posy = global_y() + part->precalc_dy[0];
        item drop = part->properties_to_item();
        g->m.add_item_or_charges(posx, posy, drop);

        remove_part(loose_parts[i]);
    }
    loose_parts.clear();
}

void vehicle::refresh_insides ()
{
    insides_dirty = false;
    for (size_t p = 0; p < parts.size(); p++) {
        if (parts[p].removed) {
          continue;
        }
        /* If there's no roof, or there is a roof but it's broken, it's outside.
         * (Use short-circuiting && so broken frames don't screw this up) */
        if ( !(part_with_feature(p, "ROOF") >= 0 && parts[p].hp > 0) ) {
            parts[p].inside = false;
            continue;
        }

        parts[p].inside = true; // inside if not otherwise
        for (int i = 0; i < 4; i++) { // let's check four neighbour parts
            int ndx = i < 2? (i == 0? -1 : 1) : 0;
            int ndy = i < 2? 0 : (i == 2? - 1: 1);
            std::vector<int> parts_n3ar = parts_at_relative (parts[p].mount_dx + ndx,
                                                             parts[p].mount_dy + ndy);
            bool cover = false; // if we aren't covered from sides, the roof at p won't save us
            for (auto &j : parts_n3ar) {
                if (part_flag(j, "ROOF") && parts[j].hp > 0) { // another roof -- cover
                    cover = true;
                    break;
                }
                else
                if (part_flag(j, "OBSTACLE") && parts[j].hp > 0) {
                    // found an obstacle, like board or windshield or door
                    if (parts[j].inside || (part_flag(j, "OPENABLE") && parts[j].open)) {
                        continue; // door and it's open -- can't cover
                    }
                    cover = true;
                    break;
                }
                //Otherwise keep looking, there might be another part in that square
            }
            if (!cover) {
                parts[p].inside = false;
                break;
            }
        }
    }
}

bool vehicle::is_inside (int p)
{
    if (p < 0 || p >= (int)parts.size()) {
        return false;
    }
    if (insides_dirty) {
        refresh_insides ();
    }
    return parts[p].inside;
}

void vehicle::unboard_all ()
{
    std::vector<int> bp = boarded_parts ();
    for (auto &i : bp) {
        g->m.unboard_vehicle (global_x() + parts[i].precalc_dx[0],
                              global_y() + parts[i].precalc_dy[0]);
    }
}

int vehicle::damage (int p, int dmg, int type, bool aimed)
{
    if (dmg < 1) {
        return dmg;
    }

    std::vector<int> pl = parts_at_relative(parts[p].mount_dx, parts[p].mount_dy);
    if (pl.empty()) {
      // We ran out of non removed parts at this location already.
      return dmg;
    }
    if( !aimed ) {
        bool found_obs = false;
        for (auto &i : pl)
            if (part_flag (i, "OBSTACLE") &&
                (!part_flag (i, "OPENABLE") || !parts[i].open)) {
                found_obs = true;
                break;
            }
        if (!found_obs) // not aimed at this tile and no obstacle here -- fly through
            return dmg;
    }
    int parm = part_with_feature (p, "ARMOR");
    int pdm = pl[rng (0, pl.size()-1)];
    int dres;
    if (parm < 0) {
        // not covered by armor -- damage part
        dres = damage_direct (pdm, dmg, type);
    } else {
        // covered by armor -- damage armor first
        // half damage for internal part(over parts not covered)
        bool overhead = part_flag(pdm, "ROOF") || part_info(pdm).location == "on_roof";
        // Calling damage_direct may remove the damaged part
        // completely, therefor the other indes (pdm) becames
        // wrong if pdm > parm.
        // Damaging the part with the higher index first is save,
        // as removing a part only changes indizes after the
        // removed part.
        if(parm < pdm) {
            damage_direct (pdm, overhead ? dmg : dmg / 2, type);
            dres = damage_direct (parm, dmg, type);
        } else {
            dres = damage_direct (parm, dmg, type);
            damage_direct (pdm, overhead ? dmg : dmg / 2, type);
        }
    }
    return dres;
}

void vehicle::damage_all (int dmg1, int dmg2, int type, const point &impact)
{
    if (dmg2 < dmg1) { std::swap(dmg1, dmg2); }
    if (dmg1 < 1) { return; }
    for (size_t p = 0; p < parts.size(); p++) {
        int distance = 1 + square_dist( parts[p].mount_dx, parts[p].mount_dy, impact.x, impact.y );
        if( distance > 1 && part_info(p).location == part_location_structure &&
            !part_info(p).has_flag("PROTRUSION") ) {
            damage_direct (p, rng( dmg1, dmg2 ) / (distance * distance), type);
        }
    }
}

/**
 * Shifts all parts of the vehicle by the given amounts, and then shifts the
 * vehicle itself in the opposite direction. The end result is that the vehicle
 * appears to have not moved. Useful for re-zeroing a vehicle to ensure that a
 * (0, 0) part is always present.
 * @param dx How much to shift on the x-axis.
 * @param dy How much to shift on the y-axis.
 */
void vehicle::shift_parts(const int dx, const int dy)
{
    for(unsigned int p = 0; p < parts.size(); p++) {
        parts[p].mount_dx -= dx;
        parts[p].mount_dy -= dy;
    }

    //Don't use the cache as it hasn't been updated yet
    std::vector<int> origin_parts = parts_at_relative(0, 0, false);

    posx += parts[origin_parts[0]].precalc_dx[0];
    posy += parts[origin_parts[0]].precalc_dy[0];

    refresh();

    //Need to also update the map after this
    g->m.reset_vehicle_cache();

}

/**
 * Detect if the vehicle is currently missing a 0,0 part, and
 * adjust if necessary.
 * @return bool true if the shift was needed.
 */
bool vehicle::shift_if_needed() {
    if (parts_at_relative(0, 0).empty()) {
        //Find a frame, any frame, to shift to
        for ( size_t next_part = 0; next_part < parts.size(); ++next_part ) {
            if ( part_info(next_part).location == "structure"
                    && !part_info(next_part).has_flag("PROTRUSION")
                    && !parts[next_part].removed) {
                shift_parts(parts[next_part].mount_dx, parts[next_part].mount_dy);
                break;
            }
        }
        refresh();
        return true;
    }
    return false;
}

int vehicle::damage_direct (int p, int dmg, int type)
{
    if (parts[p].hp <= 0) {
        /* Already-destroyed part - chance it could be torn off into pieces.
         * Chance increases with damage, and decreases with part max durability
         * (so lights, etc are easily removed; frames and plating not so much) */
        if(rng(0, part_info(p).durability / 10) < dmg) {
            int x_pos = global_x() + parts[p].precalc_dx[0];
            int y_pos = global_y() + parts[p].precalc_dy[0];
            if(part_info(p).location == part_location_structure) {
                //For structural parts, remove other parts first
                std::vector<int> parts_in_square = parts_at_relative(parts[p].mount_dx, parts[p].mount_dy);
                for(int index = parts_in_square.size() - 1; index >= 0; index--) {
                    //Ignore the frame being destroyed
                    if(parts_in_square[index] != p) {
                        if(parts[parts_in_square[index]].hp == 0) {
                            //Tearing off a broken part - break it up
                            if(g->u_see(x_pos, y_pos)) {
                                add_msg(m_bad, _("The %s's %s breaks into pieces!"), name.c_str(),
                                        part_info(parts_in_square[index]).name.c_str());
                            }
                            break_part_into_pieces(parts_in_square[index], x_pos, y_pos, true);
                        } else {
                            //Intact (but possibly damaged) part - remove it in one piece
                            if(g->u_see(x_pos, y_pos)) {
                                add_msg(m_bad, _("The %s's %s is torn off!"), name.c_str(),
                                        part_info(parts_in_square[index]).name.c_str());
                            }
                            item part_as_item = parts[parts_in_square[index]].properties_to_item();
                            g->m.add_item_or_charges(x_pos, y_pos, part_as_item, true);
                            remove_part(parts_in_square[index]);
                        }
                    }
                }
                /* After clearing the frame, remove it if normally legal to do
                 * so (it's not holding the vehicle together). At a later date,
                 * some more complicated system (such as actually making two
                 * vehicles from the split parts) would be ideal. */
                if(can_unmount(p)) {
                    if(g->u_see(x_pos, y_pos)) {
                        add_msg(m_bad, _("The %s's %s is destroyed!"),
                                name.c_str(), part_info(p).name.c_str());
                    }
                    break_part_into_pieces(p, x_pos, y_pos, true);
                    remove_part(p);
                }
            } else {
                //Just break it off
                if(g->u_see(x_pos, y_pos)) {
                    add_msg(m_bad, _("The %s's %s is destroyed!"),
                                    name.c_str(), part_info(p).name.c_str());
                }
                break_part_into_pieces(p, x_pos, y_pos, true);
                remove_part(p);
            }
        }
        return dmg;
    }

    int tsh = part_info(p).durability / 10;
    if (tsh > 20) {
        tsh = 20;
    }
    int dres = dmg;
    if (dmg >= tsh || type != 1)
    {
        dres -= parts[p].hp;
        int last_hp = parts[p].hp;
        parts[p].hp -= dmg;
        if (parts[p].hp < 0)
            parts[p].hp = 0;
        if (!parts[p].hp && last_hp > 0)
            insides_dirty = true;
        if (part_flag(p, "FUEL_TANK"))
        {
            ammotype ft = part_info(p).fuel_type;
            if (ft == fuel_type_gasoline  || ft == fuel_type_diesel || ft == fuel_type_plasma)
            {
                int pow = parts[p].amount / 40;
    //            debugmsg ("damage check dmg=%d pow=%d", dmg, pow);
                if (parts[p].hp <= 0)
                    leak_fuel (p);
                if (type == 2 ||
                    (one_in ((ft == fuel_type_gasoline || ft == fuel_type_diesel) ? 2 : 4) && pow > 5 && rng (75, 150) < dmg))
                {
                    g->u.add_memorial_log(pgettext("memorial_male","The fuel tank of the %s exploded!"),
                        pgettext("memorial_female", "The fuel tank of the %s exploded!"),
                        name.c_str());
                    g->explosion (global_x() + parts[p].precalc_dx[0], global_y() + parts[p].precalc_dy[0],
                                pow, 0, (ft == fuel_type_gasoline || ft == fuel_type_diesel));
                    parts[p].hp = 0;
                }
            }
        }
        else
        if (parts[p].hp <= 0 && part_flag(p, "UNMOUNT_ON_DAMAGE"))
        {
            g->m.spawn_item(global_x() + parts[p].precalc_dx[0],
                           global_y() + parts[p].precalc_dy[0],
                           part_info(p).item, 1, 0, calendar::turn);
            remove_part (p);
        }
    }
    if (dres < 0)
        dres = 0;
    return dres;
}

void vehicle::leak_fuel (int p)
{
    if (!part_flag(p, "FUEL_TANK"))
        return;
    ammotype ft = part_info(p).fuel_type;
    if (ft == fuel_type_gasoline || ft == fuel_type_diesel)
    {
        int x = global_x();
        int y = global_y();
        for (int i = x - 2; i <= x + 2; i++)
            for (int j = y - 2; j <= y + 2; j++)
                if (g->m.move_cost(i, j) > 0 && one_in(2))
                {
                    if (parts[p].amount < 100)
                    {
                        parts[p].amount = 0;
                        return;
                    }
                    g->m.spawn_item(i, j, ft);
                    g->m.spawn_item(i, j, ft);
                    parts[p].amount -= 100;
                }
    }
    parts[p].amount = 0;
}

void vehicle::cycle_turret_mode()
{
    if( ++turret_mode > 1 ) {
        turret_mode = 0;
    }
    add_msg( (0 == turret_mode) ? _("Turrets: Disabled") : _("Turrets: Burst mode") );
}

bool vehicle::fire_turret (int p, bool burst)
{
    if (!part_flag (p, "TURRET"))
        return false;
    it_gun *gun = dynamic_cast<it_gun*> (item_controller->find_template( part_info( p ).item ));
    if (!gun) {
        return false;
    }
    // Check for available power for turrets that use it.
    const int power = fuel_left(fuel_type_battery);
    if( gun->ups_charges > 0 && gun->ups_charges < power ) {
        return false;
    }
    long charges = burst? gun->burst : 1;
    std::string whoosh = "";
    if (!charges)
        charges = 1;
    ammotype amt = part_info (p).fuel_type;
    if (amt == fuel_type_gasoline || amt == fuel_type_plasma || amt == fuel_type_battery)
    {
        if (amt == fuel_type_gasoline) {
            charges = 20; // hacky
        } else if (amt == fuel_type_battery) {
            if (one_in(100)) {
                //~ the sound of a charge-rifle firing a massive ball of plasma
                whoosh = _("whoosh!");
                charges = rng(5,8); // kaboom
            } else {
                charges = rng(1,4);
            }
        }
        int fleft = fuel_left (amt);
        if (fleft < 1) {
            return false;
        }
        it_ammo *ammo = dynamic_cast<it_ammo*>(item_controller->find_template( amt ));
        if (!ammo) {
            return false;
        }
        if (fire_turret_internal (p, *gun, *ammo, charges, whoosh)) {
            // consume fuel
            if (amt == fuel_type_plasma) {
                charges *= 10; // hacky, too
            } else if (amt == fuel_type_battery) {
                charges *= charges * 5;
            }
            for( size_t p = 0; p < parts.size(); p++ ) {
                if (part_flag(p, "FUEL_TANK") &&
                        part_info(p).fuel_type == amt &&
                        parts[p].amount > 0) {
                    parts[p].amount -= charges;
                    if (parts[p].amount < 0) {
                        parts[p].amount = 0;
                    }
                }
            }
        }
    } else {
        if( parts[p].items.empty() ) {
            return false;
        }
        it_ammo *ammo = dynamic_cast<it_ammo*> (parts[p].items[0].type);
        if( !ammo || ammo->type != amt || parts[p].items[0].charges < 1 ) {
            return false;
        }
        if( charges > parts[p].items[0].charges ) {
            charges = parts[p].items[0].charges;
        }
        if( fire_turret_internal (p, *gun, *ammo, charges) ) {
            // consume ammo
            if( charges >= parts[p].items[0].charges ) {
                parts[p].items.erase( parts[p].items.begin() );
            } else {
                parts[p].items[0].charges -= charges;
            }
        }
    }
    return true;
}

bool vehicle::fire_turret_internal (int p, it_gun &gun, it_ammo &ammo, long charges, const std::string &extra_sound)
{
    int x = global_x() + parts[p].precalc_dx[0];
    int y = global_y() + parts[p].precalc_dy[0];
    // code copied form mattack::smg, mattack::flamethrower
    int range = ammo.type == fuel_type_gasoline ? 5 : 12;

    npc tmp;
    tmp.set_fake( true );
    tmp.name = rmp_format(_("<veh_player>The %s"), part_info(p).name.c_str());
    tmp.skillLevel(gun.skill_used).level(8);
    tmp.skillLevel("gun").level(4);
    tmp.recoil = abs(velocity) / 100 / 4;
    tmp.posx = x;
    tmp.posy = y;
    tmp.str_cur = 16;
    tmp.dex_cur = 8;
    tmp.per_cur = 12;
    // Assume vehicle turrets are defending the player.
    tmp.attitude = NPCATT_DEFEND;
    tmp.weapon = item(gun.id, 0);
    it_ammo curam = ammo;
    tmp.weapon.curammo = &curam;
    tmp.weapon.charges = charges;

    const bool u_see = g->u_see(x, y);

    int fire_t, boo_hoo;
    Creature *target = tmp.auto_find_hostile_target(range, boo_hoo, fire_t);
    if (target == NULL) {
        if (u_see && boo_hoo) {
            add_msg(m_warning, ngettext("%s points in your direction and emits an IFF warning beep.",
                                        "%s points in your direction and emits %d annoyed sounding beeps.",
                                         boo_hoo),
                       tmp.name.c_str(), boo_hoo);
        }
        return false;
    }

    // make a noise, if extra noise is to be made
    if (extra_sound != "") {
        g->sound(x, y, 20, extra_sound);
    }
    // notify player if player can see the shot
    if( g->u_see(x, y) ) {
        add_msg(_("The %s fires its %s!"), name.c_str(), part_info(p).name.c_str());
    }
    // Spawn a fake UPS to power any turreted weapons that need electricity.
    item tmp_ups( "UPS_off", 0 );
    // Drain a ton of power
    tmp_ups.charges = drain( fuel_type_battery, 1000 );
    item &ups_ref = tmp.i_add(tmp_ups);
    tmp.fire_gun(target->xpos(), target->ypos(), true);
    // Return whatever is left.
    refill( fuel_type_battery, ups_ref.charges );

    return true;
}

/**
 * Opens an openable part at the specified index. If it's a multipart, opens
 * all attached parts as well.
 * @param part_index The index in the parts list of the part to open.
 */
void vehicle::open(int part_index)
{
  if(!part_info(part_index).has_flag("OPENABLE")) {
    debugmsg("Attempted to open non-openable part %d (%s) on a %s!", part_index,
               vehicle_part_types[parts[part_index].id].name.c_str(), name.c_str());
  } else {
    open_or_close(part_index, true);
  }
}

/**
 * Opens an openable part at the specified index. If it's a multipart, opens
 * all attached parts as well.
 * @param part_index The index in the parts list of the part to open.
 */
void vehicle::close(int part_index)
{
  if(!part_info(part_index).has_flag("OPENABLE")) {
    debugmsg("Attempted to close non-closeable part %d (%s) on a %s!", part_index,
               vehicle_part_types[parts[part_index].id].name.c_str(), name.c_str());
  } else {
    open_or_close(part_index, false);
  }
}

void vehicle::open_all_at(int p)
{
    std::vector<int> parts_here = parts_at_relative(parts[p].mount_dx, parts[p].mount_dy);
    for(std::vector<int>::iterator part_it = parts_here.begin();
        part_it != parts_here.end(); ++part_it) {
        if(part_flag(*part_it, VPFLAG_OPENABLE)){
            // Note that this will open mutlisquare and non-multipart parts in the tile. This
            // means that adjacent open multisquare openables can still have closed stuff
            // on same tile after this function returns
            open(*part_it);
        }
    }
}

void vehicle::open_or_close(int part_index, bool opening)
{
  parts[part_index].open = opening ? 1 : 0;
  insides_dirty = true;
  g->m.set_transparency_cache_dirty();

  if(part_info(part_index).has_flag("MULTISQUARE")) {
    /* Find all other closed parts with the same ID in adjacent squares.
     * This is a tighter restriction than just looking for other Multisquare
     * Openable parts, and stops trunks from opening side doors and the like. */
    for( size_t next_index = 0; next_index < parts.size(); ++next_index ) {
      if (parts[next_index].removed) {
        continue;
      }
      //Look for parts 1 square off in any cardinal direction
      int xdiff = parts[next_index].mount_dx - parts[part_index].mount_dx;
      int ydiff = parts[next_index].mount_dy - parts[part_index].mount_dy;
      if((xdiff * xdiff + ydiff * ydiff == 1) && // (x^2 + y^2) == 1
              (part_info(next_index).id == part_info(part_index).id) &&
              (parts[next_index].open == opening ? 0 : 1)) {
        open_or_close(next_index, opening);
      }
    }
  }
}

// a chance to stop skidding if moving in roughly the faced direction
void vehicle::possibly_recover_from_skid(){
   if (last_turn > 13)
      //turning on the initial skid is delayed, so move==face, initially. This filters out that case.
      return;
   rl_vec2d mv = move_vec();
   rl_vec2d fv = face_vec();
   float dot = mv.dot_product(fv);
   //threshold of recovery is gaussianesque.

   if (fabs(dot) * 100 > dice(9,20)){
      add_msg(_("The %s recovers from its skid."), name.c_str());
      skidding = false; //face_vec takes over.
      velocity *= dot; //wheels absorb horizontal velocity.
      if(dot < -.8){
         //pointed backwards, velo-wise.
         velocity *= -1; //move backwards.
      }
      move = face;
   }
}

// if not skidding, move_vec == face_vec, mv <dot> fv == 1, velocity*1 is returned.
float vehicle::forward_velocity(){
   rl_vec2d mv = move_vec();
   rl_vec2d fv = face_vec();
   float dot = mv.dot_product(fv);
   return velocity * dot;
}

rl_vec2d vehicle::velo_vec(){
    rl_vec2d ret;
    if(skidding)
       ret = move_vec();
    else
       ret = face_vec();
    ret = ret.normalized();
    ret = ret * velocity;
    return ret;
}

// normalized.
rl_vec2d vehicle::move_vec(){
    float mx,my;
    mx = cos (move.dir() * M_PI/180);
    my = sin (move.dir() * M_PI/180);
    rl_vec2d ret(mx,my);
    return ret;
}

// normalized.
rl_vec2d vehicle::face_vec(){
    float fx,fy;
    fx = cos (face.dir() * M_PI/180);
    fy = sin (face.dir() * M_PI/180);
    rl_vec2d ret(fx,fy);
    return ret;
}

float get_collision_factor(float delta_v)
{
    if (std::abs(delta_v) <= 31) {
        return ( 1 - ( 0.9 * std::abs(delta_v) ) / 31 );
    } else {
        return 0.1;
    }
}

bool vehicle::is_foldable() const
{
    for (size_t i = 0; i < parts.size(); i++) {
        if (!part_flag(i, "FOLDABLE")) {
            return false;
        }
    }
    return true;
}

bool vehicle::restore(const std::string &data)
{
    std::istringstream veh_data(data);
    try {
        JsonIn json(veh_data);
        parts.clear();
        json.read(parts);
    } catch(std::string e) {
        debugmsg("Error restoring vehicle: %s", e.c_str());
        return false;
    }
    refresh();
    face.init(0);
    turn_dir = 0;
    turn(0);
    precalc_mounts(0, 0);
    precalc_mounts(1, 0);
    return true;
}<|MERGE_RESOLUTION|>--- conflicted
+++ resolved
@@ -312,7 +312,6 @@
             parts[p].remove_flag(vehicle_part::passenger_flag);
         }
 
-
         // initial vehicle damage
         if (veh_status == 0) {
             // Completely mint condition vehicle
@@ -344,50 +343,16 @@
             }
 
             // Fuel tanks should be emptied as well
-            if (destroyTank && part_flag(p, "FUEL_TANK")){
+            if (destroyTank && (part_flag(p, "FUEL_TANK" ||part_flag(p, "NEEDS_BATTERY_MOUNT")))){
                 parts[p].hp= 0;
                 parts[p].amount = 0;
             }
-
-<<<<<<< HEAD
+	    
             //Solar panels have 25% of being destroyed
             if (part_flag(p, "SOLAR_PANEL") && one_in(4)) {
                 parts[p].hp= 0;
             }
-=======
-         if (destroySeats) { // vehicle is disabled because no seats
-          if (part_flag(p, "SEAT")) {
-           parts[p].hp= 0;
-          }
-          if (part_flag(p, "SEATBELT")) {
-           parts[p].hp= 0;
-          }
-         }
-         if (destroyControls) { // vehicle is disabled because no controls
-          if (part_flag(p, "CONTROLS")) {
-           parts[p].hp= 0;
-          }
-         }
-         if (destroyTank) { // vehicle is disabled because no battery, minireactor or gasoline tank
-          if (part_flag(p, "FUEL_TANK") || part_flag(p, "NEEDS_BATTERY_MOUNT")) {
-           parts[p].hp= 0;
-           parts[p].amount = 0;
-          }
-         }
-         if (destroyEngine) { // vehicle is disabled because engine is dead
-          if (part_flag(p, "ENGINE")) {
-           parts[p].hp= 0;
-          }
-         }
-         if (destroyTires) { // vehicle is disabled because flat tires
-          if (part_flag(p, VPFLAG_WHEEL)) {
-             parts[p].hp= 0;
-          }
-         }
-         if (part_flag(p, "SOLAR_PANEL") && one_in(4)) {//Solar panels have a 1 in four chance of being broken.
-            parts[p].hp= 0;
-         }
->>>>>>> ee751637
+
 
             /* Bloodsplatter the front-end parts. Assume anything with x > 0 is
             * the "front" of the vehicle (since the driver's seat is at (0, 0).
@@ -1318,21 +1283,20 @@
         }
     }
     
-<<<<<<< HEAD
     // Security system must be installed on controls
     if(vehicle_part_types[id].has_flag("ON_CONTROLS")) {
         bool anchor_found = false;
         for( std::vector<int>::const_iterator it = parts_in_square.begin();
              it != parts_in_square.end(); ++it ) {
             if(part_info(*it).has_flag("CONTROLS")) {
-=======
+
     //Swappable storage battery must be installed on a BATTERY_MOUNT
     if(vehicle_part_types[id].has_flag("NEEDS_BATTERY_MOUNT")) {
         bool anchor_found = false;
         for( std::vector<int>::const_iterator it = parts_in_square.begin();
              it != parts_in_square.end(); ++it ) {
             if(part_info(*it).has_flag("BATTERY_MOUNT")) {
->>>>>>> ee751637
+
                 anchor_found = true;
             }
         }
@@ -1371,18 +1335,18 @@
         return false;
     }
     
-<<<<<<< HEAD
+
     //Can't remove controls if there's something attached
     if(part_flag(p, "CONTROLS") && part_with_feature(p, "ON_CONTROLS") >= 0) {
         return false;
     }
-=======
+
     //Can't remove a battery mount if there's still a battery there
     if(part_flag(p, "BATTERY_MOUNT") && part_with_feature(p, "NEEDS_BATTERY_MOUNT") >= 0) {
         return false;
     }
 
->>>>>>> ee751637
+
 
     //Structural parts have extra requirements
     if(part_info(p).location == part_location_structure) {
