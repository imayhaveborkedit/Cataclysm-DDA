--- conflicted
+++ resolved
@@ -1,12 +1,9 @@
 #include "action.h"
 #include "output.h"
 #include "path_info.h"
-<<<<<<< HEAD
 #include "file_wrapper.h"
-=======
 #include "debug.h"
 #include "game.h"
->>>>>>> ce88675c
 #include <istream>
 #include <sstream>
 #include <fstream>
@@ -44,14 +41,9 @@
             loaded_legacy_keymap = true;
         }
     }
-<<<<<<< HEAD
     if (!fin.is_open()) { // Still can't open it--probably bad permissions
-        debugmsg(std::string("Can't open " + FILENAMES["keymap"] + " This may be a permissions issue.").c_str());
-=======
-    if (!fin) { // Still can't open it--probably bad permissions
         debugmsg(std::string("Can't open " + FILENAMES["keymap"] +
                              " This may be a permissions issue.").c_str());
->>>>>>> ce88675c
         keymap = default_keymap;
         return;
     } else {
