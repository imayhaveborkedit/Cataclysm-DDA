#include "gamemode.h"
#include "action.h"
#include "color.h"
#include "enums.h"
#include "game.h"
#include "map.h"
#include "debug.h"
#include "itype.h"
#include "mtype.h"
#include "overmapbuffer.h"
#include "crafting.h"
#include "recipe_dictionary.h"
#include "monstergenerator.h"
#include "construction.h"
#include "messages.h"
#include "rng.h"
#include "mongroup.h"
#include "translations.h"
#include "input.h"
#include "overmap.h"
#include "output.h"
#include "player.h"
#include "string_input_popup.h"
#include "string_formatter.h"

#include <string>
#include <vector>
#include <ostream>
#include <sstream>

#define SPECIAL_WAVE_CHANCE 5 // One in X chance of single-flavor wave
#define SPECIAL_WAVE_MIN 5 // Don't use a special wave with < X monsters

#define SELCOL(n) (selection == (n) ? c_yellow : c_blue)
#define TOGCOL(n, b) (selection == (n) ? (b ? c_light_green : c_yellow) :\
                      (b ? c_green : c_dark_gray))
#define NUMALIGN(n) ((n) >= 10000 ? 20 : ((n) >= 1000 ? 21 :\
                     ((n) >= 100 ? 22 : ((n) >= 10 ? 23 : 24))))

const skill_id skill_barter( "barter" );

static const mongroup_id GROUP_NETHER = mongroup_id( "GROUP_NETHER" );
static const mongroup_id GROUP_ROBOT = mongroup_id( "GROUP_ROBOT" );
static const mongroup_id GROUP_SPIDER = mongroup_id( "GROUP_SPIDER" );
static const mongroup_id GROUP_TRIFFID = mongroup_id( "GROUP_TRIFFID" );
static const mongroup_id GROUP_VANILLA = mongroup_id( "GROUP_VANILLA" );
static const mongroup_id GROUP_ZOMBIE = mongroup_id( "GROUP_ZOMBIE" );

std::string caravan_category_name( caravan_category cat );
std::vector<itype_id> caravan_items( caravan_category cat );
std::set<m_flag> monflags_to_add;

int caravan_price( player &u, int price );

void draw_caravan_borders( const catacurses::window &w, int current_window );
void draw_caravan_categories( const catacurses::window &w, int category_selected,
                              unsigned total_price, unsigned long cash );
void draw_caravan_items( const catacurses::window &w, std::vector<itype_id> *items,
                         std::vector<int> *counts, int offset, int item_selected );

std::string defense_style_name( defense_style style );
std::string defense_style_description( defense_style style );
std::string defense_location_name( defense_location location );
std::string defense_location_description( defense_location location );

defense_game::defense_game()
    : time_between_waves( 0_turns )
{
    current_wave = 0;
    hunger = false;
    thirst = false;
    sleep  = false;
    zombies = false;
    specials = false;
    spiders = false;
    triffids = false;
    robots = false;
    subspace = false;
    mercenaries = false;
    init_to_style( DEFENSE_EASY );
}

bool defense_game::init()
{
    calendar::turn = HOURS( 12 ); // Start at noon
    g->temperature = 65;
    if( !g->u.create( PLTYPE_CUSTOM ) ) {
        return false;
    }
    g->u.str_cur = g->u.str_max;
    g->u.per_cur = g->u.per_max;
    g->u.int_cur = g->u.int_max;
    g->u.dex_cur = g->u.dex_max;
    init_mtypes();
    init_constructions();
    current_wave = 0;
    hunger = false;
    thirst = false;
    sleep  = false;
    zombies = false;
    specials = false;
    spiders = false;
    triffids = false;
    robots = false;
    subspace = false;
    mercenaries = false;
    init_to_style( DEFENSE_EASY );
    setup();
    g->u.cash = initial_cash;
<<<<<<< HEAD
    popup_nowait(_("Please wait as the map generates [ 0%%]"));
    // TODO: support multiple defense games? clean up old defense game
=======
    popup_nowait( _( "Please wait as the map generates [ 0%%]" ) );
    // TODO: support multiple defence games? clean up old defence game
>>>>>>> fca2e044
    init_map();
    caravan();
    return true;
}

void defense_game::per_turn()
{
    if( !thirst ) {
        g->u.set_thirst( 0 );
    }
    if( !hunger ) {
        g->u.set_hunger( 0 );
    }
    if( !sleep ) {
        g->u.set_fatigue( 0 );
    }
    if( calendar::once_every( time_between_waves ) ) {
        current_wave++;
        if( current_wave > 1 && current_wave % waves_between_caravans == 0 ) {
            popup( _( "A caravan approaches!  Press spacebar..." ) );
            caravan();
        }
        spawn_wave();
    }
}

void defense_game::pre_action( action_id &act )
{
    if( act == ACTION_SLEEP && !sleep ) {
        add_msg( m_info, _( "You don't need to sleep!" ) );
        act = ACTION_NULL;
    }
    if( act == ACTION_SAVE || act == ACTION_QUICKSAVE ) {
        add_msg( m_info, _( "You cannot save in defense mode!" ) );
        act = ACTION_NULL;
    }

    // Big ugly block for movement
    if( ( act == ACTION_MOVE_N && g->u.posy() == SEEX * int( MAPSIZE / 2 ) &&
          g->get_levy() <= 93 ) ||
        ( act == ACTION_MOVE_NE && ( ( g->u.posy() == SEEY * int( MAPSIZE / 2 ) &&
                                       g->get_levy() <=  93 ) ||
                                     ( g->u.posx() == SEEX * ( 1 + int( MAPSIZE / 2 ) ) - 1 &&
                                       g->get_levx() >= 98 ) ) ) ||
        ( act == ACTION_MOVE_E && g->u.posx() == SEEX * ( 1 + int( MAPSIZE / 2 ) ) - 1 &&
          g->get_levx() >= 98 ) ||
        ( act == ACTION_MOVE_SE && ( ( g->u.posy() == SEEY * ( 1 + int( MAPSIZE / 2 ) ) - 1 &&
                                       g->get_levy() >= 98 ) ||
                                     ( g->u.posx() == SEEX * ( 1 + int( MAPSIZE / 2 ) ) - 1 &&
                                       g->get_levx() >= 98 ) ) ) ||
        ( act == ACTION_MOVE_S && g->u.posy() == SEEY * ( 1 + int( MAPSIZE / 2 ) ) - 1 &&
          g->get_levy() >= 98 ) ||
        ( act == ACTION_MOVE_SW && ( ( g->u.posy() == SEEY * ( 1 + int( MAPSIZE / 2 ) ) - 1 &&
                                       g->get_levy() >= 98 ) ||
                                     ( g->u.posx() == SEEX * int( MAPSIZE / 2 ) &&
                                       g->get_levx() <=  93 ) ) ) ||
        ( act == ACTION_MOVE_W && g->u.posx() == SEEX * int( MAPSIZE / 2 ) &&
          g->get_levx() <= 93 ) ||
        ( act == ACTION_MOVE_NW && ( ( g->u.posy() == SEEY * int( MAPSIZE / 2 ) &&
                                       g->get_levy() <=  93 ) ||
                                     ( g->u.posx() == SEEX * int( MAPSIZE / 2 ) &&
                                       g->get_levx() <=  93 ) ) ) ) {
        add_msg( m_info, _( "You cannot leave the %s behind!" ),
                 defense_location_name( location ).c_str() );
        act = ACTION_NULL;
    }
}

void defense_game::post_action( action_id act )
{
    ( void )act;
}

void defense_game::game_over()
{
    popup( _( "You managed to survive through wave %d!" ), current_wave );
}

void defense_game::init_mtypes()
{
    for( auto &type : MonsterGenerator::generator().get_all_mtypes() ) {
        mtype *const t = const_cast<mtype *>( &type );
        t->difficulty *= 1.5;
        t->difficulty += int( t->difficulty / 5 );
        t->flags.insert( MF_BASHES );
        t->flags.insert( MF_SMELLS );
        t->flags.insert( MF_HEARS );
        t->flags.insert( MF_SEES );
    }
}

void defense_game::init_constructions()
{
    standardize_construction_times( 1 ); // Everything takes 1 minute
}

void defense_game::init_map()
{
    auto &starting_om = overmap_buffer.get( 0, 0 );
    for( int x = 0; x < OMAPX; x++ ) {
        for( int y = 0; y < OMAPY; y++ ) {
            starting_om.ter( x, y, 0 ) = oter_id( "field" );
            starting_om.seen( x, y, 0 ) = true;
        }
    }

    switch( location ) {
        case DEFLOC_NULL:
        case NUM_DEFENSE_LOCATIONS:
            DebugLog( D_ERROR, D_GAME ) << "defense location is invalid: " << location;
            break;

        case DEFLOC_HOSPITAL:
            starting_om.ter( 51, 49, 0 ) = oter_id( "road_end_north" );
            starting_om.ter( 50, 50, 0 ) = oter_id( "hospital_3_north" );
            starting_om.ter( 51, 50, 0 ) = oter_id( "hospital_2_north" );
            starting_om.ter( 52, 50, 0 ) = oter_id( "hospital_1_north" );
            starting_om.ter( 50, 51, 0 ) = oter_id( "hospital_6_north" );
            starting_om.ter( 51, 51, 0 ) = oter_id( "hospital_5_north" );
            starting_om.ter( 52, 51, 0 ) = oter_id( "hospital_4_north" );
            starting_om.ter( 50, 52, 0 ) = oter_id( "hospital_9_north" );
            starting_om.ter( 51, 52, 0 ) = oter_id( "hospital_8_north" );
            starting_om.ter( 52, 52, 0 ) = oter_id( "hospital_7_north" );
            break;

        case DEFLOC_WORKS:
            starting_om.ter( 50, 52, 0 ) = oter_id( "road_end_north" );
            starting_om.ter( 50, 50, 0 ) = oter_id( "public_works_NW_north" );
            starting_om.ter( 51, 50, 0 ) = oter_id( "public_works_NE_north" );
            starting_om.ter( 50, 51, 0 ) = oter_id( "public_works_SW_north" );
            starting_om.ter( 51, 51, 0 ) = oter_id( "public_works_SE_north" );
            break;

        case DEFLOC_MALL:
            for( int x = 49; x <= 51; x++ ) {
                for( int y = 49; y <= 51; y++ ) {
                    starting_om.ter( x, y, 0 ) = oter_id( "megastore" );
                }
            }
            starting_om.ter( 50, 49, 0 ) = oter_id( "megastore_entrance" );
            break;

        case DEFLOC_BAR:
            starting_om.ter( 50, 50, 0 ) = oter_id( "bar_north" );
            break;

        case DEFLOC_MANSION:
            for( int x = 49; x <= 51; x++ ) {
                for( int y = 49; y <= 51; y++ ) {
                    starting_om.ter( x, y, 0 ) = oter_id( "mansion" );
                }
            }
            starting_om.ter( 50, 49, 0 ) = oter_id( "mansion_entrance" );
            break;
    }
    starting_om.save();

    // Init the map
    int old_percent = 0;
    for( int i = 0; i <= MAPSIZE * 2; i += 2 ) {
        for( int j = 0; j <= MAPSIZE * 2; j += 2 ) {
            int mx = 100 - MAPSIZE + i, my = 100 - MAPSIZE + j;
            int percent = 100 * ( ( j / 2 + MAPSIZE * ( i / 2 ) ) ) /
                          ( ( MAPSIZE ) * ( MAPSIZE + 1 ) );
            if( percent >= old_percent + 1 ) {
                popup_nowait( _( "Please wait as the map generates [%2d%%]" ), percent );
                old_percent = percent;
            }
            // Round down to the nearest even number
            mx -= mx % 2;
            my -= my % 2;
            tinymap tm;
            tm.generate( mx, my, 0, calendar::turn );
            tm.clear_spawns();
            tm.clear_traps();
            tm.save();
        }
    }

    g->load_map( tripoint( 100, 100, 0 ) );
    g->u.setx( SEEX );
    g->u.sety( SEEY );

    g->update_map( g-> u );
    monster generator( mtype_id( "mon_generator" ),
                       tripoint( g->u.posx() + 1, g->u.posy() + 1, g->u.posz() ) );
    // Find a valid spot to spawn the generator
    std::vector<tripoint> valid;
    for( int x = g->u.posx() - 1; x <= g->u.posx() + 1; x++ ) {
        for( int y = g->u.posy() - 1; y <= g->u.posy() + 1; y++ ) {
            tripoint dest( x, y, g->u.posz() );
            if( generator.can_move_to( dest ) && g->is_empty( dest ) ) {
                valid.push_back( dest );
            }
        }
    }
    if( !valid.empty() ) {
        generator.spawn( random_entry( valid ) );
    }
    generator.friendly = -1;
    g->add_zombie( generator );
}

void defense_game::init_to_style( defense_style new_style )
{
    style = new_style;
    hunger = false;
    thirst = false;
    sleep  = false;
    zombies = false;
    specials = false;
    spiders = false;
    triffids = false;
    robots = false;
    subspace = false;
    mercenaries = false;

    switch( new_style ) {
        case NUM_DEFENSE_STYLES:
            DebugLog( D_ERROR, D_GAME ) << "invalid defense style: " << new_style;
            break;
        case DEFENSE_EASY: // fall through to custom
        case DEFENSE_CUSTOM:
            location = DEFLOC_HOSPITAL;
            initial_difficulty = 15;
            wave_difficulty = 10;
            time_between_waves = 30_minutes;
            waves_between_caravans = 3;
            initial_cash = 1000000;
            cash_per_wave = 100000;
            cash_increase = 30000;
            specials = true;
            spiders = true;
            triffids = true;
            mercenaries = true;
            break;
        case DEFENSE_MEDIUM:
            location = DEFLOC_MALL;
            initial_difficulty = 30;
            wave_difficulty = 15;
            time_between_waves = 20_minutes;
            waves_between_caravans = 4;
            initial_cash = 600000;
            cash_per_wave = 80000;
            cash_increase = 20000;
            specials = true;
            spiders = true;
            triffids = true;
            robots = true;
            hunger = true;
            mercenaries = true;
            break;

        case DEFENSE_HARD:
            location = DEFLOC_BAR;
            initial_difficulty = 50;
            wave_difficulty = 20;
            time_between_waves = 10_minutes;
            waves_between_caravans = 5;
            initial_cash = 200000;
            cash_per_wave = 60000;
            cash_increase = 10000;
            specials = true;
            spiders = true;
            triffids = true;
            robots = true;
            subspace = true;
            hunger = true;
            thirst = true;
            break;

        case DEFENSE_SHAUN:
            location = DEFLOC_BAR;
            initial_difficulty = 30;
            wave_difficulty = 15;
            time_between_waves = 5_minutes;
            waves_between_caravans = 6;
            initial_cash = 500000;
            cash_per_wave = 50000;
            cash_increase = 10000;
            zombies = true;
            break;

        case DEFENSE_DAWN:
            location = DEFLOC_MALL;
            initial_difficulty = 60;
            wave_difficulty = 20;
            time_between_waves = 30_minutes;
            waves_between_caravans = 4;
            initial_cash = 800000;
            cash_per_wave = 50000;
            cash_increase = 0;
            zombies = true;
            hunger = true;
            thirst = true;
            mercenaries = true;
            break;

        case DEFENSE_SPIDERS:
            location = DEFLOC_MALL;
            initial_difficulty = 60;
            wave_difficulty = 10;
            time_between_waves = 10_minutes;
            waves_between_caravans = 4;
            initial_cash = 600000;
            cash_per_wave = 50000;
            cash_increase = 10000;
            spiders = true;
            break;

        case DEFENSE_TRIFFIDS:
            location = DEFLOC_MANSION;
            initial_difficulty = 60;
            wave_difficulty = 20;
            time_between_waves = 30_minutes;
            waves_between_caravans = 2;
            initial_cash = 1000000;
            cash_per_wave = 60000;
            cash_increase = 10000;
            triffids = true;
            hunger = true;
            thirst = true;
            sleep = true;
            mercenaries = true;
            break;

        case DEFENSE_SKYNET:
            location = DEFLOC_HOSPITAL;
            initial_difficulty = 20;
            wave_difficulty = 20;
            time_between_waves = 20_minutes;
            waves_between_caravans = 6;
            initial_cash = 1200000;
            cash_per_wave = 100000;
            cash_increase = 20000;
            robots = true;
            hunger = true;
            thirst = true;
            mercenaries = true;
            break;

        case DEFENSE_LOVECRAFT:
            location = DEFLOC_MANSION;
            initial_difficulty = 20;
            wave_difficulty = 20;
            time_between_waves = 120_minutes;
            waves_between_caravans = 8;
            initial_cash = 400000;
            cash_per_wave = 100000;
            cash_increase = 10000;
            subspace = true;
            hunger = true;
            thirst = true;
            sleep = true;
    }
}

void defense_game::setup()
{
    catacurses::window w = catacurses::newwin( FULL_SCREEN_HEIGHT, FULL_SCREEN_WIDTH,
                           ( TERMY > FULL_SCREEN_HEIGHT ) ? ( TERMY - FULL_SCREEN_HEIGHT ) / 2 : 0,
                           ( TERMX > FULL_SCREEN_WIDTH ) ? ( TERMX - FULL_SCREEN_WIDTH ) / 2 : 0 );
    int selection = 1;
    refresh_setup( w, selection );

    input_context ctxt( "DEFENSE_SETUP" );
    ctxt.register_action( "UP", _( "Previous option" ) );
    ctxt.register_action( "DOWN", _( "Next option" ) );
    ctxt.register_action( "LEFT", _( "Cycle option value" ) );
    ctxt.register_action( "RIGHT", _( "Cycle option value" ) );
    ctxt.register_action( "CONFIRM", _( "Toogle option" ) );
    ctxt.register_action( "NEXT_TAB" );
    ctxt.register_action( "PREV_TAB" );
    ctxt.register_action( "START" );
    ctxt.register_action( "SAVE_TEMPLATE" );
    ctxt.register_action( "HELP_KEYBINDINGS" );

    while( true ) {
        const std::string action = ctxt.handle_input();

        if( action == "START" ) {
            if( !zombies && !specials && !spiders && !triffids && !robots && !subspace ) {
                popup( _( "You must choose at least one monster group!" ) );
                refresh_setup( w, selection );
            } else {
                return;
            }
        } else if( action == "DOWN" ) {
            if( selection == 19 ) {
                selection = 1;
            } else {
                selection++;
            }
            refresh_setup( w, selection );
        } else if( action == "UP" ) {
            if( selection == 1 ) {
                selection = 19;
            } else {
                selection--;
            }
            refresh_setup( w, selection );
        } else if( action == "SAVE_TEMPLATE" ) {
            std::string name = string_input_popup()
                               .title( _( "Template Name:" ) )
                               .width( 20 )
                               .query_string();
            //TODO: this is NON FUNCTIONAL!!!
            refresh_setup( w, selection );
        } else {
            switch( selection ) {
                case 1: // Scenario selection
                    if( action == "RIGHT" ) {
                        if( style == defense_style( NUM_DEFENSE_STYLES - 1 ) ) {
                            style = defense_style( 1 );
                        } else {
                            style = defense_style( style + 1 );
                        }
                    }
                    if( action == "LEFT" ) {
                        if( style == defense_style( 1 ) ) {
                            style = defense_style( NUM_DEFENSE_STYLES - 1 );
                        } else {
                            style = defense_style( style - 1 );
                        }
                    }
                    init_to_style( style );
                    break;

                case 2: // Location selection
                    if( action == "RIGHT" ) {
                        if( location == defense_location( NUM_DEFENSE_LOCATIONS - 1 ) ) {
                            location = defense_location( 1 );
                        } else {
                            location = defense_location( location + 1 );
                        }
                    }
                    if( action == "LEFT" ) {
                        if( location == defense_location( 1 ) ) {
                            location = defense_location( NUM_DEFENSE_LOCATIONS - 1 );
                        } else {
                            location = defense_location( location - 1 );
                        }
                    }
                    mvwprintz( w, 5, 2, c_black, "\
 xxxxxxxxxxxxxxxxxxxxxxxxxxxxxxxxxxxxxxxxxxxxxxxxxxxxxxxxxxxxxxxxxxxxxxxxxxxxx" );
                    mvwprintz( w, 5, 2, c_yellow, defense_location_name( location ).c_str() );
                    mvwprintz( w,  5, 28, c_light_gray,
                               defense_location_description( location ).c_str() );
                    break;

                case 3: // Difficulty of the first wave
                    if( action == "LEFT" && initial_difficulty > 10 ) {
                        initial_difficulty -= 5;
                    }
                    if( action == "RIGHT" && initial_difficulty < 995 ) {
                        initial_difficulty += 5;
                    }
                    mvwprintz( w, 7, 22, c_black, "xxx" );
                    mvwprintz( w, 7, NUMALIGN( initial_difficulty ), c_yellow, "%d",
                               initial_difficulty );
                    break;

                case 4: // Wave Difficulty
                    if( action == "LEFT" && wave_difficulty > 10 ) {
                        wave_difficulty -= 5;
                    }
                    if( action == "RIGHT" && wave_difficulty < 995 ) {
                        wave_difficulty += 5;
                    }
                    mvwprintz( w, 8, 22, c_black, "xxx" );
                    mvwprintz( w, 8, NUMALIGN( wave_difficulty ), c_yellow, "%d",
                               wave_difficulty );
                    break;

                case 5:
                    if( action == "LEFT" && time_between_waves > 5_minutes ) {
                        time_between_waves -= 5_minutes;
                    }
                    if( action == "RIGHT" && time_between_waves < 995_minutes ) {
                        time_between_waves += 5_minutes;
                    }
                    mvwprintz( w, 10, 22, c_black, "xxx" );
                    mvwprintz( w, 10, NUMALIGN( to_minutes<int>( time_between_waves ) ), c_yellow, "%d",
                               to_minutes<int>( time_between_waves ) );
                    break;

                case 6:
                    if( action == "LEFT" && waves_between_caravans > 1 ) {
                        waves_between_caravans -= 1;
                    }
                    if( action == "RIGHT" && waves_between_caravans < 50 ) {
                        waves_between_caravans += 1;
                    }
                    mvwprintz( w, 11, 22, c_black, "xxx" );
                    mvwprintz( w, 11, NUMALIGN( waves_between_caravans ), c_yellow, "%d",
                               waves_between_caravans );
                    break;

                case 7:
                    if( action == "LEFT" && initial_cash > 0 ) {
                        initial_cash -= 100;
                    }
                    if( action == "RIGHT" && initial_cash < 1000000 ) {
                        initial_cash += 100;
                    }
                    mvwprintz( w, 13, 20, c_black, "xxxxx" );
                    mvwprintz( w, 13, NUMALIGN( initial_cash ), c_yellow, "%d", initial_cash / 100 );
                    break;

                case 8:
                    if( action == "LEFT" && cash_per_wave > 0 ) {
                        cash_per_wave -= 100;
                    }
                    if( action == "RIGHT" && cash_per_wave < 1000000 ) {
                        cash_per_wave += 100;
                    }
                    mvwprintz( w, 14, 21, c_black, "xxxx" );
                    mvwprintz( w, 14, NUMALIGN( cash_per_wave ), c_yellow, "%d", cash_per_wave / 100 );
                    break;

                case 9:
                    if( action == "LEFT" && cash_increase > 0 ) {
                        cash_increase -= 50;
                    }
                    if( action == "RIGHT" && cash_increase < 1000000 ) {
                        cash_increase += 50;
                    }
                    mvwprintz( w, 15, 21, c_black, "xxxx" );
                    mvwprintz( w, 15, NUMALIGN( cash_increase ), c_yellow, "%d", cash_increase / 100 );
                    break;

                case 10:
                    if( action == "CONFIRM" ) {
                        zombies = !zombies;
                        specials = false;
                    }
                    mvwprintz( w, 18, 2, ( zombies ? c_light_green : c_yellow ), "Zombies" );
                    mvwprintz( w, 18, 14, c_yellow, _( "Special Zombies" ) );
                    break;

                case 11:
                    if( action == "CONFIRM" ) {
                        specials = !specials;
                        zombies = false;
                    }
                    mvwprintz( w, 18, 2, c_yellow, _( "Zombies" ) );
                    mvwprintz( w, 18, 14, ( specials ? c_light_green : c_yellow ), _( "Special Zombies" ) );
                    break;

                case 12:
                    if( action == "CONFIRM" ) {
                        spiders = !spiders;
                    }
                    mvwprintz( w, 18, 34, ( spiders ? c_light_green : c_yellow ), _( "Spiders" ) );
                    break;

                case 13:
                    if( action == "CONFIRM" ) {
                        triffids = !triffids;
                    }
                    mvwprintz( w, 18, 46, ( triffids ? c_light_green : c_yellow ), _( "Triffids" ) );
                    break;

                case 14:
                    if( action == "CONFIRM" ) {
                        robots = !robots;
                    }
                    mvwprintz( w, 18, 59, ( robots ? c_light_green : c_yellow ), _( "Robots" ) );
                    break;

                case 15:
                    if( action == "CONFIRM" ) {
                        subspace = !subspace;
                    }
                    mvwprintz( w, 18, 70, ( subspace ? c_light_green : c_yellow ), _( "Subspace" ) );
                    break;

                case 16:
                    if( action == "CONFIRM" ) {
                        hunger = !hunger;
                    }
                    mvwprintz( w, 21, 2, ( hunger ? c_light_green : c_yellow ), _( "Food" ) );
                    break;

                case 17:
                    if( action == "CONFIRM" ) {
                        thirst = !thirst;
                    }
                    mvwprintz( w, 21, 16, ( thirst ? c_light_green : c_yellow ), _( "Water" ) );
                    break;

                case 18:
                    if( action == "CONFIRM" ) {
                        sleep = !sleep;
                    }
                    mvwprintz( w, 21, 31, ( sleep ? c_light_green : c_yellow ), _( "Sleep" ) );
                    break;

                case 19:
                    if( action == "CONFIRM" ) {
                        mercenaries = !mercenaries;
                    }
                    mvwprintz( w, 21, 46, ( mercenaries ? c_light_green : c_yellow ), _( "Mercenaries" ) );
                    break;
            }
        }
        refresh_setup( w, selection );
    }
}

void defense_game::refresh_setup( const catacurses::window &w, int selection )
{
    werase( w );
    mvwprintz( w,  0,  1, c_light_red, _( "DEFENSE MODE" ) );
    mvwprintz( w,  0, 28, c_light_red, _( "Press direction keys to cycle, ENTER to toggle" ) );
    mvwprintz( w,  1, 28, c_light_red, _( "Press S to start, ! to save as a template" ) );
    mvwprintz( w,  2,  2, c_light_gray, _( "Scenario:" ) );
    mvwprintz( w,  3,  2, SELCOL( 1 ), defense_style_name( style ).c_str() );
    mvwprintz( w,  3, 28, c_light_gray, defense_style_description( style ).c_str() );
    mvwprintz( w,  4,  2, c_light_gray, _( "Location:" ) );
    mvwprintz( w,  5,  2, SELCOL( 2 ), defense_location_name( location ).c_str() );
    mvwprintz( w,  5, 28, c_light_gray, defense_location_description( location ).c_str() );

    mvwprintz( w,  7,  2, c_light_gray, _( "Initial Difficulty:" ) );
    mvwprintz( w,  7, NUMALIGN( initial_difficulty ), SELCOL( 3 ), "%d",
               initial_difficulty );
    mvwprintz( w,  7, 28, c_light_gray, _( "The difficulty of the first wave." ) );
    mvwprintz( w,  8,  2, c_light_gray, _( "Wave Difficulty:" ) );
    mvwprintz( w,  8, NUMALIGN( wave_difficulty ), SELCOL( 4 ), "%d", wave_difficulty );
    mvwprintz( w,  8, 28, c_light_gray, _( "The increase of difficulty with each wave." ) );

    mvwprintz( w, 10,  2, c_light_gray, _( "Time b/w Waves:" ) );
    mvwprintz( w, 10, NUMALIGN( to_minutes<int>( time_between_waves ) ), SELCOL( 5 ), "%d",
               to_minutes<int>( time_between_waves ) );
    mvwprintz( w, 10, 28, c_light_gray, _( "The time, in minutes, between waves." ) );
    mvwprintz( w, 11,  2, c_light_gray, _( "Waves b/w Caravans:" ) );
    mvwprintz( w, 11, NUMALIGN( waves_between_caravans ), SELCOL( 6 ), "%d",
               waves_between_caravans );
    mvwprintz( w, 11, 28, c_light_gray, _( "The number of waves in between caravans." ) );

    mvwprintz( w, 13,  2, c_light_gray, _( "Initial Cash:" ) );
    mvwprintz( w, 13, NUMALIGN( initial_cash ), SELCOL( 7 ), "%d", initial_cash / 100 );
    mvwprintz( w, 13, 28, c_light_gray, _( "The amount of money the player starts with." ) );
    mvwprintz( w, 14,  2, c_light_gray, _( "Cash for 1st Wave:" ) );
    mvwprintz( w, 14, NUMALIGN( cash_per_wave ), SELCOL( 8 ), "%d", cash_per_wave / 100 );
    mvwprintz( w, 14, 28, c_light_gray, _( "The cash awarded for the first wave." ) );
    mvwprintz( w, 15,  2, c_light_gray, _( "Cash Increase:" ) );
    mvwprintz( w, 15, NUMALIGN( cash_increase ), SELCOL( 9 ), "%d", cash_increase / 100 );
    mvwprintz( w, 15, 28, c_light_gray, _( "The increase in the award each wave." ) );

    mvwprintz( w, 17,  2, c_light_gray, _( "Enemy Selection:" ) );
    mvwprintz( w, 18,  2, TOGCOL( 10, zombies ), _( "Zombies" ) );
    mvwprintz( w, 18, 14, TOGCOL( 11, specials ), _( "Special Zombies" ) );
    mvwprintz( w, 18, 34, TOGCOL( 12, spiders ), _( "Spiders" ) );
    mvwprintz( w, 18, 46, TOGCOL( 13, triffids ), _( "Triffids" ) );
    mvwprintz( w, 18, 59, TOGCOL( 14, robots ), _( "Robots" ) );
    mvwprintz( w, 18, 70, TOGCOL( 15, subspace ), _( "Subspace" ) );

    mvwprintz( w, 20,  2, c_light_gray, _( "Needs:" ) );
    mvwprintz( w, 21,  2, TOGCOL( 16, hunger ), _( "Food" ) );
    mvwprintz( w, 21, 16, TOGCOL( 17, thirst ), _( "Water" ) );
    mvwprintz( w, 21, 31, TOGCOL( 18, sleep ), _( "Sleep" ) );
    mvwprintz( w, 21, 46, TOGCOL( 19, mercenaries ), _( "Mercenaries" ) );
    wrefresh( w );
}

std::string defense_style_name( defense_style style )
{
    // 24 Characters Max!
    switch( style ) {
        case DEFENSE_CUSTOM:
            return _( "Custom" );
        case DEFENSE_EASY:
            return _( "Easy" );
        case DEFENSE_MEDIUM:
            return _( "Medium" );
        case DEFENSE_HARD:
            return _( "Hard" );
        case DEFENSE_SHAUN:
            return _( "Shaun of the Dead" );
        case DEFENSE_DAWN:
            return _( "Dawn of the Dead" );
        case DEFENSE_SPIDERS:
            return _( "Eight-Legged Freaks" );
        case DEFENSE_TRIFFIDS:
            return _( "Day of the Triffids" );
        case DEFENSE_SKYNET:
            return _( "Skynet" );
        case DEFENSE_LOVECRAFT:
            return _( "The Call of Cthulhu" );
        case NUM_DEFENSE_STYLES:
            break;
    }
    return "Bug! (bug in defense.cpp:defense_style_name)";
}

std::string defense_style_description( defense_style style )
{
    // 51 Characters Max!
    switch( style ) {
        case DEFENSE_CUSTOM:
            return _( "A custom game." );
        case DEFENSE_EASY:
            return _( "Easy monsters and lots of money." );
        case DEFENSE_MEDIUM:
            return _( "Harder monsters.  You have to eat." );
        case DEFENSE_HARD:
            return _( "All monsters.  You have to eat and drink." );
        case DEFENSE_SHAUN:
            return _( "Defend a bar against classic zombies.  Easy and fun." );
        case DEFENSE_DAWN:
            return _( "Classic zombies.  Slower and more realistic." );
        case DEFENSE_SPIDERS:
            return _( "Fast-paced spider-fighting fun!" );
        case DEFENSE_TRIFFIDS:
            return _( "Defend your mansion against the triffids." );
        case DEFENSE_SKYNET:
            return _( "The robots have decided that humans are the enemy!" );
        case DEFENSE_LOVECRAFT:
            return _( "Ward off legions of eldritch horrors." );
        case NUM_DEFENSE_STYLES:
            break;
    }
    return "What the heck is this I don't even know. (defense.cpp:defense_style_description)";
}

std::string defense_location_name( defense_location location )
{
    switch( location ) {
        case DEFLOC_NULL:
            return "Nowhere?! (bug in defense.cpp:defense_location_name)";
        case DEFLOC_HOSPITAL:
            return _( "Hospital" );
        case DEFLOC_WORKS:
            return _( "Public Works" );
        case DEFLOC_MALL:
            return _( "Megastore" );
        case DEFLOC_BAR:
            return _( "Bar" );
        case DEFLOC_MANSION:
            return _( "Mansion" );
        case NUM_DEFENSE_LOCATIONS:
            break;
    }
    return "a ghost's house (bug in defense.cpp:defense_location_name)";
}

std::string defense_location_description( defense_location location )
{
    switch( location ) {
        case DEFLOC_NULL:
            return "NULL Bug. (defense.cpp:defense_location_description)";
        case DEFLOC_HOSPITAL:
            return                 _( "One entrance and many rooms.  Some medical supplies." );
        case DEFLOC_WORKS:
            return                 _( "An easy fortifiable building with lots of useful tools inside." );
        case DEFLOC_MALL:
            return                 _( "A large building with various supplies." );
        case DEFLOC_BAR:
            return                 _( "A small building with plenty of alcohol." );
        case DEFLOC_MANSION:
            return                 _( "A large house with many rooms and." );
        case NUM_DEFENSE_LOCATIONS:
            break;
    }
    return "Unknown data bug. (defense.cpp:defense_location_description)";
}

void defense_game::caravan()
{
    std::vector<itype_id> items[NUM_CARAVAN_CATEGORIES];
    std::vector<int> item_count[NUM_CARAVAN_CATEGORIES];

    // Init the items for each category
    for( int i = 0; i < NUM_CARAVAN_CATEGORIES; i++ ) {
        items[i] = caravan_items( caravan_category( i ) );
        for( std::vector<itype_id>::iterator it = items[i].begin();
             it != items[i].end(); ) {
            if( current_wave == 0 || !one_in( 4 ) ) {
                item_count[i].push_back( 0 );  // Init counts to 0 for each item
                it++;
            } else { // Remove the item
                it = items[i].erase( it );
            }
        }
    }

    unsigned total_price = 0;

    catacurses::window w = catacurses::newwin( FULL_SCREEN_HEIGHT, FULL_SCREEN_WIDTH, 0, 0 );

    int offset = 0, item_selected = 0, category_selected = 0;

    int current_window = 0;

    draw_caravan_borders( w, current_window );
    draw_caravan_categories( w, category_selected, total_price, g->u.cash );

    input_context ctxt( "CARAVAN" );
    ctxt.register_cardinal();
    ctxt.register_action( "CONFIRM" );
    ctxt.register_action( "QUIT" );
    ctxt.register_action( "NEXT_TAB" );
    ctxt.register_action( "HELP" );
    ctxt.register_action( "HELP_KEYBINDINGS" );

    bool done = false;
    bool cancel = false;
    while( !done ) {
        const std::string action = ctxt.handle_input();
        if( action == "HELP" ) {
            popup_top( _( "\
CARAVAN:\n\
Start by selecting a category using your favorite up/down keys.\n\
Switch between category selection and item selecting by pressing %s.\n\
Pick an item with the up/down keys, press left/right to buy 1 less/more.\n\
Press %s to buy everything in your cart, %s to buy nothing." ),
                       ctxt.get_desc( "NEXT_TAB" ).c_str(),
                       ctxt.get_desc( "CONFIRM" ).c_str(),
                       ctxt.get_desc( "QUIT" ).c_str()
                     );
            draw_caravan_categories( w, category_selected, total_price, g->u.cash );
            draw_caravan_items( w, &( items[category_selected] ),
                                &( item_count[category_selected] ), offset, item_selected );
            draw_caravan_borders( w, current_window );
        } else if( action == "DOWN" ) {
            if( current_window == 0 ) { // Categories
                category_selected++;
                if( category_selected == NUM_CARAVAN_CATEGORIES ) {
                    category_selected = CARAVAN_CART;
                }
                draw_caravan_categories( w, category_selected, total_price, g->u.cash );
                offset = 0;
                item_selected = 0;
                draw_caravan_items( w, &( items[category_selected] ),
                                    &( item_count[category_selected] ), offset,
                                    item_selected );
                draw_caravan_borders( w, current_window );
            } else if( !items[category_selected].empty() ) { // Items
                if( item_selected < ( int )items[category_selected].size() - 1 ) {
                    item_selected++;
                } else {
                    item_selected = 0;
                    offset = 0;
                }
                if( item_selected > offset + 22 ) {
                    offset++;
                }
                draw_caravan_items( w, &( items[category_selected] ),
                                    &( item_count[category_selected] ), offset,
                                    item_selected );
                draw_caravan_borders( w, current_window );
            }
        } else if( action == "UP" ) {
            if( current_window == 0 ) { // Categories
                if( category_selected == 0 ) {
                    category_selected = NUM_CARAVAN_CATEGORIES - 1;
                } else {
                    category_selected--;
                }
                if( category_selected == NUM_CARAVAN_CATEGORIES ) {
                    category_selected = CARAVAN_CART;
                }
                draw_caravan_categories( w, category_selected, total_price, g->u.cash );
                offset = 0;
                item_selected = 0;
                draw_caravan_items( w, &( items[category_selected] ),
                                    &( item_count[category_selected] ), offset,
                                    item_selected );
                draw_caravan_borders( w, current_window );
            } else if( !items[category_selected].empty() ) { // Items
                if( item_selected > 0 ) {
                    item_selected--;
                } else {
                    item_selected = items[category_selected].size() - 1;
                    offset = item_selected - 22;
                    if( offset < 0 ) {
                        offset = 0;
                    }
                }
                if( item_selected < offset ) {
                    offset--;
                }
                draw_caravan_items( w, &( items[category_selected] ),
                                    &( item_count[category_selected] ), offset,
                                    item_selected );
                draw_caravan_borders( w, current_window );
            }
        } else if( action == "RIGHT" ) {
            if( current_window == 1 && !items[category_selected].empty() ) {
                item_count[category_selected][item_selected]++;
                itype_id tmp_itm = items[category_selected][item_selected];
                total_price += caravan_price( g->u, item( tmp_itm, 0 ).price( false ) );
                if( category_selected == CARAVAN_CART ) { // Find the item in its category
                    for( int i = 1; i < NUM_CARAVAN_CATEGORIES; i++ ) {
                        for( unsigned j = 0; j < items[i].size(); j++ ) {
                            if( items[i][j] == tmp_itm ) {
                                item_count[i][j]++;
                            }
                        }
                    }
                } else { // Add / increase the item in the shopping cart
                    bool found_item = false;
                    for( unsigned i = 0; i < items[0].size() && !found_item; i++ ) {
                        if( items[0][i] == tmp_itm ) {
                            found_item = true;
                            item_count[0][i]++;
                        }
                    }
                    if( !found_item ) {
                        items[0].push_back( items[category_selected][item_selected] );
                        item_count[0].push_back( 1 );
                    }
                }
                draw_caravan_categories( w, category_selected, total_price, g->u.cash );
                draw_caravan_items( w, &( items[category_selected] ),
                                    &( item_count[category_selected] ), offset, item_selected );
                draw_caravan_borders( w, current_window );
            }
        } else if( action == "LEFT" ) {
            if( current_window == 1 && !items[category_selected].empty() &&
                item_count[category_selected][item_selected] > 0 ) {
                item_count[category_selected][item_selected]--;
                itype_id tmp_itm = items[category_selected][item_selected];
                total_price -= caravan_price( g->u, item( tmp_itm, 0 ).price( false ) );
                if( category_selected == CARAVAN_CART ) { // Find the item in its category
                    for( int i = 1; i < NUM_CARAVAN_CATEGORIES; i++ ) {
                        for( unsigned j = 0; j < items[i].size(); j++ ) {
                            if( items[i][j] == tmp_itm ) {
                                item_count[i][j]--;
                            }
                        }
                    }
                } else { // Decrease / remove the item in the shopping cart
                    bool found_item = false;
                    for( unsigned i = 0; i < items[0].size() && !found_item; i++ ) {
                        if( items[0][i] == tmp_itm ) {
                            found_item = true;
                            item_count[0][i]--;
                            if( item_count[0][i] == 0 ) {
                                item_count[0].erase( item_count[0].begin() + i );
                                items[0].erase( items[0].begin() + i );
                            }
                        }
                    }
                }
                draw_caravan_categories( w, category_selected, total_price, g->u.cash );
                draw_caravan_items( w, &( items[category_selected] ),
                                    &( item_count[category_selected] ), offset, item_selected );
                draw_caravan_borders( w, current_window );
            }
        } else if( action == "NEXT_TAB" ) {
            current_window = ( current_window + 1 ) % 2;
            draw_caravan_borders( w, current_window );
        } else if( action == "QUIT" ) {
            if( query_yn( _( "Really buy nothing?" ) ) ) {
                cancel = true;
                done = true;
            } else {
                draw_caravan_categories( w, category_selected, total_price, g->u.cash );
                draw_caravan_items( w, &( items[category_selected] ),
                                    &( item_count[category_selected] ), offset, item_selected );
                draw_caravan_borders( w, current_window );
            }
        } else if( action == "CONFIRM" ) {
            if( total_price > g->u.cash ) {
                popup( _( "You can't afford those items!" ) );
            } else if( ( items[0].empty() && query_yn( _( "Really buy nothing?" ) ) ) ||
                       ( !items[0].empty() &&
                         query_yn( ngettext( "Buy %d item, leaving you with $%.2f?",
                                             "Buy %d items, leaving you with $%.2f?",
                                             items[0].size() ),
                                   items[0].size(),
                                   ( static_cast<long>( g->u.cash ) - static_cast<long>( total_price ) ) / 100.0 ) ) ) {
                done = true;
            }
            if( !done ) { // We canceled, so redraw everything
                draw_caravan_categories( w, category_selected, total_price, g->u.cash );
                draw_caravan_items( w, &( items[category_selected] ),
                                    &( item_count[category_selected] ), offset, item_selected );
                draw_caravan_borders( w, current_window );
            }
        } // "switch" on (action)

    } // while (!done)

    if( !cancel ) {
        g->u.cash -= total_price;
        bool dropped_some = false;
        for( unsigned i = 0; i < items[0].size(); i++ ) {
            item tmp( items[0][i] );
            tmp = tmp.in_its_container();

            // Guns bought from the caravan should always come with an empty
            // magazine.
            if( tmp.is_gun() && !tmp.magazine_integral() ) {
                tmp.emplace_back( tmp.magazine_default() );
            }

            for( int j = 0; j < item_count[0][i]; j++ ) {
                if( g->u.can_pickVolume( tmp ) && g->u.can_pickWeight( tmp ) ) {
                    g->u.i_add( tmp );
                } else { // Could fit it in the inventory!
                    dropped_some = true;
                    g->m.add_item_or_charges( g->u.posx(), g->u.posy(), tmp );
                }
            }
        }
        if( dropped_some ) {
            add_msg( _( "You drop some items." ) );
        }
    }
}

std::string caravan_category_name( caravan_category cat )
{
    switch( cat ) {
        case CARAVAN_CART:
            return _( "Shopping Cart" );
        case CARAVAN_MELEE:
            return _( "Melee Weapons" );
        case CARAVAN_GUNS:
            return _( "Firearms & Ammo" );
        case CARAVAN_COMPONENTS:
            return _( "Crafting & Construction Components" );
        case CARAVAN_FOOD:
            return _( "Food & Drugs" );
        case CARAVAN_CLOTHES:
            return _( "Clothing & Armor" );
        case CARAVAN_TOOLS:
            return _( "Tools, Traps & Grenades" );
        case NUM_CARAVAN_CATEGORIES:
            break; // error message below
    }
    return "BUG (defense.cpp:caravan_category_name)";
}

std::vector<itype_id> caravan_items( caravan_category cat )
{
    std::vector<itype_id> ret;
    switch( cat ) {
        case CARAVAN_CART:
            return ret;

        case CARAVAN_MELEE:
            ret = {   "hammer", "bat", "mace", "morningstar", "hammer_sledge", "hatchet",
                      "knife_combat", "rapier", "machete", "katana", "spear_knife",
                      "pike", "chainsaw_off"
              };
            break;

        case CARAVAN_GUNS:
            ret = {   "crossbow", "bolt_steel", "compbow", "arrow_cf", "marlin_9a",
                      "22_lr", "hk_mp5", "9mm", "taurus_38", "38_special", "deagle_44",
                      "44magnum", "m1911", "hk_ump45", "45_acp", "fn_p90", "57mm",
                      "remington_870", "shot_00", "shot_slug", "browning_blr", "3006",
                      "ak47", "762_m87", "m4a1", "556", "savage_111f", "hk_g3",
                      "762_51", "hk_g80", "12mm", "plasma_rifle", "plasma"
              };

            // Add the default magazine types for each gun.
            for( unsigned i = 0, size = ret.size(); i < size; i++ ) {
                item tmp( ret[i] );
                if( tmp.is_gun() && !tmp.magazine_integral() ) {
                    ret.emplace_back( tmp.magazine_default() );
                }
            }
            break;

        case CARAVAN_COMPONENTS:
            ret = {   "rag", "fur", "leather", "superglue", "string_36", "chain",
                      "processor", "RAM", "power_supply", "motor", "hose", "pot",
                      "2x4", "battery", "nail", "gasoline"
              };
            break;

        case CARAVAN_FOOD:
            ret = {   "1st_aid", "water", "energy_drink", "whiskey", "can_beans",
                      "mre_beef", "flour", "inhaler", "codeine", "oxycodone", "adderall",
                      "cig", "meth", "royal_jelly", "mutagen", "purifier"
              };
            break;

        case CARAVAN_CLOTHES:
            ret = {   "backpack", "vest", "trenchcoat", "jacket_leather", "kevlar",
                      "gloves_fingerless", "mask_filter", "mask_gas", "glasses_eye",
                      "glasses_safety", "goggles_ski", "goggles_nv", "helmet_ball",
                      "helmet_riot"
              };
            break;

        case CARAVAN_TOOLS:
            ret = {   "screwdriver", "wrench", "saw", "hacksaw", "lighter", "sewing_kit",
                      "scissors", "extinguisher", "flashlight", "hotplate",
                      "soldering_iron", "shovel", "jackhammer", "landmine", "teleporter",
                      "grenade", "flashbang", "EMPbomb", "smokebomb", "bot_manhack",
                      "bot_turret", "UPS_off", "mininuke"
              };
            break;
        case NUM_CARAVAN_CATEGORIES:
            DebugLog( D_ERROR, D_GAME ) << "invalid caravan category: " << cat;
            break;
    }

    return ret;
}

void draw_caravan_borders( const catacurses::window &w, int current_window )
{
    // First, do the borders for the category window
    nc_color col = c_light_gray;
    if( current_window == 0 ) {
        col = c_yellow;
    }

    mvwputch( w, 0, 0, col, LINE_OXXO );
    for( int i = 1; i <= 38; i++ ) {
        mvwputch( w,  0, i, col, LINE_OXOX );
        mvwputch( w, 11, i, col, LINE_OXOX );
    }
    for( int i = 1; i <= 10; i++ ) {
        mvwputch( w, i,  0, col, LINE_XOXO );
        mvwputch( w, i, 39, c_yellow, LINE_XOXO ); // Shared border, always yellow
    }
    mvwputch( w, 11,  0, col, LINE_XXXO );

    // These are shared with the items window, and so are always "on"
    mvwputch( w,  0, 39, c_yellow, LINE_OXXX );
    mvwputch( w, 11, 39, c_yellow, LINE_XOXX );

    col = ( current_window == 1 ? c_yellow : c_light_gray );
    // Next, draw the borders for the item description window--always "off" & gray
    for( int i = 12; i <= 23; i++ ) {
        mvwputch( w, i,  0, c_light_gray, LINE_XOXO );
        mvwputch( w, i, 39, col,      LINE_XOXO );
    }
    for( int i = 1; i <= 38; i++ ) {
        mvwputch( w, FULL_SCREEN_HEIGHT - 1, i, c_light_gray, LINE_OXOX );
    }

    mvwputch( w, FULL_SCREEN_HEIGHT - 1,  0, c_light_gray, LINE_XXOO );
    mvwputch( w, FULL_SCREEN_HEIGHT - 1, 39, c_light_gray, LINE_XXOX );

    // Finally, draw the item section borders
    for( int i = 40; i <= FULL_SCREEN_WIDTH - 2; i++ ) {
        mvwputch( w,  0, i, col, LINE_OXOX );
        mvwputch( w, FULL_SCREEN_HEIGHT - 1, i, col, LINE_OXOX );
    }
    for( int i = 1; i <= FULL_SCREEN_HEIGHT - 2; i++ ) {
        mvwputch( w, i, FULL_SCREEN_WIDTH - 1, col, LINE_XOXO );
    }

    mvwputch( w, FULL_SCREEN_HEIGHT - 1, 39, col, LINE_XXOX );
    mvwputch( w,  0, FULL_SCREEN_WIDTH - 1, col, LINE_OOXX );
    mvwputch( w, FULL_SCREEN_HEIGHT - 1, FULL_SCREEN_WIDTH - 1, col, LINE_XOOX );

    // Quick reminded about help.
    mvwprintz( w, FULL_SCREEN_HEIGHT - 1, 2, c_red, _( "Press ? for help." ) );
    wrefresh( w );
}

void draw_caravan_categories( const catacurses::window &w, int category_selected,
                              unsigned total_price, unsigned long cash )
{
    // Clear the window
    for( int i = 1; i <= 10; i++ ) {
        mvwprintz( w, i, 1, c_black, "xxxxxxxxxxxxxxxxxxxxxxxxxxxxxxxxxxxxxx" );
    }
    mvwprintz( w, 1, 1, c_white, _( "Your Cash: $%6.2f" ), cash / 100.0 );
    wprintz( w, c_light_gray, " -> " );
    wprintz( w, ( total_price > cash ? c_red : c_green ), "$%.2f",
             ( static_cast<long>( cash ) - static_cast<long>( total_price ) ) / 100.0 );

    for( int i = 0; i < NUM_CARAVAN_CATEGORIES; i++ )
        mvwprintz( w, i + 3, 1, ( i == category_selected ? h_white : c_white ),
                   caravan_category_name( caravan_category( i ) ).c_str() );
    wrefresh( w );
}

void draw_caravan_items( const catacurses::window &w, std::vector<itype_id> *items,
                         std::vector<int> *counts, int offset, int item_selected )
{
    // Print the item info first.  This is important, because it contains \n which
    // will corrupt the item list.

    // Actually, clear the item info first.
    for( int i = 12; i <= FULL_SCREEN_HEIGHT - 2; i++ ) {
        mvwprintz( w, i, 1, c_black, "xxxxxxxxxxxxxxxxxxxxxxxxxxxxxxxxxxxxxx" );
    }
    // THEN print it--if item_selected is valid
    if( item_selected < ( int )items->size() ) {
        item tmp( ( *items )[item_selected], 0 ); // Dummy item to get info
        fold_and_print( w, 12, 1, 38, c_white, tmp.info() );
    }
    // Next, clear the item list on the right
    for( int i = 1; i <= FULL_SCREEN_HEIGHT - 2; i++ ) {
        mvwprintz( w, i, 40, c_black, "xxxxxxxxxxxxxxxxxxxxxxxxxxxxxxxxxxxxxxx" );
    }
    // Finally, print the item list on the right
    for( int i = offset; i <= offset + FULL_SCREEN_HEIGHT - 2 && i < ( int )items->size(); i++ ) {
        mvwprintz( w, i - offset + 1, 40, ( item_selected == i ? h_white : c_white ),
                   item::nname( ( *items )[i], ( *counts )[i] ).c_str() );
        wprintz( w, c_white, " x %2d", ( *counts )[i] );
        if( ( *counts )[i] > 0 ) {
            unsigned long price = caravan_price( g->u, item( ( *items )[i],
                                                 0 ).price( false ) * ( *counts )[i] );
            wprintz( w, ( price > g->u.cash ? c_red : c_green ), " ($%6.2f)", price / 100.0 );
        }
    }
    wrefresh( w );
}

int caravan_price( player &u, int price )
{
    ///\EFFECT_BARTER reduces caravan prices, 5% per point, up to 50%
    if( u.get_skill_level( skill_barter ) > 10 ) {
        return int( double( price ) * .5 );
    }
    return int( double( price ) * ( 1.0 - double( u.get_skill_level( skill_barter ) ) * .05 ) );
}

void defense_game::spawn_wave()
{
    add_msg( m_info, "********" );
    int diff = initial_difficulty + current_wave * wave_difficulty;
    bool themed_wave = one_in( SPECIAL_WAVE_CHANCE ); // All a single monster type
    g->u.cash += cash_per_wave + ( current_wave - 1 ) * cash_increase;
    std::vector<mtype_id> valid = pick_monster_wave();
    while( diff > 0 ) {
        // Clear out any monsters that exceed our remaining difficulty
        for( auto it = valid.begin(); it != valid.end(); ) {
            const mtype &mt = it->obj();
            if( mt.difficulty > diff ) {
                it = valid.erase( it );
            } else {
                it++;
            }
        }
        if( valid.empty() ) {
            add_msg( m_info, _( "Welcome to Wave %d!" ), current_wave );
            add_msg( m_info, "********" );
            return;
        }
        const mtype &type = random_entry( valid ).obj();
        if( themed_wave ) {
            int num = diff / type.difficulty;
            if( num >= SPECIAL_WAVE_MIN ) {
                // TODO: Do we want a special message here?
                for( int i = 0; i < num; i++ ) {
                    spawn_wave_monster( type.id );
                }
                add_msg( m_info,  special_wave_message( type.nname( 100 ) ).c_str() );
                add_msg( m_info, "********" );
                return;
            } else {
                themed_wave = false;    // No partially-themed waves
            }
        }
        diff -= type.difficulty;
        spawn_wave_monster( type.id );
    }
    add_msg( m_info, _( "Welcome to Wave %d!" ), current_wave );
    add_msg( m_info, "********" );
}

std::vector<mtype_id> defense_game::pick_monster_wave()
{
    std::vector<mongroup_id> valid;
    std::vector<mtype_id> ret;

    if( zombies || specials ) {
        if( specials ) {
            valid.push_back( GROUP_ZOMBIE );
        } else {
            valid.push_back( GROUP_VANILLA );
        }
    }
    if( spiders ) {
        valid.push_back( GROUP_SPIDER );
    }
    if( triffids ) {
        valid.push_back( GROUP_TRIFFID );
    }
    if( robots ) {
        valid.push_back( GROUP_ROBOT );
    }
    if( subspace ) {
        valid.push_back( GROUP_NETHER );
    }

    if( valid.empty() ) {
        debugmsg( "Couldn't find a valid monster group for defense!" );
    } else {
        ret = MonsterGroupManager::GetMonstersFromGroup( random_entry( valid ) );
    }

    return ret;
}

void defense_game::spawn_wave_monster( const mtype_id &type )
{
    point pnt;
    int tries = 0;
    while( true ) {
        if( location == DEFLOC_HOSPITAL || location == DEFLOC_MALL ) {
            // Always spawn to the north!
            pnt = point( rng( SEEX * ( MAPSIZE / 2 ), SEEX * ( 1 + MAPSIZE / 2 ) ), SEEY );
        } else if( one_in( 2 ) ) {
            pnt = point( rng( SEEX * ( MAPSIZE / 2 ), SEEX * ( 1 + MAPSIZE / 2 ) ), rng( 1, SEEY ) );
            if( one_in( 2 ) ) {
                pnt = point( pnt.x, SEEY * MAPSIZE - 1 - pnt.y );
            }
        } else {
            pnt = point( rng( 1, SEEX ), rng( SEEY * ( MAPSIZE / 2 ), SEEY * ( 1 + MAPSIZE / 2 ) ) );
            if( one_in( 2 ) ) {
                pnt = point( SEEX * MAPSIZE - 1 - pnt.x, pnt.y );
            }
        }
        if( g->is_empty( { pnt.x, pnt.y, g->get_levz() } ) ) {
            break;
        }
        if( tries++ == 1000 ) {
            DebugLog( D_ERROR, DC_ALL ) << "could not find acceptable monster spawn location";
            return;
        }
    }
    monster tmp( type, tripoint( pnt, g->get_levz() ) );
    tmp.wander_pos = g->u.pos();
    tmp.wandf = 150;
    // We want to kill!
    tmp.anger = 100;
    tmp.morale = 100;
    g->add_zombie( tmp );
}

std::string defense_game::special_wave_message( std::string name )
{
    std::ostringstream ret;
    ret << string_format( _( "Wave %d: " ), current_wave );

    // Capitalize
    capitalize_letter( name );
    for( unsigned i = 2; i < name.size(); i++ ) {
        if( name[i - 1] == ' ' ) {
            capitalize_letter( name, i );
        }
    }

    switch( rng( 1, 8 ) ) {
        case 1:
            ret << string_format( _( "Invasion of the %s!" ), name.c_str() );
            break;
        case 2:
            ret << string_format( _( "Attack of the %s!" ), name.c_str() );
            break;
        case 3:
            ret << string_format( _( "%s Attack!" ), name.c_str() );
            break;
        case 4:
            ret << string_format( _( "%s from Hell!" ), name.c_str() );
            break;
        case 5:
            ret << string_format( _( "Beware! %s!" ), name.c_str() );
            break;
        case 6:
            ret << string_format( _( "The Day of the %s!" ), name.c_str() );
            break;
        case 7:
            ret << string_format( _( "Revenge of the %s!" ), name.c_str() );
            break;
        case 8:
            ret << string_format( _( "Rise of the %s!" ), name.c_str() );
            break;
    }

    return ret.str();
}<|MERGE_RESOLUTION|>--- conflicted
+++ resolved
@@ -107,13 +107,8 @@
     init_to_style( DEFENSE_EASY );
     setup();
     g->u.cash = initial_cash;
-<<<<<<< HEAD
-    popup_nowait(_("Please wait as the map generates [ 0%%]"));
-    // TODO: support multiple defense games? clean up old defense game
-=======
-    popup_nowait( _( "Please wait as the map generates [ 0%%]" ) );
+    popup_nowait( _( "Please wait as the map generates [ 0%% ]" ) );
     // TODO: support multiple defence games? clean up old defence game
->>>>>>> fca2e044
     init_map();
     caravan();
     return true;
