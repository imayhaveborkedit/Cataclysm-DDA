--- conflicted
+++ resolved
@@ -4270,7 +4270,7 @@
                 quantity, charges, birthday, damlevel );
 }
 
-item &map::add_item_or_charges(const int x, const int y, const item &obj, bool overflow )
+item &map::add_item_or_charges(const int x, const int y, item obj, bool overflow )
 {
     return add_item_or_charges( tripoint( x, y, abs_sub.z ), obj, overflow );
 }
@@ -4446,7 +4446,7 @@
     return i_at( p ).free_volume();
 }
 
-item &map::add_item_or_charges( const tripoint &pos, const item &obj, bool overflow )
+item &map::add_item_or_charges( const tripoint &pos, item obj, bool overflow )
 {
     // Checks if item would not be destroyed if added to this tile
     auto valid_tile = [&]( const tripoint &e ) {
@@ -4498,40 +4498,30 @@
     }
 
     if( !has_flag( "NOITEM", pos ) && valid_limits( pos ) ) {
+        if( obj.on_drop( pos ) ) {
+            return nulitem;
+        }
+
         // If tile can contain items place here...
         return place_item( pos );
 
-<<<<<<< HEAD
     } else if( overflow ) {
         // ...otherwise try to overflow to adjacent tiles (if permitted)
         auto tiles = closest_tripoints_first( 2, pos );
         tiles.erase( tiles.begin() ); // we already tried this position
         for( const auto &e : tiles ) {
-            if( valid_tile( e ) && !has_flag( "NOITEM", e ) && valid_limits( e ) ) {
-                return place_item( e );
-=======
-    std::vector<tripoint> ps = closest_tripoints_first(overflow_radius, p);
-    for( const auto &p_it : ps ) {
-        if( !inbounds( p_it ) ) {
-            continue;
-        }
-
-        if( new_item.on_drop( p_it ) ) {
-            return nulitem;
-        }
-
-        if( new_item.volume() > free_volume( p_it ) ||
-            has_flag( "DESTROY_ITEM", p_it ) || has_flag( "NOITEM", p_it ) ) {
-            continue;
-        }
-
-        if( new_item.charges != -1 && new_item.count_by_charges() ) {
-            for( auto &i : i_at( p_it ) ) {
-                if( i.merge_charges( new_item ) ) {
-                    return i;
-                }
->>>>>>> 61445677
-            }
+            if( !inbounds( e ) ) {
+                continue;
+            }
+
+            if( obj.on_drop( e ) ) {
+                return nulitem;
+            }
+
+            if( !valid_tile( e ) || has_flag( "NOITEM", e ) && !valid_limits( e ) ) {
+                continue;
+            }
+	    return place_item( e );
         }
     }
 
