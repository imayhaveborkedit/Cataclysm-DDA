--- conflicted
+++ resolved
@@ -1104,13 +1104,8 @@
     if (veh) {
         tertr = !veh->part_with_feature(vpart, VPFLAG_OPAQUE) || veh->parts[vpart].hp <= 0;
         if (!tertr) {
-<<<<<<< HEAD
             const int dpart = veh->part_with_feature(vpart, VPFLAG_OPENABLE);
-            if (veh->parts[dpart].open) {
-=======
-            const int dpart = veh->part_with_feature(vpart, "OPENABLE");
             if (dpart >= 0 && veh->parts[dpart].open) {
->>>>>>> 211d471f
                 tertr = true; // open opaque door
             }
         }
