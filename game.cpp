--- conflicted
+++ resolved
@@ -3263,15 +3263,8 @@
  if (ret.x != -1 && ret.y != -1)
   return ret;
  for (int i = 0; i < active_npc.size(); i++) {
-<<<<<<< HEAD
-  for (int j = 0; j < active_npc[i]->inv.size(); j++) {
-   if (active_npc[i]->inv.has_item(it))
-    return point(active_npc[i]->posx, active_npc[i]->posy);
-  }
-=======
   if (active_npc[i]->inv.has_item(it))
    return point(active_npc[i]->posx, active_npc[i]->posy);
->>>>>>> 3fd82111
  }
  return point(-999, -999);
 }
@@ -3306,16 +3299,8 @@
    active_npc[i]->remove_weapon();
    return;
   }
-<<<<<<< HEAD
-  for (int j = 0; j < active_npc[i]->inv.size(); j++) {
-   if (active_npc[i]->inv.has_item(it)) {
-    active_npc[i]->i_remn(j);
-    return;
-   }
-=======
   if (!active_npc[i]->inv.remove_item(it).is_null()) {
    return;
->>>>>>> 3fd82111
   }
   for (int j = 0; j < active_npc[i]->worn.size(); j++) {
    if (it == &active_npc[i]->worn[j]) {
