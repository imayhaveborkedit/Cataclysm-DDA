#include "game.h"
#include "rng.h"
#include "input.h"
#include "keypress.h"
#include "output.h"
#include "skill.h"
#include "line.h"
#include "computer.h"
#include "veh_interact.h"
#include "options.h"
#include "mapbuffer.h"
#include "debug.h"
#include "bodypart.h"
#include "map.h"
#include "output.h"
#include "uistate.h"
#include "item_factory.h"
#include "helper.h"
#include "text_snippets.h"
#include "catajson.h"
#include "artifact.h"
#include "overmapbuffer.h"
#include "trap.h"
#include "mapdata.h"
#include <map>
#include <algorithm>
#include <string>
#include <fstream>
#include <sstream>
#include <math.h>
#ifndef _MSC_VER
#include <unistd.h>
#include <dirent.h>
#endif
#include <sys/stat.h>
#include "debug.h"
#include "artifactdata.h"

#if (defined _WIN32 || defined __WIN32__)
#include <windows.h>
#include <tchar.h>
#endif

#ifdef _MSC_VER
// MSVC doesn't have c99-compatible "snprintf", so do what picojson does and use _snprintf_s instead
#define snprintf _snprintf_s
#endif

#define dbg(x) dout((DebugLevel)(x),D_GAME) << __FILE__ << ":" << __LINE__ << ": "
#define MAX_ITEM_IN_SQUARE 64
void intro();
nc_color sev(int a);	// Right now, ONLY used for scent debugging....

uistatedata uistate;

// This is the main game set-up process.
game::game() :
 w_terrain(NULL),
 w_minimap(NULL),
 w_HP(NULL),
 w_moninfo(NULL),
 w_messages(NULL),
 w_location(NULL),
 w_status(NULL),
 om_hori(NULL),
 om_vert(NULL),
 om_diag(NULL),
 gamemode(NULL)
{
 dout() << "Game initialized.";
// Gee, it sure is init-y around here!
 init_skills();
 init_bionics();      // Set up bionics                   (SEE bionics.cpp)
 init_itypes();	      // Set up item types                (SEE itypedef.cpp)
 SNIPPET.load();
 item_controller->init(this); //Item manager
 init_mtypes();	      // Set up monster types             (SEE mtypedef.cpp)
 init_monitems();     // Set up the items monsters carry  (SEE monitemsdef.cpp)
 init_traps();	      // Set up the trap types            (SEE trapdef.cpp)
 init_mapitems();     // Set up which items appear where  (SEE mapitemsdef.cpp)
 init_recipes();      // Set up crafting reciptes         (SEE crafting.cpp)
 init_mongroups();    // Set up monster groupings         (SEE mongroupdef.cpp)
 init_missions();     // Set up mission templates         (SEE missiondef.cpp)
 init_construction(); // Set up constructables            (SEE construction.cpp)
 init_mutations();
 init_vehicles();     // Set up vehicles                  (SEE veh_typedef.cpp)
 init_autosave();     // Set up autosave
 load_keyboard_settings();
 moveCount = 0;

 gamemode = new special_game;	// Nothing, basically.
}

game::~game()
{
 delete gamemode;
 itypes.clear();
 for (int i = 0; i < mtypes.size(); i++)
  delete mtypes[i];
 delwin(w_terrain);
 delwin(w_minimap);
 delwin(w_HP);
 delwin(w_moninfo);
 delwin(w_messages);
 delwin(w_location);
 delwin(w_status);
}

void game::init_skills()
{
    Skill::skills = Skill::loadSkills();
}

void game::init_ui(){
    clear();	// Clear the screen
    intro();	// Print an intro screen, make sure we're at least 80x25

    #if (defined TILES || defined _WIN32 || defined __WIN32__)
        TERMX = 55 + (OPTIONS[OPT_VIEWPORT_X] * 2 + 1);
        TERMY = OPTIONS[OPT_VIEWPORT_Y] * 2 + 1;
        VIEWX = (OPTIONS[OPT_VIEWPORT_X] > 60) ? 60 : OPTIONS[OPT_VIEWPORT_X];
        VIEWY = (OPTIONS[OPT_VIEWPORT_Y] > 60) ? 60 : OPTIONS[OPT_VIEWPORT_Y];
        VIEW_OFFSET_X = (OPTIONS[OPT_VIEWPORT_X] > 60) ? OPTIONS[OPT_VIEWPORT_X]-60 : 0;
        VIEW_OFFSET_Y = (OPTIONS[OPT_VIEWPORT_Y] > 60) ? OPTIONS[OPT_VIEWPORT_Y]-60 : 0;
        TERRAIN_WINDOW_WIDTH = (VIEWX * 2) + 1;
        TERRAIN_WINDOW_HEIGHT = (VIEWY * 2) + 1;
    #else
        getmaxyx(stdscr, TERMY, TERMX);

        //make sure TERRAIN_WINDOW_WIDTH and TERRAIN_WINDOW_HEIGHT are uneven
        if (TERMX%2 == 1) {
            TERMX--;
        }

        if (TERMY%2 == 0) {
            TERMY--;
        }

        TERRAIN_WINDOW_WIDTH = (TERMX - STATUS_WIDTH > 121) ? 121 : TERMX - STATUS_WIDTH;
        TERRAIN_WINDOW_HEIGHT = (TERMY > 121) ? 121 : TERMY;

        VIEW_OFFSET_X = (TERMX - STATUS_WIDTH > 121) ? (TERMX - STATUS_WIDTH - 121)/2 : 0;
        VIEW_OFFSET_Y = (TERMY > 121) ? (TERMY - 121)/2 : 0;

        VIEWX = (TERRAIN_WINDOW_WIDTH - 1) / 2;
        VIEWY = (TERRAIN_WINDOW_HEIGHT - 1) / 2;
    #endif

    if (VIEWX < 12) {
        VIEWX = 12;
    }

    if (VIEWY < 12) {
        VIEWY = 12;
    }

    // Set up the main UI windows.
    w_terrain = newwin(TERRAIN_WINDOW_HEIGHT, TERRAIN_WINDOW_WIDTH, VIEW_OFFSET_Y, VIEW_OFFSET_X);
    werase(w_terrain);

    w_minimap = newwin(MINIMAP_HEIGHT, MINIMAP_WIDTH, VIEW_OFFSET_Y, TERMX - MONINFO_WIDTH - MINIMAP_WIDTH - VIEW_OFFSET_X);
    werase(w_minimap);

    w_HP = newwin(HP_HEIGHT, HP_WIDTH, VIEW_OFFSET_Y + MINIMAP_HEIGHT, TERMX - MESSAGES_WIDTH - HP_WIDTH - VIEW_OFFSET_X);
    werase(w_HP);

    w_moninfo = newwin(MONINFO_HEIGHT, MONINFO_WIDTH, VIEW_OFFSET_Y, TERMX - MONINFO_WIDTH - VIEW_OFFSET_X);
    werase(w_moninfo);

    w_messages = newwin(MESSAGES_HEIGHT, MESSAGES_WIDTH, MONINFO_HEIGHT + VIEW_OFFSET_Y, TERMX - MESSAGES_WIDTH - VIEW_OFFSET_X);
    werase(w_messages);

    w_location = newwin(LOCATION_HEIGHT, LOCATION_WIDTH, MONINFO_HEIGHT+MESSAGES_HEIGHT + VIEW_OFFSET_Y, TERMX - LOCATION_WIDTH - VIEW_OFFSET_X);
    werase(w_location);

    w_status = newwin(STATUS_HEIGHT, STATUS_WIDTH, MONINFO_HEIGHT+MESSAGES_HEIGHT+LOCATION_HEIGHT + VIEW_OFFSET_Y, TERMX - STATUS_WIDTH - VIEW_OFFSET_X);
    werase(w_status);

    w_void_lines=TERMY-(MONINFO_HEIGHT+MESSAGES_HEIGHT+LOCATION_HEIGHT+STATUS_HEIGHT);
    w_void = newwin(w_void_lines, STATUS_WIDTH, MONINFO_HEIGHT+MESSAGES_HEIGHT+LOCATION_HEIGHT+STATUS_HEIGHT + VIEW_OFFSET_Y, TERMX - STATUS_WIDTH - VIEW_OFFSET_X);
    werase(w_void);
}

void game::setup()
{
 u = player();
 m = map(&itypes, &mapitems, &traps); // Init the root map with our vectors
 z.reserve(1000); // Reserve some space

// Even though we may already have 'd', nextinv will be incremented as needed
 nextinv = 'd';
 next_npc_id = 1;
 next_faction_id = 1;
 next_mission_id = 1;
// Clear monstair values
 monstairx = -1;
 monstairy = -1;
 monstairz = -1;
 last_target = -1;	// We haven't targeted any monsters yet
 curmes = 0;		// We haven't read any messages yet
 uquit = QUIT_NO;	// We haven't quit the game
 debugmon = false;	// We're not printing debug messages

 weather = WEATHER_CLEAR; // Start with some nice weather...
 // Weather shift in 30
 nextweather = HOURS(OPTIONS[OPT_INITIAL_TIME]) + MINUTES(30);

 turnssincelastmon = 0; //Auto safe mode init
 autosafemode = OPTIONS[OPT_AUTOSAFEMODE];

 footsteps.clear();
 footsteps_source.clear();
 z.clear();
 coming_to_stairs.clear();
 active_npc.clear();
 factions.clear();
 active_missions.clear();
 items_dragged.clear();
 messages.clear();
 events.clear();

 turn.set_season(SUMMER);    // ... with winter conveniently a long ways off

 for (int i = 0; i < num_monsters; i++)	// Reset kill counts to 0
  kills[i] = 0;
// Set the scent map to 0
 for (int i = 0; i < SEEX * MAPSIZE; i++) {
  for (int j = 0; j < SEEX * MAPSIZE; j++)
   grscent[i][j] = 0;
 }
 if (opening_screen()) {// Opening menu
// Finally, draw the screen!
  refresh_all();
  draw();
 }
}

// Set up all default values for a new game
void game::start_game()
{
 turn = HOURS(OPTIONS[OPT_INITIAL_TIME]);
 run_mode = (OPTIONS[OPT_SAFEMODE] ? 1 : 0);
 mostseen = 0;	// ...and mostseen is 0, we haven't seen any monsters yet.

 popup_nowait("Please wait as we build your world");
// Init some factions.
 if (!load_master())	// Master data record contains factions.
  create_factions();
 cur_om = &overmap_buffer.get(this, 0, 0);	// We start in the (0,0,0) overmap.

// Find a random house on the map, and set us there.
 cur_om->first_house(levx, levy);
 levx -= int(int(MAPSIZE / 2) / 2);
 levy -= int(int(MAPSIZE / 2) / 2);
 levz = 0;
// Start the overmap with out immediate neighborhood visible
 for (int i = -15; i <= 15; i++) {
  for (int j = -15; j <= 15; j++)
   cur_om->seen(levx + i, levy + j, 0) = true;
 }
// Convert the overmap coordinates to submap coordinates
 levx = levx * 2 - 1;
 levy = levy * 2 - 1;
 set_adjacent_overmaps(true);
// Init the starting map at this location.
 m.load(this, levx, levy, levz);
// Start us off somewhere in the shelter.
 u.posx = SEEX * int(MAPSIZE / 2) + 5;
 u.posy = SEEY * int(MAPSIZE / 2) + 6;
 u.str_cur = u.str_max;
 u.per_cur = u.per_max;
 u.int_cur = u.int_max;
 u.dex_cur = u.dex_max;
 nextspawn = int(turn);
 temperature = 65; // Springtime-appropriate?
 u.next_climate_control_check=0;  // Force recheck at startup
 u.last_climate_control_ret=false;

 //Load NPCs. Set nearby npcs to active.
 load_npcs();
 //spawn the monsters
 m.spawn_monsters(this);	// Static monsters
 //Put some NPCs in there!
 create_starting_npcs();

 MAPBUFFER.set_dirty();
}

void game::create_factions()
{
 int num = dice(4, 3);
 faction tmp(0);
 tmp.make_army();
 factions.push_back(tmp);
 for (int i = 0; i < num; i++) {
  tmp = faction(assign_faction_id());
  tmp.randomize();
  tmp.likes_u = 100;
  tmp.respects_u = 100;
  tmp.known_by_u = true;
  factions.push_back(tmp);
 }
}

//Make any nearby overmap npcs active, and put them in the right location.
void game::load_npcs()
{
    for (int i = 0; i < cur_om->npcs.size(); i++)
    {
        if (rl_dist(levx + int(MAPSIZE / 2), levy + int(MAPSIZE / 2),
              cur_om->npcs[i]->mapx, cur_om->npcs[i]->mapy) <=
              int(MAPSIZE / 2) + 1 && !cur_om->npcs[i]->is_active(this))
        {
            int dx = cur_om->npcs[i]->mapx - levx, dy = cur_om->npcs[i]->mapy - levy;
            if (debugmon)debugmsg("game::load_npcs: Spawning static NPC, %d:%d (%d:%d)", levx, levy, cur_om->npcs[i]->mapx, cur_om->npcs[i]->mapy);

            npc * temp = cur_om->npcs[i];

            if (temp->posx == -1 || temp->posy == -1)
            {
                dbg(D_ERROR) << "game::load_npcs: Static NPC with no fine location "
                    "data (" << temp->posx << ":" << temp->posy << ").";
                debugmsg("game::load_npcs Static NPC with no fine location data (%d:%d) New loc data (%d:%d).",
                         temp->posx, temp->posy, SEEX * 2 * (temp->mapx - levx) + rng(0 - SEEX, SEEX),
                         SEEY * 2 * (temp->mapy - levy) + rng(0 - SEEY, SEEY));
                temp->posx = SEEX * 2 * (temp->mapx - levx) + rng(0 - SEEX, SEEX);
                temp->posy = SEEY * 2 * (temp->mapy - levy) + rng(0 - SEEY, SEEY);
            } else {
                if (debugmon) debugmsg("game::load_npcs Static NPC fine location %d:%d (%d:%d)", temp->posx, temp->posy, temp->posx + dx * SEEX, temp->posy + dy * SEEY);
                temp->posx += dx * SEEX;
                temp->posy += dy * SEEY;
            }

        //check if the loaded position doesn't already contain an object, monster or npc.
        //If it isn't free, spiralsearch for a free spot.
        temp->place_near(this, temp->posx, temp->posy);

        //In the rare case the npc was marked for death while it was on the overmap. Kill it.
        if (temp->marked_for_death)
            temp->die(this, false);
        else
            active_npc.push_back(temp);
        }
    }
}

void game::create_starting_npcs()
{
 if(!OPTIONS[OPT_STATIC_NPC])
 	return; //Do not generate a starting npc.
 npc * tmp = new npc();
 tmp->normalize(this);
 tmp->randomize(this, (one_in(2) ? NC_DOCTOR : NC_NONE));
 tmp->spawn_at(cur_om, levx, levy, levz); //spawn the npc in the overmap.
 tmp->place_near(this, SEEX * int(MAPSIZE / 2) + SEEX, SEEY * int(MAPSIZE / 2) + 6);
 tmp->form_opinion(&u);
 tmp->attitude = NPCATT_NULL;
 tmp->mission = NPC_MISSION_SHELTER; //This sets the npc mission. This NPC remains in the shelter.
 tmp->chatbin.first_topic = TALK_SHELTER;
 tmp->chatbin.missions.push_back(
     reserve_random_mission(ORIGIN_OPENER_NPC, om_location(), tmp->getID()) ); //one random shelter mission/

 active_npc.push_back(tmp);
}

void game::cleanup_at_end(){
 write_msg();
 if (uquit == QUIT_DIED || uquit == QUIT_SUICIDE || uquit == QUIT_SAVED)
	{
		// Save the factions's, missions and set the NPC's overmap coords
		// Npcs are saved in the overmap.
		save_factions_missions_npcs(); //missions need to be saved as they are global for all saves.

		// save artifacts.
		save_artifacts();

		// and the overmap, and the local map.
		save_maps(); //Omap also contains the npcs who need to be saved.
	}

 // Clear the future weather for future projects
 future_weather.clear();

    if (uquit == QUIT_DIED)
    {
        popup_top("Game over! Press spacebar...");
    }
    if (uquit == QUIT_DIED || uquit == QUIT_SUICIDE)
    {
        death_screen();
        if (OPTIONS[OPT_DELETE_WORLD] == 1
         || (OPTIONS[OPT_DELETE_WORLD] == 2 && query_yn("Delete saved world?")))
        {
            delete_save();
            MAPBUFFER.reset();
            MAPBUFFER.make_volatile();
        }
        if(gamemode)
        {
            delete gamemode;
            gamemode = new special_game;	// null gamemode or something..
        }
    }
    overmap_buffer.clear();
}

// MAIN GAME LOOP
// Returns true if game is over (death, saved, quit, etc)
bool game::do_turn()
{
 if (is_game_over()) {
  cleanup_at_end();
  return true;
 }
// Actual stuff
 gamemode->per_turn(this);
 turn.increment();
 process_events();
 process_missions();
 if (turn.hours() == 0 && turn.minutes() == 0 && turn.seconds() == 0) // Midnight!
  cur_om->process_mongroups();

// Check if we've overdosed... in any deadly way.
 if (u.stim > 250) {
  add_msg("You have a sudden heart attack!");
  u.hp_cur[hp_torso] = 0;
 } else if (u.stim < -200 || u.pkill > 240) {
  add_msg("Your breathing stops completely.");
  u.hp_cur[hp_torso] = 0;
 }
// Check if we're starving or have starved
    if (u.hunger > 2999) {
     switch (u.hunger) {
         case 3000: if (turn % 10 == 0)
          add_msg("You haven't eaten in over a week!"); break;
         case 4000: if (turn % 10 == 0)
          add_msg("You are STARVING!"); break;
         case 5000: if (turn % 10 == 0)
          add_msg("Food..."); break;
         case 6000:
          add_msg("You have starved to death.");
          u.hp_cur[hp_torso] = 0;
          break;
     }
    }
// Check if we're dying of thirst
    if (u.thirst > 599) {
     switch (u.thirst) {
         case  600: if (turn % 10 == 0)
          add_msg("You haven't had anything to drink in 2 days!"); break;
         case  800: if (turn % 10 == 0)
          add_msg("You are THIRSTY!"); break;
         case 1000: if (turn % 10 == 0)
          add_msg("4 days... no water.."); break;
         case 1200:
          add_msg("You have died of dehydration.");
          u.hp_cur[hp_torso] = 0;
          break;
     }
    }
// Check if we're falling asleep
    if (u.fatigue > 599) {
     switch (u.fatigue) {
         case  600: if (turn % 10 == 0)
          add_msg("You haven't slept in 2 days!"); break;
         case  800: if (turn % 10 == 0)
          add_msg("Anywhere would be a good place to sleep..."); break;
         case 1000:
          add_msg("Surivor sleep now.");
          u.fatigue -= 10;
          u.try_to_sleep(this);
          break;
     }
    }

 if (turn % 50 == 0) {	// Hunger, thirst, & fatigue up every 5 minutes
  if ((!u.has_trait(PF_LIGHTEATER) || !one_in(3)) &&
      (!u.has_bionic("bio_recycler") || turn % 300 == 0))
   u.hunger++;
  if ((!u.has_bionic("bio_recycler") || turn % 100 == 0) &&
      (!u.has_trait(PF_PLANTSKIN) || !one_in(5)))
   u.thirst++;
  u.fatigue++;
  if (u.fatigue == 192 && !u.has_disease(DI_LYING_DOWN) &&
      !u.has_disease(DI_SLEEP)) {
   if (u.activity.type == ACT_NULL)
     add_msg("You're feeling tired.  %s to lie down for sleep.",
             press_x(ACTION_SLEEP).c_str());
   else
    cancel_activity_query("You're feeling tired.");
  }
  if (u.stim < 0)
   u.stim++;
  if (u.stim > 0)
   u.stim--;
  if (u.pkill > 0)
   u.pkill--;
  if (u.pkill < 0)
   u.pkill++;
  if (u.has_bionic("bio_solar") && is_in_sunlight(u.posx, u.posy))
   u.charge_power(1);
 }
 if (turn % 300 == 0) {	// Pain up/down every 30 minutes
  if (u.pain > 0)
   u.pain -= 1 + int(u.pain / 10);
  else if (u.pain < 0)
   u.pain++;
// Mutation healing effects
  if (u.has_trait(PF_FASTHEALER2) && one_in(5))
   u.healall(1);
  if (u.has_trait(PF_REGEN) && one_in(2))
   u.healall(1);
  if (u.has_trait(PF_ROT2) && one_in(5))
   u.hurtall(1);
  if (u.has_trait(PF_ROT3) && one_in(2))
   u.hurtall(1);

  if (u.radiation > 1 && one_in(3))
   u.radiation--;
  u.get_sick(this);
 }

// Auto-save if autosave is enabled
 if (OPTIONS[OPT_AUTOSAVE] &&
     turn % ((int)OPTIONS[OPT_AUTOSAVE_TURNS] * 10) == 0)
     autosave();

 update_weather();

// The following happens when we stay still; 10/40 minutes overdue for spawn
 if ((!u.has_trait(PF_INCONSPICUOUS) && turn > nextspawn +  100) ||
     ( u.has_trait(PF_INCONSPICUOUS) && turn > nextspawn +  400)   ) {
  spawn_mon(-1 + 2 * rng(0, 1), -1 + 2 * rng(0, 1));
  nextspawn = turn;
 }

 process_activity();
 if(u.moves > 0) {
     while (u.moves > 0) {
          cleanup_dead();
          if (!u.has_disease(DI_SLEEP) && u.activity.type == ACT_NULL)
              draw();

          if(handle_action()) {
              ++moves_since_last_save;
              u.action_taken();
          }

          if (is_game_over()) {
              cleanup_at_end();
              return true;
          }
     }
 } else {
     handle_key_blocking_activity();
 }
 update_scent();
 m.vehmove(this);
 m.process_fields(this);
 m.process_active_items(this);
 m.step_in_field(u.posx, u.posy, this);

 monmove();
 update_stair_monsters();
 u.reset(this);
 u.process_active_items(this);
 u.suffer(this);

 if (levz >= 0) {
  weather_effect weffect;
  (weffect.*(weather_data[weather].effect))(this);
 }

 if (u.has_disease(DI_SLEEP) && int(turn) % 300 == 0) {
  draw();
  refresh();
 }

 u.update_bodytemp(this);

 rustCheck();
 if (turn % 10 == 0)
  u.update_morale();
 return false;
}

void game::rustCheck()
{
    bool forgetful = u.has_trait(PF_FORGETFUL);
    for (std::vector<Skill*>::iterator aSkill = ++Skill::skills.begin();
         aSkill != Skill::skills.end(); ++aSkill) {
        bool charged_bio_mem = u.has_bionic("bio_memory") && u.power_level > 0;
        int oldSkillLevel = u.skillLevel(*aSkill);

        if (u.skillLevel(*aSkill).rust(turn, forgetful, charged_bio_mem))
        {
            u.power_level--;
        }
        int newSkill =u.skillLevel(*aSkill);
        if (newSkill < oldSkillLevel)
        {
            add_msg("Your skill in %s has reduced to %d!",
                    (*aSkill)->name().c_str(), newSkill);
        }
    }
}

void game::process_events()
{
 for (int i = 0; i < events.size(); i++) {
  events[i].per_turn(this);
  if (events[i].turn <= int(turn)) {
   events[i].actualize(this);
   events.erase(events.begin() + i);
   i--;
  }
 }
}

void game::process_activity()
{
 it_book* reading;
 bool no_recipes;
 if (u.activity.type != ACT_NULL) {
  if (int(turn) % 150 == 0)
   draw();
  if (u.activity.type == ACT_WAIT) {	// Based on time, not speed
   u.activity.moves_left -= 100;
   u.pause(this);
  } else if (u.activity.type == ACT_REFILL_VEHICLE) {
   vehicle *veh = m.veh_at( u.activity.placement.x, u.activity.placement.y );
   if (!veh) {  // Vehicle must've moved or something!
    u.activity.moves_left = 0;
    return;
   }
   veh->refill (AT_GAS, 200);
   if(one_in(800)) {
     // Scan for the gas pump we're refuelling from and deactivate it.
    for(int i = -1; i <= 1; i++)
     for(int j = -1; j <= 1; j++)
      if(m.ter(u.posx + i, u.posy + j) == t_gas_pump) {
       add_msg("With a clang and a shudder, the gas pump goes silent.");
       m.ter_set(u.posx + i, u.posy + j, t_gas_pump_empty);
       u.activity.moves_left = 0;
       // Found it, break out of the loop.
       i = 2;
       j = 2;
       break;
      }
   }
   u.pause(this);
   u.activity.moves_left -= 100;
  } else {
   u.activity.moves_left -= u.moves;
   u.moves = 0;
  }

  if (u.activity.moves_left <= 0) {	// We finished our activity!

   switch (u.activity.type) {

   case ACT_RELOAD:
    if (u.weapon.reload(u, u.activity.invlet))
     if (u.weapon.is_gun() && u.weapon.has_flag("RELOAD_ONE")) {
      add_msg("You insert a cartridge into your %s.",
              u.weapon.tname(this).c_str());
      if (u.recoil < 8)
       u.recoil = 8;
      if (u.recoil > 8)
       u.recoil = (8 + u.recoil) / 2;
     } else {
      add_msg("You reload your %s.", u.weapon.tname(this).c_str());
      u.recoil = 6;
     }
    else
     add_msg("Can't reload your %s.", u.weapon.tname(this).c_str());
    break;

   case ACT_READ:
    if (u.activity.index == -2)
     reading = dynamic_cast<it_book*>(u.weapon.type);
    else
     reading = dynamic_cast<it_book*>(u.inv.item_by_letter(u.activity.invlet).type);

    if (reading->fun != 0) {
     std::stringstream morale_text;
     u.add_morale(MORALE_BOOK, reading->fun * 5, reading->fun * 15, reading);
    }

    no_recipes = true;
    if (reading->recipes.size() > 0)
    {
        bool recipe_learned = false;

        recipe_learned = u.try_study_recipe(this, reading);
        if (!u.studied_all_recipes(reading))
        {
            no_recipes = false;
        }

        // for books that the player cannot yet read due to skill level or have no skill component,
        // but contain lower level recipes, break out once recipe has been studied
        if (reading->type == NULL || (u.skillLevel(reading->type) < (int)reading->req))
        {
            if (recipe_learned)
                add_msg("The rest of the book is currently still beyond your understanding.");
            break;
        }
    }

    if (u.skillLevel(reading->type) < (int)reading->level) {
     int originalSkillLevel = u.skillLevel(reading->type);
     int min_ex = reading->time / 10 + u.int_cur / 4,
         max_ex = reading->time /  5 + u.int_cur / 2 - originalSkillLevel;
     if (min_ex < 1)
     {
         min_ex = 1;
     }
     if (max_ex < 2)
     {
         max_ex = 2;
     }
     if (max_ex > 10)
     {
         max_ex = 10;
     }
     if (max_ex < min_ex)
     {
         max_ex = min_ex;
     }

     min_ex *= originalSkillLevel + 1;
     max_ex *= originalSkillLevel + 1;

     u.skillLevel(reading->type).readBook(min_ex, max_ex, turn, reading->level);

     add_msg("You learn a little about %s! (%d%%%%)", reading->type->name().c_str(),
             u.skillLevel(reading->type).exercise());

     if (u.skillLevel(reading->type) == originalSkillLevel && (u.activity.continuous || query_yn("Study %s?", reading->type->name().c_str()))) {
      u.cancel_activity();
      if (u.activity.index == -2) {
       u.read(this,u.weapon.invlet);
      } else {
       u.read(this,u.activity.invlet);
      }
      if (u.activity.type != ACT_NULL) {
       u.activity.continuous = true;
       return;
      }
     }

     u.activity.continuous = false;

     if (u.skillLevel(reading->type) > originalSkillLevel)
      add_msg("You increase %s to level %d.",
              reading->type->name().c_str(),
              (int)u.skillLevel(reading->type));

     if (u.skillLevel(reading->type) == (int)reading->level) {
      if (no_recipes) {
       add_msg("You can no longer learn from %s.", reading->name.c_str());
      } else {
       add_msg("Your skill level won't improve, but %s has more recipes for you.", reading->name.c_str());
      }
     }
    }
    break;

   case ACT_WAIT:
    add_msg("You finish waiting.");
    break;

   case ACT_CRAFT:
   case ACT_LONGCRAFT:
    complete_craft();
    break;

   case ACT_DISASSEMBLE:
    complete_disassemble();
    break;

   case ACT_BUTCHER:
    complete_butcher(u.activity.index);
    break;

   case ACT_FORAGE:
    forage();
    break;

   case ACT_BUILD:
    complete_construction();
    break;

   case ACT_TRAIN:
    if (u.activity.index < 0) {
     add_msg("You learn %s.", martial_arts_itype_ids[0 - u.activity.index].c_str());
     u.styles.push_back( martial_arts_itype_ids[0 - u.activity.index] );
    } else {
     Skill* skill = Skill::skill(u.activity.name);
     int skillLevel = u.skillLevel(skill);
     u.skillLevel(skill).level(skillLevel + 1);
     add_msg("You finish training %s to level %d.",
             skill->name().c_str(),
             (int)u.skillLevel(skill));
    }
    break;

   case ACT_VEHICLE:
    complete_vehicle (this);
    break;
   }

   bool act_veh = (u.activity.type == ACT_VEHICLE);
   bool act_longcraft = (u.activity.type == ACT_LONGCRAFT);
   u.activity.type = ACT_NULL;
   if (act_veh) {
    if (u.activity.values.size() < 7)
    {
     dbg(D_ERROR) << "game:process_activity: invalid ACT_VEHICLE values: "
                  << u.activity.values.size();
     debugmsg ("process_activity invalid ACT_VEHICLE values:%d",
                u.activity.values.size());
    }
    else {
     vehicle *veh = m.veh_at(u.activity.values[0], u.activity.values[1]);
     if (veh) {
      exam_vehicle(*veh, u.activity.values[0], u.activity.values[1],
                         u.activity.values[2], u.activity.values[3]);
      return;
     } else
     {
      dbg(D_ERROR) << "game:process_activity: ACT_VEHICLE: vehicle not found";
      debugmsg ("process_activity ACT_VEHICLE: vehicle not found");
     }
    }
   } else if (act_longcraft) {
    if (making_would_work(u.lastrecipe))
     make_all_craft(u.lastrecipe);
   }
  }
 }
}

void game::cancel_activity()
{
 u.cancel_activity();
}

bool game::cancel_activity_or_ignore_query(const char* reason, ...) {
  if(u.activity.type == ACT_NULL) return false;
  char buff[1024];
  va_list ap;
  va_start(ap, reason);
  vsprintf(buff, reason, ap);
  va_end(ap);
  std::string s(buff);

  bool force_uc = OPTIONS[OPT_FORCE_YN];
  int ch=(int)' ';

  std::string verbs[13] = {
    "whatever",
    "reloading", "reading", "waiting", "crafting",
    "disassembly", "butchering", "foraging", "construction", "construction", "pumping gas",
    "training"
  };
  do {
    ch=popup_getkey("%s Stop %s? (Y)es, (N)o, (I)gnore further distractions and finish.",
      s.c_str(), verbs[u.activity.type].c_str() );
  } while (ch != '\n' && ch != ' ' && ch != KEY_ESCAPE &&
    ch != 'Y' && ch != 'N' && ch != 'I' &&
    (force_uc || (ch != 'y' && ch != 'n' && ch != 'i'))
  );
  if (ch == 'Y' || ch == 'y') {
    u.cancel_activity();
  } else if (ch == 'I' || ch == 'i' ) {
    return true;
  }
  return false;
}

void game::cancel_activity_query(const char* message, ...)
{
 char buff[1024];
 va_list ap;
 va_start(ap, message);
 vsprintf(buff, message, ap);
 va_end(ap);
 std::string s(buff);

 bool doit = false;;

 switch (u.activity.type) {
  case ACT_NULL:
   doit = false;
   break;
  case ACT_READ:
   if (query_yn("%s Stop reading?", s.c_str()))
    doit = true;
   break;
  case ACT_RELOAD:
   if (query_yn("%s Stop reloading?", s.c_str()))
    doit = true;
   break;
  case ACT_CRAFT:
  case ACT_LONGCRAFT:
   if (query_yn("%s Stop crafting?", s.c_str()))
    doit = true;
   break;
  case ACT_DISASSEMBLE:
   if (query_yn("%s Stop disassembly?", s.c_str()))
    doit = true;
   break;
  case ACT_BUTCHER:
   if (query_yn("%s Stop butchering?", s.c_str()))
    doit = true;
   break;
  case ACT_FORAGE:
   if (query_yn("%s Stop foraging?", s.c_str()))
    doit = true;
   break;
  case ACT_BUILD:
  case ACT_VEHICLE:
   if (query_yn("%s Stop construction?", s.c_str()))
    doit = true;
   break;
  case ACT_REFILL_VEHICLE:
   if (query_yn("%s Stop pumping gas?", s.c_str()))
    doit = true;
   break;
  case ACT_TRAIN:
   if (query_yn("%s Stop training?", s.c_str()))
    doit = true;
   break;
  default:
   doit = true;
 }

 if (doit)
  u.cancel_activity();
}

void game::update_weather()
{
    season_type season;
    // Default to current weather, and update to the furthest future weather if any.
    weather_segment prev_weather = {temperature, weather, nextweather};
    if( !future_weather.empty() )
    {
        prev_weather = future_weather.back();
    }

    while( prev_weather.deadline < turn + HOURS(MAX_FUTURE_WEATHER) )
    {
        weather_segment new_weather;
        // Pick a new weather type (most likely the same one)
        int chances[NUM_WEATHER_TYPES];
        int total = 0;
        season = prev_weather.deadline.get_season();
        for (int i = 0; i < NUM_WEATHER_TYPES; i++) {
            // Reduce the chance for freezing-temp-only weather to 0 if it's above freezing
            // and vice versa.
            if ((weather_data[i].avg_temperature[season] < 32 && temperature > 32) ||
                (weather_data[i].avg_temperature[season] > 32 && temperature < 32)   )
            {
                chances[i] = 0;
            } else {
                chances[i] = weather_shift[season][prev_weather.weather][i];
                if (weather_data[i].dangerous && u.has_artifact_with(AEP_BAD_WEATHER))
                {
                    chances[i] = chances[i] * 4 + 10;
                }
                total += chances[i];
            }
        }
        int choice = rng(0, total - 1);
        new_weather.weather = WEATHER_CLEAR;

        if (total > 0)
        {
            while (choice >= chances[new_weather.weather])
            {
                choice -= chances[new_weather.weather];
                new_weather.weather = weather_type(int(new_weather.weather) + 1);
            }
        } else {
            new_weather.weather = weather_type(int(new_weather.weather) + 1);
        }
        // Advance the weather timer
        int minutes = rng(weather_data[new_weather.weather].mintime,
                          weather_data[new_weather.weather].maxtime);
        new_weather.deadline = prev_weather.deadline + MINUTES(minutes);
        if (new_weather.weather == WEATHER_SUNNY && new_weather.deadline.is_night())
        {
            new_weather.weather = WEATHER_CLEAR;
        }

        // Now update temperature
        if (!one_in(4))
        { // 3 in 4 chance of respecting avg temp for the weather
            int average = weather_data[weather].avg_temperature[season];
            if (prev_weather.temperature < average)
            {
                new_weather.temperature = prev_weather.temperature + 1;
            } else if (prev_weather.temperature > average) {
                new_weather.temperature = prev_weather.temperature - 1;
            } else {
                new_weather.temperature = prev_weather.temperature;
            }
        } else {// 1 in 4 chance of random walk
            new_weather.temperature = prev_weather.temperature + rng(-1, 1);
        }

        if (turn.is_night())
        {
            new_weather.temperature += rng(-2, 1);
        } else {
            new_weather.temperature += rng(-1, 2);
        }
        prev_weather = new_weather;
        future_weather.push_back(new_weather);
    }

    if( turn >= nextweather )
    {
        weather_type old_weather = weather;
        weather = future_weather.front().weather;
        temperature = future_weather.front().temperature;
        nextweather = future_weather.front().deadline;
        future_weather.pop_front();
        if (weather != old_weather && weather_data[weather].dangerous &&
            levz >= 0 && m.is_outside(u.posx, u.posy))
        {
            std::stringstream weather_text;
            weather_text << "The weather changed to " << weather_data[weather].name << "!";
            cancel_activity_query(weather_text.str().c_str());
        }
    }
}

int game::assign_mission_id()
{
 int ret = next_mission_id;
 next_mission_id++;
 return ret;
}

void game::give_mission(mission_id type)
{
 mission tmp = mission_types[type].create(this);
 active_missions.push_back(tmp);
 u.active_missions.push_back(tmp.uid);
 u.active_mission = u.active_missions.size() - 1;
 mission_start m_s;
 mission *miss = find_mission(tmp.uid);
 (m_s.*miss->type->start)(this, miss);
}

void game::assign_mission(int id)
{
 u.active_missions.push_back(id);
 u.active_mission = u.active_missions.size() - 1;
 mission_start m_s;
 mission *miss = find_mission(id);
 (m_s.*miss->type->start)(this, miss);
}

int game::reserve_mission(mission_id type, int npc_id)
{
 mission tmp = mission_types[type].create(this, npc_id);
 active_missions.push_back(tmp);
 return tmp.uid;
}

int game::reserve_random_mission(mission_origin origin, point p, int npc_id)
{
 std::vector<int> valid;
 mission_place place;
 for (int i = 0; i < mission_types.size(); i++) {
  for (int j = 0; j < mission_types[i].origins.size(); j++) {
   if (mission_types[i].origins[j] == origin &&
       (place.*mission_types[i].place)(this, p.x, p.y)) {
    valid.push_back(i);
    j = mission_types[i].origins.size();
   }
  }
 }

 if (valid.empty())
  return -1;

 int index = valid[rng(0, valid.size() - 1)];

 return reserve_mission(mission_id(index), npc_id);
}

npc* game::find_npc(int id)
{
    //All the active NPCS are listed in the overmap.
    for (int i = 0; i < cur_om->npcs.size(); i++)
    {
        if (cur_om->npcs[i]->getID() == id)
            return (cur_om->npcs[i]);
    }
    return NULL;
}

int game::kill_count(mon_id mon){
 std::vector<mtype *> types;
 for (int i = 0; i < num_monsters; i++) {
  if (mtypes[i]-> id == mon)
   return kills[i];
 }
 return 0;
}

mission* game::find_mission(int id)
{
 for (int i = 0; i < active_missions.size(); i++) {
  if (active_missions[i].uid == id)
   return &(active_missions[i]);
 }
 dbg(D_ERROR) << "game:find_mission: " << id << " - it's NULL!";
 debugmsg("game::find_mission(%d) - it's NULL!", id);
 return NULL;
}

mission_type* game::find_mission_type(int id)
{
 for (int i = 0; i < active_missions.size(); i++) {
  if (active_missions[i].uid == id)
   return active_missions[i].type;
 }
 return NULL;
}

bool game::mission_complete(int id, int npc_id)
{
 mission *miss = find_mission(id);
 if (miss == NULL) { return false; }
 mission_type* type = miss->type;
 switch (type->goal) {
  case MGOAL_GO_TO: {
   point cur_pos(levx + int(MAPSIZE / 2), levy + int(MAPSIZE / 2));
   if (rl_dist(cur_pos.x, cur_pos.y, miss->target.x, miss->target.y) <= 1)
    return true;
   return false;
  } break;

  case MGOAL_GO_TO_TYPE: {
   oter_id cur_ter = cur_om->ter((levx + int (MAPSIZE / 2)) / 2, (levy + int (MAPSIZE / 2)) / 2, levz);
   if (cur_ter == miss->type->target_id){
    return true;}
   return false;
  } break;

  case MGOAL_FIND_ITEM:
   if (!u.has_amount(type->item_id, 1))
    return false;
   if (miss->npc_id != -1 && miss->npc_id != npc_id)
    return false;
   return true;

  case MGOAL_FIND_ANY_ITEM:
   return (u.has_mission_item(miss->uid) &&
           (miss->npc_id == -1 || miss->npc_id == npc_id));

  case MGOAL_FIND_MONSTER:
   if (miss->npc_id != -1 && miss->npc_id != npc_id)
    return false;
   for (int i = 0; i < z.size(); i++) {
    if (z[i].mission_id == miss->uid)
     return true;
   }
   return false;

  case MGOAL_FIND_NPC:
   return (miss->npc_id == npc_id);

  case MGOAL_KILL_MONSTER:
   return (miss->step >= 1);

  case MGOAL_KILL_MONSTER_TYPE:
   debugmsg("%d kill count", kill_count(miss->monster_type));
   debugmsg("%d goal", miss->monster_kill_goal);
   if (kill_count(miss->monster_type) >= miss->monster_kill_goal){
    return true;}
   return false;

  default:
   return false;
 }
 return false;
}

bool game::mission_failed(int id)
{
    mission *miss = find_mission(id);
    if (miss == NULL) { return true;} //If the mission is null it is failed.
    return (miss->failed);
}

void game::wrap_up_mission(int id)
{
 mission *miss = find_mission(id);
 if (miss == NULL) { return; }
 u.completed_missions.push_back( id );
 for (int i = 0; i < u.active_missions.size(); i++) {
  if (u.active_missions[i] == id) {
   u.active_missions.erase( u.active_missions.begin() + i );
   i--;
  }
 }
 switch (miss->type->goal) {
  case MGOAL_FIND_ITEM:
   u.use_amount(miss->type->item_id, 1);
   break;
  case MGOAL_FIND_ANY_ITEM:
   u.remove_mission_items(miss->uid);
   break;
 }
 mission_end endfunc;
 (endfunc.*miss->type->end)(this, miss);
}

void game::fail_mission(int id)
{
 mission *miss = find_mission(id);
 if (miss == NULL) { return; }
 miss->failed = true;
 u.failed_missions.push_back( id );
 for (int i = 0; i < u.active_missions.size(); i++) {
  if (u.active_missions[i] == id) {
   u.active_missions.erase( u.active_missions.begin() + i );
   i--;
  }
 }
 mission_fail failfunc;
 (failfunc.*miss->type->fail)(this, miss);
}

void game::mission_step_complete(int id, int step)
{
 mission *miss = find_mission(id);
 if (miss == NULL) { return; }
 miss->step = step;
 switch (miss->type->goal) {
  case MGOAL_FIND_ITEM:
  case MGOAL_FIND_MONSTER:
  case MGOAL_KILL_MONSTER: {
   bool npc_found = false;
   for (int i = 0; i < cur_om->npcs.size(); i++) {
    if (cur_om->npcs[i]->getID() == miss->npc_id) {
     miss->target = point(cur_om->npcs[i]->mapx, cur_om->npcs[i]->mapy);
     npc_found = true;
    }
   }
   if (!npc_found)
    miss->target = point(-1, -1);
  } break;
 }
}

void game::process_missions()
{
 for (int i = 0; i < active_missions.size(); i++) {
  if (active_missions[i].deadline > 0 &&
      int(turn) > active_missions[i].deadline)
   fail_mission(active_missions[i].uid);
 }
}

void game::handle_key_blocking_activity() {
    if ( u.activity.type != ACT_NULL &&
        u.activity.moves_left > 0 &&
        u.activity.continuous == true &&
        (  // bool activity_is_abortable() ?
            u.activity.type == ACT_READ ||
            u.activity.type == ACT_BUILD ||
            u.activity.type == ACT_LONGCRAFT ||
            u.activity.type == ACT_REFILL_VEHICLE ||
            u.activity.type == ACT_REFILL_VEHICLE ||
            u.activity.type == ACT_WAIT
        )
    ) {
        char ch='.';
        int ich=0;
        timeout(1);
        if((ich = input()) != ERR) {
            timeout(-1);
            ch = input(ich);
            action_id act = keymap[ch];
            switch(act) {  // should probably make the switch in handle_action() a function
                case ACTION_PAUSE:
                    cancel_activity_query("Confirm:");
                break;
                case ACTION_PL_INFO:
                    u.disp_info(this);
                    refresh_all();
                break;
                case ACTION_MESSAGES:
                    msg_buffer();
                break;

                case ACTION_HELP:
                    help();
                    refresh_all();
                break;
            }
        }
        timeout(-1);
    }
}
//// item submenu for 'i' and '/'
int game::inventory_item_menu(char chItem, int startx, int width) {
    bool has = false;
    const std::string sSpaces = "                              ";
    int cMenu = (int)'+';
    has = u.has_item(chItem);

    const int menustart=2;  // lightbar constraints
    const int menuend=12;
    int selected=1;         // default 'parked' hidden above 'activate'

    if (has) {
        do {
            item oThisItem = u.i_at(chItem);
            std::vector<iteminfo> vThisItem, vDummy, vMenu;
            vMenu.push_back(iteminfo("MENU", "", "iOffsetX", 2));
            vMenu.push_back(iteminfo("MENU", "", "iOffsetY", 0));
            vMenu.push_back(iteminfo("MENU", "a", "ctivate", u.rate_action_use(&oThisItem)));
            vMenu.push_back(iteminfo("MENU", "R", "ead", u.rate_action_read(&oThisItem, this)));
            vMenu.push_back(iteminfo("MENU", "E", "at", u.rate_action_eat(&oThisItem)));
            vMenu.push_back(iteminfo("MENU", "W", "ear", u.rate_action_wear(&oThisItem)));
            vMenu.push_back(iteminfo("MENU", "w", "ield"));
            vMenu.push_back(iteminfo("MENU", "t", "hrow"));
            vMenu.push_back(iteminfo("MENU", "T", "ake off", u.rate_action_takeoff(&oThisItem)));
            vMenu.push_back(iteminfo("MENU", "d", "rop"));
            vMenu.push_back(iteminfo("MENU", "U", "nload", u.rate_action_unload(&oThisItem)));
            vMenu.push_back(iteminfo("MENU", "r", "eload", u.rate_action_reload(&oThisItem)));
            vMenu.push_back(iteminfo("MENU", "D", "isassemble", u.rate_action_disassemble(&oThisItem, this)));
            vMenu.push_back(iteminfo("MENU", "=", " reassign"));
            oThisItem.info(true, &vThisItem);
            compare_split_screen_popup(startx, width, TERMY-VIEW_OFFSET_Y*2, oThisItem.tname(this), vThisItem, vDummy);
            cMenu = compare_split_screen_popup(startx+width, 14, 16, "", vMenu, vDummy,
                selected >= menustart && selected <= menuend ? selected : -1
            );
            switch(cMenu) {
                case 'a':
                 use_item(chItem);
                 break;
                case 'E':
                 eat(chItem);
                 break;
                case 'W':
                 wear(chItem);
                 break;
                case 'w':
                 wield(chItem);
                 break;
                case 't':
                 plthrow(chItem);
                 break;
                case 'T':
                 takeoff(chItem);
                 break;
                case 'd':
                 drop(chItem);
                 break;
                case 'U':
                 unload(chItem);
                 break;
                case 'r':
                 reload(chItem);
                 break;
                case 'R':
                 u.read(this, chItem);
                 break;
                case 'D':
                 disassemble(chItem);
                 break;
                case '=':
                 reassign_item(chItem);
                 break;
                case KEY_UP:
                 selected--;
                 break;
                case KEY_DOWN:
                 selected++;
                 break;
                default:
                 break;
            }
            if( selected < menustart-1 ) { // wraparound, but can be hidden
                selected = menuend;
            } else if ( selected > menuend + 1 ) {
                selected = menustart;
            }
        } while (cMenu == KEY_DOWN || cMenu == KEY_UP );
    }
    return cMenu;
}
//

bool game::handle_action()
{
    char ch = '.';

    char cGlyph = ',';
    nc_color colGlyph = c_ltblue;
    float fFactor = 0.01f;

    bool bWeatherEffect = true;
    switch(weather) {
        case WEATHER_ACID_DRIZZLE:
            cGlyph = '.';
            colGlyph = c_ltgreen;
            fFactor = 0.01f;
            break;
        case WEATHER_ACID_RAIN:
            cGlyph = ',';
            colGlyph = c_ltgreen;
            fFactor = 0.02f;
            break;
        case WEATHER_DRIZZLE:
            cGlyph = '.';
            colGlyph = c_ltblue;
            fFactor = 0.01f;
            break;
        case WEATHER_RAINY:
            cGlyph = ',';
            colGlyph = c_ltblue;
            fFactor = 0.02f;
            break;
        case WEATHER_THUNDER:
            cGlyph = '.';
            colGlyph = c_ltblue;
            fFactor = 0.02f;
            break;
        case WEATHER_LIGHTNING:
            cGlyph = ',';
            colGlyph = c_ltblue;
            fFactor = 0.04f;
            break;
        case WEATHER_SNOW:
            cGlyph = '*';
            colGlyph = c_white;
            fFactor = 0.02f;
            break;
        case WEATHER_SNOWSTORM:
            cGlyph = '*';
            colGlyph = c_white;
            fFactor = 0.04f;
            break;
        default:
            bWeatherEffect = false;
            break;
    }

    if (bWeatherEffect && OPTIONS[OPT_RAIN_ANIMATION]) {
        int iStartX = (TERRAIN_WINDOW_WIDTH > 121) ? (TERRAIN_WINDOW_WIDTH-121)/2 : 0;
        int iStartY = (TERRAIN_WINDOW_HEIGHT > 121) ? (TERRAIN_WINDOW_HEIGHT-121)/2: 0;
        int iEndX = (TERRAIN_WINDOW_WIDTH > 121) ? TERRAIN_WINDOW_WIDTH-(TERRAIN_WINDOW_WIDTH-121)/2: TERRAIN_WINDOW_WIDTH;
        int iEndY = (TERRAIN_WINDOW_HEIGHT > 121) ? TERRAIN_WINDOW_HEIGHT-(TERRAIN_WINDOW_HEIGHT-121)/2: TERRAIN_WINDOW_HEIGHT;

        //x% of the Viewport, only shown on visible areas
        int dropCount = iEndX * iEndY * fFactor;
        std::vector<std::pair<int, int> > vDrops;

        int iCh;

        timeout(125);
        do {
            for(int i=0; i < vDrops.size(); i++) {
                m.drawsq(w_terrain, u,
                         vDrops[i].first - getmaxx(w_terrain)/2 + u.posx + u.view_offset_x,
                         vDrops[i].second - getmaxy(w_terrain)/2 + u.posy + u.view_offset_y,
                         false,
                         true,
                         u.posx + u.view_offset_x,
                         u.posy + u.view_offset_y);
            }

            vDrops.clear();

            for(int i=0; i < dropCount; i++) {
                int iRandX = rng(iStartX, iEndX-1);
                int iRandY = rng(iStartY, iEndY-1);

                if (mapRain[iRandY][iRandX]) {
                    vDrops.push_back(std::make_pair(iRandX, iRandY));
                    mvwputch(w_terrain, iRandY, iRandX, colGlyph, cGlyph);
                }
            }

            wrefresh(w_terrain);
        } while ((iCh = getch()) == ERR);
        timeout(-1);

        ch = input(iCh);
    } else {
        ch = input();
    }

  if (keymap.find(ch) == keymap.end()) {
	  if (ch != ' ' && ch != '\n')
		  add_msg("Unknown command: '%c'", ch);
	  return false;
  }

 action_id act = keymap[ch];

// This has no action unless we're in a special game mode.
 gamemode->pre_action(this, act);

 int veh_part;
 vehicle *veh = m.veh_at(u.posx, u.posy, veh_part);
 bool veh_ctrl = veh && veh->player_in_control (&u);

 int soffset = OPTIONS[OPT_MOVE_VIEW_OFFSET];
 int soffsetr = 0 - soffset;

 int before_action_moves = u.moves;

 switch (act) {

  case ACTION_PAUSE:
   if (run_mode == 2) // Monsters around and we don't wanna pause
     add_msg("Monster spotted--safe mode is on! (%s to turn it off.)",
             press_x(ACTION_TOGGLE_SAFEMODE).c_str());
   else
    u.pause(this);
   break;

  case ACTION_MOVE_N:
   moveCount++;

   if (veh_ctrl)
    pldrive(0, -1);
   else
    plmove(0, -1);
   break;

  case ACTION_MOVE_NE:
   moveCount++;

   if (veh_ctrl)
    pldrive(1, -1);
   else
    plmove(1, -1);
   break;

  case ACTION_MOVE_E:
   moveCount++;

   if (veh_ctrl)
    pldrive(1, 0);
   else
    plmove(1, 0);
   break;

  case ACTION_MOVE_SE:
   moveCount++;

   if (veh_ctrl)
    pldrive(1, 1);
   else
    plmove(1, 1);
   break;

  case ACTION_MOVE_S:
   moveCount++;

   if (veh_ctrl)
    pldrive(0, 1);
   else
   plmove(0, 1);
   break;

  case ACTION_MOVE_SW:
   moveCount++;

   if (veh_ctrl)
    pldrive(-1, 1);
   else
    plmove(-1, 1);
   break;

  case ACTION_MOVE_W:
   moveCount++;

   if (veh_ctrl)
    pldrive(-1, 0);
   else
    plmove(-1, 0);
   break;

  case ACTION_MOVE_NW:
   moveCount++;

   if (veh_ctrl)
    pldrive(-1, -1);
   else
    plmove(-1, -1);
   break;

  case ACTION_MOVE_DOWN:
   if (!u.in_vehicle)
    vertical_move(-1, false);
   break;

  case ACTION_MOVE_UP:
   if (!u.in_vehicle)
    vertical_move( 1, false);
   break;

  case ACTION_CENTER:
   u.view_offset_x = 0;
   u.view_offset_y = 0;
   break;

  case ACTION_SHIFT_N:
   u.view_offset_y += soffsetr;
   break;

  case ACTION_SHIFT_NE:
   u.view_offset_x += soffset;
   u.view_offset_y += soffsetr;
   break;

  case ACTION_SHIFT_E:
   u.view_offset_x += soffset;
   break;

  case ACTION_SHIFT_SE:
   u.view_offset_x += soffset;
   u.view_offset_y += soffset;
   break;

  case ACTION_SHIFT_S:
   u.view_offset_y += soffset;
   break;

  case ACTION_SHIFT_SW:
   u.view_offset_x += soffsetr;
   u.view_offset_y += soffset;
   break;

  case ACTION_SHIFT_W:
   u.view_offset_x += soffsetr;
   break;

  case ACTION_SHIFT_NW:
   u.view_offset_x += soffsetr;
   u.view_offset_y += soffsetr;
   break;

  case ACTION_OPEN:
   open();
   break;

  case ACTION_CLOSE:
   close();
   break;

  case ACTION_SMASH:
   if (veh_ctrl)
    handbrake();
   else
    smash();
   break;

  case ACTION_EXAMINE:
   examine();
   break;

  case ACTION_ADVANCEDINV:
   advanced_inv();
   break;

  case ACTION_PICKUP:
   pickup(u.posx, u.posy, 1);
   break;

  case ACTION_BUTCHER:
   butcher();
   break;

  case ACTION_CHAT:
   chat();
   break;

  case ACTION_LOOK:
   look_around();
   break;

  case ACTION_PEEK:
   peek();
   break;

  case ACTION_LIST_ITEMS:
   list_items();
   break;

  case ACTION_INVENTORY: {
   int cMenu = ' ';
   do {
     const std::string sSpaces = "                              ";
     char chItem = inv();
     cMenu=inventory_item_menu(chItem);
   } while (cMenu == ' ' || cMenu == '.' || cMenu == 'q' || cMenu == '\n' || cMenu == KEY_ESCAPE || cMenu == KEY_LEFT || cMenu == '=' );
   refresh_all();
  } break;

  case ACTION_COMPARE:
   compare();
   break;

  case ACTION_ORGANIZE:
   reassign_item();
   break;

  case ACTION_USE:
   use_item();
   break;

  case ACTION_USE_WIELDED:
   use_wielded_item();
   break;

  case ACTION_WEAR:
   wear();
   break;

  case ACTION_TAKE_OFF:
   takeoff();
   break;

  case ACTION_EAT:
   eat();
   break;

  case ACTION_READ:
   read();
   break;

  case ACTION_WIELD:
   wield();
   break;

  case ACTION_PICK_STYLE:
   u.pick_style(this);
   if (u.weapon.type->id == "null" || u.weapon.is_style()) {
    u.weapon = item(itypes[u.style_selected], 0);
    u.weapon.invlet = ':';
   }
   refresh_all();
   break;

  case ACTION_RELOAD:
   reload();
   break;

  case ACTION_UNLOAD:
   unload(u.weapon);
   break;

  case ACTION_THROW:
   plthrow();
   break;

  case ACTION_FIRE:
   plfire(false);
   break;

  case ACTION_FIRE_BURST:
   plfire(true);
   break;

  case ACTION_SELECT_FIRE_MODE:
   u.weapon.next_mode();
   break;

  case ACTION_DROP:
   drop();
   break;

  case ACTION_DIR_DROP:
   drop_in_direction();
   break;

  case ACTION_BIONICS:
   u.power_bionics(this);
   refresh_all();
   break;

  case ACTION_SORT_ARMOR:
    u.sort_armor(this);
    refresh_all();
    break;

  case ACTION_WAIT:
   wait();
   if (veh_ctrl) {
    veh->turret_mode++;
    if (veh->turret_mode > 1)
     veh->turret_mode = 0;
   }
   break;

  case ACTION_CRAFT:
   craft();
   break;

  case ACTION_RECRAFT:
   recraft();
   break;

  case ACTION_LONGCRAFT:
   long_craft();
   break;

  case ACTION_DISASSEMBLE:
   if (u.in_vehicle)
    add_msg("You can't disassemble items while in vehicle.");
   else
    disassemble();
   break;

  case ACTION_CONSTRUCT:
   if (u.in_vehicle)
    add_msg("You can't construct while in vehicle.");
   else
    construction_menu();
   break;

  case ACTION_SLEEP:
   if (veh_ctrl) {
     add_msg("Vehicle control has moved, new default binding is '^'.");
   } else {
     if (OPTIONS[OPT_SAVESLEEP] && (moves_since_last_save || item_exchanges_since_save) &&
         !(u.in_vehicle)) {
       if (query_yn("Do you want to save game before sleeping?")) {
         //copied from autosave()
         time_t now = time(NULL);

         add_msg("Saving game, this may take a while");
         save();

         save_factions_missions_npcs();
         save_artifacts();
         save_maps();

         moves_since_last_save = 0;
         item_exchanges_since_save = 0;
         last_save_timestamp = now;
       }
     }
     if (query_yn("Are you sure you want to sleep?")) {
       u.try_to_sleep(this);
       u.moves = 0;
     }
   }
   break;

  case ACTION_CONTROL_VEHICLE:
   control_vehicle();
   break;

  case ACTION_TOGGLE_SAFEMODE:
   if (run_mode == 0 ) {
    run_mode = 1;
    mostseen = 0;
    add_msg("Safe mode ON!");
   } else {
    turnssincelastmon = 0;
    run_mode = 0;
    if (autosafemode)
    add_msg("Safe mode OFF! (Auto safe mode still enabled!)");
    else
    add_msg("Safe mode OFF!");
   }
   break;

  case ACTION_TOGGLE_AUTOSAFE:
   if (autosafemode) {
    add_msg("Auto safe mode OFF!");
    autosafemode = false;
   } else {
    add_msg("Auto safe mode ON");
    autosafemode = true;
   }
   break;

  case ACTION_IGNORE_ENEMY:
   if (run_mode == 2) {
    add_msg("Ignoring enemy!");
    run_mode = 1;
   }
   break;

  case ACTION_SAVE:
  if (!u.in_vehicle) {
   if (query_yn("Save and quit?")) {
    save();
    u.moves = 0;
    uquit = QUIT_SAVED;
    MAPBUFFER.make_volatile();
   }
   break;
  } else {
  add_msg("Saving in vehicles is buggy, stop and get out of the vehicle first");
 } break;
  case ACTION_QUIT:
   if (query_yn("Commit suicide?")) {
    u.moves = 0;
    std::vector<item *> tmp = u.inv_dump();
    item your_body;
    your_body.make_corpse(itypes["corpse"], mtypes[mon_null], turn);
    your_body.name = u.name;
    m.add_item(u.posx, u.posy, your_body);
    for (int i = 0; i < tmp.size(); i++)
        m.add_item(u.posx, u.posy, *(tmp[i]));
    uquit = QUIT_SUICIDE;
   }
   break;

  case ACTION_PL_INFO:
   u.disp_info(this);
   refresh_all();
   break;

  case ACTION_MAP:
   draw_overmap();
   break;

  case ACTION_MISSIONS:
   list_missions();
   break;

  case ACTION_KILLS:
   disp_kills();
   break;

  case ACTION_FACTIONS:
   list_factions();
   break;

  case ACTION_MORALE:
   u.disp_morale(this);
   refresh_all();
   break;

  case ACTION_MESSAGES:
   msg_buffer();
   break;

  case ACTION_HELP:
   help();
   refresh_all();
   break;

  case ACTION_DEBUG:
   debug();
   break;

  case ACTION_DISPLAY_SCENT:
   display_scent();
   break;

  case ACTION_TOGGLE_DEBUGMON:
   debugmon = !debugmon;
   add_msg("Debug messages %s!", (debugmon ? "ON" : "OFF"));
   break;
 }

 gamemode->post_action(this, act);

 u.movecounter = before_action_moves - u.moves;

 return true;
}

#define SCENT_RADIUS 40

int& game::scent(int x, int y)
{
  if (x < (SEEX * MAPSIZE / 2) - SCENT_RADIUS || x >= (SEEX * MAPSIZE / 2) + SCENT_RADIUS ||
      y < (SEEY * MAPSIZE / 2) - SCENT_RADIUS || y >= (SEEY * MAPSIZE / 2) + SCENT_RADIUS) {
  nulscent = 0;
  return nulscent;	// Out-of-bounds - null scent
 }
 return grscent[x][y];
}

void game::update_scent()
{
 int newscent[SEEX * MAPSIZE][SEEY * MAPSIZE];
 int scale[SEEX * MAPSIZE][SEEY * MAPSIZE];
 if (!u.has_active_bionic("bio_scent_mask"))
  grscent[u.posx][u.posy] = u.scent;

 for (int x = u.posx - SCENT_RADIUS; x <= u.posx + SCENT_RADIUS; x++) {
  for (int y = u.posy - SCENT_RADIUS; y <= u.posy + SCENT_RADIUS; y++) {
   const int move_cost = m.move_cost_ter_only(x, y);
   const field field_at = m.field_at(x, y);
   const bool is_bashable = m.has_flag(bashable, x, y);
   newscent[x][y] = 0;
   scale[x][y] = 1;
   if (move_cost != 0 || is_bashable) {
    int squares_used = 0;
    const int this_field = grscent[x][y];
    /*
    for (int i = x - 1; i <= x + 1; i++) {
        for (int j = y - 1; j <= y + 1; j++) {
           const int scent = grscent[i][j];
           newscent[x][y] += (scent >= this_field) * scent;
           squares_used += (scent >= this_field);
        }
    }
    */
    // Unrolled for performance.  The above block is the rolled up equivalent.
    newscent[x][y] += grscent[x - 1] [y - 1] * (grscent  [x - 1] [y - 1] >= this_field);
    squares_used +=   grscent[x - 1] [y - 1] >= this_field;
    newscent[x][y] += grscent[x - 1] [y]     * (grscent  [x - 1] [y]     >= this_field);
    squares_used +=   grscent[x - 1] [y]     >= this_field;
    newscent[x][y] += grscent[x - 1] [y + 1] * (grscent  [x - 1] [y + 1] >= this_field);
    squares_used +=   grscent[x - 1] [y + 1] >= this_field;
    newscent[x][y] += grscent[x]     [y - 1] * (grscent  [x]     [y - 1] >= this_field);
    squares_used +=   grscent[x]     [y - 1] >= this_field;
    newscent[x][y] += grscent[x]     [y]     * (grscent  [x]     [y]     >= this_field);
    squares_used +=   grscent[x]     [y]     >= this_field;
    newscent[x][y] += grscent[x]     [y + 1] * (grscent  [x]     [y + 1] >= this_field);
    squares_used +=   grscent[x]     [y + 1] >= this_field;
    newscent[x][y] += grscent[x + 1] [y - 1] * (grscent  [x + 1] [y - 1] >= this_field);
    squares_used +=   grscent[x + 1] [y - 1] >= this_field;
    newscent[x][y] += grscent[x + 1] [y]     * (grscent  [x + 1] [y]     >= this_field);
    squares_used +=   grscent[x + 1] [y]     >= this_field;
    newscent[x][y] += grscent[x + 1] [y + 1] * (grscent  [x + 1] [y + 1] >= this_field);
    squares_used +=   grscent[x + 1] [y + 1] >= this_field;

    scale[x][y] += squares_used;
    if (field_at.type == fd_slime && newscent[x][y] < 10 * field_at.density)
    {
        newscent[x][y] = 10 * field_at.density;
    }
    if (newscent[x][y] > 10000)
    {
     dbg(D_ERROR) << "game:update_scent: Wacky scent at " << x << ","
                  << y << " (" << newscent[x][y] << ")";
     debugmsg("Wacky scent at %d, %d (%d)", x, y, newscent[x][y]);
     newscent[x][y] = 0; // Scent should never be higher
    }
    //Greatly reduce scent for bashable barriers, even more for ductaped barriers
    if( move_cost == 0 && is_bashable)
    {
        if( m.has_flag(reduce_scent, x, y))
        {
            scale[x][y] *= 12;
        } else {
            scale[x][y] *= 4;
        }
    }
   }
  }
 }
 // Simultaneously copy the scent values back and scale them down based on factors determined in
 // the first loop.
 for (int x = u.posx - SCENT_RADIUS; x <= u.posx + SCENT_RADIUS; x++) {
     for (int y = u.posy - SCENT_RADIUS; y <= u.posy + SCENT_RADIUS; y++) {
         grscent[x][y] = newscent[x][y] / scale[x][y];
     }
 }
}

bool game::is_game_over()
{
 if (uquit != QUIT_NO)
  return true;
 for (int i = 0; i <= hp_torso; i++) {
  if (u.hp_cur[i] < 1) {
   std::vector<item *> tmp = u.inv_dump();
   item your_body;
   your_body.make_corpse(itypes["corpse"], mtypes[mon_null], turn);
   your_body.name = u.name;
   m.add_item(u.posx, u.posy, your_body);
   for (int j = 0; j < tmp.size(); j++) {
       m.add_item(u.posx, u.posy, *(tmp[j]));
   }
   std::stringstream playerfile;
   playerfile << "save/" << u.name << ".sav";
   unlink(playerfile.str().c_str());
   uquit = QUIT_DIED;
   return true;
  }
 }
 return false;
}

void game::death_screen()
{
    gamemode->game_over(this);

#if (defined _WIN32 || defined __WIN32__)
    WIN32_FIND_DATA FindFileData;
    HANDLE hFind;
    TCHAR Buffer[MAX_PATH];

    GetCurrentDirectory(MAX_PATH, Buffer);
    SetCurrentDirectory("save");
    std::stringstream playerfile;
    playerfile << u.name << "*";
    hFind = FindFirstFile(playerfile.str().c_str(), &FindFileData);
    if(INVALID_HANDLE_VALUE != hFind) {
        do {
            DeleteFile(FindFileData.cFileName);
        } while(FindNextFile(hFind, &FindFileData) != 0);
        FindClose(hFind);
    }
    SetCurrentDirectory(Buffer);
#else
    DIR *save_dir = opendir("save");
    struct dirent *save_dirent = NULL;
    if(save_dir != NULL && 0 == chdir("save"))
    {
        while ((save_dirent = readdir(save_dir)) != NULL)
        {
            std::string name_prefix = save_dirent->d_name;
            name_prefix = name_prefix.substr(0,u.name.length());

            if (u.name == name_prefix)
            {
                (void)unlink(save_dirent->d_name);
            }
        }
        (void)chdir("..");
        (void)closedir(save_dir);
    }
#endif

    const std::string sText = "GAME OVER - Press Spacebar to Quit";

    WINDOW *w_death = newwin(5, 6+sText.size(), (TERMY-5)/2, (TERMX+6-sText.size())/2);

    wborder(w_death, LINE_XOXO, LINE_XOXO, LINE_OXOX, LINE_OXOX,
                     LINE_OXXO, LINE_OOXX, LINE_XXOO, LINE_XOOX );

    mvwprintz(w_death, 2, 3, c_ltred, sText.c_str());
    wrefresh(w_death);
    refresh();
    InputEvent input;
    do
        input = get_input();
    while(input != Cancel && input != Close && input != Confirm);
    delwin(w_death);

    msg_buffer();
    disp_kills();
}


bool game::load_master()
{
 std::ifstream fin;
 std::string data;
 char junk;
 fin.open("save/master.gsav");
 if (!fin.is_open())
  return false;

// First, get the next ID numbers for each of these
 fin >> next_mission_id >> next_faction_id >> next_npc_id;
 int num_missions, num_factions;

 fin >> num_missions;
 if (fin.peek() == '\n')
  fin.get(junk); // Chomp that pesky endline
 for (int i = 0; i < num_missions; i++) {
  mission tmpmiss;
  tmpmiss.load_info(this, fin);
  active_missions.push_back(tmpmiss);
 }

 fin >> num_factions;
 if (fin.peek() == '\n')
  fin.get(junk); // Chomp that pesky endline
 for (int i = 0; i < num_factions; i++) {
  getline(fin, data);
  faction tmp;
  tmp.load_info(data);
  factions.push_back(tmp);
 }
 fin.close();
 return true;
}

void game::load_artifacts()
{
    // check if artifacts.gsav exists
    std::ifstream test;
    test.open("save/artifacts.gsav");
    if (test.is_open())
        test.close();
    else
        return;

    catajson artifact_list(std::string("save/artifacts.gsav"));
    artifact_list.set_begin();
    while (artifact_list.has_curr())
    {
	catajson artifact = artifact_list.curr();
	std::string id = artifact.get(std::string("id")).as_string();
	unsigned int price = artifact.get(std::string("price")).as_int();
	std::string name = artifact.get(std::string("name")).as_string();
	std::string description =
	    artifact.get(std::string("description")).as_string();
	char sym = artifact.get(std::string("sym")).as_int();
	nc_color color =
	    int_to_color(artifact.get(std::string("color")).as_int());
	std::string m1 = artifact.get(std::string("m1")).as_string();
	std::string m2 = artifact.get(std::string("m2")).as_string();
	unsigned short volume = artifact.get(std::string("volume")).as_int();
	unsigned short weight = artifact.get(std::string("weight")).as_int();
 signed char melee_dam = artifact.get(std::string("melee_dam")).as_int();
 signed char melee_cut = artifact.get(std::string("melee_cut")).as_int();
	signed char m_to_hit = artifact.get(std::string("m_to_hit")).as_int();
 std::set<std::string> item_tags = artifact.get(std::string("item_flags")).as_tags();

	std::string type = artifact.get(std::string("type")).as_string();
	if (type == "artifact_tool")
	{
	    unsigned int max_charges =
		artifact.get(std::string("max_charges")).as_int();
	    unsigned int def_charges =
		artifact.get(std::string("def_charges")).as_int();
	    unsigned char charges_per_use =
		artifact.get(std::string("charges_per_use")).as_int();
	    unsigned char turns_per_charge =
		artifact.get(std::string("turns_per_charge")).as_int();
	    ammotype ammo =
		(ammotype)artifact.get(std::string("ammo")).as_int();
	    std::string revert_to =
		artifact.get(std::string("revert_to")).as_string();

	    it_artifact_tool* art_type = new it_artifact_tool(
		id, price, name, description, sym, color, m1, m2, volume,
		weight, melee_dam, melee_cut, m_to_hit, item_tags,

		max_charges, def_charges, charges_per_use, turns_per_charge,
		ammo, revert_to);

	    art_charge charge_type =
		(art_charge)artifact.get(std::string("charge_type")).as_int();

	    catajson effects_wielded_json =
		artifact.get(std::string("effects_wielded"));
	    effects_wielded_json.set_begin();
	    std::vector<art_effect_passive> effects_wielded;
	    while (effects_wielded_json.has_curr())
	    {
		art_effect_passive effect =
		    (art_effect_passive)effects_wielded_json.curr().as_int();
		effects_wielded.push_back(effect);
		effects_wielded_json.next();
	    }

	    catajson effects_activated_json =
		artifact.get(std::string("effects_activated"));
	    effects_activated_json.set_begin();
	    std::vector<art_effect_active> effects_activated;
	    while (effects_activated_json.has_curr())
	    {
		art_effect_active effect =
		    (art_effect_active)effects_activated_json.curr().as_int();
		effects_activated.push_back(effect);
		effects_activated_json.next();
	    }

	    catajson effects_carried_json =
		artifact.get(std::string("effects_carried"));
	    effects_carried_json.set_begin();
	    std::vector<art_effect_passive> effects_carried;
	    while (effects_carried_json.has_curr())
	    {
		art_effect_passive effect =
		    (art_effect_passive)effects_carried_json.curr().as_int();
		effects_carried.push_back(effect);
		effects_carried_json.next();
	    }

	    art_type->charge_type = charge_type;
	    art_type->effects_wielded = effects_wielded;
	    art_type->effects_activated = effects_activated;
	    art_type->effects_carried = effects_carried;

	    itypes[id] = art_type;
	}
	else if (type == "artifact_armor")
	{
	    unsigned char covers =
		artifact.get(std::string("covers")).as_int();
	    signed char encumber =
		artifact.get(std::string("encumber")).as_int();
	    unsigned char coverage =
		artifact.get(std::string("coverage")).as_int();
	    unsigned char thickness =
		artifact.get(std::string("material_thickness")).as_int();
	    unsigned char env_resist =
		artifact.get(std::string("env_resist")).as_int();
	    signed char warmth = artifact.get(std::string("warmth")).as_int();
	    unsigned char storage =
		artifact.get(std::string("storage")).as_int();
	    bool power_armor =
		artifact.get(std::string("power_armor")).as_bool();

	    it_artifact_armor* art_type = new it_artifact_armor(
		id, price, name, description, sym, color, m1, m2, volume,
		weight, melee_dam, melee_cut, m_to_hit, item_tags,

		covers, encumber, coverage, thickness, env_resist, warmth,
		storage);
	    art_type->power_armor = power_armor;

	    catajson effects_worn_json =
		artifact.get(std::string("effects_worn"));
	    effects_worn_json.set_begin();
	    std::vector<art_effect_passive> effects_worn;
	    while (effects_worn_json.has_curr())
	    {
		art_effect_passive effect =
		    (art_effect_passive)effects_worn_json.curr().as_int();
		effects_worn.push_back(effect);
		effects_worn_json.next();
	    }
	    art_type->effects_worn = effects_worn;

	    itypes[id] = art_type;
	}

	artifact_list.next();
    }
}

void game::load_weather(std::ifstream &fin)
{
    int tmpnextweather, tmpweather, tmptemp, num_segments;
    weather_segment new_segment;

    fin >> num_segments >> tmpnextweather >> tmpweather >> tmptemp;

    weather = weather_type(tmpweather);
    temperature = tmptemp;
    nextweather = tmpnextweather;

    for( int i = 0; i < num_segments - 1; ++i)
    {
        fin >> tmpnextweather >> tmpweather >> tmptemp;
        new_segment.weather = weather_type(tmpweather);
        new_segment.temperature = tmptemp;
        new_segment.deadline = tmpnextweather;
        future_weather.push_back(new_segment);
    }
}

void game::load(std::string name)
{
 std::ifstream fin;
 std::stringstream playerfile;
 playerfile << "save/" << name << ".sav";
 fin.open(playerfile.str().c_str());
// First, read in basic game state information.
 if (!fin.is_open()) {
  dbg(D_ERROR) << "game:load: No save game exists!";
  debugmsg("No save game exists!");
  return;
 }
 u = player();
 u.name = name;
 u.ret_null = item(itypes["null"], 0);
 u.weapon = item(itypes["null"], 0);
 int tmpturn, tmpspawn, tmprun, tmptar, comx, comy;
 fin >> tmpturn >> tmptar >> tmprun >> mostseen >> nextinv >> next_npc_id >>
     next_faction_id >> next_mission_id >> tmpspawn;

 load_weather(fin);

 fin >> levx >> levy >> levz >> comx >> comy;

 turn = tmpturn;
 nextspawn = tmpspawn;

 cur_om = &overmap_buffer.get(this, comx, comy);
 m.load(this, levx, levy, levz);

 run_mode = tmprun;
 if (OPTIONS[OPT_SAFEMODE] && run_mode == 0)
  run_mode = 1;
 autosafemode = OPTIONS[OPT_AUTOSAFEMODE];
 last_target = tmptar;

// Next, the scent map.
 for (int i = 0; i < SEEX * MAPSIZE; i++) {
  for (int j = 0; j < SEEY * MAPSIZE; j++)
   fin >> grscent[i][j];
 }
// Now the number of monsters...
 int nummon;
 fin >> nummon;
// ... and the data on each one.
 std::string data;
 z.clear();
 monster montmp;
 char junk;
 int num_items;
 if (fin.peek() == '\n')
  fin.get(junk); // Chomp that pesky endline
 for (int i = 0; i < nummon; i++) {
  getline(fin, data);
  montmp.load_info(data, &mtypes);

  fin >> num_items;
  // Chomp the endline after number of items.
  getline( fin, data );
  for (int i = 0; i < num_items; i++) {
      getline( fin, data );
      montmp.inv.push_back( item( data, this ) );
  }

  z.push_back(montmp);
 }
// And the kill counts;
 if (fin.peek() == '\n')
  fin.get(junk); // Chomp that pesky endline
 for (int i = 0; i < num_monsters; i++)
  fin >> kills[i];
// Finally, the data on the player.
 if (fin.peek() == '\n')
  fin.get(junk); // Chomp that pesky endline
 getline(fin, data);
 u.load_info(this, data);
// And the player's inventory...
 char item_place;
 std::string itemdata;
// We need a temporary vector of items.  Otherwise, when we encounter an item
// which is contained in another item, the auto-sort/stacking behavior of the
// player's inventory may cause the contained item to be misplaced.
 std::list<item> tmpinv;
 while (!fin.eof()) {
  fin >> item_place;
  if (!fin.eof()) {
   getline(fin, itemdata);
   if (item_place == 'I')
    tmpinv.push_back(item(itemdata, this));
   else if (item_place == 'C')
    tmpinv.back().contents.push_back(item(itemdata, this));
   else if (item_place == 'W')
    u.worn.push_back(item(itemdata, this));
   else if (item_place == 'w')
    u.weapon = item(itemdata, this);
   else if (item_place == 'c')
    u.weapon.contents.push_back(item(itemdata, this));
  }
 }
// Now dump tmpinv into the player's inventory
 u.inv.add_stack(tmpinv);
 fin.close();
// Now load up the master game data; factions (and more?)
 load_master();
 update_map(u.posx, u.posy);
 set_adjacent_overmaps(true);
 MAPBUFFER.set_dirty();
 draw();
}

//Saves all factions and missions and npcs.
//Requires a valid std:stringstream masterfile to save the
void game::save_factions_missions_npcs ()
{
	std::stringstream masterfile;
	std::ofstream fout;
    masterfile << "save/master.gsav";

    fout.open(masterfile.str().c_str());

    fout << next_mission_id << " " << next_faction_id << " " << next_npc_id <<
        " " << active_missions.size() << " ";
    for (int i = 0; i < active_missions.size(); i++)
        fout << active_missions[i].save_info() << " ";

    fout << factions.size() << std::endl;
    for (int i = 0; i < factions.size(); i++)
        fout << factions[i].save_info() << std::endl;

    fout.close();
}

void game::save_artifacts()
{
    std::ofstream fout;
    std::vector<picojson::value> artifacts;
    fout.open("save/artifacts.gsav");
    for ( std::vector<std::string>::iterator it =
	      artifact_itype_ids.begin();
	  it != artifact_itype_ids.end(); ++it)
    {
	artifacts.push_back(itypes[*it]->save_data());
    }
    picojson::value out = picojson::value(artifacts);
    fout << out.serialize();
    fout.close();
}

void game::save_maps()
{
    m.save(cur_om, turn, levx, levy, levz);
    overmap_buffer.save();
    MAPBUFFER.save();
}

std::string game::save_weather() const
{
    std::stringstream weather_string;
    weather_string << future_weather.size() + 1 << " ";
    weather_string << int(nextweather) << " " << weather << " " << int(temperature) << " ";
    for( std::list<weather_segment>::const_iterator current_weather = future_weather.begin();
         current_weather != future_weather.end(); ++current_weather )
    {
        weather_string << int(current_weather->deadline) << " ";
        weather_string << current_weather->weather << " ";
        weather_string << int(current_weather->temperature) << " ";
    }
    return weather_string.str();
}

void game::save()
{
 std::stringstream playerfile;
 std::ofstream fout;
 playerfile << "save/" << u.name << ".sav";

 fout.open(playerfile.str().c_str());
 // First, write out basic game state information.
 fout << int(turn) << " " << int(last_target) << " " << int(run_mode) << " " <<
         mostseen << " " << nextinv << " " << next_npc_id << " " <<
     next_faction_id << " " << next_mission_id << " " << int(nextspawn) << " ";

 fout << save_weather();

 fout << levx << " " << levy << " " << levz << " " << cur_om->pos().x <<
         " " << cur_om->pos().y << " " << std::endl;
 // Next, the scent map.
 for (int i = 0; i < SEEX * MAPSIZE; i++) {
  for (int j = 0; j < SEEY * MAPSIZE; j++)
   fout << grscent[i][j] << " ";
 }
 // Now save all monsters.
 fout << std::endl << z.size() << std::endl;
 for (int i = 0; i < z.size(); i++) {
     fout << z[i].save_info() << std::endl;
     fout << z[i].inv.size() << std::endl;
     for( std::vector<item>::iterator it = z[i].inv.begin(); it != z[i].inv.end(); ++it )
     {
         fout << it->save_info() << std::endl;
     }
 }
 for (int i = 0; i < num_monsters; i++)	// Save the kill counts, too.
  fout << kills[i] << " ";
 // And finally the player.
 fout << u.save_info() << std::endl;
 fout << std::endl;
 fout.close();
 //factions, missions, and npcs, maps and artifact data is saved in cleanup_at_end()
}

void game::delete_save()
{
#if (defined _WIN32 || defined __WIN32__)
      WIN32_FIND_DATA FindFileData;
      HANDLE hFind;
      TCHAR Buffer[MAX_PATH];

      GetCurrentDirectory(MAX_PATH, Buffer);
      SetCurrentDirectory("save");
      hFind = FindFirstFile("*", &FindFileData);
      if(INVALID_HANDLE_VALUE != hFind) {
       do {
        DeleteFile(FindFileData.cFileName);
       } while(FindNextFile(hFind, &FindFileData) != 0);
       FindClose(hFind);
      }
      SetCurrentDirectory(Buffer);
#else
     DIR *save_dir = opendir("save");
     struct dirent *save_dirent = NULL;
     if(save_dir != NULL && 0 == chdir("save"))
     {
      while ((save_dirent = readdir(save_dir)) != NULL)
       (void)unlink(save_dirent->d_name);
      (void)chdir("..");
      (void)closedir(save_dir);
     }
#endif
}

void game::advance_nextinv()
{
  if (nextinv == inv_chars.end()[-1])
    nextinv = inv_chars.begin()[0];
  else
    nextinv = inv_chars[inv_chars.find(nextinv) + 1];
}

void game::decrease_nextinv()
{
  if (nextinv == inv_chars.begin()[0])
    nextinv = inv_chars.end()[-1];
  else
    nextinv = inv_chars[inv_chars.find(nextinv) - 1];
}

void game::vadd_msg(const char* msg, va_list ap)
{
 char buff[1024];
 vsprintf(buff, msg, ap);
 std::string s(buff);
 if (s.length() == 0)
  return;
 if (!messages.empty() && int(messages.back().turn) + 3 >= int(turn) &&
     s == messages.back().message) {
  messages.back().count++;
  messages.back().turn = turn;
  return;
 }

 if (messages.size() == 256)
  messages.erase(messages.begin());
 messages.push_back( game_message(turn, s) );
}

void game::add_msg(const char* msg, ...)
{
 va_list ap;
 va_start(ap, msg);
 vadd_msg(msg, ap);
 va_end(ap);
}

void game::add_msg_if_player(player *p, const char* msg, ...)
{
 if (p && !p->is_npc())
 {
  va_list ap;
  va_start(ap, msg);
  vadd_msg(msg, ap);
  va_end(ap);
 }
}

void game::add_event(event_type type, int on_turn, int faction_id, int x, int y)
{
 event tmp(type, on_turn, faction_id, x, y);
 events.push_back(tmp);
}

bool game::event_queued(event_type type)
{
 for (int i = 0; i < events.size(); i++) {
  if (events[i].type == type)
   return true;
  }
  return false;
}

void game::debug()
{
 int action = menu(true, // cancelable
                   "Debug Functions - Using these is CHEATING!",
                   "Wish for an item",       // 1
                   "Teleport - Short Range", // 2
                   "Teleport - Long Range",  // 3
                   "Reveal map",             // 4
                   "Spawn NPC",              // 5
                   "Spawn Monster",          // 6
                   "Check game state...",    // 7
                   "Kill NPCs",              // 8
                   "Mutate",                 // 9
                   "Spawn a vehicle",        // 10
                   "Increase all skills",    // 11
                   "Learn all melee styles", // 12
                   "Check NPC",              // 13
                   "Spawn Artifact",         // 14
                   "Spawn Clarivoyance Artifact", //15
                   "Map editor", // 16
                   "Cancel",                 // 17
                   NULL);
 int veh_num;
 std::vector<std::string> opts;
 switch (action) {
  case 1:
   wish();
   break;

  case 2:
   teleport();
   break;

  case 3: {
        point tmp = cur_om->draw_overmap(this, levz);
        if (tmp.x != -1)
        {
            //First offload the active npcs.
            for (int i = 0; i < active_npc.size(); i++)
            {
                active_npc[i]->omx = cur_om->pos().x;
                active_npc[i]->omy = cur_om->pos().y;
                active_npc[i]->mapx = levx + (active_npc[i]->posx / SEEX);
                active_npc[i]->mapy = levy + (active_npc[i]->posy / SEEY);
                active_npc[i]->posx %= SEEX;
                active_npc[i]->posy %= SEEY;
            }
            active_npc.clear();
            z.clear();
            levx = tmp.x * 2 - int(MAPSIZE / 2);
            levy = tmp.y * 2 - int(MAPSIZE / 2);
            set_adjacent_overmaps(true);
            m.load(this, levx, levy, levz);
            load_npcs();
            m.spawn_monsters(this);	// Static monsters
        }
    } break;
  case 4:
   debugmsg("%d radio towers", cur_om->radios.size());
   for (int i = 0; i < OMAPX; i++) {
       for (int j = 0; j < OMAPY; j++) {
           for (int k = -OVERMAP_DEPTH; k <= OVERMAP_HEIGHT; k++)
           {
               cur_om->seen(i, j, k) = true;
           }
       }
   }
   add_msg("Current overmap revealed.");
   break;

  case 5: {
   npc * temp = new npc();
   temp->normalize(this);
   temp->randomize(this);
   //temp.attitude = NPCATT_TALK; //not needed
   temp->spawn_at(cur_om, levx, levy, levz);
   temp->place_near(this, u.posx - 4, u.posy - 4);
   temp->form_opinion(&u);
   //temp.attitude = NPCATT_TALK;//The newly spawned npc always wants to talk. Disabled as form opinion sets the attitude.
   temp->mission = NPC_MISSION_NULL;
   int mission_index = reserve_random_mission(ORIGIN_ANY_NPC,
                                              om_location(), temp->getID());
   if (mission_index != -1)
   temp->chatbin.missions.push_back(mission_index);
   active_npc.push_back(temp);
  } break;

  case 6:
   monster_wish();
   break;

  case 7:
   popup_top("\
Location %d:%d in %d:%d, %s\n\
Current turn: %d; Next spawn %d.\n\
NPCs are %s spawn.\n\
%d monsters exist.\n\
%d currently active NPC's.\n\
%d events planned.", u.posx, u.posy, levx, levy,
oterlist[cur_om->ter(levx / 2, levy / 2, levz)].name.c_str(),
int(turn), int(nextspawn), (!OPTIONS[OPT_RANDOM_NPC] ? "NOT going to" : "going to"),
z.size(), active_npc.size(), events.size());

		 if (!active_npc.empty())
			{
                for (int i = 0; i < active_npc.size(); i++) {
                    add_msg("%s: map (%d:%d) pos (%d:%d)", active_npc[i]->name.c_str(), active_npc[i]->mapx, active_npc[i]->mapy,
                        active_npc[i]->posx, active_npc[i]->posy);
                }
                add_msg("(you: %d:%d)", u.posx, u.posy);
			}
   break;

  case 8:
   for (int i = 0; i < active_npc.size(); i++) {
    add_msg("%s's head implodes!", active_npc[i]->name.c_str());
    active_npc[i]->hp_cur[bp_head] = 0;
   }
   break;

  case 9:
   mutation_wish();
   break;

  case 10:
   if (m.veh_at(u.posx, u.posy)) {
    dbg(D_ERROR) << "game:load: There's already vehicle here";
    debugmsg ("There's already vehicle here");
   }
   else {
    for (int i = 2; i < vtypes.size(); i++)
     opts.push_back (vtypes[i]->name);
    opts.push_back (std::string("Cancel"));
    veh_num = menu_vec (false, "Choose vehicle to spawn", opts) + 1;
    if (veh_num > 1 && veh_num < num_vehicles)
     m.add_vehicle (this, (vhtype_id)veh_num, u.posx, u.posy, -90, 100, 0);
     m.board_vehicle (this, u.posx, u.posy, &u);
   }
   break;

  case 11:
    for (std::vector<Skill*>::iterator aSkill = Skill::skills.begin(); aSkill != Skill::skills.end(); ++aSkill)
      u.skillLevel(*aSkill).level(u.skillLevel(*aSkill) + 3);
    add_msg("Skils increased.");
   break;

  case 12:
    for(std::vector<std::string>::iterator it = martial_arts_itype_ids.begin();
          it != martial_arts_itype_ids.end(); ++it){
        u.styles.push_back(*it);
    }
    add_msg("Martial arts gained.");
   break;

  case 13: {
   point pos = look_around();
   int npcdex = npc_at(pos.x, pos.y);
   if (npcdex == -1)
    popup("No NPC there.");
   else {
    std::stringstream data;
    npc *p = active_npc[npcdex];
    data << p->name << " " << (p->male ? "Male" : "Female") << std::endl;
    data << npc_class_name(p->myclass) << "; " <<
            npc_attitude_name(p->attitude) << std::endl;
    if (p->has_destination())
     data << "Destination: " << p->goalx << ":" << p->goaly << "(" <<
             oterlist[ cur_om->ter(p->goalx, p->goaly, p->goalz) ].name << ")" <<
             std::endl;
    else
     data << "No destination." << std::endl;
    data << "Trust: " << p->op_of_u.trust << " Fear: " << p->op_of_u.fear <<
            " Value: " << p->op_of_u.value << " Anger: " << p->op_of_u.anger <<
            " Owed: " << p->op_of_u.owed << std::endl;
    data << "Aggression: " << int(p->personality.aggression) << " Bravery: " <<
            int(p->personality.bravery) << " Collector: " <<
            int(p->personality.collector) << " Altruism: " <<
            int(p->personality.altruism) << std::endl;
    for (std::vector<Skill*>::iterator aSkill = Skill::skills.begin(); aSkill != Skill::skills.end(); ++aSkill) {
      data << (*aSkill)->name() << ": " << p->skillLevel(*aSkill) << std::endl;
    }

    full_screen_popup(data.str().c_str());
   }
  } break;

  case 14:
  {
   point center = look_around();
   artifact_natural_property prop =
    artifact_natural_property(rng(ARTPROP_NULL + 1, ARTPROP_MAX - 1));
   m.create_anomaly(center.x, center.y, prop);
   m.spawn_item(center.x, center.y, new_natural_artifact(prop), 0);
  }
  break;

  case 15:
  {
      std::string artifact_name(std::string type);

      it_artifact_tool *art = new it_artifact_tool();
      artifact_tool_form_datum *info = &(artifact_tool_form_data[ARTTOOLFORM_CUBE]);
      art->name = artifact_name(info->name);
      art->color = info->color;
      art->sym = info->sym;
      art->m1 = info->m1;
      art->m2 = info->m2;
      art->volume = rng(info->volume_min, info->volume_max);
      art->weight = rng(info->weight_min, info->weight_max);
      // Set up the basic weapon type
      artifact_weapon_datum *weapon = &(artifact_weapon_data[info->base_weapon]);
      art->melee_dam = rng(weapon->bash_min, weapon->bash_max);
      art->melee_cut = rng(weapon->cut_min, weapon->cut_max);
      art->m_to_hit = rng(weapon->to_hit_min, weapon->to_hit_max);
      if( weapon->tag != "" ) {
          art->item_tags.insert(weapon->tag);
      }
      // Add an extra weapon perhaps?
      art->description = "The architect's cube.";
      art->effects_carried.push_back(AEP_SUPER_CLAIRVOYANCE);
      art->id = itypes.size();
      itypes[art->name] = art;

      item artifact( art, 0);
      u.i_add(artifact);
  }
  break;

  case 16: {
      point coord = look_debug();
  }
  break;
 }
 erase();
 refresh_all();
}

void game::mondebug()
{
 int tc;
 for (int i = 0; i < z.size(); i++) {
  z[i].debug(u);
  if (z[i].has_flag(MF_SEES) &&
      m.sees(z[i].posx, z[i].posy, u.posx, u.posy, -1, tc))
   debugmsg("The %s can see you.", z[i].name().c_str());
  else
   debugmsg("The %s can't see you...", z[i].name().c_str());
 }
}

void game::groupdebug()
{
 erase();
 mvprintw(0, 0, "OM %d : %d    M %d : %d", cur_om->pos().x, cur_om->pos().y, levx,
                                           levy);
 int dist, linenum = 1;
 for (int i = 0; i < cur_om->zg.size(); i++) {
 	if (cur_om->zg[i].posz != levz) { continue; }
  dist = trig_dist(levx, levy, cur_om->zg[i].posx, cur_om->zg[i].posy);
  if (dist <= cur_om->zg[i].radius) {
   mvprintw(linenum, 0, "Zgroup %d: Centered at %d:%d, radius %d, pop %d",
            i, cur_om->zg[i].posx, cur_om->zg[i].posy, cur_om->zg[i].radius,
            cur_om->zg[i].population);
   linenum++;
  }
 }
 getch();
}

void game::draw_overmap()
{
 cur_om->draw_overmap(this, levz);
}

void game::disp_kills()
{
 WINDOW *w = newwin(25, 80, (TERMY > 25) ? (TERMY-25)/2 : 0, (TERMX > 80) ? (TERMX-80)/2 : 0);

 wborder(w, LINE_XOXO, LINE_XOXO, LINE_OXOX, LINE_OXOX,
            LINE_OXXO, LINE_OOXX, LINE_XXOO, LINE_XOOX );

 std::vector<mtype *> types;
 std::vector<int> count;
 for (int i = 0; i < num_monsters; i++) {
  if (kills[i] > 0) {
   types.push_back(mtypes[i]);
   count.push_back(kills[i]);
  }
 }

 mvwprintz(w, 1, 32, c_white, "KILL COUNT:");

 if (types.size() == 0) {
  mvwprintz(w, 2, 2, c_white, "You haven't killed any monsters yet!");
  wrefresh(w);
  getch();
  werase(w);
  wrefresh(w);
  delwin(w);
  refresh_all();
  return;
 }
 int totalkills = 0;
 int hori = 1;
 int horimove = 0;
 int vert = -2;
 // display individual kill counts
 for (int i = 0; i < types.size(); i++) {
  hori = 1;
  if (i > 21) {
   hori = 28;
   vert = 20;
  }
  if( i > 43) {
   hori = 56;
   vert = 42;
  }
  mvwprintz(w, i - vert, hori, types[i]->color, "%c %s", types[i]->sym, types[i]->name.c_str());
  if (count[i] >= 10)
   horimove = -1;
  if (count[i] >= 100)
   horimove = -2;
  if (count[i] >= 1000)
   horimove = -3;
  mvwprintz(w, i - vert, hori + 22 + horimove, c_white, "%d", count[i]);
  totalkills += count[i];
  horimove = 0;
 }
 // Display total killcount at top of window
 mvwprintz(w, 1, 44, c_white, "%d", totalkills);

 wrefresh(w);
 getch();
 werase(w);
 wrefresh(w);
 delwin(w);
 refresh_all();
}

void game::disp_NPCs()
{
 WINDOW *w = newwin(25, 80, (TERMY > 25) ? (TERMY-25)/2 : 0, (TERMX > 80) ? (TERMX-80)/2 : 0);

 mvwprintz(w, 0, 0, c_white, "Your position: %d:%d", levx, levy);
 std::vector<npc*> closest;
 closest.push_back(cur_om->npcs[0]);
 for (int i = 1; i < cur_om->npcs.size(); i++) {
  if (closest.size() < 20)
   closest.push_back(cur_om->npcs[i]);
  else if (rl_dist(levx, levy, cur_om->npcs[i]->mapx, cur_om->npcs[i]->mapy) <
           rl_dist(levx, levy, closest[19]->mapx, closest[19]->mapy)) {
   for (int j = 0; j < 20; j++) {
    if (rl_dist(levx, levy, closest[j]->mapx, closest[j]->mapy) >
        rl_dist(levx, levy, cur_om->npcs[i]->mapx, cur_om->npcs[i]->mapy)) {
     closest.insert(closest.begin() + j, cur_om->npcs[i]);
     closest.erase(closest.end() - 1);
     j = 20;
    }
   }
  }
 }
 for (int i = 0; i < 20; i++)
  mvwprintz(w, i + 2, 0, c_white, "%s: %d:%d", closest[i]->name.c_str(),
            closest[i]->mapx, closest[i]->mapy);

 wrefresh(w);
 getch();
 werase(w);
 wrefresh(w);
 delwin(w);
}

faction* game::list_factions(std::string title)
{
 std::vector<faction> valfac;	// Factions that we know of.
 for (int i = 0; i < factions.size(); i++) {
  if (factions[i].known_by_u)
   valfac.push_back(factions[i]);
 }
 if (valfac.size() == 0) {	// We don't know of any factions!
  popup("You don't know of any factions.  Press Spacebar...");
  return NULL;
 }

 WINDOW *w_list = newwin(25, 80, ((TERMY > 25) ? (TERMY-25)/2 : 0), (TERMX > 80) ? (TERMX-80)/2 : 0);
 WINDOW *w_info = newwin(23, 79 - MAX_FAC_NAME_SIZE, 1 + ((TERMY > 25) ? (TERMY-25)/2 : 0), MAX_FAC_NAME_SIZE + ((TERMX > 80) ? (TERMX-80)/2 : 0));

 wborder(w_list, LINE_XOXO, LINE_XOXO, LINE_OXOX, LINE_OXOX,
                 LINE_OXXO, LINE_OOXX, LINE_XXOO, LINE_XOOX );

 int maxlength = 79 - MAX_FAC_NAME_SIZE;
 int sel = 0;

// Init w_list content
 mvwprintz(w_list, 1, 1, c_white, title.c_str());
 for (int i = 0; i < valfac.size(); i++) {
  nc_color col = (i == 0 ? h_white : c_white);
  mvwprintz(w_list, i + 2, 1, col, valfac[i].name.c_str());
 }
 wrefresh(w_list);
// Init w_info content
// fac_*_text() is in faction.cpp
 mvwprintz(w_info, 0, 0, c_white,
          "Ranking: %s", fac_ranking_text(valfac[0].likes_u).c_str());
 mvwprintz(w_info, 1, 0, c_white,
          "Respect: %s", fac_respect_text(valfac[0].respects_u).c_str());
 std::string desc = valfac[0].describe();
 int linenum = 3;
 while (desc.length() > maxlength) {
  size_t split = desc.find_last_of(' ', maxlength);
  std::string line = desc.substr(0, split);
  mvwprintz(w_info, linenum, 0, c_white, line.c_str());
  desc = desc.substr(split + 1);
  linenum++;
 }
 mvwprintz(w_info, linenum, 0, c_white, desc.c_str());
 wrefresh(w_info);
 InputEvent input;
 do {
  input = get_input();
  switch ( input ) {
  case DirectionS:	// Move selection down
   mvwprintz(w_list, sel + 2, 1, c_white, valfac[sel].name.c_str());
   if (sel == valfac.size() - 1)
    sel = 0;	// Wrap around
   else
    sel++;
   break;
  case DirectionN:	// Move selection up
   mvwprintz(w_list, sel + 2, 1, c_white, valfac[sel].name.c_str());
   if (sel == 0)
    sel = valfac.size() - 1;	// Wrap around
   else
    sel--;
   break;
  case Cancel:
  case Close:
   sel = -1;
   break;
  }
  if (input == DirectionS || input == DirectionN) {	// Changed our selection... update the windows
   mvwprintz(w_list, sel + 2, 1, h_white, valfac[sel].name.c_str());
   wrefresh(w_list);
   werase(w_info);
// fac_*_text() is in faction.cpp
   mvwprintz(w_info, 0, 0, c_white,
            "Ranking: %s", fac_ranking_text(valfac[sel].likes_u).c_str());
   mvwprintz(w_info, 1, 0, c_white,
            "Respect: %s", fac_respect_text(valfac[sel].respects_u).c_str());
   std::string inner_desc = valfac[sel].describe();
   int inner_linenum = 3;
   while (inner_desc.length() > maxlength) {
    size_t split = inner_desc.find_last_of(' ', maxlength);
    std::string line = inner_desc.substr(0, split);
    mvwprintz(w_info, inner_linenum, 0, c_white, line.c_str());
    inner_desc = inner_desc.substr(split + 1);
    inner_linenum++;
   }
   mvwprintz(w_info, inner_linenum, 0, c_white, inner_desc.c_str());
   wrefresh(w_info);
  }
 } while (input != Cancel && input != Confirm && input != Close);
 werase(w_list);
 werase(w_info);
 delwin(w_list);
 delwin(w_info);
 refresh_all();
 if (sel == -1)
  return NULL;
 return &(factions[valfac[sel].id]);
}

void game::list_missions()
{
 WINDOW *w_missions = newwin(25, 80, (TERMY > 25) ? (TERMY-25)/2 : 0, (TERMX > 80) ? (TERMX-80)/2 : 0);

 int tab = 0, selection = 0;
 InputEvent input;
 do {
  werase(w_missions);
  //draw_tabs(w_missions, tab, "ACTIVE MISSIONS", "COMPLETED MISSIONS", "FAILED MISSIONS", NULL);
  std::vector<int> umissions;
  switch (tab) {
   case 0: umissions = u.active_missions;	break;
   case 1: umissions = u.completed_missions;	break;
   case 2: umissions = u.failed_missions;	break;
  }

  for (int i = 1; i < 79; i++) {
   mvwputch(w_missions, 2, i, c_ltgray, LINE_OXOX);
   mvwputch(w_missions, 24, i, c_ltgray, LINE_OXOX);

   if (i > 2 && i < 24) {
    mvwputch(w_missions, i, 0, c_ltgray, LINE_XOXO);
    mvwputch(w_missions, i, 30, c_ltgray, LINE_XOXO);
    mvwputch(w_missions, i, 79, c_ltgray, LINE_XOXO);
   }
  }

  draw_tab(w_missions, 7, "ACTIVE MISSIONS", (tab == 0) ? true : false);
  draw_tab(w_missions, 30, "COMPLETED MISSIONS", (tab == 1) ? true : false);
  draw_tab(w_missions, 56, "FAILED MISSIONS", (tab == 2) ? true : false);

  mvwputch(w_missions, 2,  0, c_white, LINE_OXXO); // |^
  mvwputch(w_missions, 2, 79, c_white, LINE_OOXX); // ^|

  mvwputch(w_missions, 24, 0, c_ltgray, LINE_XXOO); // |_
  mvwputch(w_missions, 24, 79, c_ltgray, LINE_XOOX); // _|

  mvwputch(w_missions, 2, 30, c_white, (tab == 1) ? LINE_XOXX : LINE_XXXX); // + || -|
  mvwputch(w_missions, 24, 30, c_white, LINE_XXOX); // _|_

  for (int i = 0; i < umissions.size(); i++) {
   mission *miss = find_mission(umissions[i]);
   nc_color col = c_white;
   if (i == u.active_mission && tab == 0)
    col = c_ltred;
   if (selection == i)
    mvwprintz(w_missions, 3 + i, 1, hilite(col), miss->name().c_str());
   else
    mvwprintz(w_missions, 3 + i, 1, col, miss->name().c_str());
  }

  if (selection >= 0 && selection < umissions.size()) {
   mission *miss = find_mission(umissions[selection]);
   mvwprintz(w_missions, 4, 31, c_white,
             miss->description.c_str());
   if (miss->deadline != 0)
    mvwprintz(w_missions, 5, 31, c_white, "Deadline: %d (%d)",
              miss->deadline, int(turn));
   mvwprintz(w_missions, 6, 31, c_white, "Target: (%d, %d)   You: (%d, %d)",
             miss->target.x, miss->target.y,
             (levx + int (MAPSIZE / 2)) / 2, (levy + int (MAPSIZE / 2)) / 2);
  } else {
   std::string nope;
   switch (tab) {
    case 0: nope = "You have no active missions!"; break;
    case 1: nope = "You haven't completed any missions!"; break;
    case 2: nope = "You haven't failed any missions!"; break;
   }
   mvwprintz(w_missions, 4, 31, c_ltred, nope.c_str());
  }

  wrefresh(w_missions);
  input = get_input();
  switch (input) {
  case DirectionE:
   tab++;
   if (tab == 3)
    tab = 0;
   break;
  case DirectionW:
   tab--;
   if (tab < 0)
    tab = 2;
   break;
  case DirectionS:
   selection++;
   if (selection >= umissions.size())
    selection = 0;
   break;
  case DirectionN:
   selection--;
   if (selection < 0)
    selection = umissions.size() - 1;
   break;
  case Confirm:
   u.active_mission = selection;
   break;
  }

 } while (input != Cancel && input != Close);


 werase(w_missions);
 delwin(w_missions);
 refresh_all();
}

void game::draw()
{
 // Draw map
 werase(w_terrain);
 draw_ter();
 draw_footsteps();
 mon_info();
 // Draw Status
 draw_HP();
 werase(w_status);
 u.disp_status(w_status, this);
// TODO: Allow for a 24-hour option--already supported by calendar turn
 mvwprintz(w_status, 1, 41, c_white, turn.print_time().c_str());

 oter_id cur_ter = cur_om->ter((levx + int(MAPSIZE / 2)) / 2,
                              (levy + int(MAPSIZE / 2)) / 2, levz);
 std::string tername = oterlist[cur_ter].name;
 if (tername.length() > 14)
  tername = tername.substr(0, 14);
 werase(w_location);
 mvwprintz(w_location, 0,  0, oterlist[cur_ter].color, tername.c_str());
 if (levz < 0)
  mvwprintz(w_location, 0, 18, c_ltgray, "Underground");
 else
  mvwprintz(w_location, 0, 18, weather_data[weather].color,
                               weather_data[weather].name.c_str());
 nc_color col_temp = c_blue;
 if (temperature >= 90)
  col_temp = c_red;
 else if (temperature >= 75)
  col_temp = c_yellow;
 else if (temperature >= 60)
  col_temp = c_ltgreen;
 else if (temperature >= 50)
  col_temp = c_cyan;
 else if (temperature >  32)
  col_temp = c_ltblue;
 if (OPTIONS[OPT_USE_CELSIUS])
  wprintz(w_location, col_temp, " %dC", int((temperature - 32) / 1.8));
 else
  wprintz(w_location, col_temp, " %dF", temperature);
 wrefresh(w_location);

 mvwprintz(w_status, 0, 41, c_white, "%s, day %d",
           season_name[turn.get_season()].c_str(), turn.days() + 1);
 if (run_mode != 0 || autosafemode != 0) {
  int iPercent = ((turnssincelastmon*100)/OPTIONS[OPT_AUTOSAFEMODETURNS]);
  mvwprintz(w_status, 1, 51, (run_mode == 0) ? ((iPercent >= 25) ? c_green : c_red): c_green, "S");
  wprintz(w_status, (run_mode == 0) ? ((iPercent >= 50) ? c_green : c_red): c_green, "A");
  wprintz(w_status, (run_mode == 0) ? ((iPercent >= 75) ? c_green : c_red): c_green, "F");
  wprintz(w_status, (run_mode == 0) ? ((iPercent == 100) ? c_green : c_red): c_green, "E");
 }
 wrefresh(w_status);
 // Draw messages
 write_msg();
 if ( w_void_lines > 0 ) {
     if (m.graffiti_at(u.posx, u.posy).contents) {
         mvwprintz(w_void, 0, 1, c_white,"Written here: ");
         wprintz(w_void, c_magenta,"%s", m.graffiti_at(u.posx, u.posy).contents->substr(0, STATUS_WIDTH-15 ).c_str() );
     } else {
         mvwprintw(w_void, 0, 0,"%s", std::string(STATUS_WIDTH, ' ').c_str());
     }
     wrefresh(w_void);
 }
}

bool game::isBetween(int test, int down, int up)
{
	if(test>down && test<up) return true;
	else return false;
}

void game::draw_ter(int posx, int posy)
{
 mapRain.clear();
// posx/posy default to -999
 if (posx == -999)
  posx = u.posx + u.view_offset_x;
 if (posy == -999)
  posy = u.posy + u.view_offset_y;
 m.build_map_cache(this);
 m.draw(this, w_terrain, point(posx, posy));

 // Draw monsters
 int distx, disty;
 for (int i = 0; i < z.size(); i++) {
  disty = abs(z[i].posy - posy);
  distx = abs(z[i].posx - posx);
  if (distx <= VIEWX && disty <= VIEWY && u_see(&(z[i]))) {
   z[i].draw(w_terrain, posx, posy, false);
   mapRain[VIEWY + z[i].posy - posy][VIEWX + z[i].posx - posx] = false;
  } else if (z[i].has_flag(MF_WARM) && distx <= VIEWX && disty <= VIEWY &&
           (u.has_active_bionic("bio_infrared") || u.has_trait(PF_INFRARED)))
   mvwputch(w_terrain, VIEWY + z[i].posy - posy, VIEWX + z[i].posx - posx,
            c_red, '?');
 }
 // Draw NPCs
 for (int i = 0; i < active_npc.size(); i++) {
  disty = abs(active_npc[i]->posy - posy);
  distx = abs(active_npc[i]->posx - posx);
  if (distx <= VIEWX && disty <= VIEWY &&
      u_see(active_npc[i]->posx, active_npc[i]->posy))
   active_npc[i]->draw(w_terrain, posx, posy, false);
 }
 if (u.has_active_bionic("bio_scent_vision")) {
  for (int realx = posx - VIEWX; realx <= posx + VIEWX; realx++) {
   for (int realy = posy - VIEWY; realy <= posy + VIEWY; realy++) {
    if (scent(realx, realy) != 0) {
     int tempx = posx - realx, tempy = posy - realy;
     if (!(isBetween(tempx, -2, 2) && isBetween(tempy, -2, 2))) {
      if (mon_at(realx, realy) != -1)
       mvwputch(w_terrain, realy + VIEWY - posy, realx + VIEWX - posx,
                c_white, '?');
      else
       mvwputch(w_terrain, realy + VIEWY - posy, realx + VIEWX - posx,
                c_magenta, '#');
     }
    }
   }
  }
 }
 wrefresh(w_terrain);
 if (u.has_disease(DI_VISUALS) || (u.has_disease(DI_HOT_HEAD) && u.disease_intensity(DI_HOT_HEAD) != 1))
   hallucinate(posx, posy);
}

void game::refresh_all()
{
 m.reset_vehicle_cache();
 draw();
 draw_minimap();
 draw_HP();
 wrefresh(w_moninfo);
 wrefresh(w_messages);
 werase(w_void);
 wrefresh(w_void);
 refresh();
}

void game::draw_HP()
{
    werase(w_HP);
    int current_hp;
    nc_color color;
    std::string health_bar = "";
    for (int i = 0; i < num_hp_parts; i++) {
        current_hp = u.hp_cur[i];
        if (current_hp == u.hp_max[i]){
          color = c_green;
          health_bar = "|||||";
        } else if (current_hp > u.hp_max[i] * .9) {
          color = c_green;
          health_bar = "||||\\";
        } else if (current_hp > u.hp_max[i] * .8) {
          color = c_ltgreen;
          health_bar = "||||";
        } else if (current_hp > u.hp_max[i] * .7) {
          color = c_ltgreen;
          health_bar = "|||\\";
        } else if (current_hp > u.hp_max[i] * .6) {
          color = c_yellow;
          health_bar = "|||";
        } else if (current_hp > u.hp_max[i] * .5) {
          color = c_yellow;
          health_bar = "||\\";
        } else if (current_hp > u.hp_max[i] * .4) {
          color = c_ltred;
          health_bar = "||";
        } else if (current_hp > u.hp_max[i] * .3) {
          color = c_ltred;
          health_bar = "|\\";
        } else if (current_hp > u.hp_max[i] * .2) {
          color = c_red;
          health_bar = "|";
        } else if (current_hp > u.hp_max[i] * .1) {
          color = c_red;
          health_bar = "\\";
        } else if (current_hp > 0) {
          color = c_red;
          health_bar = ":";
        } else {
          color = c_ltgray;
          health_bar = "-----";
        }
        if (u.has_trait(PF_SELFAWARE)) {
            if (current_hp >= 100){
                mvwprintz(w_HP, i * 2 + 1, 0, color, "%d     ", current_hp);
            } else if (current_hp >= 10) {
                mvwprintz(w_HP, i * 2 + 1, 0, color, " %d    ", current_hp);
            } else {
                mvwprintz(w_HP, i * 2 + 1, 0, color, "  %d    ", current_hp);
            }
        } else {
            mvwprintz(w_HP, i * 2 + 1, 0, color, health_bar.c_str());

            //Add the trailing symbols for a not-quite-full health bar
            int bar_remainder = 5;
            while(bar_remainder > health_bar.size()){
                --bar_remainder;
                mvwprintz(w_HP, i * 2 + 1, bar_remainder, c_white, ".");
            }
        }
    }
    mvwprintz(w_HP,  0, 0, c_ltgray, "HEAD:  ");
    mvwprintz(w_HP,  2, 0, c_ltgray, "TORSO: ");
    mvwprintz(w_HP,  4, 0, c_ltgray, "L ARM: ");
    mvwprintz(w_HP,  6, 0, c_ltgray, "R ARM: ");
    mvwprintz(w_HP,  8, 0, c_ltgray, "L LEG: ");
    mvwprintz(w_HP, 10, 0, c_ltgray, "R LEG: ");
    mvwprintz(w_HP, 12, 0, c_ltgray, "POW:   ");
    if (u.max_power_level == 0){
        mvwprintz(w_HP, 13, 0, c_ltgray, " --   ");
    } else {
        if (u.power_level == u.max_power_level){
            color = c_blue;
        } else if (u.power_level >= u.max_power_level * .5){
            color = c_ltblue;
        } else if (u.power_level > 0){
            color = c_yellow;
        } else {
            color = c_red;
        }
        if (u.power_level >= 100){
            mvwprintz(w_HP, 13, 0, color, "%d     ", u.power_level);
        } else if (u.power_level >= 10){
            mvwprintz(w_HP, 13, 0, color, " %d    ", u.power_level);
        } else {
            mvwprintz(w_HP, 13, 0, color, "  %d    ", u.power_level);
        }
    }
    wrefresh(w_HP);
}

void game::draw_minimap()
{
 // Draw the box
 werase(w_minimap);
 mvwputch(w_minimap, 0, 0, c_white, LINE_OXXO);
 mvwputch(w_minimap, 0, 6, c_white, LINE_OOXX);
 mvwputch(w_minimap, 6, 0, c_white, LINE_XXOO);
 mvwputch(w_minimap, 6, 6, c_white, LINE_XOOX);
 for (int i = 1; i < 6; i++) {
  mvwputch(w_minimap, i, 0, c_white, LINE_XOXO);
  mvwputch(w_minimap, i, 6, c_white, LINE_XOXO);
  mvwputch(w_minimap, 0, i, c_white, LINE_OXOX);
  mvwputch(w_minimap, 6, i, c_white, LINE_OXOX);
 }

 int cursx = (levx + int(MAPSIZE / 2)) / 2;
 int cursy = (levy + int(MAPSIZE / 2)) / 2;

 bool drew_mission = false;
 point targ(-1, -1);
 if (u.active_mission >= 0 && u.active_mission < u.active_missions.size())
  targ = find_mission(u.active_missions[u.active_mission])->target;
 else
  drew_mission = true;

 if (targ.x == -1)
  drew_mission = true;

 for (int i = -2; i <= 2; i++) {
  for (int j = -2; j <= 2; j++) {
   int omx = cursx + i;
   int omy = cursy + j;
   bool seen = false;
   oter_id cur_ter;
   long note_sym = 0;
   bool note = false;
   if (omx >= 0 && omx < OMAPX && omy >= 0 && omy < OMAPY) {
    cur_ter = cur_om->ter(omx, omy, levz);
    seen    = cur_om->seen(omx, omy, levz);
    if (cur_om->has_note(omx,omy,levz))
    {
        if (cur_om->note(omx,omy,levz)[1] == ':')
            note_sym = cur_om->note(omx,omy,levz)[0];
        note = true;
    }
   } else if ((omx < 0 || omx >= OMAPX) && (omy < 0 || omy >= OMAPY)) {
    if (omx < 0) omx += OMAPX;
    else         omx -= OMAPX;
    if (omy < 0) omy += OMAPY;
    else         omy -= OMAPY;
    cur_ter = om_diag->ter(omx, omy, levz);
    seen    = om_diag->seen(omx, omy, levz);
    if (om_diag->has_note(omx,omy,levz))
    {
        if (om_diag->note(omx,omy,levz)[1] == ':')
            note_sym = om_diag->note(omx,omy,levz)[0];
        note = true;
    }
   } else if (omx < 0 || omx >= OMAPX) {
    if (omx < 0) omx += OMAPX;
    else         omx -= OMAPX;
    cur_ter = om_hori->ter(omx, omy, levz);
    seen    = om_hori->seen(omx, omy, levz);
    if (om_hori->has_note(omx,omy,levz))
    {
        if (om_hori->note(omx,omy,levz)[1] == ':')
            note_sym = om_hori->note(omx,omy,levz)[0];
        note = true;
    }
   } else if (omy < 0 || omy >= OMAPY) {
    if (omy < 0) omy += OMAPY;
    else         omy -= OMAPY;
    cur_ter = om_vert->ter(omx, omy, levz);
    seen    = om_vert->seen(omx, omy, levz);
    if (om_vert->has_note(omx,omy,levz))
    {
        if (om_vert->note(omx,omy,levz)[1] == ':')
            note_sym = om_vert->note(omx,omy,levz)[0];
        note = true;
    }
   } else {
    dbg(D_ERROR) << "game:draw_minimap: No data loaded! omx: "
                 << omx << " omy: " << omy;
    debugmsg("No data loaded! omx: %d omy: %d", omx, omy);
   }
   nc_color ter_color = oterlist[cur_ter].color;
   long ter_sym = oterlist[cur_ter].sym;
   if (note)
   {
       ter_sym = note_sym ? note_sym : 'N';
       ter_color = c_yellow;
   }
   if (seen) {
    if (!drew_mission && targ.x == omx && targ.y == omy) {
     drew_mission = true;
     if (i != 0 || j != 0)
      mvwputch   (w_minimap, 3 + j, 3 + i, red_background(ter_color), ter_sym);
     else
      mvwputch_hi(w_minimap, 3,     3,     ter_color, ter_sym);
    } else if (i == 0 && j == 0)
     mvwputch_hi(w_minimap, 3,     3,     ter_color, ter_sym);
    else
     mvwputch   (w_minimap, 3 + j, 3 + i, ter_color, ter_sym);
   }
  }
 }

// Print arrow to mission if we have one!
 if (!drew_mission) {
  double slope;
  if (cursx != targ.x)
   slope = double(targ.y - cursy) / double(targ.x - cursx);
  if (cursx == targ.x || abs(slope) > 3.5 ) { // Vertical slope
   if (targ.y > cursy)
    mvwputch(w_minimap, 6, 3, c_red, '*');
   else
    mvwputch(w_minimap, 0, 3, c_red, '*');
  } else {
   int arrowx = 3, arrowy = 3;
   if (abs(slope) >= 1.) { // y diff is bigger!
    arrowy = (targ.y > cursy ? 6 : 0);
    arrowx = 3 + 3 * (targ.y > cursy ? slope : (0 - slope));
    if (arrowx < 0)
     arrowx = 0;
    if (arrowx > 6)
     arrowx = 6;
   } else {
    arrowx = (targ.x > cursx ? 6 : 0);
    arrowy = 3 + 3 * (targ.x > cursx ? slope : (0 - slope));
    if (arrowy < 0)
     arrowy = 0;
    if (arrowy > 6)
     arrowy = 6;
   }
   mvwputch(w_minimap, arrowy, arrowx, c_red, '*');
  }
 }

 wrefresh(w_minimap);
}

void game::hallucinate(const int x, const int y)
{
 for (int i = 0; i <= TERRAIN_WINDOW_WIDTH; i++) {
  for (int j = 0; j <= TERRAIN_WINDOW_HEIGHT; j++) {
   if (one_in(10)) {
    char ter_sym = terlist[m.ter(i + x - VIEWX + rng(-2, 2), j + y - VIEWY + rng(-2, 2))].sym;
    nc_color ter_col = terlist[m.ter(i + x - VIEWX + rng(-2, 2), j + y - VIEWY+ rng(-2, 2))].color;
    mvwputch(w_terrain, j, i, ter_col, ter_sym);
   }
  }
 }
 wrefresh(w_terrain);
}

float game::natural_light_level() const
{
 float ret = 0;

 if (levz >= 0) {
  ret = turn.sunlight();
  ret += weather_data[weather].light_modifier;
 }

 return std::max(0.0f, ret);
}

unsigned char game::light_level()
{
 //already found the light level for now?
 if(turn == latest_lightlevel_turn)
  return latest_lightlevel;

 int ret;
 if (levz < 0)	// Underground!
  ret = 1;
 else {
  ret = turn.sunlight();
  ret -= weather_data[weather].sight_penalty;
 }
 for (int i = 0; i < events.size(); i++) {
  // The EVENT_DIM event slowly dims the sky, then relights it
  // EVENT_DIM has an occurance date of turn + 50, so the first 25 dim it
  if (events[i].type == EVENT_DIM) {
   int turns_left = events[i].turn - int(turn);
   i = events.size();
   if (turns_left > 25)
    ret = (ret * (turns_left - 25)) / 25;
   else
    ret = (ret * (25 - turns_left)) / 25;
  }
 }
 if (ret < 8 && event_queued(EVENT_ARTIFACT_LIGHT))
  ret = 8;
 if(ret < 1)
  ret = 1;

 latest_lightlevel = ret;
 latest_lightlevel_turn = turn;
 return ret;
}

void game::reset_light_level()
{
 latest_lightlevel = 0;
 latest_lightlevel_turn = 0;
}

//Gets the next free ID, also used for player ID's.
int game::assign_npc_id()
{
 int ret = next_npc_id;
 next_npc_id++;
 return ret;
}

int game::assign_faction_id()
{
 int ret = next_faction_id;
 next_faction_id++;
 return ret;
}

faction* game::faction_by_id(int id)
{
 for (int i = 0; i < factions.size(); i++) {
  if (factions[i].id == id)
   return &(factions[i]);
 }
 return NULL;
}

faction* game::random_good_faction()
{
 std::vector<int> valid;
 for (int i = 0; i < factions.size(); i++) {
  if (factions[i].good >= 5)
   valid.push_back(i);
 }
 if (valid.size() > 0) {
  int index = valid[rng(0, valid.size() - 1)];
  return &(factions[index]);
 }
// No good factions exist!  So create one!
 faction newfac(assign_faction_id());
 do
  newfac.randomize();
 while (newfac.good < 5);
 newfac.id = factions.size();
 factions.push_back(newfac);
 return &(factions[factions.size() - 1]);
}

faction* game::random_evil_faction()
{
 std::vector<int> valid;
 for (int i = 0; i < factions.size(); i++) {
  if (factions[i].good <= -5)
   valid.push_back(i);
 }
 if (valid.size() > 0) {
  int index = valid[rng(0, valid.size() - 1)];
  return &(factions[index]);
 }
// No good factions exist!  So create one!
 faction newfac(assign_faction_id());
 do
  newfac.randomize();
 while (newfac.good > -5);
 newfac.id = factions.size();
 factions.push_back(newfac);
 return &(factions[factions.size() - 1]);
}

bool game::sees_u(int x, int y, int &t)
{
 // TODO: [lightmap] Apply default monster vison levels here
 //                  the light map should deal lighting from player or fires
 int range = light_level();

 // Set to max possible value if the player is lit brightly
 if (m.light_at(u.posx, u.posy) >= LL_LOW)
  range = DAYLIGHT_LEVEL;

 int mondex = mon_at(x,y);
 if (mondex != -1) {
  if(z[mondex].has_flag(MF_VIS10))
   range -= 50;
  else if(z[mondex].has_flag(MF_VIS20))
   range -= 40;
  else if(z[mondex].has_flag(MF_VIS30))
   range -= 30;
  else if(z[mondex].has_flag(MF_VIS40))
   range -= 20;
  else if(z[mondex].has_flag(MF_VIS50))
   range -= 10;
 }
 if( range <= 0)
  range = 1;

 return (!u.has_active_bionic("bio_cloak") &&
         !u.has_artifact_with(AEP_INVISIBLE) &&
         m.sees(x, y, u.posx, u.posy, range, t));
}

bool game::u_see(int x, int y)
{
 int wanted_range = rl_dist(u.posx, u.posy, x, y);

 bool can_see = false;
 if (wanted_range < u.clairvoyance())
  can_see = true;
 else if (wanted_range <= u.sight_range(light_level()) ||
          (wanted_range <= u.sight_range(DAYLIGHT_LEVEL) &&
            m.light_at(x, y) >= LL_LOW))
     can_see = m.pl_sees(u.posx, u.posy, x, y, wanted_range);

 return can_see;
}

bool game::u_see(monster *mon)
{
 int dist = rl_dist(u.posx, u.posy, mon->posx, mon->posy);
 if (u.has_trait(PF_ANTENNAE) && dist <= 3)
  return true;
 if (mon->has_flag(MF_DIGS) && !u.has_active_bionic("bio_ground_sonar") &&
     dist > 1)
  return false;	// Can't see digging monsters until we're right next to them

 return u_see(mon->posx, mon->posy);
}

bool game::pl_sees(player *p, monster *mon, int &t)
{
 // TODO: [lightmap] Allow npcs to use the lightmap
 if (mon->has_flag(MF_DIGS) && !p->has_active_bionic("bio_ground_sonar") &&
     rl_dist(p->posx, p->posy, mon->posx, mon->posy) > 1)
  return false;	// Can't see digging monsters until we're right next to them
 int range = p->sight_range(light_level());
 return m.sees(p->posx, p->posy, mon->posx, mon->posy, range, t);
}

point game::find_item(item *it)
{
 if (u.has_item(it))
  return point(u.posx, u.posy);
 point ret = m.find_item(it);
 if (ret.x != -1 && ret.y != -1)
  return ret;
 for (int i = 0; i < active_npc.size(); i++) {
  if (active_npc[i]->inv.has_item(it))
   return point(active_npc[i]->posx, active_npc[i]->posy);
 }
 return point(-999, -999);
}

void game::remove_item(item *it)
{
 point ret;
 if (it == &u.weapon) {
  u.remove_weapon();
  return;
 }
 if (!u.inv.remove_item(it).is_null()) {
  return;
 }
 for (int i = 0; i < u.worn.size(); i++) {
  if (it == &u.worn[i]) {
   u.worn.erase(u.worn.begin() + i);
   return;
  }
 }
 ret = m.find_item(it);
 if (ret.x != -1 && ret.y != -1) {
  for (int i = 0; i < m.i_at(ret.x, ret.y).size(); i++) {
   if (it == &m.i_at(ret.x, ret.y)[i]) {
    m.i_rem(ret.x, ret.y, i);
    return;
   }
  }
 }
 for (int i = 0; i < active_npc.size(); i++) {
  if (it == &active_npc[i]->weapon) {
   active_npc[i]->remove_weapon();
   return;
  }
  if (!active_npc[i]->inv.remove_item(it).is_null()) {
   return;
  }
  for (int j = 0; j < active_npc[i]->worn.size(); j++) {
   if (it == &active_npc[i]->worn[j]) {
    active_npc[i]->worn.erase(active_npc[i]->worn.begin() + j);
    return;
   }
  }
 }
}

bool vector_has(std::vector<int> vec, int test)
{
 for (int i = 0; i < vec.size(); i++) {
  if (vec[i] == test)
   return true;
 }
 return false;
}

void game::mon_info()
{
 werase(w_moninfo);
 int buff;
 int newseen = 0;
 const int iProxyDist = (OPTIONS[OPT_SAFEMODEPROXIMITY] <= 0) ? 60 : OPTIONS[OPT_SAFEMODEPROXIMITY];
// 7 0 1	unique_types uses these indices;
// 6 8 2	0-7 are provide by direction_from()
// 5 4 3	8 is used for local monsters (for when we explain them below)
 std::vector<int> unique_types[9];
// dangerous_types tracks whether we should print in red to warn the player
 bool dangerous[8];
 for (int i = 0; i < 8; i++)
  dangerous[i] = false;

 direction dir_to_mon, dir_to_npc;
 for (int i = 0; i < z.size(); i++) {
  if (u_see(&(z[i]))) {
   bool mon_dangerous = false;
   int j;
   if (z[i].attitude(&u) == MATT_ATTACK || z[i].attitude(&u) == MATT_FOLLOW) {
    if (sees_u(z[i].posx, z[i].posy, j))
     mon_dangerous = true;

    if (rl_dist(u.posx, u.posy, z[i].posx, z[i].posy) <= iProxyDist)
     newseen++;
   }

   dir_to_mon = direction_from(u.posx + u.view_offset_x, u.posy + u.view_offset_y,
                               z[i].posx, z[i].posy);
   int index = (abs(u.posx + u.view_offset_x - z[i].posx) <= VIEWX &&
                abs(u.posy + u.view_offset_y - z[i].posy) <= VIEWY) ?
                8 : dir_to_mon;
   if (mon_dangerous && index < 8)
    dangerous[index] = true;

   if (!vector_has(unique_types[dir_to_mon], z[i].type->id))
    unique_types[index].push_back(z[i].type->id);
  }
 }
 for (int i = 0; i < active_npc.size(); i++) {
  if (u_see(active_npc[i]->posx, active_npc[i]->posy)) { // TODO: NPC invis
   if (active_npc[i]->attitude == NPCATT_KILL)
    if (rl_dist(u.posx, u.posy, active_npc[i]->posx, active_npc[i]->posy) <= iProxyDist)
     newseen++;

   point npcp(active_npc[i]->posx, active_npc[i]->posy);
   dir_to_npc = direction_from ( u.posx + u.view_offset_x, u.posy + u.view_offset_y,
                                 npcp.x, npcp.y );
   int index = (abs(u.posx + u.view_offset_x - npcp.x) <= VIEWX &&
                abs(u.posy + u.view_offset_y - npcp.y) <= VIEWY) ?
                8 : dir_to_npc;
   unique_types[index].push_back(-1 - i);
  }
 }

 if (newseen > mostseen) {
  if (u.activity.type == ACT_REFILL_VEHICLE)
   cancel_activity_query("Monster Spotted!");

  cancel_activity_query("Monster spotted!");
  turnssincelastmon = 0;
  if (run_mode == 1)
   run_mode = 2;	// Stop movement!
 } else if (autosafemode && newseen == 0) { // Auto-safemode
  turnssincelastmon++;
  if(turnssincelastmon >= OPTIONS[OPT_AUTOSAFEMODETURNS] && run_mode == 0)
   run_mode = 1;
 }

 if (newseen == 0 && run_mode == 2)
     run_mode = 1;

 mostseen = newseen;
 nc_color tmpcol;
// Print the direction headings
// Reminder:
// 7 0 1	unique_types uses these indices;
// 6 8 2	0-7 are provide by direction_from()
// 5 4 3	8 is used for local monsters (for when we explain them below)
 mvwprintz(w_moninfo,  0,  0, (unique_types[7].empty() ?
           c_dkgray : (dangerous[7] ? c_ltred : c_ltgray)), "NW:");
 mvwprintz(w_moninfo,  0, 15, (unique_types[0].empty() ?
           c_dkgray : (dangerous[0] ? c_ltred : c_ltgray)), "North:");
 mvwprintz(w_moninfo,  0, 33, (unique_types[1].empty() ?
           c_dkgray : (dangerous[1] ? c_ltred : c_ltgray)), "NE:");
 mvwprintz(w_moninfo,  1,  0, (unique_types[6].empty() ?
           c_dkgray : (dangerous[6] ? c_ltred : c_ltgray)), "West:");
 mvwprintz(w_moninfo,  1, 31, (unique_types[2].empty() ?
           c_dkgray : (dangerous[2] ? c_ltred : c_ltgray)), "East:");
 mvwprintz(w_moninfo,  2,  0, (unique_types[5].empty() ?
           c_dkgray : (dangerous[5] ? c_ltred : c_ltgray)), "SW:");
 mvwprintz(w_moninfo,  2, 15, (unique_types[4].empty() ?
           c_dkgray : (dangerous[4] ? c_ltred : c_ltgray)), "South:");
 mvwprintz(w_moninfo,  2, 33, (unique_types[3].empty() ?
           c_dkgray : (dangerous[3] ? c_ltred : c_ltgray)), "SE:");

 for (int i = 0; i < 8; i++) {

  point pr;
  switch (i) {
   case 7: pr.y = 0; pr.x =  4; break;
   case 0: pr.y = 0; pr.x = 22; break;
   case 1: pr.y = 0; pr.x = 37; break;

   case 6: pr.y = 1; pr.x =  6; break;
   case 2: pr.y = 1; pr.x = 37; break;

   case 5: pr.y = 2; pr.x =  4; break;
   case 4: pr.y = 2; pr.x = 22; break;
   case 3: pr.y = 2; pr.x = 37; break;
  }

  for (int j = 0; j < unique_types[i].size() && j < 10; j++) {
   buff = unique_types[i][j];

   if (buff < 0) { // It's an NPC!
    switch (active_npc[(buff + 1) * -1]->attitude) {
     case NPCATT_KILL:   tmpcol = c_red;     break;
     case NPCATT_FOLLOW: tmpcol = c_ltgreen; break;
     case NPCATT_DEFEND: tmpcol = c_green;   break;
     default:            tmpcol = c_pink;    break;
    }
    mvwputch (w_moninfo, pr.y, pr.x, tmpcol, '@');

   } else // It's a monster!  easier.
    mvwputch (w_moninfo, pr.y, pr.x, mtypes[buff]->color, mtypes[buff]->sym);

   pr.x++;
  }
  if (unique_types[i].size() > 10) // Couldn't print them all!
   mvwputch (w_moninfo, pr.y, pr.x - 1, c_white, '+');
 } // for (int i = 0; i < 8; i++)

// Now we print their full names!

 bool listed_it[num_monsters]; // Don't list any twice!
 for (int i = 0; i < num_monsters; i++)
  listed_it[i] = false;

 point pr(0, 4);

// Start with nearby zombies--that's the most important
// We stop if pr.y hits 10--i.e. we're out of space
 for (int i = 0; i < unique_types[8].size() && pr.y < 12; i++) {
  buff = unique_types[8][i];
// buff < 0 means an NPC!  Don't list those.
  if (buff >= 0 && !listed_it[buff]) {
   listed_it[buff] = true;
   std::string name = mtypes[buff]->name;
// + 2 for the "Z "
   if (pr.x + 2 + name.length() >= 48) { // We're too long!
    pr.y++;
    pr.x = 0;
   }
   if (pr.y < 12) { // Don't print if we've overflowed
    mvwputch (w_moninfo, pr.y, pr.x, mtypes[buff]->color, mtypes[buff]->sym);
    nc_color danger = c_dkgray;
    if (mtypes[buff]->difficulty >= 30)
     danger = c_red;
    else if (mtypes[buff]->difficulty >= 16)
     danger = c_ltred;
    else if (mtypes[buff]->difficulty >= 8)
     danger = c_white;
    else if (mtypes[buff]->agro > 0)
     danger = c_ltgray;
    mvwprintz(w_moninfo, pr.y, pr.x + 2, danger, name.c_str());
   }
// +4 for the "Z " and two trailing spaces
   pr.x += 4 + name.length();
  }
 }
// Now, if there's space, the rest of the monsters!
 for (int j = 0; j < 8 && pr.y < 12; j++) {
  for (int i = 0; i < unique_types[j].size() && pr.y < 12; i++) {
   buff = unique_types[j][i];
// buff < 0 means an NPC!  Don't list those.
   if (buff >= 0 && !listed_it[buff]) {
    listed_it[buff] = true;
    std::string name = mtypes[buff]->name;
// + 2 for the "Z "
    if (pr.x + 2 + name.length() >= 48) { // We're too long!
     pr.y++;
     pr.x = 0;
    }
    if (pr.y < 12) { // Don't print if we've overflowed
     mvwputch (w_moninfo, pr.y, pr.x, mtypes[buff]->color, mtypes[buff]->sym);
     nc_color danger = c_dkgray;
     if (mtypes[buff]->difficulty >= 30)
      danger = c_red;
     else if (mtypes[buff]->difficulty >= 15)
      danger = c_ltred;
     else if (mtypes[buff]->difficulty >= 8)
      danger = c_white;
     else if (mtypes[buff]->agro > 0)
      danger = c_ltgray;
     mvwprintz(w_moninfo, pr.y, pr.x + 2, danger, name.c_str());
    }
// +3 for the "Z " and a trailing space
    pr.x += 3 + name.length();
   }
  }
 }

 wrefresh(w_moninfo);
 refresh();
}

void game::cleanup_dead()
{
 for (int i = 0; i < z.size(); i++) {
  if (z[i].dead || z[i].hp <= 0) {
   z.erase(z.begin() + i);
   i--;
  }
  if (last_target == i)
   last_target = -1;
  else if (last_target > i)
    last_target--;
 }

    //Cleanup any dead npcs.
    //This will remove the npc object, it is assumed that they have been transformed into
    //dead bodies before this.
    for (int i = 0; i < active_npc.size(); i++)
    {
        if (active_npc[i]->dead)
        {
            int npc_id = active_npc[i]->getID();
            active_npc.erase( active_npc.begin() + i );
            cur_om->remove_npc(npc_id);
            i--;
        }
    }
}

void game::monmove()
{
 cleanup_dead();
 for (int i = 0; i < z.size(); i++) {
  while (!z[i].dead && !z[i].can_move_to(this, z[i].posx, z[i].posy)) {
// If we can't move to our current position, assign us to a new one
   if (debugmon)
   {
    dbg(D_ERROR) << "game:monmove: " << z[i].name().c_str()
                 << " can't move to its location! (" << z[i].posx
                 << ":" << z[i].posy << "), "
                 << m.tername(z[i].posx, z[i].posy).c_str();
    debugmsg("%s can't move to its location! (%d:%d), %s", z[i].name().c_str(),
             z[i].posx, z[i].posy, m.tername(z[i].posx, z[i].posy).c_str());
   }
   bool okay = false;
   int xdir = rng(1, 2) * 2 - 3, ydir = rng(1, 2) * 2 - 3; // -1 or 1
   int startx = z[i].posx - 3 * xdir, endx = z[i].posx + 3 * xdir;
   int starty = z[i].posy - 3 * ydir, endy = z[i].posy + 3 * ydir;
   for (int x = startx; x != endx && !okay; x += xdir) {
    for (int y = starty; y != endy && !okay; y += ydir){
     if (z[i].can_move_to(this, x, y)) {
      z[i].posx = x;
      z[i].posy = y;
      okay = true;
     }
    }
   }
   if (!okay)
    z[i].dead = true;
  }

  if (!z[i].dead) {
   z[i].process_effects(this);
   if (z[i].hurt(0))
    kill_mon(i, false);
  }

  m.mon_in_field(z[i].posx, z[i].posy, this, &(z[i]));

  while (z[i].moves > 0 && !z[i].dead) {
   z[i].made_footstep = false;
   z[i].plan(this);	// Formulate a path to follow
   z[i].move(this);	// Move one square, possibly hit u
   z[i].process_triggers(this);
   m.mon_in_field(z[i].posx, z[i].posy, this, &(z[i]));
   if (z[i].hurt(0)) {	// Maybe we died...
    kill_mon(i, false);
    z[i].dead = true;
   }
  }

  if (!z[i].dead) {
   if (u.has_active_bionic("bio_alarm") && u.power_level >= 1 &&
       rl_dist(u.posx, u.posy, z[i].posx, z[i].posy) <= 5) {
    u.power_level--;
    add_msg("Your motion alarm goes off!");
    cancel_activity_query("Your motion alarm goes off!");
    if (u.has_disease(DI_SLEEP) || u.has_disease(DI_LYING_DOWN)) {
     u.rem_disease(DI_SLEEP);
     u.rem_disease(DI_LYING_DOWN);
    }
   }
// We might have stumbled out of range of the player; if so, kill us
   if (z[i].posx < 0 - (SEEX * MAPSIZE) / 6 ||
       z[i].posy < 0 - (SEEY * MAPSIZE) / 6 ||
       z[i].posx > (SEEX * MAPSIZE * 7) / 6 ||
       z[i].posy > (SEEY * MAPSIZE * 7) / 6   ) {
// Re-absorb into local group, if applicable
    int group = valid_group((mon_id)(z[i].type->id), levx, levy, levz);
    if (group != -1) {
     cur_om->zg[group].population++;
     if (cur_om->zg[group].population / (cur_om->zg[group].radius * cur_om->zg[group].radius) > 5 &&
         !cur_om->zg[group].diffuse )
      cur_om->zg[group].radius++;
    } else if (MonsterGroupManager::Monster2Group((mon_id)(z[i].type->id)) != "GROUP_NULL") {
     cur_om->zg.push_back(mongroup(MonsterGroupManager::Monster2Group((mon_id)(z[i].type->id)),
                                  levx, levy, levz, 1, 1));
    }
    z[i].dead = true;
   } else
    z[i].receive_moves();
  }
 }

 cleanup_dead();

// Now, do active NPCs.
 for (int i = 0; i < active_npc.size(); i++) {
  int turns = 0;
  if(active_npc[i]->hp_cur[hp_head] <= 0 || active_npc[i]->hp_cur[hp_torso] <= 0)
   active_npc[i]->die(this);
  else {
   active_npc[i]->reset(this);
   active_npc[i]->suffer(this);
   while (!active_npc[i]->dead && active_npc[i]->moves > 0 && turns < 10) {
    turns++;
    active_npc[i]->move(this);
    //build_monmap();
   }
   if (turns == 10) {
    add_msg("%s's brain explodes!", active_npc[i]->name.c_str());
    active_npc[i]->die(this);
   }
  }
 }
 cleanup_dead();
}

void game::sound(int x, int y, int vol, std::string description)
{
 vol *= 1.5; // Scale it a little
// First, alert all monsters (that can hear) to the sound
 for (int i = 0; i < z.size(); i++) {
  if (z[i].can_hear()) {
   int dist = rl_dist(x, y, z[i].posx, z[i].posy);
   int volume = vol - (z[i].has_flag(MF_GOODHEARING) ? int(dist / 2) : dist);
   z[i].wander_to(x, y, volume);
   z[i].process_trigger(MTRIG_SOUND, volume);
  }
 }
// Loud sounds make the next spawn sooner!
 int spawn_range = int(MAPSIZE / 2) * SEEX;
 if (vol >= spawn_range) {
  int max = (vol - spawn_range);
  int min = int(max / 6);
  if (max > spawn_range * 4)
   max = spawn_range * 4;
  if (min > spawn_range * 4)
   min = spawn_range * 4;
  int change = rng(min, max);
  if (nextspawn < change)
   nextspawn = 0;
  else
   nextspawn -= change;
 }
// Next, display the sound as the player hears it
 if (description == "")
  return;	// No description (e.g., footsteps)
 if (u.has_disease(DI_DEAF))
  return;	// We're deaf, can't hear it

 if (u.has_bionic("bio_ears"))
  vol *= 3.5;
 if (u.has_trait(PF_BADHEARING))
  vol *= .5;
 if (u.has_trait(PF_CANINE_EARS))
  vol *= 1.5;
 int dist = rl_dist(x, y, u.posx, u.posy);
 if (dist > vol)
  return;	// Too far away, we didn't hear it!
 if (u.has_disease(DI_SLEEP) &&
     ((!u.has_trait(PF_HEAVYSLEEPER) && dice(2, 20) < vol - dist) ||
      ( u.has_trait(PF_HEAVYSLEEPER) && dice(3, 20) < vol - dist)   )) {
  u.rem_disease(DI_SLEEP);
  add_msg("You're woken up by a noise.");
  return;
 }
 if (!u.has_bionic("bio_ears") && rng( (vol - dist) / 2, (vol - dist) ) >= 150) {
  int duration = (vol - dist - 130) / 4;
  if (duration > 40)
   duration = 40;
  u.add_disease(DI_DEAF, duration, this);
 }
 if (x != u.posx || y != u.posy) {
  if(u.activity.ignore_trivial != true) {
    if( cancel_activity_or_ignore_query("Heard %s!",
                        (description == "" ? "a noise" : description.c_str())) ) {
      u.activity.ignore_trivial = true;
    }
  }
 } else {
     u.volume += vol;
 }

// We need to figure out where it was coming from, relative to the player
 int dx = x - u.posx;
 int dy = y - u.posy;
// If it came from us, don't print a direction
 if (dx == 0 && dy == 0) {
  if (description[0] >= 'a' && description[0] <= 'z')
   description[0] += 'A' - 'a';	// Capitalize the sound
  add_msg("%s", description.c_str());
  return;
 }
 std::string direction = direction_name(direction_from(u.posx, u.posy, x, y));
 add_msg("From the %s you hear %s", direction.c_str(), description.c_str());
}

// add_footstep will create a list of locations to draw monster
// footsteps. these will be more or less accurate depending on the
// characters hearing and how close they are
void game::add_footstep(int x, int y, int volume, int distance, monster* source)
{
 if (x == u.posx && y == u.posy)
  return;
 else if (u_see(x, y))
  return;
 int err_offset;
 if (volume / distance < 2)
  err_offset = 3;
 else if (volume / distance < 3)
  err_offset = 2;
 else
  err_offset = 1;
 if (u.has_bionic("bio_ears"))
  err_offset--;
 if (u.has_trait(PF_BADHEARING))
  err_offset++;

 int origx = x, origy = y;
 std::vector<point> point_vector;
 for (x = origx-err_offset; x <= origx+err_offset; x++)
 {
     for (y = origy-err_offset; y <= origy+err_offset; y++)
     {
         point_vector.push_back(point(x,y));
     }
 }
 footsteps.push_back(point_vector);
 footsteps_source.push_back(source);
 return;
}

// draws footsteps that have been created by monsters moving about
void game::draw_footsteps()
{
 for (int i = 0; i < footsteps.size(); i++) {
     if (!u_see(footsteps_source[i]->posx,footsteps_source[i]->posy))
     {
         std::vector<point> unseen_points;
         for (int j = 0; j < footsteps[i].size(); j++)
         {
             if (!u_see(footsteps[i][j].x,footsteps[i][j].y))
             {
                 unseen_points.push_back(point(footsteps[i][j].x,
                                               footsteps[i][j].y));
             }
         }

         if (unseen_points.size() > 0)
         {
             point selected = unseen_points[rng(0,unseen_points.size() - 1)];

             mvwputch(w_terrain,
                      VIEWY + selected.y - u.posy - u.view_offset_y,
                      VIEWX + selected.x - u.posx - u.view_offset_x,
                      c_yellow, '?');
         }
     }
 }
 footsteps.clear();
 footsteps_source.clear();
 wrefresh(w_terrain);
 return;
}

void game::explosion(int x, int y, int power, int shrapnel, bool has_fire)
{
 timespec ts;	// Timespec for the animation of the explosion
 ts.tv_sec = 0;
 ts.tv_nsec = EXPLOSION_SPEED;
 int radius = sqrt(double(power / 4));
 int dam;
 std::string junk;
 int noise = power * (has_fire ? 2 : 10);

 if (power >= 30)
  sound(x, y, noise, "a huge explosion!");
 else
  sound(x, y, noise, "an explosion!");
 for (int i = x - radius; i <= x + radius; i++) {
  for (int j = y - radius; j <= y + radius; j++) {
   if (i == x && j == y)
    dam = 3 * power;
   else
    dam = 3 * power / (rl_dist(x, y, i, j));
   if (m.has_flag(bashable, i, j))
    m.bash(i, j, dam, junk);
   if (m.has_flag(bashable, i, j))	// Double up for tough doors, etc.
    m.bash(i, j, dam, junk);
   if (m.is_destructable(i, j) && rng(25, 100) < dam)
    m.destroy(this, i, j, false);

   int mon_hit = mon_at(i, j), npc_hit = npc_at(i, j);
   if (mon_hit != -1 && !z[mon_hit].dead &&
       z[mon_hit].hurt(rng(dam / 2, dam * 1.5))) {
    if (z[mon_hit].hp < 0 - (z[mon_hit].type->size < 2? 1.5:3) * z[mon_hit].type->hp)
     explode_mon(mon_hit); // Explode them if it was big overkill
    else
     kill_mon(mon_hit); // TODO: player's fault?

    int vpart;
    vehicle *veh = m.veh_at(i, j, vpart);
    if (veh)
     veh->damage (vpart, dam, false);
   }

   if (npc_hit != -1) {
    active_npc[npc_hit]->hit(this, bp_torso, 0, rng(dam / 2, dam * 1.5), 0);
    active_npc[npc_hit]->hit(this, bp_head,  0, rng(dam / 3, dam),       0);
    active_npc[npc_hit]->hit(this, bp_legs,  0, rng(dam / 3, dam),       0);
    active_npc[npc_hit]->hit(this, bp_legs,  1, rng(dam / 3, dam),       0);
    active_npc[npc_hit]->hit(this, bp_arms,  0, rng(dam / 3, dam),       0);
    active_npc[npc_hit]->hit(this, bp_arms,  1, rng(dam / 3, dam),       0);
    if (active_npc[npc_hit]->hp_cur[hp_head]  <= 0 ||
        active_npc[npc_hit]->hp_cur[hp_torso] <= 0   ) {
     active_npc[npc_hit]->die(this, true);
    }
   }
   if (u.posx == i && u.posy == j) {
    add_msg("You're caught in the explosion!");
    u.hit(this, bp_torso, 0, rng(dam / 2, dam * 1.5), 0);
    u.hit(this, bp_head,  0, rng(dam / 3, dam),       0);
    u.hit(this, bp_legs,  0, rng(dam / 3, dam),       0);
    u.hit(this, bp_legs,  1, rng(dam / 3, dam),       0);
    u.hit(this, bp_arms,  0, rng(dam / 3, dam),       0);
    u.hit(this, bp_arms,  1, rng(dam / 3, dam),       0);
   }
   if (has_fire) {
    if (m.field_at(i, j).type == fd_smoke)
     m.field_at(i, j) = field(fd_fire, 1, 0);
    m.add_field(this, i, j, fd_fire, dam / 10);
   }
  }
 }
// Draw the explosion
 for (int i = 1; i <= radius; i++) {
  mvwputch(w_terrain, y - i + VIEWY - u.posy - u.view_offset_y,
                      x - i + VIEWX - u.posx - u.view_offset_x, c_red, '/');
  mvwputch(w_terrain, y - i + VIEWY - u.posy - u.view_offset_y,
                      x + i + VIEWX - u.posx - u.view_offset_x, c_red,'\\');
  mvwputch(w_terrain, y + i + VIEWY - u.posy - u.view_offset_y,
                      x - i + VIEWX - u.posx - u.view_offset_x, c_red,'\\');
  mvwputch(w_terrain, y + i + VIEWY - u.posy - u.view_offset_y,
                      x + i + VIEWX - u.posx - u.view_offset_x, c_red, '/');
  for (int j = 1 - i; j < 0 + i; j++) {
   mvwputch(w_terrain, y - i + VIEWY - u.posy - u.view_offset_y,
                       x + j + VIEWX - u.posx - u.view_offset_x, c_red,'-');
   mvwputch(w_terrain, y + i + VIEWY - u.posy - u.view_offset_y,
                       x + j + VIEWX - u.posx - u.view_offset_x, c_red,'-');
   mvwputch(w_terrain, y + j + VIEWY - u.posy - u.view_offset_y,
                       x - i + VIEWX - u.posx - u.view_offset_x, c_red,'|');
   mvwputch(w_terrain, y + j + VIEWY - u.posy - u.view_offset_y,
                       x + i + VIEWX - u.posx - u.view_offset_x, c_red,'|');
  }
  wrefresh(w_terrain);
  nanosleep(&ts, NULL);
 }

// The rest of the function is shrapnel
 if (shrapnel <= 0)
  return;
 int sx, sy, t, tx, ty;
 std::vector<point> traj;
 ts.tv_sec = 0;
 ts.tv_nsec = BULLET_SPEED;	// Reset for animation of bullets
 for (int i = 0; i < shrapnel; i++) {
  sx = rng(x - 2 * radius, x + 2 * radius);
  sy = rng(y - 2 * radius, y + 2 * radius);
  if (m.sees(x, y, sx, sy, 50, t))
   traj = line_to(x, y, sx, sy, t);
  else
   traj = line_to(x, y, sx, sy, 0);
  dam = rng(20, 60);
  for (int j = 0; j < traj.size(); j++) {
   if (j > 0 && u_see(traj[j - 1].x, traj[j - 1].y))
    m.drawsq(w_terrain, u, traj[j - 1].x, traj[j - 1].y, false, true);
   if (u_see(traj[j].x, traj[j].y)) {
    mvwputch(w_terrain, traj[j].y + VIEWY - u.posy - u.view_offset_y,
                        traj[j].x + VIEWX - u.posx - u.view_offset_x, c_red, '`');
    wrefresh(w_terrain);
    nanosleep(&ts, NULL);
   }
   tx = traj[j].x;
   ty = traj[j].y;
   if (mon_at(tx, ty) != -1) {
    dam -= z[mon_at(tx, ty)].armor_cut();
    if (z[mon_at(tx, ty)].hurt(dam))
     kill_mon(mon_at(tx, ty));
   } else if (npc_at(tx, ty) != -1) {
    body_part hit = random_body_part();
    if (hit == bp_eyes || hit == bp_mouth || hit == bp_head)
     dam = rng(2 * dam, 5 * dam);
    else if (hit == bp_torso)
     dam = rng(1.5 * dam, 3 * dam);
    int npcdex = npc_at(tx, ty);
    active_npc[npcdex]->hit(this, hit, rng(0, 1), 0, dam);
    if (active_npc[npcdex]->hp_cur[hp_head] <= 0 ||
        active_npc[npcdex]->hp_cur[hp_torso] <= 0) {
     active_npc[npcdex]->die(this);
    }
   } else if (tx == u.posx && ty == u.posy) {
    body_part hit = random_body_part();
    int side = rng(0, 1);
    add_msg("Shrapnel hits your %s!", body_part_name(hit, side).c_str());
    u.hit(this, hit, rng(0, 1), 0, dam);
   } else
    m.shoot(this, tx, ty, dam, j == traj.size() - 1, 0);
  }
 }
}

void game::flashbang(int x, int y)
{
 int dist = rl_dist(u.posx, u.posy, x, y), t;
 if (dist <= 8) {
  if (!u.has_bionic("bio_ears"))
   u.add_disease(DI_DEAF, 40 - dist * 4, this);
  if (m.sees(u.posx, u.posy, x, y, 8, t))
   u.infect(DI_BLIND, bp_eyes, (12 - dist) / 2, 10 - dist, this);
 }
 for (int i = 0; i < z.size(); i++) {
  dist = rl_dist(z[i].posx, z[i].posy, x, y);
  if (dist <= 4)
   z[i].add_effect(ME_STUNNED, 10 - dist);
  if (dist <= 8) {
   if (z[i].has_flag(MF_SEES) && m.sees(z[i].posx, z[i].posy, x, y, 8, t))
    z[i].add_effect(ME_BLIND, 18 - dist);
   if (z[i].has_flag(MF_HEARS))
    z[i].add_effect(ME_DEAF, 60 - dist * 4);
  }
 }
 sound(x, y, 12, "a huge boom!");
// TODO: Blind/deafen NPC
}

void game::use_computer(int x, int y)
{
 if (u.has_trait(PF_ILLITERATE)) {
  add_msg("You can not read a computer screen!");
  return;
 }

 if (u.has_trait(PF_HYPEROPIC) && !u.is_wearing("glasses_reading")
     && !u.is_wearing("glasses_bifocal")) {
  add_msg("You'll need to put on reading glasses before you can see the screen.");
  return;
 }

 computer* used = m.computer_at(x, y);

 if (used == NULL) {
  dbg(D_ERROR) << "game:use_computer: Tried to use computer at (" << x
               << ", " << y << ") - none there";
  debugmsg("Tried to use computer at (%d, %d) - none there", x, y);
  return;
 }

 used->use(this);

 refresh_all();
}

void game::resonance_cascade(int x, int y)
{
 int maxglow = 100 - 5 * trig_dist(x, y, u.posx, u.posy);
 int minglow =  60 - 5 * trig_dist(x, y, u.posx, u.posy);
 mon_id spawn;
 monster invader;
 if (minglow < 0)
  minglow = 0;
 if (maxglow > 0)
  u.add_disease(DI_TELEGLOW, rng(minglow, maxglow) * 100, this);
 int startx = (x < 8 ? 0 : x - 8), endx = (x+8 >= SEEX*3 ? SEEX*3 - 1 : x + 8);
 int starty = (y < 8 ? 0 : y - 8), endy = (y+8 >= SEEY*3 ? SEEY*3 - 1 : y + 8);
 for (int i = startx; i <= endx; i++) {
  for (int j = starty; j <= endy; j++) {
   switch (rng(1, 80)) {
   case 1:
   case 2:
    emp_blast(i, j);
    break;
   case 3:
   case 4:
   case 5:
    for (int k = i - 1; k <= i + 1; k++) {
     for (int l = j - 1; l <= j + 1; l++) {
      field_id type;
      switch (rng(1, 7)) {
       case 1: type = fd_blood;
       case 2: type = fd_bile;
       case 3:
       case 4: type = fd_slime;
       case 5: type = fd_fire;
       case 6:
       case 7: type = fd_nuke_gas;
      }
      if (m.field_at(k, l).type == fd_null || !one_in(3))
       m.field_at(k, l) = field(type, 3, 0);
     }
    }
    break;
   case  6:
   case  7:
   case  8:
   case  9:
   case 10:
    m.tr_at(i, j) = tr_portal;
    break;
   case 11:
   case 12:
    m.tr_at(i, j) = tr_goo;
    break;
   case 13:
   case 14:
   case 15:
    spawn = MonsterGroupManager::GetMonsterFromGroup("GROUP_NETHER", &mtypes);
    invader = monster(mtypes[spawn], i, j);
    z.push_back(invader);
    break;
   case 16:
   case 17:
   case 18:
    m.destroy(this, i, j, true);
    break;
   case 19:
    explosion(i, j, rng(1, 10), rng(0, 1) * rng(0, 6), one_in(4));
    break;
   }
  }
 }
}

void game::scrambler_blast(int x, int y)
{
 int mondex = mon_at(x, y);
 if (mondex != -1) {
  if (z[mondex].has_flag(MF_ELECTRONIC))
    z[mondex].make_friendly();
   add_msg("The %s sparks and begins searching for a target!", z[mondex].name().c_str());
 }
}
void game::emp_blast(int x, int y)
{
 int rn;
 if (m.has_flag(console, x, y)) {
  add_msg("The %s is rendered non-functional!", m.tername(x, y).c_str());
  m.ter_set(x, y, t_console_broken);
  return;
 }
// TODO: More terrain effects.
 switch (m.ter(x, y)) {
 case t_card_science:
 case t_card_military:
  rn = rng(1, 100);
  if (rn > 92 || rn < 40) {
   add_msg("The card reader is rendered non-functional.");
   m.ter_set(x, y, t_card_reader_broken);
  }
  if (rn > 80) {
   add_msg("The nearby doors slide open!");
   for (int i = -3; i <= 3; i++) {
    for (int j = -3; j <= 3; j++) {
     if (m.ter(x + i, y + j) == t_door_metal_locked)
      m.ter_set(x + i, y + j, t_floor);
    }
   }
  }
  if (rn >= 40 && rn <= 80)
   add_msg("Nothing happens.");
  break;
 }
 int mondex = mon_at(x, y);
 if (mondex != -1) {
  if (z[mondex].has_flag(MF_ELECTRONIC)) {
   add_msg("The EMP blast fries the %s!", z[mondex].name().c_str());
   int dam = dice(10, 10);
   if (z[mondex].hurt(dam))
    kill_mon(mondex); // TODO: Player's fault?
   else if (one_in(6))
    z[mondex].make_friendly();
  } else
   add_msg("The %s is unaffected by the EMP blast.", z[mondex].name().c_str());
 }
 if (u.posx == x && u.posy == y) {
  if (u.power_level > 0) {
   add_msg("The EMP blast drains your power.");
   int max_drain = (u.power_level > 40 ? 40 : u.power_level);
   u.charge_power(0 - rng(1 + max_drain / 3, max_drain));
  }
// TODO: More effects?
 }
// Drain any items of their battery charge
 for (int i = 0; i < m.i_at(x, y).size(); i++) {
  if (m.i_at(x, y)[i].is_tool() &&
      (dynamic_cast<it_tool*>(m.i_at(x, y)[i].type))->ammo == AT_BATT)
   m.i_at(x, y)[i].charges = 0;
 }
// TODO: Drain NPC energy reserves
}

int game::npc_at(int x, int y)
{
 for (int i = 0; i < active_npc.size(); i++) {
  if (active_npc[i]->posx == x && active_npc[i]->posy == y && !active_npc[i]->dead)
   return i;
 }
 return -1;
}

int game::npc_by_id(int id)
{
 for (int i = 0; i < active_npc.size(); i++) {
  if (active_npc[i]->getID() == id)
   return i;
 }
 return -1;
}

int game::mon_at(int x, int y)
{
 for (int i = 0; i < z.size(); i++) {
  if (z[i].posx == x && z[i].posy == y) {
   if (z[i].dead)
    return -1;
   else
    return i;
  }
 }
 return -1;
}

bool game::is_empty(int x, int y)
{
 return ((m.move_cost(x, y) > 0 || m.has_flag(liquid, x, y)) &&
         npc_at(x, y) == -1 && mon_at(x, y) == -1 &&
         (u.posx != x || u.posy != y));
}

bool game::is_in_sunlight(int x, int y)
{
 return (m.is_outside(x, y) && light_level() >= 40 &&
         (weather == WEATHER_CLEAR || weather == WEATHER_SUNNY));
}

void game::kill_mon(int index, bool u_did_it)
{
 if (index < 0 || index >= z.size()) {
  dbg(D_ERROR) << "game:kill_mon: Tried to kill monster " << index
               << "! (" << z.size() << " in play)";
  if (debugmon)  debugmsg("Tried to kill monster %d! (%d in play)", index, z.size());
  return;
 }
 if (!z[index].dead) {
  z[index].dead = true;
  if (u_did_it) {
   if (z[index].has_flag(MF_GUILT)) {
    mdeath tmpdeath;
    tmpdeath.guilt(this, &(z[index]));
   }
   if (z[index].type->species != species_hallu)
    kills[z[index].type->id]++;	// Increment our kill counter
  }
  for (int i = 0; i < z[index].inv.size(); i++)
   m.add_item(z[index].posx, z[index].posy, z[index].inv[i]);
  z[index].die(this);
 }
}

void game::explode_mon(int index)
{
 if (index < 0 || index >= z.size()) {
  dbg(D_ERROR) << "game:explode_mon: Tried to explode monster " << index
               << "! (" << z.size() << " in play)";
  debugmsg("Tried to explode monster %d! (%d in play)", index, z.size());
  return;
 }
 if (!z[index].dead) {
  z[index].dead = true;
  kills[z[index].type->id]++;	// Increment our kill counter
// Send body parts and blood all over!
  mtype* corpse = z[index].type;
  if (corpse->mat == "flesh" || corpse->mat == "veggy") { // No chunks otherwise
   int num_chunks;
   switch (corpse->size) {
    case MS_TINY:   num_chunks =  1; break;
    case MS_SMALL:  num_chunks =  2; break;
    case MS_MEDIUM: num_chunks =  4; break;
    case MS_LARGE:  num_chunks =  8; break;
    case MS_HUGE:   num_chunks = 16; break;
   }
   itype* meat;
   if (corpse->has_flag(MF_POISON)) {
    if (corpse->mat == "flesh")
     meat = itypes["meat_tainted"];
    else
     meat = itypes["veggy_tainted"];
   } else {
    if (corpse->mat == "flesh")
     meat = itypes["meat"];
    else
     meat = itypes["veggy"];
   }

   int posx = z[index].posx, posy = z[index].posy;
   for (int i = 0; i < num_chunks; i++) {
    int tarx = posx + rng(-3, 3), tary = posy + rng(-3, 3);
    std::vector<point> traj = line_to(posx, posy, tarx, tary, 0);

    bool done = false;
    for (int j = 0; j < traj.size() && !done; j++) {
     tarx = traj[j].x;
     tary = traj[j].y;
// Choose a blood type and place it
     field_id blood_type = fd_blood;
     if (corpse->dies == &mdeath::boomer)
      blood_type = fd_bile;
     else if (corpse->dies == &mdeath::acid)
      blood_type = fd_acid;
     if (m.field_at(tarx, tary).type == blood_type &&
         m.field_at(tarx, tary).density < 3)
      m.field_at(tarx, tary).density++;
     else
      m.add_field(this, tarx, tary, blood_type, 1);

     if (m.move_cost(tarx, tary) == 0) {
      std::string tmp = "";
      if (m.bash(tarx, tary, 3, tmp))
       sound(tarx, tary, 18, tmp);
      else {
       if (j > 0) {
        tarx = traj[j - 1].x;
        tary = traj[j - 1].y;
       }
       done = true;
      }
     }
    }
    m.spawn_item(tarx, tary, meat, turn);
   }
  }
 }

 // there WAS an erasure of the monster here, but it caused issues with loops
 // we should structure things so that z.erase is only called in specified cleanup
 // functions

 if (last_target == index)
  last_target = -1;
 else if (last_target > index)
   last_target--;
}

void game::revive_corpse(int x, int y, int n)
{
    if (m.i_at(x, y).size() <= n)
    {
        debugmsg("Tried to revive a non-existent corpse! (%d, %d), #%d of %d", x, y, n, m.i_at(x, y).size());
        return;
    }
    item* it = &m.i_at(x, y)[n];
    revive_corpse(x, y, it);
    m.i_rem(x, y, n);
}

void game::revive_corpse(int x, int y, item *it)
{
    if (it->type->id != "corpse" || it->corpse == NULL)
    {
        debugmsg("Tried to revive a non-corpse.");
        return;
    }
    int burnt_penalty = it->burnt;
    monster mon(it->corpse, x, y);
    mon.speed = int(mon.speed * .8) - burnt_penalty / 2;
    mon.hp    = int(mon.hp    * .7) - burnt_penalty;
    if (it->damage > 0)
    {
        mon.speed /= it->damage + 1;
        mon.hp /= it->damage + 1;
    }
    mon.no_extra_death_drops = true;
    z.push_back(mon);
}

void game::open()
{
    int openx, openy;
    if (!choose_adjacent("Open", openx, openy))
        return;

    u.moves -= 100;
    bool didit = false;

    int vpart;
    vehicle *veh = m.veh_at(openx, openy, vpart);
    if (veh && veh->part_flag(vpart, vpf_openable)) {
        if (veh->parts[vpart].open) {
            add_msg("That door is already open.");
            u.moves += 100;
        } else {
            veh->parts[vpart].open = 1;
            veh->insides_dirty = true;
        }
        return;
    }

    if (m.is_outside(u.posx, u.posy))
        didit = m.open_door(openx, openy, false);
    else
        didit = m.open_door(openx, openy, true);

    if (!didit) {
        switch(m.ter(openx, openy)) {
        case t_door_locked:
        case t_door_locked_interior:
        case t_door_locked_alarm:
        case t_door_bar_locked:
            add_msg("The door is locked!");
            break;	// Trying to open a locked door uses the full turn's movement
        case t_door_o:
            add_msg("That door is already open.");
            u.moves += 100;
            break;
        default:
            add_msg("No door there.");
            u.moves += 100;
        }
    }
}

void game::close()
{
    int closex, closey;
    if (!choose_adjacent("Close", closex, closey))
        return;

    bool didit = false;

    int vpart;
    vehicle *veh = m.veh_at(closex, closey, vpart);
    if (mon_at(closex, closey) != -1)
        add_msg("There's a %s in the way!",
                z[mon_at(closex, closey)].name().c_str());
    else if (veh && veh->part_flag(vpart, vpf_openable) &&
             veh->parts[vpart].open) {
        veh->parts[vpart].open = 0;
        veh->insides_dirty = true;
        didit = true;
    } else if (m.i_at(closex, closey).size() > 0)
        add_msg("There's %s in the way!", m.i_at(closex, closey).size() == 1 ?
                m.i_at(closex, closey)[0].tname(this).c_str() : "some stuff");
    else if (closex == u.posx && closey == u.posy)
        add_msg("There's some buffoon in the way!");
    else if (m.ter(closex, closey) == t_window_domestic &&
             m.is_outside(u.posx, u.posy))  {
        add_msg("You cannot close the curtains from outside. You must be inside the building.");
    } else
        didit = m.close_door(closex, closey, true);

    if (didit)
        u.moves -= 90;
}

void game::smash()
{
    const int move_cost = (u.weapon.is_null() ? 80 : u.weapon.attack_time() * 0.8);
    bool didit = false;
    std::string bashsound, extra;
    int smashskill = int(u.str_cur / 2.5 + u.weapon.type->melee_dam);
    int smashx, smashy;

    if (!choose_adjacent("Smash", smashx, smashy))
        return;

    const int full_pulp_threshold = 4;
    std::list<item*> corpses;
    for (int i = 0; i < m.i_at(smashx, smashy).size(); ++i)
    {
        item *it = &m.i_at(smashx, smashy)[i];
        if (it->type->id == "corpse" && it->damage < full_pulp_threshold)
        {
            corpses.push_back(it);
        }
    }
    if (corpses.size() > 0)
    {
        add_msg("You swing at the corpse%s.", corpses.size() > 1 ? "s" : "");

        // numbers logic: a str 8 character with a butcher knife (4 bash, 18 cut)
        // should have at least a 50% chance of damaging an intact zombie corpse (75 volume).
        // a str 8 character with a baseball bat (28 bash, 0 cut) should have around a 25% chance.

        int cut_power = u.weapon.type->melee_cut;
        // stabbing weapons are a lot less effective at pulping
        if (u.weapon.has_flag("STAB") || u.weapon.has_flag("SPEAR"))
        {
            cut_power /= 2;
        }
        double pulp_power = sqrt((double)(u.str_cur + u.weapon.type->melee_dam)) * sqrt((double)(cut_power + 1));
        pulp_power *= 20; // constant multiplier to get the chance right
        int rn = rng(0, pulp_power);
        while (rn > 0 && !corpses.empty())
        {
            item *it = corpses.front();
            corpses.pop_front();
            int damage = rn / it->volume();
            if (damage + it->damage > full_pulp_threshold)
            {
                damage = full_pulp_threshold - it->damage;
            }
            rn -= (damage + 1) * it->volume(); // slight efficiency loss to swing

            // chance of a critical success, higher chance for small critters
            // comes AFTER the loss of power from the above calculation
            if (one_in(it->volume()))
            {
                damage++;
            }

            if (damage > 0)
            {
                add_msg("You %sdamage the %s!", (damage > 1 ? "greatly " : ""), it->tname().c_str());
                it->damage += damage;
                if (it->damage >= 4)
                {
                    add_msg("The corpse is now thoroughly pulped.");
                    it->damage = 4;
                    // TODO mark corpses as inactive when appropriate
                }
                // Splatter some blood around
                for (int x = smashx - 1; x <= smashx + 1; x++) {
                    for (int y = smashy - 1; y <= smashy + 1; y++) {
                        if (!one_in(damage+1)) {
                            if (m.field_at(x, y).type == fd_blood &&
                                m.field_at(x, y).density < 3) {
                                m.field_at(x, y).density++;
                            } else {
                                m.add_field(this, x, y, fd_blood, 1);
                            }
                        }
                    }
                }
            }
        }
        u.moves -= move_cost;
        return; // don't smash terrain if we've smashed a corpse
    }
    else
    {
        didit = m.bash(smashx, smashy, smashskill, bashsound);
    }

    if (didit)
    {
        if (extra != "")
        {
            add_msg(extra.c_str());
        }
        sound(smashx, smashy, 18, bashsound);
        // TODO: Move this elsewhere, like maybe into the map on-break code
        if (m.has_flag(alarmed, smashx, smashy) &&
            !event_queued(EVENT_WANTED))
        {
            sound(smashx, smashy, 30, "An alarm sounds!");
            add_event(EVENT_WANTED, int(turn) + 300, 0, levx, levy);
        }
        u.moves -= move_cost;
        if (u.skillLevel("melee") == 0)
        {
            u.practice(turn, "melee", rng(0, 1) * rng(0, 1));
        }
        if (u.weapon.made_of("glass") &&
            rng(0, u.weapon.volume() + 3) < u.weapon.volume())
        {
            add_msg("Your %s shatters!", u.weapon.tname(this).c_str());
            for (int i = 0; i < u.weapon.contents.size(); i++)
            {
                m.add_item(u.posx, u.posy, u.weapon.contents[i]);
            }
            sound(u.posx, u.posy, 16, "");
            u.hit(this, bp_hands, 1, 0, rng(0, u.weapon.volume()));
            if (u.weapon.volume() > 20)
            {
                // Hurt left arm too, if it was big
                u.hit(this, bp_hands, 0, 0, rng(0, u.weapon.volume() * .5));
            }
            u.remove_weapon();
        }
    }
    else
    {
        add_msg("There's nothing there!");
    }
}

void game::use_item(char chInput)
{
 char ch;
 if (chInput == '.')
  ch = inv("Use item:");
 else
  ch = chInput;

 if (ch == ' ') {
  add_msg("Never mind.");
  return;
 }
 last_action += ch;
 u.use(this, ch);
}

void game::use_wielded_item()
{
  u.use_wielded(this);
}

bool game::choose_adjacent(std::string verb, int &x, int &y)
{
    std::string query_text = verb + " where? (Direction button)";
    mvwprintw(w_terrain, 0, 0, query_text.c_str());
    wrefresh(w_terrain);
    DebugLog() << "calling get_input() for " << verb << "\n";
    InputEvent input = get_input();
    last_action += input;
    if (input == Cancel || input == Close)
        return false;
    else
        get_direction(x, y, input);
    if (x == -2 || y == -2) {
        add_msg("Invalid direction.");
        return false;
    }
    x += u.posx;
    y += u.posy;
    return true;
}

bool game::vehicle_near ()
{
 for (int dx = -1; dx <= 1; dx++) {
  for (int dy = -1; dy <= 1; dy++) {
   if (m.veh_at(u.posx + dx, u.posy + dy))
    return true;
  }
 }
 return false;
}

bool game::pl_refill_vehicle (vehicle &veh, int part, bool test)
{
    if (!veh.part_flag(part, vpf_fuel_tank))
        return false;
    item* it = NULL;
    item *p_itm = NULL;
    int min_charges = -1;
    bool i_cont = false;

    int ftype = veh.part_info(part).fuel_type;
    itype_id itid = default_ammo((ammotype)ftype);
    if (u.weapon.is_container() && u.weapon.contents.size() > 0 && u.weapon.contents[0].type->id == itid)
    {
        it = &u.weapon;
        p_itm = &u.weapon.contents[0];
        min_charges = u.weapon.contents[0].charges;
        i_cont = true;
    }
    else if (u.weapon.type->id == itid)
    {
        it = &u.weapon;
        p_itm = it;
        min_charges = u.weapon.charges;
    }
    else
    {
        it = &u.inv.item_or_container(itid);
        if (!it->is_null())
        {
            if (it->type->id == itid)
            {
                p_itm = it;
            }
            else
            {
                //ah, must be a container of the thing
                p_itm = &(it->contents[0]);
                i_cont = true;
            }
            min_charges = p_itm->charges;
        }
    }
    if (it->is_null())
        return false;
    else if (test)
        return true;

    int fuel_per_charge = 1;
    switch (ftype)
    {
    case AT_PLUT:
        fuel_per_charge = 1000;
        break;
    case AT_PLASMA:
        fuel_per_charge = 100;
        break;
    default:;
    }
    int max_fuel = veh.part_info(part).size;
    int dch = (max_fuel - veh.parts[part].amount) / fuel_per_charge;
    if (dch < 1)
        dch = 1;
    bool rem_itm = min_charges <= dch;
    int used_charges = rem_itm? min_charges : dch;
    veh.parts[part].amount += used_charges * fuel_per_charge;
    if (veh.parts[part].amount > max_fuel)
        veh.parts[part].amount = max_fuel;

    add_msg ("You %s %s's %s%s.", ftype == AT_BATT? "recharge" : "refill", veh.name.c_str(),
             ftype == AT_BATT? "battery" : (ftype == AT_PLUT? "reactor" : "fuel tank"),
             veh.parts[part].amount == max_fuel? " to its maximum" : "");

    p_itm->charges -= used_charges;
    if (rem_itm)
    {
        if (i_cont)
        {
            it->contents.erase(it->contents.begin());
        }
        else if (&u.weapon == it)
        {
            u.remove_weapon();
        }
        else
        {
            u.inv.remove_item_by_letter(it->invlet);
        }
    }
    return true;
}

void game::handbrake ()
{
 vehicle *veh = m.veh_at (u.posx, u.posy);
 if (!veh)
  return;
 add_msg ("You pull a handbrake.");
 veh->cruise_velocity = 0;
 if (veh->last_turn != 0 && rng (15, 60) * 100 < abs(veh->velocity)) {
  veh->skidding = true;
  add_msg ("You lose control of %s.", veh->name.c_str());
  veh->turn (veh->last_turn > 0? 60 : -60);
 } else if (veh->velocity < 0)
  veh->stop();
 else {
  veh->velocity = veh->velocity / 2 - 10*100;
  if (veh->velocity < 0)
      veh->stop();
 }
 u.moves = 0;
}

void game::exam_vehicle(vehicle &veh, int examx, int examy, int cx, int cy)
{
    veh_interact vehint;
    vehint.cx = cx;
    vehint.cy = cy;
    vehint.exec(this, &veh, examx, examy);
//    debugmsg ("exam_vehicle cmd=%c %d", vehint.sel_cmd, (int) vehint.sel_cmd);
    if (vehint.sel_cmd != ' ')
    {                                                        // TODO: different activity times
        u.activity = player_activity(ACT_VEHICLE,
                                     vehint.sel_cmd == 'f' || vehint.sel_cmd == 's' ? 200 : 20000,
                                     (int) vehint.sel_cmd, 0, "");
        u.activity.values.push_back (veh.global_x());    // values[0]
        u.activity.values.push_back (veh.global_y());    // values[1]
        u.activity.values.push_back (vehint.cx);   // values[2]
        u.activity.values.push_back (vehint.cy);   // values[3]
        u.activity.values.push_back (-vehint.ddx - vehint.cy);   // values[4]
        u.activity.values.push_back (vehint.cx - vehint.ddy);   // values[5]
        u.activity.values.push_back (vehint.sel_part); // values[6]
        u.activity.values.push_back (vehint.sel_type); // int. might make bitmask
        u.moves = 0;
    }
    refresh_all();
}

// A gate handle is adjacent to a wall section, and next to that wall section on one side or
// another is the gate.  There may be a handle on the other side, but this is optional.
// The gate continues until it reaches a non-floor tile, so they can be arbitrary length.
//
//   |  !|!        !  !
//   +   +   --++++-  -++++++++++++
//   +   +   !     !
//   +   +
//   +   |!
//  !|
//
// The terrain type of the handle is passed in, and that is used to determine the type of
// the wall and gate.
void game::open_gate( game *g, const int examx, const int examy, const enum ter_id handle_type ) {

 enum ter_id v_wall_type;
 enum ter_id h_wall_type;
 enum ter_id door_type;
 enum ter_id floor_type;
 const char *pull_message;
 const char *open_message;
 const char *close_message;

 switch(handle_type) {
 case t_gates_mech_control:
  v_wall_type = t_wall_v;
  h_wall_type = t_wall_h;
  door_type   = t_door_metal_locked;
  floor_type  = t_floor;
  pull_message = "You turn the handle...";
  open_message = "The gate is opened!";
  close_message = "The gate is closed!";
  break;

 case t_gates_control_concrete:
  v_wall_type = t_concrete_v;
  h_wall_type = t_concrete_h;
  door_type   = t_door_metal_locked;
  floor_type  = t_floor;
  pull_message = "You turn the handle...";
  open_message = "The gate is opened!";
  close_message = "The gate is closed!";
  break;

 case t_barndoor:
  v_wall_type = t_wall_wood;
  h_wall_type = t_wall_wood;
  door_type   = t_door_metal_locked;
  floor_type  = t_dirtfloor;
  pull_message = "You pull the rope...";
  open_message = "The barn doors opened!";
  close_message = "The barn doors closed!";
  break;

 case t_palisade_pulley:
  v_wall_type = t_palisade;
  h_wall_type = t_palisade;
  door_type   = t_palisade_gate;
  floor_type  = t_dirt;
  pull_message = "You pull the rope...";
  open_message = "The palisade gate swings open!";
  close_message = "The palisade gate swings closed with a crash!";
  break;

  default: return; // No matching gate type
 }

 g->add_msg(pull_message);
 g->u.moves -= 900;
 if (((g->m.ter(examx-1, examy)==v_wall_type)&&
      ((g->m.ter(examx-1, examy+1)==floor_type)||
       (g->m.ter(examx-1, examy-1)==floor_type))&&
      (!((g->m.ter(examx-1, examy-1)==door_type)||
	 (g->m.ter(examx-1, examy+1)==door_type))))||
     ((g->m.ter(examx+1, examy)==v_wall_type)&&
      ((g->m.ter(examx+1, examy+1)==floor_type)||
       (g->m.ter(examx+1, examy-1)==floor_type))&&
      (!((g->m.ter(examx+1, examy-1)==door_type)||
	 (g->m.ter(examx+1, examy+1)==door_type))))) {
   //horizontal orientation of the gate
   if ((g->m.ter(examx, examy-1)==h_wall_type)||
       (g->m.ter(examx, examy+1)==h_wall_type)) {
     int x_incr=0; int y_offst=0;
     if (g->m.ter(examx, examy-1)==h_wall_type) y_offst = -1;
     if (g->m.ter(examx, examy+1)==h_wall_type) y_offst = 1;
     if (g->m.ter(examx+1, examy+y_offst) == floor_type) x_incr = 1;
     if (g->m.ter(examx-1, examy+y_offst) == floor_type) x_incr = -1;
     int cur_x = examx+x_incr;
     while (g->m.ter(cur_x, examy+y_offst)== floor_type) {
       g->m.ter_set(cur_x, examy+y_offst, door_type);
       cur_x = cur_x+x_incr;
     }
     //vertical orientation of the gate
   } else if ((g->m.ter(examx-1, examy)==v_wall_type)||
	      (g->m.ter(examx+1, examy)==v_wall_type)) {
     int x_offst = 0; int y_incr = 0;
     if ((g->m.ter(examx-1, examy)==v_wall_type)) x_offst = -1;
     if ((g->m.ter(examx+1, examy)==v_wall_type)) x_offst = 1;
     if (g->m.ter(examx+x_offst, examy-1)== floor_type) y_incr = -1;
     if (g->m.ter(examx+x_offst, examy+1)== floor_type) y_incr = 1;
     int cur_y = examy+y_incr;
     while (g->m.ter(examx+x_offst, cur_y)==floor_type) {
       g->m.ter_set(examx+x_offst, cur_y, door_type);
       cur_y = cur_y+y_incr;
     }
   }
   g->add_msg(close_message);
 } else if (((g->m.ter(examx, examy-1)==h_wall_type)&&
	   ((g->m.ter(examx+1, examy-1)==floor_type)||
	    (g->m.ter(examx-1, examy-1)==floor_type)))||
	  ((g->m.ter(examx, examy+1)==h_wall_type)&&
	   ((g->m.ter(examx+1, examy+1)==floor_type)||
	    (g->m.ter(examx-1, examy+1)==floor_type))))
 {
   //horizontal orientation of the gate
   if ((g->m.ter(examx, examy-1)==h_wall_type)||
       (g->m.ter(examx, examy+1)==h_wall_type)) {
     int x_incr=0; int y_offst=0;
     if (g->m.ter(examx, examy-1)==h_wall_type) y_offst = -1;
     if (g->m.ter(examx, examy+1)==h_wall_type) y_offst = 1;
     if (g->m.ter(examx+1, examy+y_offst) == floor_type) x_incr = 1;
     if (g->m.ter(examx-1, examy+y_offst) == floor_type) x_incr = -1;
     int cur_x = examx+x_incr;
     while (g->m.ter(cur_x, examy+y_offst)== floor_type) {
       g->m.ter_set(cur_x, examy+y_offst, door_type);
       cur_x = cur_x+x_incr;
     }
 //vertical orientation of the gate
   } else if ((g->m.ter(examx-1, examy)==v_wall_type)||
	      (g->m.ter(examx+1, examy)==v_wall_type)) {
     int x_offst = 0; int y_incr = 0;
     if ((g->m.ter(examx-1, examy)==v_wall_type)) x_offst = -1;
     if ((g->m.ter(examx+1, examy)==v_wall_type)) x_offst = 1;
     if (g->m.ter(examx+x_offst, examy-1)== floor_type) y_incr = -1;
     if (g->m.ter(examx+x_offst, examy+1)== floor_type) y_incr = 1;
     int cur_y = examy+y_incr;
     while (g->m.ter(examx+x_offst, cur_y)==floor_type) {
       g->m.ter_set(examx+x_offst, cur_y, door_type);
       cur_y = cur_y+y_incr;
     }
   }

   //closing the gate...
   g->add_msg(close_message);
 }
 else //opening the gate...
 {
   //horizontal orientation of the gate
   if ((g->m.ter(examx, examy-1)==h_wall_type)||
       (g->m.ter(examx, examy+1)==h_wall_type)) {
     int x_incr=0; int y_offst=0;
     if (g->m.ter(examx, examy-1)==h_wall_type) y_offst = -1;
     if (g->m.ter(examx, examy+1)==h_wall_type) y_offst = 1;
     if (g->m.ter(examx+1, examy+y_offst) == door_type) x_incr = 1;
     if (g->m.ter(examx-1, examy+y_offst) == door_type) x_incr = -1;
     int cur_x = examx+x_incr;
     while (g->m.ter(cur_x, examy+y_offst)==door_type) {
       g->m.ter_set(cur_x, examy+y_offst, floor_type);
       cur_x = cur_x+x_incr;
     }
     //vertical orientation of the gate
   } else if ((g->m.ter(examx-1, examy)==v_wall_type)||
              (g->m.ter(examx+1, examy)==v_wall_type)) {
     int x_offst = 0; int y_incr = 0;
     if ((g->m.ter(examx-1, examy)==v_wall_type)) x_offst = -1;
     if ((g->m.ter(examx+1, examy)==v_wall_type)) x_offst = 1;
     if (g->m.ter(examx+x_offst, examy-1)== door_type) y_incr = -1;
     if (g->m.ter(examx+x_offst, examy+1)== door_type) y_incr = 1;
     int cur_y = examy+y_incr;
     while (g->m.ter(examx+x_offst, cur_y)==door_type) {
       g->m.ter_set(examx+x_offst, cur_y, floor_type);
       cur_y = cur_y+y_incr;
     }
   }
   g->add_msg(open_message);
 }
}

void game::moving_vehicle_dismount(int tox, int toy)
{
    int vpart;
    vehicle *veh = m.veh_at(u.posx, u.posy, vpart);
    if (!veh) {
        debugmsg("Tried to exit non-existent vehicle.");
        return;
    }
<<<<<<< HEAD
    if (u.posx == tox && u.posy == toy) {
        debugmsg("Need somewhere to dismount towards.");
=======
    // velocity is divided by 100 to get mph,
    // so only try throwing the player if the mph is > 1
    bool moving = veh->velocity >= 100 || veh->velocity <= -100;
    if (moving && !query_yn("Really exit moving vehicle?"))
>>>>>>> 5a1fc5d5
        return;
    }
    int d = (45 * (direction_from(u.posx, u.posy, tox, toy)) - 90) % 360;
    add_msg("You dive from the %s.", veh->name.c_str());
    m.unboard_vehicle(this, u.posx, u.posy);
    u.moves -= 200;
    // Dive three tiles in the direction of tox and toy
    fling_player_or_monster(&u, 0, d, 30, true);
    // Hit the ground according to vehicle speed
    if (!m.has_flag(swimmable, u.posx, u.posy)) {
        if (veh->velocity > 0)
            fling_player_or_monster(&u, 0, veh->face.dir(), veh->velocity / (float)100);
        else
            fling_player_or_monster(&u, 0, veh->face.dir() + 180, -(veh->velocity) / (float)100);
    }
    return;
}

void game::control_vehicle()
{
    int veh_part;
    vehicle *veh = m.veh_at(u.posx, u.posy, veh_part);

    if (veh && veh->player_in_control(&u)) {
        std::string message = veh->use_controls();
        if (!message.empty())
            add_msg(message.c_str());
    } else if (veh && veh->part_with_feature(veh_part, vpf_controls) >= 0) {
        u.controlling_vehicle = true;
        add_msg("You take control of the %s.", veh->name.c_str());
    } else {
        int examx, examy;
        if (!choose_adjacent("Control vehicle", examx, examy))
            return;
        veh = m.veh_at(examx, examy, veh_part);
        if (!veh) {
            add_msg("No vehicle there.");
            return;
        }
        if (veh->part_with_feature(veh_part, vpf_controls) < 0) {
            add_msg("No controls there.");
            return;
        }
        std::string message = veh->use_controls();
        if (!message.empty())
            add_msg(message.c_str());
    }
}

void game::examine()
{
 int examx, examy;
 if (!choose_adjacent("Examine", examx, examy))
    return;

 int veh_part = 0;
 vehicle *veh = m.veh_at (examx, examy, veh_part);
 if (veh) {
  int vpcargo = veh->part_with_feature(veh_part, vpf_cargo, false);
  int vpkitchen = veh->part_with_feature(veh_part, vpf_kitchen, true);
  if ((vpcargo >= 0 && veh->parts[vpcargo].items.size() > 0) || vpkitchen >= 0)
   pickup(examx, examy, 0);
  else if (u.in_vehicle)
   add_msg ("You can't do that while onboard.");
  else if (abs(veh->velocity) > 0)
   add_msg ("You can't do that on moving vehicle.");
  else
   exam_vehicle (*veh, examx, examy);
 }

 if (m.has_flag(console, examx, examy)) {
  use_computer(examx, examy);
  return;
 }
 const ter_t *xter_t = &terlist[m.ter(examx,examy)];
 iexamine xmine;

 (xmine.*xter_t->examine)(this,&u,&m,examx,examy);

    if (m.has_flag(sealed, examx, examy))
    {
        add_msg("The %s is firmly sealed.", m.tername(examx, examy).c_str());
    }
    else {
   //examx,examy has no traps, is a container and doesn't have a special examination function
  if (m.tr_at(examx, examy) == tr_null && m.i_at(examx, examy).size() == 0 && m.has_flag(container, examx, examy) &&
       xter_t->examine == &iexamine::none)
   add_msg("It is empty.");
  else
   if (!veh)pickup(examx, examy, 0);
 }
  //check for disarming traps last to avoid disarming query black box issue.
 if(m.tr_at(examx, examy) != tr_null) xmine.trap(this,&u,&m,examx,examy);

}

#define ADVINVOFS 7
// abstract of selected origin which can be inventory, or  map tile / vehicle storage / aggregate
struct advanced_inv_area {
    const int id;
    const int hscreenx;
    const int hscreeny;
    const int offx;
    const int offy;
    int x;
    int y;
    const std::string name;
    const std::string shortname;
    bool canputitems;
    vehicle *veh;
    int vstor;
    int size;
    std::string desc;
};

// for printing items in environment
struct advanced_inv_listitem {
    int idx;
    int area;
    item *it;
    std::string name;
    int stacks;
    int volume;
    int weight;
    int cat;
};

// left/right listwindows
struct advanced_inv_pane {
    int pos;
    int area, offx, offy, size, vstor;  // quick lookup later
    int index, max_page, max_index, page;
    std::string area_string;
    int sortby;
    int issrc;
    vehicle *veh;
    WINDOW *window;
    std::vector<advanced_inv_listitem> items;
    int numcats;
};

int getsquare(int c , int &off_x, int &off_y, std::string &areastring, advanced_inv_area *squares) {
    int ret=-1;
    if (!( c >= 0 && c <= 10 )) return ret;
    ret=c;
    off_x = squares[ret].offx;
    off_y = squares[ret].offy;
    areastring = squares[ret].name;
    return ret;
}

int getsquare(char c , int &off_x, int &off_y, std::string &areastring, advanced_inv_area *squares) {
    int ret=-1;
    switch(c)
    {
        case '0':
        case 'I':
            ret=0;
            break;
        case '1':
        case 'B':
            ret=1;
            break;
        case '2':
        case 'J':
            ret=2;
            break;
        case '3':
        case 'N':
            ret=3;
            break;
        case '4':
        case 'H':
            ret=4;
            break;
        case '5':
        case 'G':
            ret=5;
            break;
        case '6':
        case 'L':
            ret=6;
            break;
        case '7':
        case 'Y':
            ret=7;
            break;
        case '8':
        case 'K':
            ret=8;
            break;
        case '9':
        case 'U':
            ret=9;
            break;
        case 'a':
            ret=10;
            break;
        default :
            return -1;
    }
    return getsquare(ret,off_x,off_y,areastring, squares);
}

void advprintItems(advanced_inv_pane &pane, advanced_inv_area* squares, bool active, game* g)
{
    std::vector<advanced_inv_listitem> &items = pane.items;
    WINDOW* window = pane.window;
    int page = pane.page;
    int selected_index = pane.index;
    bool isinventory = ( pane.area == 0 );
    bool isall = ( pane.area == 10 );
    int itemsPerPage;
    itemsPerPage = getmaxy( window ) - ADVINVOFS; // fixme
    int columns = getmaxx( window );
    int rightcol = columns - 8;
    int amount_column = columns - 15;
    nc_color norm = active ? c_white : c_dkgray;
    std::string spaces(getmaxx(window)-4, ' ');
    bool compact=(TERMX<=100);
    if(isinventory) {
        mvwprintz( window, 4, rightcol, c_ltgreen, "%3d %3d", g->u.weight_carried(), g->u.volume_carried() );
    }

    mvwprintz( window, 5, ( compact ? 1 : 4 ), c_ltgray, "Name (charges)" );
    mvwprintz( window, 5, rightcol - 7, c_ltgray, "%s weight vol", ( isinventory ? "amt" : ( isall ? "src" : "   " ) ) );

    for(int i = page * itemsPerPage , x = 0 ; i < items.size() && x < itemsPerPage ; i++ ,x++) {
      if ( items[i].volume == -8 ) {
        mvwprintz(window,6+x,( columns - items[i].name.size()-6 )/2,c_cyan, "[%s]", items[i].name.c_str() );
      } else {
        nc_color thiscolor = active ? items[i].it->color(&g->u) : norm;
        nc_color thiscolordark = c_dkgray;

        if(active && selected_index == x)
        {
            thiscolor = hilite(thiscolor);
            thiscolordark = hilite(thiscolordark);
            if ( compact ) {
                mvwprintz(window,6+x,1,thiscolor, "  %s", spaces.c_str());
            } else {
                mvwprintz(window,6+x,1,thiscolor, ">>%s", spaces.c_str());
            }
        }

        mvwprintz(window, 6 + x, ( compact ? 1 : 4 ), thiscolor, "%s", items[i].it->tname(g).c_str() );

        if(items[i].it->charges > 0) {
            wprintz(window, thiscolor, " (%d)",items[i].it->charges);
        } else if(items[i].it->contents.size() == 1 && items[i].it->contents[0].charges > 0) {
            wprintz(window, thiscolor, " (%d)",items[i].it->contents[0].charges);
        }

        if( isinventory && items[i].stacks > 1 ) {
            mvwprintz(window, 6 + x, amount_column, thiscolor, "[%d]", items[i].stacks);
        } else if ( isall ) {
            mvwprintz(window, 6 + x, amount_column, thiscolor, "%s", squares[items[i].area].shortname.c_str());
        }

        mvwprintz(window, 6 + x, rightcol, (items[i].weight > 0 ? thiscolor : thiscolordark),
            "%3d", items[i].weight );

        wprintz(window, (items[i].volume > 0 ? thiscolor : thiscolordark), " %3d", items[i].volume );
      }
    }
}

// should probably move to an adv_inv_pane class

enum advanced_inv_sortby {
    SORTBY_NONE = 1 , SORTBY_NAME, SORTBY_WEIGHT, SORTBY_VOLUME, SORTBY_CHARGES, SORTBY_CATEGORY, NUM_SORTBY
};

struct advanced_inv_sort_case_insensitive_less : public std::binary_function< char,char,bool > {
    bool operator () (char x, char y) const {
        return toupper( static_cast< unsigned char >(x)) < toupper( static_cast< unsigned char >(y));
    }
};

struct advanced_inv_sorter {
    int sortby;
    advanced_inv_sorter(int sort) { sortby=sort; };
    bool operator()(const advanced_inv_listitem& d1, const advanced_inv_listitem& d2) {
        if ( sortby != SORTBY_NAME ) {
            switch(sortby) {
                case SORTBY_WEIGHT: {
                    if ( d1.weight != d2.weight ) return d1.weight > d2.weight;
                    break;
                }
                case SORTBY_VOLUME: {
                    if ( d1.volume != d2.volume ) return d1.volume > d2.volume;
                    break;
                }
                case SORTBY_CHARGES: {
                    if ( d1.it->charges != d2.it->charges ) return d1.it->charges > d2.it->charges;
                    break;
                }
                case SORTBY_CATEGORY: {
                    if ( d1.cat != d2.cat ) {
                      return d1.cat < d2.cat;
                    } else if ( d1.volume == -8 ) {
                      return true;
                    } else if ( d2.volume == -8 ) {
                      return false;
                    }
                    break;
                }
                default: return d1.idx > d2.idx; break;
            };
        }
        // secondary sort by name
        std::string n1=d1.name;
        std::string n2=d2.name;
        return std::lexicographical_compare( n1.begin(), n1.end(),
            n2.begin(), n2.end(), advanced_inv_sort_case_insensitive_less() );
    };
};

void advanced_inv_menu_square(advanced_inv_area* squares, uimenu *menu ) {
    int ofs=-25-4;
    int sel=menu->selected+1;
    for ( int i=1; i < 10; i++ ) {
        char key=(char)(i+48);
        char bracket[3]="[]";
        if ( squares[i].vstor >= 0 ) strcpy(bracket,"<>");
        bool canputitems=( squares[i].canputitems && menu->entries[i-1].enabled ? true : false);
        nc_color bcolor = ( canputitems ? ( sel == i ? h_cyan : c_cyan ) : c_dkgray );
        nc_color kcolor = ( canputitems ? ( sel == i ? h_ltgreen : c_ltgreen ) : c_dkgray );
        mvwprintz(menu->window,squares[i].hscreenx+5,squares[i].hscreeny+ofs, bcolor, "%c", bracket[0]);
        wprintz(menu->window, kcolor, "%c", key);
        wprintz(menu->window, bcolor, "%c", bracket[1]);
    }
}

void advanced_inv_print_header(advanced_inv_area* squares, advanced_inv_pane &pane, int sel=-1 )
{
    WINDOW* window=pane.window;
    int area=pane.area;
    int wwidth=getmaxx(window);
    int ofs=wwidth-25-2-14;
    for ( int i=0; i < 11; i++ ) {
        char key=( i == 0 ? 'I' : ( i == 10 ? 'A' : (char)(i+48) ) );
        char bracket[3]="[]";
        if ( squares[i].vstor >= 0 ) strcpy(bracket,"<>");
        nc_color bcolor = ( squares[i].canputitems ? ( area == i || ( area == 10 && i != 0 ) ? c_cyan : c_ltgray ) : c_red );
        nc_color kcolor = ( squares[i].canputitems ? ( area == i ? c_ltgreen : ( i == sel ? c_cyan : c_ltgray ) ) : c_red );
        mvwprintz(window,squares[i].hscreenx,squares[i].hscreeny+ofs, bcolor, "%c", bracket[0]);
        wprintz(window, kcolor, "%c", key);
        wprintz(window, bcolor, "%c", bracket[1]);
    }
}

void advanced_inv_update_area( advanced_inv_area &area, game *g ) {
    int i = area.id;
    player u = g->u;
    area.x = g->u.posx+area.offx;
    area.y = g->u.posy+area.offy;
    area.size = 0;
    area.veh = NULL;
    area.vstor = -1;
    area.desc = "";
    if( i > 0 && i < 10 ) {
        int vp = 0;
        area.veh = g->m.veh_at( u.posx+area.offx,u.posy+area.offy, vp );
        if ( area.veh ) {
            area.vstor = area.veh->part_with_feature(vp, vpf_cargo, false);
        }
        if ( area.vstor >= 0 ) {
            area.desc = area.veh->name;
            area.canputitems=true;
            area.size = area.veh->parts[area.vstor].items.size();
        } else {
            area.canputitems=(!(g->m.has_flag(noitem,u.posx+area.offx,u.posy+area.offy)) && !(g->m.has_flag(sealed,u.posx+area.offx,u.posy+area.offy) ));
            area.size = g->m.i_at(u.posx+area.offx,u.posy+area.offy).size();
            if (g->m.graffiti_at(u.posx+area.offx,u.posy+area.offy).contents) {
                area.desc = g->m.graffiti_at(u.posx+area.offx,u.posy+area.offy).contents->c_str();
            }
        }
    } else if ( i == 0 ) {
        area.size=u.inv.size();
        area.canputitems=true;
    } else {
        area.desc = "All 9 squares";
        area.canputitems=true;
    }
}

int advanced_inv_getinvcat(item *it) {
    if ( it->is_gun() ) return 0;
    if ( it->is_ammo() ) return 1;
    if ( it->is_weap() ) return 2;
    if ( it->is_tool() ) return 3;
    if ( it->is_armor() ) return 4;
    if ( it->is_food_container() ) return 5;
    if ( it->is_food() ) {
        it_comest* comest = dynamic_cast<it_comest*>(it->type);
        return ( comest->comesttype != "MED" ? 5 : 6 );
    }
    if ( it->is_book() ) return 7;
    if (it->is_gunmod() || it->is_bionic()) return 8;
    return 9;
}

void game::advanced_inv()
{
    const int head_height = 5;
    const int min_w_height = 10;
    const int min_w_width = 80;
    const int max_w_width = 120;

    const int left = 0;  // readability, should be #define..
    const int right = 1;
    const int isinventory = 0;
    const int isall = 10;
    std::string sortnames[8] = { "-none-", "none", "name", "weight", "volume", "charges", "category", "-" };
    std::string invcats[10] = { "guns", "ammo", "weapons", "tools", "clothing", "food", "drugs", "books", "mods", "other" };
    bool checkshowmsg=false;
    bool showmsg=false;

    int itemsPerPage = 10;
    int w_height = (TERMY<min_w_height+head_height) ? min_w_height : TERMY-head_height;
    int w_width = (TERMX<min_w_width) ? min_w_width : (TERMX>max_w_width) ? max_w_width : (int)TERMX;

    if (u.in_vehicle)
    {
        add_msg("Exit vehicle first");
        return;
    }
    int headstart = 0; //(TERMY>w_height)?(TERMY-w_height)/2:0;
    int colstart = (TERMX > w_width) ? (TERMX - w_width)/2 : 0;
    WINDOW *head = newwin(head_height,w_width, headstart, colstart);
    WINDOW *left_window = newwin(w_height,w_width/2, headstart+head_height,colstart);
    WINDOW *right_window = newwin(w_height,w_width/2, headstart+head_height,colstart+w_width/2);

    itemsPerPage=getmaxy(left_window)-ADVINVOFS;
    // todo: awaiting ui::menu // last_tmpdest=-1;
    bool exit = false;
    bool redraw = true;
    bool recalc = true;
    int lastCh = 0;

    advanced_inv_area squares[11] = {
        {0, 2, 25, 0, 0, 0, 0, "Inventory", "IN", false, NULL, -1, 0, "" },
        {1, 3, 30, -1, 1, 0, 0, "South West", "SW", false, NULL, -1, 0, "" },
        {2, 3, 33, 0, 1, 0, 0, "South", "S", false, NULL, -1, 0, "" },
        {3, 3, 36, 1, 1, 0, 0, "South East", "SE", false, NULL, -1, 0, "" },
        {4, 2, 30, -1, 0, 0, 0, "West", "W", false, NULL, -1, 0, "" },
        {5, 2, 33, 0, 0, 0, 0, "Directly below you", "DN", false, NULL, -1, 0, "" },
        {6, 2, 36, 1, 0, 0, 0, "East", "E", false, NULL, -1, 0, "" },
        {7, 1, 30, -1, -1, 0, 0, "North West", "NW", false, NULL, -1, 0, "" },
        {8, 1, 33, 0, -1, 0, 0, "North", "N", false, NULL, -1, 0, "" },
        {9, 1, 36, 1, -1, 0, 0, "North East", "NE", false, NULL, -1, 0, "" },
        {10, 3, 25, 0, 0, 0, 0, "Surrounding area", "AL", false, NULL, -1, 0, "" }
    };

    for ( int i = 0; i < 11; i++ ) {
        advanced_inv_update_area(squares[i], this);
    }


    std::vector<advanced_inv_listitem> listitem_stub;
    advanced_inv_pane panes[2] = {
        {0,  5, 0, 0, 0, -1,  0, 0, 0, 0,  "Initializing...", 1, 0, NULL, NULL, listitem_stub, 0},
        {1,  isinventory, 0, 0, 0, -1,  0, 0, 0, 0,  "Initializing...", 1, 0, NULL, NULL, listitem_stub, 0},
    };

    panes[left].sortby = uistate.adv_inv_leftsort;
    panes[right].sortby = uistate.adv_inv_rightsort;
    panes[left].area = uistate.adv_inv_leftarea;
    panes[right].area = uistate.adv_inv_rightarea;
    bool moved=( uistate.adv_inv_last_coords.x != u.posx || uistate.adv_inv_last_coords.y != u.posy );
    if ( !moved || panes[left].area == isinventory ) {
        panes[left].index = uistate.adv_inv_leftindex;
        panes[left].page = uistate.adv_inv_leftpage;
    }
    if ( !moved || panes[right].area == isinventory ) {
        panes[right].index = uistate.adv_inv_rightindex;
        panes[right].page = uistate.adv_inv_rightpage;
    }

    panes[left].window = left_window;
    panes[right].window = right_window;

    int src = left; // the active screen , 0 for left , 1 for right.
    int dest = right;
    int max_inv = inv_chars.size() - u.worn.size() - ( u.is_armed() || u.weapon.is_style() ? 1 : 0 );

    while(!exit)
    {
        dest = (src==left ? right : left);
        if ( recalc ) redraw=true;
        if(redraw)
        {
            max_inv = inv_chars.size() - u.worn.size() - ( u.is_armed() || u.weapon.is_style() ? 1 : 0 );
            for (int i = 0; i < 2; i++) {
                int idest = (i==left ? right : left);

                // calculate the offset.
                getsquare(panes[i].area, panes[i].offx, panes[i].offy, panes[i].area_string, squares);

                if(recalc) {

                    panes[i].items.clear();
                    bool hascat[10]={false,false,false,false,false,false,false,false,false,false};
                    panes[i].numcats=0;
                    if(panes[i].area == isinventory) {

                        invslice stacks = u.inv.slice(0, u.inv.size());
                        for( int x = 0; x < stacks.size(); ++x ) {
                            item& item = stacks[x]->front();
                            advanced_inv_listitem it;
                            it.idx=x;
                            // todo: for the love of gods create a u.inv.stack_by_int()
                            int size = u.inv.stack_by_letter(item.invlet).size();
                            if ( size < 1 ) size = 1;
                            it.name=item.tname(this);
                            it.stacks=size;
                            it.weight=item.weight() * size;
                            it.volume=item.volume() * size;
                            it.cat=advanced_inv_getinvcat(&item);
                            it.it=&item;
                            it.area=panes[i].area;
                            if( !hascat[it.cat] ) {
                                hascat[it.cat]=true;
                                panes[i].numcats++;
                                if(panes[i].sortby == SORTBY_CATEGORY) {
                                    advanced_inv_listitem itc;
                                    itc.idx=-8; itc.stacks=-8; itc.weight=-8; itc.volume=-8;
                                    itc.cat=it.cat; itc.name=invcats[it.cat];
                                    itc.area=panes[i].area;
                                    panes[i].items.push_back(itc);
                                }
                            }
                            panes[i].items.push_back(it);
                        }
                    } else {

                        int s1 = panes[i].area;
                        int s2 = panes[i].area;
                        if ( panes[i].area == isall ) {
                            s1 = 1;
                            s2 = 9;
                        }
                        for(int s = s1; s <= s2; s++) {
                            advanced_inv_update_area(squares[s], this);
                            //mvprintw(s+(i*10), 0, "%d %d                                   ",i,s);
                            if( panes[idest].area != s && squares[s].canputitems ) {
                                std::vector<item>& items = squares[s].vstor >= 0 ?
                                    squares[s].veh->parts[squares[s].vstor].items :
                                    m.i_at(squares[s].x , squares[s].y );
                                for(int x = 0; x < items.size() ; x++) {
                                    advanced_inv_listitem it;
                                    it.idx=x;
                                    it.name=items[x].tname(this);
                                    it.stacks=1;
                                    it.weight=items[x].weight();
                                    it.volume=items[x].volume();
                                    it.cat=advanced_inv_getinvcat(&items[x]);
                                    it.it=&items[x];
                                    it.area=s;
                                    if( ! hascat[it.cat] ) {
                                        hascat[it.cat]=true;
                                        panes[i].numcats++;
                                        if(panes[i].sortby == SORTBY_CATEGORY) {
                                            advanced_inv_listitem itc;
                                            itc.idx=-8; itc.stacks=-8; itc.weight=-8; itc.volume=-8;
                                            itc.cat=it.cat; itc.name=invcats[it.cat]; itc.area=s;
                                            panes[i].items.push_back(itc);
                                        }
                                    }
                                    panes[i].items.push_back(it);

                                }

                            }
                        }

                    }

                    advanced_inv_update_area(squares[panes[i].area], this);
                    panes[i].veh = squares[panes[i].area].veh; // <--v-- todo deprecate
                    panes[i].vstor = squares[panes[i].area].vstor;
                    panes[i].size = panes[i].items.size();

                    // sort the stuff
                    switch(panes[i].sortby) {
                        case SORTBY_NONE:
                            if ( i != isinventory ) {
                                std::sort( panes[i].items.begin(), panes[i].items.end(), advanced_inv_sorter(SORTBY_NONE) );
                            }
                            break;
                        default:
                            std::sort( panes[i].items.begin(), panes[i].items.end(), advanced_inv_sorter( panes[i].sortby ) );
                            break;
                    }
                }

                // paginate (not sure why)
                panes[i].max_page = (int)ceil(panes[i].size/(itemsPerPage+0.0)); //(int)ceil(panes[i].size/20.0);
                panes[i].max_index = panes[i].page == (-1 + panes[i].max_page) ? ((panes[i].size % itemsPerPage)==0?itemsPerPage:panes[i].size % itemsPerPage) : itemsPerPage;
                // check if things are out of bound
                panes[i].index = (panes[i].index >= panes[i].max_index) ? panes[i].max_index - 1 : panes[i].index;


                panes[i].page = panes[i].max_page == 0 ? 0 : ( panes[i].page >= panes[i].max_page ? panes[i].max_page - 1 : panes[i].page);

                if( panes[i].sortby == SORTBY_CATEGORY && panes[i].items.size() > 0 ) {
                  int lpos = panes[i].index + (panes[i].page * itemsPerPage);
                  if ( lpos < panes[i].items.size() && panes[i].items[lpos].volume == -8 ) {
                     panes[i].index += ( panes[i].index+1 >= itemsPerPage ? -1 : 1 );
                  }
                }

                // draw the stuff
                werase(panes[i].window);



                advprintItems( panes[i], squares, (src == i), this );

                int sel=-1;
                if ( panes[i].size > 0 ) sel = panes[i].items[panes[i].index].area;

                advanced_inv_print_header(squares,panes[i], sel );
                // todo move --v to --^
                mvwprintz(panes[i].window,1,2,src == i ? c_cyan : c_ltgray, "%s", panes[i].area_string.c_str());
                mvwprintz(panes[i].window, 2, 2, src == i ? c_green : c_dkgray , "%s", squares[panes[i].area].desc.c_str() );

            }

            recalc=false;

            werase(head);
            {
                wborder(head,LINE_XOXO,LINE_XOXO,LINE_OXOX,LINE_OXOX,LINE_OXXO,LINE_OOXX,LINE_XXOO,LINE_XOOX);
                int line=1;
                if( checkshowmsg || showmsg ) {
                  for (int i = messages.size() - 1; i >= 0 && line < 4; i--) {
                    std::string mes = messages[i].message;
                    if (messages[i].count > 1) {
                      std::stringstream mesSS;
                      mesSS << mes << " x " << messages[i].count;
                      mes = mesSS.str();
                    }
                    nc_color col = c_dkgray;
                    if (int(messages[i].turn) >= curmes) {
                       col = c_ltred;
                       showmsg=true;
                    } else {
                       col = c_ltgray;
                    }
                    if ( showmsg ) mvwprintz(head, line, 2, col, mes.c_str());
                    line++;
                  }
                }
                if ( ! showmsg ) {
                  mvwprintz(head,0,w_width-18,c_white,"< [?] show log >");
                  mvwprintz(head,1,3, c_white, "hjkl or arrow keys to move cursor");
                  //wprintz(head, c_white, " %d %d/%d %d/%d",panes[src].size,panes[src].index,panes[src].max_index,panes[src].page,panes[src].max_page);
                  mvwprintz(head,2,3, c_white, "1-9 to select square for active tab. 0 for inventory");
                  mvwprintz(head,3,3, c_white, "(or GHJKLYUBNI)");
                  mvwprintz(head,1,(w_width/2), c_white, "[m]ove item between screen.");
                  mvwprintz(head,2,(w_width/2), c_white, "[e]amine item.  [s]ort display.");
                  mvwprintz(head,3,(w_width/2), c_white, "[q]uit/exit this screen");
                } else {
                  mvwprintz(head,0,w_width-19,c_white,"< [?] show help >");
                }
            }

            if(panes[src].max_page > 1 ) {
                mvwprintz(panes[src].window, 4, 2, c_ltblue, "[<] page %d of %d [>]", panes[src].page+1, panes[src].max_page);
            }
            redraw = false;
        }

        int list_pos = panes[src].index + (panes[src].page * itemsPerPage);
        int item_pos = panes[src].size > 0 ? panes[src].items[list_pos].idx : 0;
        // todo move
        for (int i = 0; i < 2; i++) {
            if ( src == i ) {
                wattron(panes[i].window, c_cyan);
            }
            wborder(panes[i].window,LINE_XOXO,LINE_XOXO,LINE_OXOX,LINE_OXOX,LINE_OXXO,LINE_OOXX,LINE_XXOO,LINE_XOOX);
            mvwprintw(panes[i].window, 0, 3, "< [s]ort: %s >", sortnames[ ( panes[i].sortby <= 6 ? panes[i].sortby : 0 ) ].c_str() );
            int max=( panes[i].area == isinventory ? max_inv : MAX_ITEM_IN_SQUARE );
            if ( panes[i].area == isall ) max *= 9;
            int fmtw=7 + ( panes[i].size > 99 ? 3 : panes[i].size > 9 ? 2 : 1 ) + ( max > 99 ? 3 : max > 9 ? 2 : 1 );
            mvwprintw(panes[i].window,0 ,(w_width/2)-fmtw,"< %d/%d >", panes[i].size, max );
            if ( src == i ) {
                wattroff(panes[i].window, c_white);
            }
        }

        wrefresh(head);
        wrefresh(panes[left].window);
        wrefresh(panes[right].window);

        int changex = -1;
        int changey = 0;
        bool donothing = false;


        int c = lastCh ? lastCh : getch();
        lastCh = 0;
        int changeSquare;

        if(c == 'i')
            c = (char)'0';

        if(c == 'a' ) c = (char)'a';

        changeSquare = getsquare((char)c, panes[src].offx, panes[src].offy, panes[src].area_string, squares);

        if(changeSquare != -1)
        {
            if(panes[left].area == changeSquare || panes[right].area == changeSquare) // do nthing
            {
                lastCh = (int)popup_getkey("same square!");
                if(lastCh == 'q' || lastCh == KEY_ESCAPE || lastCh == ' ' ) lastCh=0;
            }
            else if(squares[changeSquare].canputitems)
            {
                panes[src].area = changeSquare;
                panes[src].page = 0;
                panes[src].index = 0;
            }
            else
            {
                popup("You can't put items there");
            }
            recalc = true;
        }
        else if('m' == c || 'M' == c)
        {
            // If the active screen has no item.
            if( panes[src].size == 0 )
            {
                continue;
            } else if ( item_pos == -8 ) {
                continue; // category header
            }
            int destarea = panes[dest].area;
            if ( panes[dest].area == isall || 'M' == c ) {
                // popup("Choose a specific square in the destination window.");  continue;
                bool valid=false;
                uimenu m; /* using new uimenu class */
                m.text="Select destination";
                m.pad_left=9; /* free space for advanced_inv_menu_square */
                char buf[1024];

                for(int i=1; i < 10; i++) {
                    buf[0]=0;
                    int safe=snprintf(buf,128, "%2d/%d%s", squares[i].size, MAX_ITEM_IN_SQUARE, (squares[i].size >= MAX_ITEM_IN_SQUARE ? " (FULL)" : "" ) );
                    if ( safe >= 128 || safe < 0 ) {
                        popup(":-O this shouldn't happen (BUG)"); return;
                    }
                    std::string prefix = buf;
                    m.entries.push_back( uimenu_entry( /* std::vector<uimenu_entry> */
                        i, /* return value */
                        (squares[i].canputitems && i != panes[src].area), /* enabled */
                        i+48, /* hotkey */
                        prefix + " " +
                          squares[i].name + " " +
                          ( squares[i].vstor >= 0 ? squares[i].veh->name : "" ) /* entry text */
                    ) );
                }

                m.selected=uistate.adv_inv_last_popup_dest-1; // selected keyed to uimenu.entries, which starts at 0;
                m.show(); // generate and show window.
                while ( m.ret == UIMENU_INVALID && m.keypress != 'q' && m.keypress != KEY_ESCAPE ) {
                    advanced_inv_menu_square(squares, &m ); // render a fancy ascii grid at the left of the menu
                    m.query(false); // query, but don't loop
                }
                if ( m.ret >= 0 && m.ret <= 9 ) { // is it a square?
                    if ( m.ret == panes[src].area ) { // should never happen, but sanity checks keep developers sane.
                        popup("Can't move stuff to the same place.");
                    } else if ( ! squares[m.ret].canputitems ) { // this was also disabled in it's uimenu_entry
                        popup("Invalid. Like the menu said.");
                    } else {
                        destarea = m.ret;
                        valid=true;
                        uistate.adv_inv_last_popup_dest=m.ret;
                    }
                }
                if ( ! valid ) continue;
            }
            if(panes[src].area == isinventory) // if the active screen is inventory.
            {
                if(squares[destarea].size >= MAX_ITEM_IN_SQUARE) {
                    popup("Destination area is full. Remove some item first");
                } else {
                    //if target item has stack
                    int max = (MAX_ITEM_IN_SQUARE - squares[destarea].size);
                    // TODO figure out a better way to get the item. Without invlets.
                    item* it = &u.inv.slice(item_pos, 1).front()->front();
                    std::list<item>& stack = u.inv.stack_by_letter(it->invlet);

                    if(stack.size() > 1) // if the item stack
                    {
                        // fixme / todo make popup take numbers only (m = accept, q = cancel)
                        int amount = helper::to_int(string_input_popup("How many do you want to move ? (0 to cancel)",20,helper::to_string(stack.size())));
                        if(amount != 0)
                        {
                            amount = stack.size() < amount ? stack.size() : amount;
                            bool still_move = true;
                            if(amount > max)
                            {
                                still_move = query_yn("Not enough space in destination. %d available, need %d Move as many as possible?", max, amount);
                            }
                            if(still_move)
                            {
                                amount = amount > max ? max : amount;
                                std::list<item> moving_items = u.inv.remove_partial_stack(it->invlet,amount);
                                for(std::list<item>::iterator iter = moving_items.begin();
                                    iter != moving_items.end();
                                    ++iter)
                                {
                                    if(squares[destarea].vstor >= 0) {
                                        if(squares[destarea].veh->add_item(squares[destarea].vstor,*iter) == false) {
                                          popup("Destination full. Please report a bug if items have vanished.");
                                          continue;
                                        }
                                    } else {
                                        m.add_item(squares[destarea].x, squares[destarea].y, *iter);
                                    }
                                }
                                u.moves -= 100;
                            }
                        }
                    }
                    else if(it->count_by_charges()) // if the item count by charges the prompt for amount
                    {
                        int amount = helper::to_int(string_input_popup("How many do you want to move ? (0 to cancel)",20,helper::to_string(it->charges)));
                        amount = amount > it->charges ? it->charges : amount;
                        if(amount != 0)
                        {

                            item moving_item = u.inv.remove_item_by_charges(it->invlet,amount);
                            if(squares[destarea].vstor>=0) {
                                if(squares[destarea].veh->add_item(squares[destarea].vstor,moving_item) == false) {
                                   // fixme add item back (test)
                                   popup("Destination full. Please report a bug if items have vanished.");
                                   continue;
                                }
                            } else {
                              m.add_item_or_charges(squares[destarea].x, squares[destarea].y, moving_item);
                            }
                            u.moves -= 100;
                        }
                    }
                    else // no stack / no charge just move it :D
                    {
                        item moving_item = u.inv.remove_item_by_letter(it->invlet);
                            if(squares[destarea].vstor>=0) {
                                if(squares[destarea].veh->add_item(squares[destarea].vstor, moving_item) == false) {
                                   // fixme add item back (test)
                                   popup("Destination full. Please report a bug if items have vanished.");
                                   continue;
                                }
                            } else {
                                m.add_item(squares[destarea].x, squares[destarea].y, moving_item);
                            }
                        u.moves -= 100;
                    }
                }
            }
            else // moving item from square // todo eliminate redundancy
            {
                int s;
                if(panes[src].area == isall) {
                    s = panes[src].items[list_pos].area;
                    // todo: phase out these vars? ---v // temp_fudge pending tests/cleanup
                    panes[src].offx = squares[s].offx;
                    panes[src].offy = squares[s].offy;
                    panes[src].vstor = squares[s].vstor;
                    panes[src].veh = squares[s].veh;
                    recalc = true;
                } else {
                    s = panes[src].area;
                }
                if ( s == destarea ) {
                    popup("Source area is the same as destination (%s).",squares[destarea].name.c_str());
                    continue;
                }
                std::vector<item> src_items = squares[s].vstor >= 0 ?
                    squares[s].veh->parts[squares[s].vstor].items :
                    m.i_at(squares[s].x,squares[s].y);
                if(src_items[item_pos].made_of(LIQUID))
                {
                    popup("You can't pick up liquid.");
                    continue;
                }
                else
                {
                    if ( destarea == isinventory ) // if destination is inventory
                    {
                        if(!u.can_pickVolume(src_items[item_pos].volume()))
                        {
                            popup("There's no room in your inventory.");
                            continue;
                        }
                        else if(!u.can_pickWeight(src_items[item_pos].weight()))
                        {
                            popup("This is too heavy!");
                            continue;
                        }
                        else if(squares[destarea].size >= max_inv)
                        {
                            popup("Too many itens");
                            continue;
                        }
                    }
                    else //destination is also a square
                    {
                        if(squares[destarea].size >= MAX_ITEM_IN_SQUARE)
                        {
                            popup("Destination area is full. Remove some item first");
                            continue;
                        }
                    }
                    item new_item = src_items[item_pos];
                    if(destarea == isinventory)
                    {
                        new_item.invlet = nextinv;
                        advance_nextinv();
                        u.i_add(new_item,this);
                        u.moves -= 100;
                    }
                    else if (squares[destarea].vstor >= 0)
                    {
                       if( squares[destarea].veh->add_item( squares[destarea].vstor, new_item ) == false) {
                         popup("Destination area is full. Remove some item first");
                         continue;
                       }
                    }
                    else
                    {
                        m.add_item(squares[destarea].x, squares[destarea].y, new_item);//vfixme
                    }
                    if(panes[src].vstor>=0) {
                        panes[src].veh->remove_item (panes[src].vstor, item_pos);
                    } else {
                        m.i_rem(u.posx+panes[src].offx,u.posy+panes[src].offy, item_pos);//vfixme
                    }
                }
            }
            recalc = true;
        } else if('?' == c) {
            showmsg=(!showmsg);
            checkshowmsg=false;
            redraw=true;
        } else if('s' == c) {
            // int ch = uimenu(true, "Sort by... ", "Unsorted (recently added first)", "name", "weight", "volume", "charges", NULL );
            redraw=true;
            uimenu sm; /* using new uimenu class */
            sm.text="Sort by... ";
            sm.entries.push_back(uimenu_entry(SORTBY_NONE, true, 'u', "Unsorted (recently added first)" ));
            sm.entries.push_back(uimenu_entry(SORTBY_NAME, true, 'n', sortnames[SORTBY_NAME]));
            sm.entries.push_back(uimenu_entry(SORTBY_WEIGHT, true, 'w', sortnames[SORTBY_WEIGHT]));
            sm.entries.push_back(uimenu_entry(SORTBY_VOLUME, true, 'v', sortnames[SORTBY_VOLUME]));
            sm.entries.push_back(uimenu_entry(SORTBY_CHARGES, true, 'x', sortnames[SORTBY_CHARGES]));
            sm.entries.push_back(uimenu_entry(SORTBY_CATEGORY, true, 'c', sortnames[SORTBY_CATEGORY]));
            sm.selected=panes[src].sortby-1; /* pre-select current sort. uimenu.selected is entries[index] (starting at 0), not return value */
            sm.query(); /* calculate key and window variables, generate window, and loop until we get a valid answer */
            if(sm.ret < 1) continue; /* didn't get a valid answer =[ */
            panes[src].sortby = sm.ret;

            if ( src == left ) {
                uistate.adv_inv_leftsort=sm.ret;
            } else {
                uistate.adv_inv_rightsort=sm.ret;
            }
            recalc = true;
        }
        else if('e' == c)
        {
            if(panes[src].size == 0) {
                continue;
            } else if ( item_pos == -8 ) {
                continue; // category header
            }
            item *it = panes[src].items[list_pos].it;
            int ret=0;
            if(panes[src].area == isinventory ) {
                char pleaseDeprecateMe=it->invlet;
                ret=inventory_item_menu(pleaseDeprecateMe, 0, w_width/2
                   // fixme: replace compare_split_screen_popup which requires y=0 for item menu to function right
                   // colstart + ( src == left ? w_width/2 : 0 ), 50
                );
                recalc=true;
                checkshowmsg=true;
            } else {
                std::vector<iteminfo> vThisItem, vDummy, vMenu;
                it->info(true, &vThisItem);
                vThisItem.push_back(iteminfo("DESCRIPTION", "\n----------\n"));
                vThisItem.push_back(iteminfo("DESCRIPTION", "\n\n\n\n\n [up / page up] previous\n [down / page down] next"));
                ret=compare_split_screen_popup( 1 + colstart + ( src == isinventory ? w_width/2 : 0 ),
                    (w_width/2)-2, 0, it->tname(this), vThisItem, vDummy );
            }
            if ( ret == KEY_NPAGE || ret == KEY_DOWN ) {
                changey += 1;
                lastCh='e';
            } else if ( ret == KEY_PPAGE || ret == KEY_UP ) {
                changey += -1;
                lastCh='e';
            }
            redraw = true;
        }
        else if( 'q' == c || KEY_ESCAPE == c || ' ' == c )
        {
            exit = true;
        }
        else if('>' == c || KEY_NPAGE == c)
        {
            panes[src].page++;
            if( panes[src].page >= panes[src].max_page ) panes[src].page = 0;
            redraw = true;
        }
        else if('<' == c || KEY_PPAGE == c)
        {
            panes[src].page--;
            if( panes[src].page < 0 ) panes[src].page = panes[src].max_page;
            redraw = true;
        }
        else
        {
            switch(c)
            {
                case 'j':
                case KEY_DOWN:
                    changey = 1;
                    break;
                case 'k':
                case KEY_UP:
                    changey = -1;
                    break;
                case 'h':
                case KEY_LEFT:
                    changex = 0;
                    break;
                case 'l':
                case KEY_RIGHT:
                    changex = 1;
                    break;
                case '\t':
                    changex = dest;
                    break;
                default :
                    donothing = true;
                    break;
            }
        }
        if(!donothing)
        {
          if ( changey != 0 ) {
            for ( int l=2; l > 0; l-- ) {
              panes[src].index += changey;
              if ( panes[src].index < 0 ) {
                  panes[src].page--;
                  if( panes[src].page < 0 ) {
                    panes[src].page = panes[src].max_page-1;
                    panes[src].index = panes[src].items.size() - 1 - ( panes[src].page * itemsPerPage );
                  } else {
                    panes[src].index = itemsPerPage; // corrected at the start of next iteration
                  }
              } else if ( panes[src].index >= panes[src].max_index ) {
                  panes[src].page++;
                  if( panes[src].page >= panes[src].max_page ) panes[src].page = 0;
                  panes[src].index = 0;
              }
              int lpos=panes[src].index + (panes[src].page * itemsPerPage);
              if ( lpos < panes[src].items.size() && panes[src].items[lpos].volume != -8 ) {
                  l=0;
              }

            }
            redraw = true;
          }
          if ( changex >= 0 ) {
            src = changex;
            redraw = true;
          }
        }
    }

    uistate.adv_inv_last_coords.x = u.posx;
    uistate.adv_inv_last_coords.y = u.posy;
    uistate.adv_inv_leftarea = panes[left].area;
    uistate.adv_inv_rightarea = panes[right].area;
    uistate.adv_inv_leftindex = panes[left].index;
    uistate.adv_inv_leftpage = panes[left].page;
    uistate.adv_inv_rightindex = panes[right].index;
    uistate.adv_inv_rightpage = panes[right].page;

    werase(head);
    werase(panes[left].window);
    werase(panes[right].window);
    delwin(head);
    delwin(panes[left].window);
    delwin(panes[right].window);
    refresh_all();
}

//Shift player by one tile, look_around(), then restore previous position.
//represents carfully peeking around a corner, hence the large move cost.
void game::peek()
{
    int prevx, prevy, peekx, peeky;

    if (!choose_adjacent("Peek", peekx, peeky))
        return;

    if (m.move_cost(peekx, peeky) == 0)
        return;

    u.moves -= 200;
    prevx = u.posx;
    prevy = u.posy;
    u.posx = peekx;
    u.posy = peeky;
    look_around();
    u.posx = prevx;
    u.posy = prevy;
}
////////////////////////////////////////////////////////////////////////////////////////////
point game::look_debug(point coords) {
  draw_ter();
  int lx = u.posx + u.view_offset_x, ly = u.posy + u.view_offset_y;

  int mx, my;
  int ch;
  int nextch=0;
  InputEvent input;

  std::string padding=std::string(46,' ');

  const int lookHeight=TERMY-12+VIEW_OFFSET_Y;
  WINDOW* w_look = newwin(lookHeight+1, 48, 12+VIEW_OFFSET_Y, VIEWX * 2 + 8+VIEW_OFFSET_X);
  wborder(w_look, LINE_XOXO, LINE_XOXO, LINE_OXOX, LINE_OXOX,
                  LINE_OXXO, LINE_OOXX, LINE_XXOO, LINE_XOOX );
  mvwprintz(w_look, 1, 1, c_white, "Looking Around");
  wrefresh(w_look);
  bool skip=false;

  int pter=-1;

  int fsel=-1;
  int fset=-1;

  int trsel=-1;
  int trset=-1;
  do {
    if (nextch!=0) {
      ch=nextch;
      nextch=0;skip=false;
      if(ch) input = get_input(ch);
    } else if ( skip ) {
      skip = false;
      input=Nothing;
      ch=0;
    } else {
      ch=(int)getch();
      if(ch) input = get_input(ch);
    }
    get_direction(mx, my, input);
    if (mx != -2 && my != -2) {	// Directional key pressed
      lx += mx;
      ly += my;
    }

    werase(w_terrain);
    draw_ter(lx, ly);
    mvwprintz(w_look, 0, 2 ,c_ltgray, "< %d,%d >",lx,ly);
    for (int i = 1; i < lookHeight; i++) {
      mvwprintz(w_look, i, 1, c_white, padding.c_str());
    }

    // Debug helper 2, child of debug helper
    int veh_part = 0;
    vehicle *veh = m.veh_at(lx, ly, veh_part);
    int veh_in=-1;
    if(veh) veh_in=veh->is_inside(veh_part);

    int off=1;
    int boff=lookHeight-1;

    int tter=m.ter(lx, ly);
    ter_t terrain_type = terlist[m.ter(lx, ly)];


    mvwputch(w_look, off, 2, terrain_type.color, terrain_type.sym);
    mvwprintw(w_look, off, 4, "%d: %s; movecost %d movestr %d", m.ter(lx, ly),
         m.tername(lx, ly).c_str(),
         m.move_cost(lx, ly),
         terrain_type.move_str_req
    );
    off++; // 2

    mvwprintw(w_look, off, 2, "dist: %d u_see: %d light: %d v_in: %d", rl_dist(u.posx, u.posy, lx, ly), u_see(lx, ly), m.light_at(lx,ly), veh_in );
    off++; // 3

    std::string extras="";
    if(veh_in >= 0) extras+=" [vehicle]";
    if(m.has_flag(indoors, lx, ly)) extras+=" [indoors]";
    if(m.has_flag(supports_roof, lx, ly)) extras+=" [roof]";

    mvwprintw(w_look, off, 1, "%s %s", m.features(lx, ly).c_str(),extras.c_str());
    off++;

    field curfield = m.field_at(lx, ly);
    if (curfield.type != fd_null) {
       mvwprintz(w_look, off, 1, fieldlist[curfield.type].color[curfield.density-1], "field: %s (%d) density %d",
           fieldlist[curfield.type].name[curfield.density-1].c_str(), curfield.type, curfield.density
       );
       off++; // 4
    }

    trap_id curtrap=m.tr_at(lx, ly);
    if (curtrap != tr_null) {
       mvwprintz(w_look, off, 1, traps[curtrap]->color, "trap: %s (%d)",
           traps[curtrap]->name.c_str(), curtrap
       );
       off++; // 5
    }

    int dex = mon_at(lx, ly);
    if (dex != -1) {
        z[mon_at(lx, ly)].draw(w_terrain, lx, ly, true);
        z[mon_at(lx, ly)].print_info(this, w_look);
        off+=6;
    } else if (npc_at(lx, ly) != -1) {
        active_npc[npc_at(lx, ly)]->draw(w_terrain, lx, ly, true);
        active_npc[npc_at(lx, ly)]->print_info(w_look);
        off+=6;
    } else if (veh) {
        mvwprintw(w_look, off, 1, "There is a %s there. Parts:", veh->name.c_str());
        off++;
        veh->print_part_desc(w_look, off, 48, veh_part);
        off+=6;
        m.drawsq(w_terrain, u, lx, ly, true, true, lx, ly);
    } else {
        m.drawsq(w_terrain, u, lx, ly, true, true, lx, ly);
    }

    if (!m.has_flag(container, lx, ly) && m.i_at(lx, ly).size() > 0)
    {
        mvwprintw(w_look, off, 1, "There is a %s there.",
                  m.i_at(lx, ly)[0].tname(this).c_str()); off++;
        if (m.i_at(lx, ly).size() > 1) {
            mvwprintw(w_look, off, 1, "There are %d other items there as well.",m.i_at(lx, ly).size()-1); off++;
        }
    }


    if (m.graffiti_at(lx, ly).contents)
      mvwprintw(w_look, off, 1, "Graffiti: %s", m.graffiti_at(lx, ly).contents->c_str()); off++;

    mvwprintw(w_look, boff, 1, "[t] add trap, [f] add field effect"); boff--;
    mvwprintw(w_look, boff, 1, "[g] edit m_ter"); boff--;

    wrefresh(w_look);
    wrefresh(w_terrain);

    if(ch == 'g') {
      ///////////////////////////////////////////
      ///// tile edit
      int pwh=TERMY;
      int pww=48;
      int pwy=0;
      int pwx=VIEWX * 2 + 8+VIEW_OFFSET_X;

      WINDOW* w_pickter = newwin(pwh, pww, pwy, pwx);
      wborder(w_pickter, LINE_XOXO, LINE_XOXO, LINE_OXOX, LINE_OXOX,
                 LINE_OXXO, LINE_OOXX, LINE_XXOO, LINE_XOOX );
      wrefresh(w_pickter);

      int pickh=pwh-2;
      int pickw=pww-2;
      int cur_t=0;

      if( pter < 0 ) pter=tter;
      int lastpter=pter;
      int xmax=pickw; //int(pickw/2);
      int ymax=int(num_terrain_types/xmax);
      int subch=0;
      point pterp=point(-1,-1);
      point lastpterp=point(-1,-1);
      point tterp=point(-1,-1);

      do {
            cur_t=0;
            for (int y=2; y < pickh && cur_t < num_terrain_types; y+=2) {
              for (int x=2; x < pickw && cur_t < num_terrain_types; x++,cur_t++) {

                 ter_t ttype = terlist[cur_t];
                 mvwputch(w_pickter, y, x, ttype.color, ttype.sym);

                 if(cur_t == pter) {
                    pterp=point(x,y);
                 } else if(cur_t == lastpter) {
                    lastpterp=point(x,y);
                 } else if (cur_t == tter) {
                    tterp=point(x,y);
                 }
              }
            }

            mvwputch(w_pickter, lastpterp.y+1, lastpterp.x-1, c_ltgreen, ' ');
            mvwputch(w_pickter, lastpterp.y-1, lastpterp.x+1, c_ltgreen, ' ');
            mvwputch(w_pickter, lastpterp.y+1, lastpterp.x+1, c_ltgreen, ' ');
            mvwputch(w_pickter, lastpterp.y-1, lastpterp.x-1, c_ltgreen, ' ');

            mvwputch(w_pickter, tterp.y+1, tterp.x, c_ltgray, '^');
            mvwputch(w_pickter, tterp.y-1, tterp.x, c_ltgray, 'v');

            mvwputch(w_pickter, pterp.y+1, pterp.x-1, c_ltgreen, LINE_XXOO);
            mvwputch(w_pickter, pterp.y-1, pterp.x+1, c_ltgreen, LINE_OOXX);
            mvwputch(w_pickter, pterp.y+1, pterp.x+1, c_ltgreen, LINE_XOOX);
            mvwputch(w_pickter, pterp.y-1, pterp.x-1, c_ltgreen, LINE_OXXO);

            wborder(w_pickter, LINE_XOXO, LINE_XOXO, LINE_OXOX, LINE_OXOX,
                 LINE_OXXO, LINE_OOXX, LINE_XXOO, LINE_XOOX );

            ter_t pttype = terlist[pter];

            mvwprintz(w_pickter, 0, 2, c_white, "< %d: %s >-----------",pter,pttype.name.c_str());
            int off=ymax*3;
            for (int i=off;i < 3; i++) {
              mvwprintw(w_pickter, i, 1, "%s",padding.c_str());
            }
              mvwprintz(w_pickter, off, 2, c_white, "movecost %d, move str %d",pttype.movecost,pttype.move_str_req);
              //mvwprintw(w_pickter, off+1, 2, "%s", m.features(lx, ly).c_str());
              std::string extras="";
              if(pttype.flags & mfb(indoors)) extras+="[indoors] ";
              if(pttype.flags & mfb(supports_roof)) extras+="[roof] ";
              mvwprintw(w_pickter, off+2, 2, "%s", extras.c_str());

            wrefresh(w_pickter);
            ///////////////////////
            /// 0: 0 1 2 3
            /// 1: 4 5 6 7
            /// 3: 8 9
            subch=(int)getch();
            lastpter=pter;
            if( subch == KEY_LEFT ) {
                pter=(pter-1 >= 0 ? pter-1 : num_terrain_types - 1);
            } else if( subch == KEY_RIGHT ) {
                pter=(pter+1 < num_terrain_types ? pter+1 : 0 );
            } else if( subch == KEY_UP ) {
                pter=( pter-xmax+2 > 0 ? pter-xmax+2 : 0 );
            } else if( subch == KEY_DOWN ) {
                pter=( pter + xmax-2 < num_terrain_types ? pter+xmax-2 : num_terrain_types - 1);
            } else if( subch == 't' ) {
                nextch=subch;
            }
      } while (subch == KEY_UP || subch == KEY_DOWN || subch == KEY_LEFT || subch == KEY_RIGHT );

      werase(w_pickter);
      delwin(w_pickter);
      refresh_all();
      if( ( subch == KEY_ENTER || subch == '\n' || subch == 'g' ) && pter != tter) {
          ter_t tset = terlist[pter];
          m.ter_set(lx, ly, (ter_id)pter);
      }
      skip = true;


    } else if ( ch == 'f' ) {
      ///////////////////////////////////////////
      ///// field edit
      int pwh=lookHeight-1;int pww=48;int pwy=0;int pwx=VIEWX * 2 + 8+VIEW_OFFSET_X;
      WINDOW* w_pickfield = newwin(pwh, pww, pwy, pwx);
      wborder(w_pickfield, LINE_XOXO, LINE_XOXO, LINE_OXOX, LINE_OXOX,
                 LINE_OXXO, LINE_OOXX, LINE_XXOO, LINE_XOOX );
      int fmax=pwh-4;
      int fshift=0;
      int subch=0;
      if ( fsel == -1 ) fsel=curfield.type;
      std::string fids[num_fields];
      fids[0]="-clear-";
      fids[fd_fire_vent]="fire_vent";
      fids[fd_push_items]="push_items";
      fids[fd_shock_vent]="shock_vent";
      fids[fd_acid_vent]="acid_vent";
      do {
        if( fsel < fshift ) {
            fshift=fsel;
        } else if ( fsel > fshift+fmax ) {
            fshift=fsel-fmax;
        }
            field_t ftype;
            std::string fnam;
            for ( int f=fshift; f<=fshift+fmax; f++ ) {
                  mvwprintz(w_pickfield, f+1-fshift, 1, c_white, "%s", padding.c_str());
                  if ( f < num_fields ) {
                      ftype = fieldlist[f];
                      fnam = ( ftype.name[0].size() == 0 ? fids[f] : ftype.name[0] );
                      mvwprintz(w_pickfield, f+1-fshift, 2, (fsel==f ? h_white : ( curfield.type == f ? c_green : c_ltgray ) ), "%d %s",f,fnam.c_str());
                  }
            }
            wrefresh(w_pickfield);

            subch=(int)getch();
            if(subch==KEY_UP) {
                fsel--;
            } else if (subch==KEY_DOWN) {
                fsel++;
            }
            if( fsel < 0 ) {
                fsel = num_fields-1;
            } else if ( fsel >= num_fields ) {
                fsel = 0;
            }

      } while (subch == KEY_UP || subch == KEY_DOWN || subch == KEY_LEFT || subch == KEY_RIGHT );
      if( ( subch == KEY_ENTER || subch == '\n' || subch == 'f' ) && curfield.type != fsel ) {
            if ( fsel == 0 ) {
                  fset=fsel;
                  m.remove_field(lx, ly);
            } else if ( fset < num_fields-1 ) {
                  int num=uimenu(false,"density?","1","2","3","-cancel-",NULL);
                  if(num<1 || num>3) {
                      nextch='t';
                  } else if ( curfield.type != fsel && num != curfield.density ) {
                      fset=fsel;
                      m.remove_field(lx, ly);
                      m.add_field(this, lx, ly, field_id(fset), num);
                  }
            }
      }
      werase(w_pickfield);
      wrefresh(w_pickfield);
      delwin(w_pickfield);
      wrefresh(w_look);
      skip = true;

    } else if ( ch == 't' ) {
      ///////////////////////////////////////////
      ///// trap edit
      int pwh=lookHeight-1;int pww=48;int pwy=0;int pwx=VIEWX * 2 + 8+VIEW_OFFSET_X;

      WINDOW* w_picktrap = newwin(pwh, pww, pwy, pwx);
      wborder(w_picktrap, LINE_XOXO, LINE_XOXO, LINE_OXOX, LINE_OXOX,
                 LINE_OXXO, LINE_OOXX, LINE_XXOO, LINE_XOOX );
      //
      int tmax=pwh-4;
      int tshift=0;
      int subch=0;
      if ( trsel == -1 ) trsel=curtrap;
      std::string trids[num_trap_types];
      trids[0]="-clear-";
      do {
        if( trsel < tshift ) {
            tshift=trsel;
        } else if ( trsel > tshift+tmax ) {
            tshift=trsel-tmax;
        }
            std::string tnam;
            for ( int t=tshift; t<=tshift+tmax; t++ ) {
                  mvwprintz(w_picktrap, t+1-tshift, 1, c_white, "%s", padding.c_str());
                  if ( t < num_trap_types ) {
                      tnam = ( traps[t]->name.size() == 0 ? trids[t] : traps[t]->name );
                      mvwputch(w_picktrap, t+1-tshift, 2, traps[t]->color, traps[t]->sym);
                      mvwprintz(w_picktrap, t+1-tshift, 4, (trsel==t ? h_white : ( curtrap == t ? c_green : c_ltgray ) ), "%d %s", t, tnam.c_str() );
                  }
            }
            wrefresh(w_picktrap);

            subch=(int)getch();
            if(subch==KEY_UP) {
                trsel--;
            } else if (subch==KEY_DOWN) {
                trsel++;
            }
            if( trsel < 0 ) {
                trsel = num_trap_types-1;
            } else if ( trsel >= num_trap_types ) {
                trsel = 0;
            }

      } while (subch == KEY_UP || subch == KEY_DOWN || subch == KEY_LEFT || subch == KEY_RIGHT );
      if( ( subch == KEY_ENTER || subch == '\n' || subch == 't' ) && curtrap != trsel ) {
          if ( trsel == 0 ) {
              trset=trsel;
              m.add_trap(lx, ly, trap_id(trset));
          } else if ( trsel < num_trap_types-1 ) {
              trset=trsel;
              m.add_trap(lx, ly, trap_id(trset));
          }
      }
      werase(w_picktrap);
      wrefresh(w_picktrap);

      delwin(w_picktrap);
      wrefresh(w_look);
      skip = true;
      //
    }
  } while (input != Close && input != Cancel && input != Confirm);
  if (input == Confirm) return point(lx, ly);
  return point(-1, -1);
}

////////////////////////////////////////////////////////////////////////////////////////////
point game::look_around()
{
 draw_ter();
 int lx = u.posx + u.view_offset_x, ly = u.posy + u.view_offset_y;
 int mx, my;
 InputEvent input;
 const int lookHeight=TERMY-12+VIEW_OFFSET_Y;
 WINDOW* w_look = newwin(lookHeight+1, 48, 12+VIEW_OFFSET_Y, VIEWX * 2 + 8+VIEW_OFFSET_X);
 wborder(w_look, LINE_XOXO, LINE_XOXO, LINE_OXOX, LINE_OXOX,
                 LINE_OXXO, LINE_OOXX, LINE_XXOO, LINE_XOOX );
 mvwprintz(w_look, 1, 1, c_white, "Looking Around");
 mvwprintz(w_look, 2, 1, c_white, "Use directional keys to move the cursor");
 mvwprintz(w_look, 3, 1, c_white, "to a nearby square.");
 wrefresh(w_look);
 do {
 DebugLog() << __FUNCTION__ << "calling get_input() \n";
  input = get_input();
  if (!u_see(lx, ly))
   mvwputch(w_terrain, ly - u.posy + VIEWY, lx - u.posx + VIEWX, c_black, ' ');
  get_direction(mx, my, input);
  if (mx != -2 && my != -2) {	// Directional key pressed
   lx += mx;
   ly += my;
  }
  werase(w_terrain);
  draw_ter(lx, ly);
  for (int i = 1; i < 12; i++) {
   for (int j = 1; j < 47; j++)
    mvwputch(w_look, i, j, c_white, ' ');
  }

  // Debug helper
  //mvwprintw(w_look, 6, 1, "Items: %d", m.i_at(lx, ly).size() );
  int junk;
  int veh_part = 0;
  vehicle *veh = m.veh_at(lx, ly, veh_part);
  if (u_see(lx, ly)) {
   if (m.move_cost(lx, ly) == 0)
    mvwprintw(w_look, 1, 1, "%s; Impassable", m.tername(lx, ly).c_str());
   else
    mvwprintw(w_look, 1, 1, "%s; Movement cost %d", m.tername(lx, ly).c_str(),
                                                    m.move_cost(lx, ly) * 50);
   mvwprintw(w_look, 2, 1, "%s", m.features(lx, ly).c_str());
   field tmpfield = m.field_at(lx, ly);
   if (tmpfield.type != fd_null)
    mvwprintz(w_look, 4, 1, fieldlist[tmpfield.type].color[tmpfield.density-1],
              "%s", fieldlist[tmpfield.type].name[tmpfield.density-1].c_str());
   if (m.tr_at(lx, ly) != tr_null &&
       u.per_cur - u.encumb(bp_eyes) >= traps[m.tr_at(lx, ly)]->visibility)
    mvwprintz(w_look, 5, 1, traps[m.tr_at(lx, ly)]->color, "%s",
              traps[m.tr_at(lx, ly)]->name.c_str());

   int dex = mon_at(lx, ly);
   if (dex != -1 && u_see(&(z[dex])))
   {
       z[mon_at(lx, ly)].draw(w_terrain, lx, ly, true);
       z[mon_at(lx, ly)].print_info(this, w_look);
       if (!m.has_flag(container, lx, ly))
       {
           if (m.i_at(lx, ly).size() > 1)
           {
               mvwprintw(w_look, 3, 1, "There are several items there.");
           }
           else if (m.i_at(lx, ly).size() == 1)
           {
               mvwprintw(w_look, 3, 1, "There is an item there.");
           }
       } else {
           mvwprintw(w_look, 3, 1, "You cannot see what is inside of it.");
       }
   }
   else if (npc_at(lx, ly) != -1)
   {
       active_npc[npc_at(lx, ly)]->draw(w_terrain, lx, ly, true);
       active_npc[npc_at(lx, ly)]->print_info(w_look);
       if (!m.has_flag(container, lx, ly))
       {
           if (m.i_at(lx, ly).size() > 1)
           {
               mvwprintw(w_look, 3, 1, "There are several items there.");
           }
           else if (m.i_at(lx, ly).size() == 1)
           {
               mvwprintw(w_look, 3, 1, "There is an item there.");
           }
       } else {
           mvwprintw(w_look, 3, 1, "You cannot see what is inside of it.");
       }
   }
   else if (veh)
   {
       mvwprintw(w_look, 3, 1, "There is a %s there. Parts:", veh->name.c_str());
       veh->print_part_desc(w_look, 4, 48, veh_part);
       m.drawsq(w_terrain, u, lx, ly, true, true, lx, ly);
   }
   else if (!m.has_flag(container, lx, ly) && m.i_at(lx, ly).size() > 0)
   {
       mvwprintw(w_look, 3, 1, "There is a %s there.",
                 m.i_at(lx, ly)[0].tname(this).c_str());
       if (m.i_at(lx, ly).size() > 1)
       {
           mvwprintw(w_look, 4, 1, "There are other items there as well.");
       }
       m.drawsq(w_terrain, u, lx, ly, true, true, lx, ly);
   } else if (m.has_flag(container, lx, ly)) {
       mvwprintw(w_look, 3, 1, "You cannot see what is inside of it.");
   }
   else
   {
       m.drawsq(w_terrain, u, lx, ly, true, true, lx, ly);
   }
  } else if (lx == u.posx && ly == u.posy) {
   mvwputch_inv(w_terrain, VIEWX, VIEWY, u.color(), '@');
   mvwprintw(w_look, 1, 1, "You (%s)", u.name.c_str());
   if (veh) {
    mvwprintw(w_look, 3, 1, "There is a %s there. Parts:", veh->name.c_str());
    veh->print_part_desc(w_look, 4, 48, veh_part);
    m.drawsq(w_terrain, u, lx, ly, true, true, lx, ly);
   }
  } else if (u.sight_impaired() &&
              m.light_at(lx, ly) == LL_BRIGHT &&
              rl_dist(u.posx, u.posy, lx, ly) < u.unimpaired_range() &&
              m.sees(u.posx, u.posy, lx, ly, u.unimpaired_range(), junk)) {
   if (u.has_disease(DI_BOOMERED))
    mvwputch_inv(w_terrain, ly - u.posy + VIEWY, lx - u.posx + VIEWX, c_pink, '#');
   else
    mvwputch_inv(w_terrain, ly - u.posy + VIEWY, lx - u.posx + VIEWX, c_ltgray, '#');
   mvwprintw(w_look, 1, 1, "Bright light.");
  } else {
   mvwputch(w_terrain, VIEWY, VIEWX, c_white, 'x');
   mvwprintw(w_look, 1, 1, "Unseen.");
  }
  if (m.graffiti_at(lx, ly).contents)
   mvwprintw(w_look, 6, 1, "Graffiti: %s", m.graffiti_at(lx, ly).contents->c_str());
  wrefresh(w_look);
  wrefresh(w_terrain);
 } while (input != Close && input != Cancel && input != Confirm);

 werase(w_look);
 delwin(w_look);
 if (input == Confirm)
  return point(lx, ly);
 return point(-1, -1);
}

bool game::list_items_match(std::string sText, std::string sPattern)
{
 size_t iPos;

 do {
  iPos = sPattern.find(",");

  if (sText.find((iPos == std::string::npos) ? sPattern : sPattern.substr(0, iPos)) != std::string::npos)
   return true;

  if (iPos != std::string::npos)
   sPattern = sPattern.substr(iPos+1, sPattern.size());

 } while(iPos != std::string::npos);

 return false;
}

std::vector<map_item_stack> game::find_nearby_items(int iSearchX, int iSearchY)
{
    std::vector<item> here;
    std::map<std::string, map_item_stack> temp_items;
    std::vector<map_item_stack> ret;

    // Go through each nearby square one-by-one and make note of the items
    for (int iRow = (iSearchY * -1); iRow <= iSearchY; iRow++)
    {
        for (int iCol = (iSearchX * -1); iCol <= iSearchX; iCol++)
        {
            if (u_see(u.posx + iCol, u.posy + iRow) &&
               (!m.has_flag(container, u.posx + iCol, u.posy + iRow) ||
               (rl_dist(u.posx, u.posy, u.posx + iCol, u.posy + iRow) == 1 && !m.has_flag(sealed, u.posx + iCol, u.posy + iRow))))
            {
                temp_items.clear();
                here.clear();
                here = m.i_at(u.posx + iCol, u.posy + iRow);

                for (int i = 0; i < here.size(); i++)
                {
                    const std::string name = here[i].tname(this);
                    if (temp_items.find(name) == temp_items.end())
                    {
                        temp_items[name] = map_item_stack(here[i], iCol, iRow);
                    }
                    else
                    {
                        temp_items[name].count++;
                    }
                }
                for (std::map<std::string, map_item_stack>::iterator iter = temp_items.begin();
                     iter != temp_items.end();
                     ++iter)
                {
                    ret.push_back(iter->second);
                }
            }
        }
    }
    return ret;
}


std::vector<map_item_stack> game::filter_item_stacks(std::vector<map_item_stack> stack, std::string filter)
{
    std::vector<map_item_stack> ret;

    std::string sFilterPre = "";
    std::string sFilterTemp = filter;
    if (sFilterTemp != "" && filter.substr(0, 1) == "-")
    {
        sFilterPre = "-";
        sFilterTemp = sFilterTemp.substr(1, sFilterTemp.size()-1);
    }

    for (std::vector<map_item_stack>::iterator iter = stack.begin(); iter != stack.end(); ++iter)
    {
        std::string name = iter->example.tname(this);
        if (sFilterTemp == "" || ((sFilterPre != "-" && list_items_match(name, sFilterTemp)) ||
                                  (sFilterPre == "-" && !list_items_match(name, sFilterTemp))))
        {
            ret.push_back(*iter);
        }
    }
    return ret;
}

std::string game::ask_item_filter(WINDOW* window, int rows)
{
    for (int i = 0; i < rows-1; i++)
    {
        mvwprintz(window, i, 1, c_black, "%s", "\
                                                     ");
    }
    mvwprintz(window, 2, 2, c_white, "%s", "How to use the filter:");
    mvwprintz(window, 3, 2, c_white, "%s", "Example: pi  will match any itemname with pi in it.");
    mvwprintz(window, 5, 2, c_white, "%s", "Seperate multiple items with ,");
    mvwprintz(window, 6, 2, c_white, "%s", "Example: back,flash,aid, ,band");
    //TODO: fix up the filter code so that "-" applies to each comma-separated bit
    //or, failing that, make the description sound more like what the current behavior does
    mvwprintz(window, 8, 2, c_white, "%s", "To exclude certain items, place a - in front");
    mvwprintz(window, 9, 2, c_white, "%s", "Example: -pipe,chunk,steel");
    wrefresh(window);
    return string_input_popup("Filter:", 55, sFilter);
}


void game::draw_trail_to_square(std::vector<point>& vPoint, int x, int y)
{
    //Remove previous trail, if any
    for (int i = 0; i < vPoint.size(); i++)
    {
        m.drawsq(w_terrain, u, vPoint[i].x, vPoint[i].y, false, true);
    }

    //Draw new trail
    vPoint = line_to(u.posx, u.posy, u.posx + x, u.posy + y, 0);
    for (int i = 1; i < vPoint.size(); i++)
    {
        m.drawsq(w_terrain, u, vPoint[i-1].x, vPoint[i-1].y, true, true);
    }

    mvwputch(w_terrain, vPoint[vPoint.size()-1].y + VIEWY - u.posy - u.view_offset_y,
                        vPoint[vPoint.size()-1].x + VIEWX - u.posx - u.view_offset_x, c_white, 'X');

    wrefresh(w_terrain);
}

//helper method so we can keep list_items shorter
void game::reset_item_list_state(WINDOW* window, int height)
{
    for (int i = 1; i < TERMX; i++)
    {
        if (i < 55)
        {
            mvwputch(window, 0, i, c_ltgray, LINE_OXOX); // -
            mvwputch(window, TERMY-height-1-VIEW_OFFSET_Y*2, i, c_ltgray, LINE_OXOX); // -
        }

        if (i < TERMY-height-VIEW_OFFSET_Y*2)
        {
            mvwputch(window, i, 0, c_ltgray, LINE_XOXO); // |
            mvwputch(window, i, 54, c_ltgray, LINE_XOXO); // |
        }
    }

    mvwputch(window, 0,  0, c_ltgray, LINE_OXXO); // |^
    mvwputch(window, 0, 54, c_ltgray, LINE_OOXX); // ^|

    mvwputch(window, TERMY-height-1-VIEW_OFFSET_Y*2,  0, c_ltgray, LINE_XXXO); // |-
    mvwputch(window, TERMY-height-1-VIEW_OFFSET_Y*2, 54, c_ltgray, LINE_XOXX); // -|

    int iTempStart = 6;
    if (sFilter != "")
    {
        iTempStart = 10;
        mvwprintz(window, TERMY-height-1-VIEW_OFFSET_Y*2, 2, c_ltgreen, " %s", "R");
        wprintz(window, c_white, "%s", "eset ");
    }

    mvwprintz(window, TERMY-height-1-VIEW_OFFSET_Y*2, iTempStart, c_ltgreen, " %s", "E");
    wprintz(window, c_white, "%s", "xamine ");

    mvwprintz(window, TERMY-height-1-VIEW_OFFSET_Y*2, iTempStart + 10, c_ltgreen, " %s", "C");
    wprintz(window, c_white, "%s", "ompare ");

    mvwprintz(window, TERMY-height-1-VIEW_OFFSET_Y*2, iTempStart + 20, c_ltgreen, " %s", "F");
    wprintz(window, c_white, "%s", "ilter ");

    mvwprintz(window, TERMY-height-1-VIEW_OFFSET_Y*2, iTempStart + 29, c_ltgreen, " %s", "+/-");
    wprintz(window, c_white, "%s", ":Priority ");

    refresh_all();
}

//returns the first non prority items.
int game::list_filter_high_priority(std::vector<map_item_stack> &stack, std::string prorities)
{
    //TODO:optimize if necessary
    std::vector<map_item_stack> tempstack; // temp
    for(int i = 0 ; i < stack.size() ; i++)
    {
        std::string name = stack[i].example.tname(this);
        if(prorities == "" || !list_items_match(name,prorities))
        {
            tempstack.push_back(stack[i]);
            stack.erase(stack.begin()+i);
            i--;
        }
    }
    int id = stack.size();
    for(int i = 0 ; i < tempstack.size() ; i++)
    {
        stack.push_back(tempstack[i]);
    }
    return id;
}
int game::list_filter_low_priority(std::vector<map_item_stack> &stack, int start,std::string prorities)
{
    //TODO:optimize if necessary
    std::vector<map_item_stack> tempstack; // temp
    for(int i = start ; i < stack.size() ; i++)
    {
        std::string name = stack[i].example.tname(this);
        if(prorities != "" && list_items_match(name,prorities))
        {
            tempstack.push_back(stack[i]);
            stack.erase(stack.begin()+i);
            i--;
        }
    }
    int id = stack.size();
    for(int i = 0 ; i < tempstack.size() ; i++)
    {
        stack.push_back(tempstack[i]);
    }
    return id;
}

void game::list_items()
{
    int iInfoHeight = 12;
    WINDOW* w_items = newwin(TERMY-iInfoHeight-VIEW_OFFSET_Y*2, 55, VIEW_OFFSET_Y, TERRAIN_WINDOW_WIDTH + VIEW_OFFSET_X);
    WINDOW* w_item_info = newwin(iInfoHeight-1, 53, TERMY-iInfoHeight-VIEW_OFFSET_Y, TERRAIN_WINDOW_WIDTH+1+VIEW_OFFSET_X);
    WINDOW* w_item_info_border = newwin(iInfoHeight, 55, TERMY-iInfoHeight-VIEW_OFFSET_Y, TERRAIN_WINDOW_WIDTH+VIEW_OFFSET_X);

    //Area to search +- of players position. TODO: Use Perception
    const int iSearchX = 12 + ((VIEWX > 12) ? ((VIEWX-12)/2) : 0);
    const int iSearchY = 12 + ((VIEWY > 12) ? ((VIEWY-12)/2) : 0);

    //this stores the items found, along with the coordinates
    std::vector<map_item_stack> ground_items = find_nearby_items(iSearchX, iSearchY);
    //this stores only those items that match our filter
    std::vector<map_item_stack> filtered_items = (sFilter != "" ?
                                                  filter_item_stacks(ground_items, sFilter) :
                                                  ground_items);
    int highPEnd = list_filter_high_priority(filtered_items,list_item_upvote);
    int lowPStart = list_filter_low_priority(filtered_items,highPEnd,list_item_downvote);
    const int iItemNum = ground_items.size();

    const int iStoreViewOffsetX = u.view_offset_x;
    const int iStoreViewOffsetY = u.view_offset_y;

    int iActive = 0; // Item index that we're looking at
    const int iMaxRows = TERMY-iInfoHeight-2-VIEW_OFFSET_Y*2;
    int iStartPos = 0;
    int iActiveX = 0;
    int iActiveY = 0;
    int iLastActiveX = -1;
    int iLastActiveY = -1;
    std::vector<point> vPoint;
    InputEvent input = Undefined;
    long ch = 0; //this is a long because getch returns a long
    bool reset = true;
    bool refilter = true;
    int iFilter = 0;
    bool bStopDrawing = false;
    do
    {
        if (ground_items.size() > 0)
        {
            u.view_offset_x = 0;
            u.view_offset_y = 0;

            if (ch == 'I' || ch == 'c' || ch == 'C')
            {
                compare(iActiveX, iActiveY);
                reset = true;
                refresh_all();
            }
            else if (ch == 'f' || ch == 'F')
            {
                sFilter = ask_item_filter(w_item_info, iInfoHeight);
                reset = true;
                refilter = true;
            }
            else if (ch == 'r' || ch == 'R')
            {
                sFilter = "";
                filtered_items = ground_items;
                iLastActiveX = -1;
                iLastActiveY = -1;
                reset = true;
                refilter = true;
            }
            else if (ch == 'e' || ch == 'E')
            {
                item oThisItem = filtered_items[iActive].example;
                std::vector<iteminfo> vThisItem, vDummy;

                oThisItem.info(true, &vThisItem);
                compare_split_screen_popup(0, 50, TERMY-VIEW_OFFSET_Y*2, oThisItem.tname(this), vThisItem, vDummy);

                getch(); // wait until the user presses a key to wipe the screen
                iLastActiveX = -1;
                iLastActiveY = -1;
                reset = true;
            }
            else if(ch == '+')
            {
                std::string temp = string_input_popup("High Priority : ",55,list_item_upvote);
                list_item_upvote = temp;
                refilter = true;
                reset = true;
            }
            else if(ch == '-')
            {
                std::string temp = string_input_popup("Low Priority : ",55,list_item_downvote);
                list_item_downvote = temp;
                refilter = true;
                reset = true;
            }
            if (refilter)
            {
                filtered_items = filter_item_stacks(ground_items, sFilter);
                highPEnd = list_filter_high_priority(filtered_items,list_item_upvote);
                lowPStart = list_filter_low_priority(filtered_items,highPEnd,list_item_downvote);
                iActive = 0;
                iLastActiveX = -1;
                iLastActiveY = -1;
                refilter = false;
            }
            if (reset)
            {
                reset_item_list_state(w_items, iInfoHeight);
                reset = false;
            }

            bStopDrawing = false;

            // we're switching on input here, whereas above it was if/else clauses on a char
            switch(input)
            {
                case DirectionN:
                    iActive--;
                    if (iActive < 0)
                    {
                        iActive = 0;
                        bStopDrawing = true;
                    }
                    break;
                case DirectionS:
                    iActive++;
                    if (iActive >= iItemNum - iFilter)
                    {
                        iActive = iItemNum - iFilter-1;
                        bStopDrawing = true;
                    }
                    break;
            }

            if (!bStopDrawing)
            {
                if (iItemNum - iFilter > iMaxRows)
                {
                    iStartPos = iActive - (iMaxRows - 1) / 2;

                    if (iStartPos < 0)
                    {
                        iStartPos = 0;
                    }
                    else if (iStartPos + iMaxRows > iItemNum - iFilter)
                    {
                        iStartPos = iItemNum - iFilter - iMaxRows;
                    }
                }

                for (int i = 0; i < iMaxRows; i++)
                {
                    mvwprintz(w_items, 1 + i, 1, c_black, "%s", "\
                                                     ");
                }

                int iNum = 0;
                iFilter = ground_items.size() - filtered_items.size();
                iActiveX = 0;
                iActiveY = 0;
                std::string sActiveItemName;
                item activeItem;
                std::stringstream sText;
                bool high = true;
                bool low = false;
                int index = 0;
                for (std::vector<map_item_stack>::iterator iter = filtered_items.begin() ;
                     iter != filtered_items.end();
                     ++iter,++index)
                {
                    if(index == highPEnd)
                    {
                        high = false;
                    }
                    if(index == lowPStart)
                    {
                        low = true;
                    }
                    if (iNum >= iStartPos && iNum < iStartPos + ((iMaxRows > iItemNum) ? iItemNum : iMaxRows) )
                    {
                        if (iNum == iActive)
                        {
                            iActiveX = iter->x;
                            iActiveY = iter->y;
                            sActiveItemName = iter->example.tname(this);
                            activeItem = iter->example;
                        }
                        sText.str("");
                        sText << iter->example.tname(this);
                        if (iter->count > 1)
                        {
                            sText << " " << "[" << iter->count << "]";
                        }
                        mvwprintz(w_items, 1 + iNum - iStartPos, 2,
                                  ((iNum == iActive) ? c_ltgreen : (high ? c_yellow : (low ? c_red : c_white))),
                                  "%s", (sText.str()).c_str());
                        mvwprintz(w_items, 1 + iNum - iStartPos, 48,
                                  ((iNum == iActive) ? c_ltgreen : c_ltgray), "%*d %s",
                                  ((iItemNum > 9) ? 2 : 1), trig_dist(0, 0, iter->x, iter->y),
                                  direction_name_short(direction_from(0, 0, iter->x, iter->y)).c_str()
                                 );
                     }
                     iNum++;
                }

                mvwprintz(w_items, 0, 23 + ((iItemNum - iFilter > 9) ? 0 : 1),
                          c_ltgreen, " %*d", ((iItemNum - iFilter > 9) ? 2 : 1), iActive+1);
                wprintz(w_items, c_white, " / %*d ", ((iItemNum - iFilter > 9) ? 2 : 1), iItemNum - iFilter);

                werase(w_item_info);
                mvwprintz(w_item_info, 0, 0, c_white, "%s", activeItem.info().c_str());

                for (int j=0; j < iInfoHeight-1; j++)
                {
                    mvwputch(w_item_info_border, j, 0, c_ltgray, LINE_XOXO);
                }

                for (int j=0; j < iInfoHeight-1; j++)
                {
                    mvwputch(w_item_info_border, j, 54, c_ltgray, LINE_XOXO);
                }

                for (int j=0; j < 54; j++)
                {
                    mvwputch(w_item_info_border, iInfoHeight-1, j, c_ltgray, LINE_OXOX);
                }

                mvwputch(w_item_info_border, iInfoHeight-1, 0, c_ltgray, LINE_XXOO);
                mvwputch(w_item_info_border, iInfoHeight-1, 54, c_ltgray, LINE_XOOX);

                //Only redraw trail/terrain if x/y position changed
                if (iActiveX != iLastActiveX || iActiveY != iLastActiveY)
                {
                    iLastActiveX = iActiveX;
                    iLastActiveY = iActiveY;

                    draw_trail_to_square(vPoint, iActiveX, iActiveY);
                }

                wrefresh(w_items);
                wrefresh(w_item_info_border);
                wrefresh(w_item_info);
            }

            refresh();
            ch = getch();
            input = get_input(ch);
        }
        else
        {
            add_msg("You dont see any items around you!");
            ch = ' ';
            input = Close;
        }
    }
    while (input != Close && input != Cancel);

    u.view_offset_x = iStoreViewOffsetX;
    u.view_offset_y = iStoreViewOffsetY;

    werase(w_items);
    werase(w_item_info);
    werase(w_item_info_border);
    delwin(w_items);
    delwin(w_item_info);
    delwin(w_item_info_border);
    refresh_all(); // TODO - figure out what precisely needs refreshing, rather than the whole screen
}

// Pick up items at (posx, posy).
void game::pickup(int posx, int posy, int min)
{
 item_exchanges_since_save += 1; // Keeping this simple.
 write_msg();
 if (u.weapon.type->id == "bio_claws_weapon") {
  add_msg("You cannot pick up items with your claws out!");
  return;
 }
 bool weight_is_okay = (u.weight_carried() <= u.weight_capacity() * .25);
 bool volume_is_okay = (u.volume_carried() <= u.volume_capacity() -  2);
 bool from_veh = false;
 int veh_part = 0;
 int k_part = 0;
 vehicle *veh = m.veh_at (posx, posy, veh_part);
 if (veh) {
  k_part = veh->part_with_feature(veh_part, vpf_kitchen);
  veh_part = veh->part_with_feature(veh_part, vpf_cargo, false);
  from_veh = veh && veh_part >= 0 &&
             veh->parts[veh_part].items.size() > 0 &&
             query_yn("Get items from %s?", veh->part_info(veh_part).name);

  if (!from_veh && k_part >= 0) {
    if (veh->fuel_left(AT_WATER)) {
      if (query_yn("Have a drink?")) {
        veh->drain(AT_WATER, 1);

        item water(itypes["water_clean"], 0);
        u.eat(this, u.inv.add_item(water).invlet);
        u.moves -= 250;
      }
    } else {
      add_msg("The water tank is empty.");
    }
  }
 }
 if ((!from_veh) && m.i_at(posx, posy).size() == 0)
 {
     return;
 }
 // Not many items, just grab them
 if ((from_veh ? veh->parts[veh_part].items.size() : m.i_at(posx, posy).size() ) <= min)
 {
  int iter = 0;
  item newit = from_veh ? veh->parts[veh_part].items[0] : m.i_at(posx, posy)[0];
  if (newit.made_of(LIQUID)) {
   add_msg("You can't pick up a liquid!");
   return;
  }
  if (newit.invlet == 0) {
   newit.invlet = nextinv;
   advance_nextinv();
  }
  while (iter <= inv_chars.size() && u.has_item(newit.invlet) &&
         !u.i_at(newit.invlet).stacks_with(newit)) {
   newit.invlet = nextinv;
   iter++;
   advance_nextinv();
  }
  if (iter > inv_chars.size()) {
   add_msg("You're carrying too many items!");
   return;
  } else if (u.weight_carried() + newit.weight() > u.weight_capacity()) {
   add_msg("The %s is too heavy!", newit.tname(this).c_str());
   decrease_nextinv();
  } else if (u.volume_carried() + newit.volume() > u.volume_capacity()) {
   if (u.is_armed()) {
    if (!u.weapon.has_flag("NO_UNWIELD")) {
     if (newit.is_armor() && // Armor can be instantly worn
         query_yn("Put on the %s?", newit.tname(this).c_str())) {
      if(u.wear_item(this, &newit)){
       if (from_veh)
        veh->remove_item (veh_part, 0);
       else
        m.i_clear(posx, posy);
      }
     } else if (query_yn("Drop your %s and pick up %s?",
                u.weapon.tname(this).c_str(), newit.tname(this).c_str())) {
      if (from_veh)
       veh->remove_item (veh_part, 0);
      else
       m.i_clear(posx, posy);
      m.add_item(posx, posy, u.remove_weapon());
      u.wield(this, u.i_add(newit, this).invlet);
      u.moves -= 100;
      add_msg("Wielding %c - %s", newit.invlet, newit.tname(this).c_str());
     } else
      decrease_nextinv();
    } else {
     add_msg("There's no room in your inventory for the %s, and you can't\
 unwield your %s.", newit.tname(this).c_str(), u.weapon.tname(this).c_str());
     decrease_nextinv();
    }
   } else {
    u.wield(this, u.i_add(newit, this).invlet);
    if (from_veh)
     veh->remove_item (veh_part, 0);
    else
     m.i_clear(posx, posy);
    u.moves -= 100;
    add_msg("Wielding %c - %s", newit.invlet, newit.tname(this).c_str());
   }
  } else if (!u.is_armed() &&
             (u.volume_carried() + newit.volume() > u.volume_capacity() - 2 ||
              newit.is_weap() || newit.is_gun())) {
   u.weapon = newit;
   if (from_veh)
    veh->remove_item (veh_part, 0);
   else
    m.i_clear(posx, posy);
   u.moves -= 100;
   add_msg("Wielding %c - %s", newit.invlet, newit.tname(this).c_str());
  } else {
   newit = u.i_add(newit, this);
   if (from_veh)
    veh->remove_item (veh_part, 0);
   else
    m.i_clear(posx, posy);
   u.moves -= 100;
   add_msg("%c - %s", newit.invlet, newit.tname(this).c_str());
  }
  if (weight_is_okay && u.weight_carried() >= u.weight_capacity() * .25)
   add_msg("You're overburdened!");
  if (volume_is_okay && u.volume_carried() > u.volume_capacity() - 2) {
   add_msg("You struggle to carry such a large volume!");
  }
  return;
 }
// Otherwise, we have 2 or more items and should list them, etc.
#ifdef MAXLISTHEIGHT
 int maxmaxitems=TERMY-15;
#else
 int maxmaxitems=MONINFO_HEIGHT+MESSAGES_HEIGHT - 3;
#endif
 if(maxmaxitems > TERMY - 15) maxmaxitems=TERMY - 15;

 const int minmaxitems=9;

 std::vector <item> here = from_veh? veh->parts[veh_part].items : m.i_at(posx, posy);
 std::vector<bool> getitem;
 getitem.resize(here.size(), false);

 int maxitems=here.size();
 maxitems=(maxitems < minmaxitems ? minmaxitems : (maxitems > maxmaxitems ? maxmaxitems : maxitems ));
 // maxitems=9; // old behavior
 int pickupHeight=maxitems+3;

 WINDOW* w_pickup = newwin(pickupHeight, 48, VIEW_OFFSET_Y, VIEWX * 2 + 8 + VIEW_OFFSET_X);
 WINDOW* w_item_info = newwin(12, 48, TERMY-12, VIEWX * 2 + 8 + VIEW_OFFSET_X);
 int ch = ' ';
 int start = 0, cur_it, iter;
 int new_weight = u.weight_carried(), new_volume = u.volume_carried();
 bool update = true;
 mvwprintw(w_pickup, 0,  0, "PICK UP (, = all)");
 int selected=0;
 int last_selected=-1;
// Now print the two lists; those on the ground and about to be added to inv
// Continue until we hit return or space
 do {
  static const std::string pickup_chars = "abcdefghijklmnopqrstuvwxyzABCDEFGHIJKLMNOPQRSTUVWXYZ0123456789:;";
  size_t idx=-1;
  for (int i = 1; i < pickupHeight; i++) {
    mvwprintw(w_pickup, i, 0, "                                                ");
  }
  if ((ch == '<' || ch == KEY_PPAGE) && start > 0) {
   start -= maxitems;
   selected = start;
   mvwprintw(w_pickup, maxitems + 2, 0, "         ");
  } else if ((ch == '>' || ch == KEY_NPAGE) && start + maxitems < here.size()) {
   start += maxitems;
   selected = start;
   mvwprintw(w_pickup, maxitems + 2, pickupHeight, "            ");
  } else if ( ch == KEY_UP ) {
      selected--;
      if ( selected < 0 ) {
          selected = here.size()-1;
          start = (int)( here.size() / maxitems ) * maxitems;
          if (start >= here.size()-1) start -= maxitems;
      } else if ( selected < start ) {
          start -= maxitems;
      }
  } else if ( ch == KEY_DOWN ) {
      selected++;
      if ( selected >= here.size() ) {
          selected=0;
          start=0;
      } else if ( selected >= start + maxitems ) {
          start+=maxitems;
      }
  } else if ( selected >= 0 && (
                 ( ch == KEY_RIGHT && !getitem[selected]) ||
                 ( ch == KEY_LEFT && getitem[selected] )
            ) ) {
      idx = selected;
  } else {
      idx = pickup_chars.find(ch);
  }

  if ( idx < here.size()) {
   getitem[idx] = ( ch == KEY_RIGHT ? true : ( ch == KEY_LEFT ? false : !getitem[idx] ) );
   if ( ch != KEY_RIGHT && ch != KEY_LEFT) {
      selected = idx;
      start = (int)( idx / maxitems ) * maxitems;
   }

   if (getitem[idx]) {
       new_weight += here[idx].weight();
       new_volume += here[idx].volume();
   } else {
       new_weight -= here[idx].weight();
       new_volume -= here[idx].volume();
   }
   update = true;
  }

  if ( selected != last_selected ) {
      last_selected = selected;
      werase(w_item_info);
      if ( selected >= 0 && selected <= here.size()-1 ) {
          mvwprintw(w_item_info, 1, 0, here[selected].info().c_str());
      }
      wborder(w_item_info, LINE_XOXO, LINE_XOXO, LINE_OXOX, LINE_OXOX,
                           LINE_OXXO, LINE_OOXX, LINE_XXOO, LINE_XOOX );
      mvwprintw(w_item_info, 0, 2, "< %s >", here[selected].tname(this).c_str() );
      wrefresh(w_item_info);
  }

  if (ch == ',') {
   int count = 0;
   for (int i = 0; i < here.size(); i++) {
    if (getitem[i])
     count++;
    else {
     new_weight += here[i].weight();
     new_volume += here[i].volume();
    }
    getitem[i] = true;
   }
   if (count == here.size()) {
    for (int i = 0; i < here.size(); i++)
     getitem[i] = false;
    new_weight = u.weight_carried();
    new_volume = u.volume_carried();
   }
   update = true;
  }
  for (cur_it = start; cur_it < start + maxitems; cur_it++) {
   mvwprintw(w_pickup, 1 + (cur_it % maxitems), 0,
             "                                        ");
   if (cur_it < here.size()) {
    nc_color icolor=here[cur_it].color(&u);
    if(cur_it == selected) {
        icolor=hilite(icolor);
    }
    mvwputch(w_pickup, 1 + (cur_it % maxitems), 0, icolor,
             char(pickup_chars[cur_it]));
    if (getitem[cur_it])
     wprintz(w_pickup, c_ltblue, " + ");
    else
     wprintw(w_pickup, " - ");
    wprintz(w_pickup, icolor, here[cur_it].tname(this).c_str());
    if (here[cur_it].charges > 0)
     wprintz(w_pickup, icolor, " (%d)", here[cur_it].charges);
   }
  }
  mvwprintw(w_pickup, maxitems + 1, 0, "Mark [right]    [up/dn] Scroll    [left] Unmark");
  if (start > 0)
   mvwprintw(w_pickup, maxitems + 2, 0, "[pgup] Prev");
  mvwprintw(w_pickup, maxitems + 2, 20, " [,] All");
  if (cur_it < here.size())
   mvwprintw(w_pickup, maxitems + 2, 36, "Next [pgdn]");
  if (update) {		// Update weight & volume information
   update = false;
   mvwprintw(w_pickup, 0,  7, "                           ");
   mvwprintz(w_pickup, 0,  9,
             (new_weight >= u.weight_capacity() * .25 ? c_red : c_white),
             "Wgt %d", new_weight);
   wprintz(w_pickup, c_white, "/%d", int(u.weight_capacity() * .25));
   mvwprintz(w_pickup, 0, 22,
             (new_volume > u.volume_capacity() - 2 ? c_red : c_white),
             "Vol %d", new_volume);
   wprintz(w_pickup, c_white, "/%d", u.volume_capacity() - 2);
  }
  wrefresh(w_pickup);
/* No longer using
  ch = input();
   because it pulls a: case KEY_DOWN:  return 'j';
*/
  ch = (int)getch();

 } while (ch != ' ' && ch != '\n' && ch != KEY_ESCAPE);
 if (ch != '\n') {
  werase(w_pickup);
  wrefresh(w_pickup);
  werase(w_item_info);
  wrefresh(w_item_info);
  delwin(w_pickup);
  delwin(w_item_info);
  add_msg("Never mind.");
  return;
 }
// At this point we've selected our items, now we add them to our inventory
 int curmit = 0;
 bool got_water = false;	// Did we try to pick up water?
 bool offered_swap = false;
 for (int i = 0; i < here.size(); i++) {
  iter = 0;
// This while loop guarantees the inventory letter won't be a repeat. If it
// tries all 52 letters, it fails and we don't pick it up.
  if (getitem[i] && here[i].made_of(LIQUID))
   got_water = true;
  else if (getitem[i]) {
   iter = 0;
   while (iter < inv_chars.size() && (here[i].invlet == 0 ||
                        (u.has_item(here[i].invlet) &&
                         !u.i_at(here[i].invlet).stacks_with(here[i]))) ) {
    here[i].invlet = nextinv;
    iter++;
    advance_nextinv();
   }
   if (iter == inv_chars.size()) {
    add_msg("You're carrying too many items!");
    werase(w_pickup);
    wrefresh(w_pickup);
    delwin(w_pickup);
    return;
   } else if (u.weight_carried() + here[i].weight() > u.weight_capacity()) {
    add_msg("The %s is too heavy!", here[i].tname(this).c_str());
    decrease_nextinv();
   } else if (u.volume_carried() + here[i].volume() > u.volume_capacity()) {
    if (u.is_armed()) {
     if (!u.weapon.has_flag("NO_UNWIELD")) {
      if (here[i].is_armor() && // Armor can be instantly worn
          query_yn("Put on the %s?", here[i].tname(this).c_str())) {
       if(u.wear_item(this, &(here[i])))
       {
        if (from_veh)
         veh->remove_item (veh_part, curmit);
        else
         m.i_rem(posx, posy, curmit);
        curmit--;
       }
      } else if (!offered_swap) {
       if (query_yn("Drop your %s and pick up %s?",
                u.weapon.tname(this).c_str(), here[i].tname(this).c_str())) {
        if (from_veh)
         veh->remove_item (veh_part, curmit);
        else
         m.i_rem(posx, posy, curmit);
        m.add_item(posx, posy, u.remove_weapon());
        u.wield(this, u.i_add(here[i], this).invlet);
        curmit--;
        u.moves -= 100;
        add_msg("Wielding %c - %s", u.weapon.invlet, u.weapon.tname(this).c_str());
       }
       offered_swap = true;
      } else
       decrease_nextinv();
     } else {
      add_msg("There's no room in your inventory for the %s, and you can't\
  unwield your %s.", here[i].tname(this).c_str(), u.weapon.tname(this).c_str());
      decrease_nextinv();
     }
    } else {
     u.wield(this, u.i_add(here[i], this).invlet);
     if (from_veh)
      veh->remove_item (veh_part, curmit);
     else
      m.i_rem(posx, posy, curmit);
     curmit--;
     u.moves -= 100;
    }
   } else if (!u.is_armed() &&
            (u.volume_carried() + here[i].volume() > u.volume_capacity() - 2 ||
              here[i].is_weap() || here[i].is_gun())) {
    u.weapon = here[i];
    if (from_veh)
     veh->remove_item (veh_part, curmit);
    else
     m.i_rem(posx, posy, curmit);
    u.moves -= 100;
    curmit--;
   } else {
    u.i_add(here[i], this);
    if (from_veh)
     veh->remove_item (veh_part, curmit);
    else
     m.i_rem(posx, posy, curmit);
    u.moves -= 100;
    curmit--;
   }
  }
  curmit++;
 }
 if (got_water)
  add_msg("You can't pick up a liquid!");
 if (weight_is_okay && u.weight_carried() >= u.weight_capacity() * .25)
  add_msg("You're overburdened!");
 if (volume_is_okay && u.volume_carried() > u.volume_capacity() - 2) {
  add_msg("You struggle to carry such a large volume!");
 }
 werase(w_pickup);
 wrefresh(w_pickup);
 werase(w_item_info);
 wrefresh(w_item_info);
 delwin(w_pickup);
 delwin(w_item_info);
}

// Handle_liquid returns false if we didn't handle all the liquid.
bool game::handle_liquid(item &liquid, bool from_ground, bool infinite)
{
 if (!liquid.made_of(LIQUID)) {
  dbg(D_ERROR) << "game:handle_liquid: Tried to handle_liquid a non-liquid!";
  debugmsg("Tried to handle_liquid a non-liquid!");
  return false;
 }
 if (liquid.type->id == "gasoline" && vehicle_near() && query_yn("Refill vehicle?")) {
  int vx = u.posx, vy = u.posy;
  refresh_all();
  if (choose_adjacent("Refill vehicle", vx, vy)) {
   vehicle *veh = m.veh_at (vx, vy);
   if (veh) {
    int ftype = AT_GAS;
    int fuel_cap = veh->fuel_capacity(ftype);
    int fuel_amnt = veh->fuel_left(ftype);
    if (fuel_cap < 1)
     add_msg ("This vehicle doesn't use %s.", veh->fuel_name(ftype).c_str());
    else if (fuel_amnt == fuel_cap)
     add_msg ("Already full.");
    else if (infinite && query_yn("Pump until full?")) {
     u.assign_activity(this, ACT_REFILL_VEHICLE, 2 * (fuel_cap - fuel_amnt));
     u.activity.placement = point(vx, vy);
    } else { // Not infinite
     veh->refill (AT_GAS, liquid.charges);
     add_msg ("You refill %s with %s%s.", veh->name.c_str(),
              veh->fuel_name(ftype).c_str(),
              veh->fuel_left(ftype) >= fuel_cap? " to its maximum" : "");
     u.moves -= 100;
     return true;
    }
   } else // if (veh)
    add_msg ("There isn't any vehicle there.");
   return false;
  } // if (choose_adjacent("Refill vehicle", vx, vy))

 } else { // Not filling vehicle

   // Ask to pour rotten liquid (milk!) from the get-go
  if (!from_ground && liquid.rotten(this) &&
      query_yn("Pour %s on the ground?", liquid.tname(this).c_str())) {
   m.add_item(u.posx, u.posy, liquid);
   return true;
  }

  std::stringstream text;
  text << "Container for " << liquid.tname(this);
  char ch = inv_type(text.str().c_str(), IC_CONTAINER);
  if (!u.has_item(ch)) {
    // No container selected (escaped, ...), ask to pour
    // we asked to pour rotten already
   if (!from_ground && !liquid.rotten(this) &&
       query_yn("Pour %s on the ground?", liquid.tname(this).c_str())) {
    m.add_item(u.posx, u.posy, liquid);
    return true;
   }
   return false;
  }

  item *cont = &(u.i_at(ch));
  if (cont == NULL || cont->is_null()) {
    // Container is null, ask to pour.
    // we asked to pour rotten already
   if (!from_ground && !liquid.rotten(this) &&
       query_yn("Pour %s on the ground?", liquid.tname(this).c_str())) {
    m.add_item(u.posx, u.posy, liquid);
    return true;
   }
   add_msg("Never mind.");
   return false;

  } else if (liquid.is_ammo() && (cont->is_tool() || cont->is_gun())) {
// for filling up chainsaws, jackhammers and flamethrowers
   ammotype ammo = AT_NULL;
   int max = 0;

   if (cont->is_tool()) {
    it_tool* tool = dynamic_cast<it_tool*>(cont->type);
    ammo = tool->ammo;
    max = tool->max_charges;
   } else {
    it_gun* gun = dynamic_cast<it_gun*>(cont->type);
    ammo = gun->ammo;
    max = gun->clip;
   }

   ammotype liquid_type = liquid.ammo_type();

   if (ammo != liquid_type) {
    add_msg("Your %s won't hold %s.", cont->tname(this).c_str(),
                                      liquid.tname(this).c_str());
    return false;
   }

   if (max <= 0 || cont->charges >= max) {
    add_msg("Your %s can't hold any more %s.", cont->tname(this).c_str(),
                                               liquid.tname(this).c_str());
    return false;
   }

   if (cont->charges > 0 && cont->curammo->id != liquid.type->id) {
    add_msg("You can't mix loads in your %s.", cont->tname(this).c_str());
    return false;
   }

   add_msg("You pour %s into your %s.", liquid.tname(this).c_str(),
                                        cont->tname(this).c_str());
   cont->curammo = dynamic_cast<it_ammo*>(liquid.type);
   if (infinite)
    cont->charges = max;
   else {
    cont->charges += liquid.charges;
    if (cont->charges > max) {
     int extra = cont->charges - max;
     cont->charges = max;
     liquid.charges = extra;
     add_msg("There's some left over!");
     return false;
    }
   }
   return true;

  } else if (!cont->is_container()) {
   add_msg("That %s won't hold %s.", cont->tname(this).c_str(),
                                     liquid.tname(this).c_str());
   return false;
  } else        // filling up normal containers
    {
      // first, check if liquid types are compatible
      if (!cont->contents.empty())
      {
        if  (cont->contents[0].type->id != liquid.type->id)
        {
          add_msg("You can't mix loads in your %s.", cont->tname(this).c_str());
          return false;
        }
      }

      // ok, liquids are compatible.  Now check what the type of liquid is
      // this will determine how much the holding container can hold

      it_container* container = dynamic_cast<it_container*>(cont->type);
      int holding_container_charges;

      if (liquid.type->is_food())
      {
        it_comest* tmp_comest = dynamic_cast<it_comest*>(liquid.type);
        holding_container_charges = container->contains * tmp_comest->charges;
      }
      else if (liquid.type->is_ammo())
      {
        it_ammo* tmp_ammo = dynamic_cast<it_ammo*>(liquid.type);
        holding_container_charges = container->contains * tmp_ammo->count;
      }
      else
        holding_container_charges = container->contains;

      // if the holding container is NOT empty
      if (!cont->contents.empty())
      {
        // case 1: container is completely full
        if (cont->contents[0].charges == holding_container_charges)
        {
          add_msg("Your %s can't hold any more %s.", cont->tname(this).c_str(),
                                                   liquid.tname(this).c_str());
          return false;
        }

        // case 2: container is half full

        if (infinite)
        {
          cont->contents[0].charges = holding_container_charges;
          add_msg("You pour %s into your %s.", liquid.tname(this).c_str(),
                                        cont->tname(this).c_str());
          return true;
        }
        else // Container is finite, not empty and not full, add liquid to it
        {
          add_msg("You pour %s into your %s.", liquid.tname(this).c_str(),
                    cont->tname(this).c_str());
          cont->contents[0].charges += liquid.charges;
          if (cont->contents[0].charges > holding_container_charges)
          {
            int extra = cont->contents[0].charges - holding_container_charges;
            cont->contents[0].charges = holding_container_charges;
            liquid.charges = extra;
            add_msg("There's some left over!");
            // Why not try to find another container here?
            return false;
          }
          return true;
        }
      }
      else  // pouring into an empty container
      {
        if (!(container->flags & mfb(con_wtight)))  // invalid container types
        {
          add_msg("That %s isn't water-tight.", cont->tname(this).c_str());
          return false;
        }
        else if (!(container->flags & mfb(con_seals)))
        {
          add_msg("You can't seal that %s!", cont->tname(this).c_str());
          return false;
        }
        // pouring into a valid empty container
        int default_charges = 1;

        if (liquid.is_food())
        {
          it_comest* comest = dynamic_cast<it_comest*>(liquid.type);
          default_charges = comest->charges;
        }
        else if (liquid.is_ammo())
        {
          it_ammo* ammo = dynamic_cast<it_ammo*>(liquid.type);
          default_charges = ammo->count;
        }

        if (infinite) // if filling from infinite source, top it to max
          liquid.charges = container->contains * default_charges;
        else if (liquid.charges > container->contains * default_charges)
        {
          add_msg("You fill your %s with some of the %s.", cont->tname(this).c_str(),
                                                    liquid.tname(this).c_str());
          u.inv.unsort();
          int oldcharges = liquid.charges - container->contains * default_charges;
          liquid.charges = container->contains * default_charges;
          cont->put_in(liquid);
          liquid.charges = oldcharges;
          return false;
        }
        cont->put_in(liquid);
        return true;
      }
    }
    return false;
  }
 return true;
}

void game::drop(char chInput)
{
 std::vector<item> dropped;

 if (chInput == '.')
  dropped = multidrop();
 else {
  if (u.inv.item_by_letter(chInput).is_null()) {
   dropped.push_back(u.i_rem(chInput));
  } else {
   dropped.push_back(u.inv.remove_item_by_letter(chInput));
  }
 }

 if (dropped.size() == 0) {
  add_msg("Never mind.");
  return;
 }

 item_exchanges_since_save += dropped.size();

 itype_id first = itype_id(dropped[0].type->id);
 bool same = true;
 for (int i = 1; i < dropped.size() && same; i++) {
  if (dropped[i].type->id != first)
   same = false;
 }

 int veh_part = 0;
 bool to_veh = false;
 vehicle *veh = m.veh_at(u.posx, u.posy, veh_part);
 if (veh) {
  veh_part = veh->part_with_feature (veh_part, vpf_cargo);
  to_veh = veh_part >= 0;
 }
 if (dropped.size() == 1 || same) {
  if (to_veh)
   add_msg("You put your %s%s in the %s's %s.", dropped[0].tname(this).c_str(),
          (dropped.size() == 1 ? "" : "s"), veh->name.c_str(),
          veh->part_info(veh_part).name);
  else
   add_msg("You drop your %s%s.", dropped[0].tname(this).c_str(),
          (dropped.size() == 1 ? "" : "s"));
 } else {
  if (to_veh)
   add_msg("You put several items in the %s's %s.", veh->name.c_str(),
           veh->part_info(veh_part).name);
  else
   add_msg("You drop several items.");
 }

 if (to_veh) {
  bool vh_overflow = false;
  for (int i = 0; i < dropped.size(); i++) {
   vh_overflow = vh_overflow || !veh->add_item (veh_part, dropped[i]);
   if (vh_overflow)
    m.add_item(u.posx, u.posy, dropped[i]);
  }
  if (vh_overflow)
   add_msg ("The trunk is full, so some items fall on the ground.");
 } else {
  for (int i = 0; i < dropped.size(); i++)
   m.add_item_or_charges(u.posx, u.posy, dropped[i]);
 }
}

void game::drop_in_direction()
{
 int dirx, diry;
 if (!choose_adjacent("Drop", dirx, diry))
  return;

 int veh_part = 0;
 bool to_veh = false;
 vehicle *veh = m.veh_at(dirx, diry, veh_part);
 if (veh) {
  veh_part = veh->part_with_feature (veh_part, vpf_cargo);
  to_veh = veh->type != veh_null && veh_part >= 0;
 }

 if (m.has_flag(noitem, dirx, diry) || m.has_flag(sealed, dirx, diry)) {
  add_msg("You can't place items there!");
  return;
 }

 std::string verb = (m.move_cost(dirx, diry) == 0 ? "put" : "drop");
 std::string prep = (m.move_cost(dirx, diry) == 0 ? "in"  : "on"  );

 std::vector<item> dropped = multidrop();

 if (dropped.size() == 0) {
  add_msg("Never mind.");
  return;
 }

 item_exchanges_since_save += dropped.size();

 itype_id first = itype_id(dropped[0].type->id);
 bool same = true;
 for (int i = 1; i < dropped.size() && same; i++) {
  if (dropped[i].type->id != first)
   same = false;
 }
 if (dropped.size() == 1 || same)
 {
  if (to_veh)
   add_msg("You put your %s%s in the %s's %s.", dropped[0].tname(this).c_str(),
          (dropped.size() == 1 ? "" : "s"), veh->name.c_str(),
          veh->part_info(veh_part).name);
  else
   add_msg("You %s your %s%s %s the %s.", verb.c_str(),
           dropped[0].tname(this).c_str(),
           (dropped.size() == 1 ? "" : "s"), prep.c_str(),
           m.tername(dirx, diry).c_str());
 } else {
  if (to_veh)
   add_msg("You put several items in the %s's %s.", veh->name.c_str(),
           veh->part_info(veh_part).name);
  else
   add_msg("You %s several items %s the %s.", verb.c_str(), prep.c_str(),
           m.tername(dirx, diry).c_str());
 }
 if (to_veh) {
  bool vh_overflow = false;
  for (int i = 0; i < dropped.size(); i++) {
   vh_overflow = vh_overflow || !veh->add_item (veh_part, dropped[i]);
   if (vh_overflow)
    m.add_item(dirx, diry, dropped[i]);
  }
  if (vh_overflow)
   add_msg ("The trunk is full, so some items fall on the ground.");
 } else {
  for (int i = 0; i < dropped.size(); i++)
   m.add_item_or_charges(dirx, diry, dropped[i]);
 }
}

void game::reassign_item(char ch)
{
 if (ch == '.') {
     ch = inv("Reassign item:");
 }
 if (ch == ' ') {
  add_msg("Never mind.");
  return;
 }
 if (!u.has_item(ch)) {
  add_msg("You do not have that item.");
  return;
 }
 char newch = popup_getkey("%c - %s; enter new letter.", ch,
                           u.i_at(ch).tname().c_str());
 if (inv_chars.find(newch) == std::string::npos) {
  add_msg("%c is not a valid inventory letter.", newch);
  return;
 }
 item* change_from = &(u.i_at(ch));
 if (u.has_item(newch)) {
  item* change_to = &(u.i_at(newch));
  change_to->invlet = ch;
  add_msg("%c - %s", ch, change_to->tname().c_str());
 }
 change_from->invlet = newch;
 add_msg("%c - %s", newch, change_from->tname().c_str());
}

void game::plthrow(char chInput)
{
 char ch;

 if (chInput != '.') {
  ch = chInput;
 } else {
  ch = inv("Throw item:");
 }

 int range = u.throw_range(u.lookup_item(ch));
 if (range < 0) {
  add_msg("You don't have that item.");
  return;
 } else if (range == 0) {
  add_msg("That is too heavy to throw.");
  return;
 }
 item thrown = u.i_at(ch);
  if( std::find(unreal_itype_ids.begin(), unreal_itype_ids.end(),
    thrown.type->id) != unreal_itype_ids.end()) {
  add_msg("That's part of your body, you can't throw that!");
  return;
 }

 m.draw(this, w_terrain, point(u.posx, u.posy));

 std::vector <monster> mon_targets;
 std::vector <int> targetindices;
 int passtarget = -1;
 for (int i = 0; i < z.size(); i++) {
   if (u_see(&(z[i]))) {
     z[i].draw(w_terrain, u.posx, u.posy, true);
     if(rl_dist( u.posx, u.posy, z[i].posx, z[i].posy ) <= range) {
       mon_targets.push_back(z[i]);
       targetindices.push_back(i);
       if (i == last_target) {
	 passtarget = mon_targets.size() - 1;
       }
     }
   }
 }

 int x = u.posx;
 int y = u.posy;

 // target() sets x and y, or returns false if we canceled (by pressing Esc)
 std::vector <point> trajectory = target(x, y, u.posx - range, u.posy - range,
					 u.posx + range, u.posy + range,
					 mon_targets, passtarget, &thrown);
 if (trajectory.size() == 0)
  return;
 if (passtarget != -1)
  last_target = targetindices[passtarget];

 u.i_rem(ch);
 u.moves -= 125;
 u.practice(turn, "throw", 10);

 throw_item(u, x, y, thrown, trajectory);
}

void game::plfire(bool burst)
{
 char reload_invlet = 0;
 if (!u.weapon.is_gun())
  return;
 vehicle *veh = m.veh_at(u.posx, u.posy);
 if (veh && veh->player_in_control(&u) && u.weapon.is_two_handed(&u)) {
  add_msg ("You need a free arm to drive!");
  return;
 }
 if (u.weapon.has_flag("CHARGE") && !u.weapon.active) {
  if (u.has_charges("UPS_on", 1) || u.has_charges("UPS_off", 1)) {
   add_msg("Your %s starts charging.", u.weapon.tname().c_str());
   u.weapon.charges = 0;
   u.weapon.curammo = dynamic_cast<it_ammo*>(itypes["charge_shot"]);
   u.weapon.active = true;
   return;
  } else {
   add_msg("You need a charged UPS.");
   return;
  }
 }

 if ((u.weapon.has_flag("STR8_DRAW")  && u.str_cur <  4) ||
     (u.weapon.has_flag("STR10_DRAW") && u.str_cur <  5)   ) {
  add_msg("You're not strong enough to draw the bow!");
  return;
 }

 if (u.weapon.has_flag("RELOAD_AND_SHOOT") && u.weapon.charges == 0) {
  reload_invlet = u.weapon.pick_reload_ammo(u, true);
  if (reload_invlet == 0) {
   add_msg("Out of ammo!");
   return;
  }

  u.weapon.reload(u, reload_invlet);
  u.moves -= u.weapon.reload_time(u);
  refresh_all();
 }

 if (u.weapon.num_charges() == 0 && !u.weapon.has_flag("RELOAD_AND_SHOOT")) {
  add_msg("You need to reload!");
  return;
 }
 if (u.weapon.has_flag("FIRE_100") && u.weapon.num_charges() < 100) {
  add_msg("Your %s needs 100 charges to fire!", u.weapon.tname().c_str());
  return;
 }
 if (u.weapon.has_flag("USE_UPS") && !u.has_charges("UPS_off", 5) &&
     !u.has_charges("UPS_on", 5)) {
  add_msg("You need a UPS with at least 5 charges to fire that!");
  return;
 }

 int range = u.weapon.range(&u);

 m.draw(this, w_terrain, point(u.posx, u.posy));

// Populate a list of targets with the zombies in range and visible
 std::vector <monster> mon_targets;
 std::vector <int> targetindices;
 int passtarget = -1;
 for (int i = 0; i < z.size(); i++) {
   if (u_see(&(z[i]))) {
     z[i].draw(w_terrain, u.posx, u.posy, true);
     if(rl_dist( u.posx, u.posy, z[i].posx, z[i].posy ) <= range) {
       mon_targets.push_back(z[i]);
       targetindices.push_back(i);
       if (i == last_target) {
	 passtarget = mon_targets.size() - 1;
       }
     }
   }
 }

 int x = u.posx;
 int y = u.posy;

 // target() sets x and y, and returns an empty vector if we canceled (Esc)
 std::vector <point> trajectory = target(x, y, u.posx - range, u.posy - range,
					 u.posx + range, u.posy + range,
					 mon_targets, passtarget, &u.weapon);

 draw_ter(); // Recenter our view
 if (trajectory.size() == 0) {
  if(u.weapon.has_flag("RELOAD_AND_SHOOT"))
  {
      u.moves += u.weapon.reload_time(u);
      unload(u.weapon);
      u.moves += u.weapon.reload_time(u) / 2; // unloading time
  }
  return;
 }
 if (passtarget != -1) { // We picked a real live target
  last_target = targetindices[passtarget]; // Make it our default for next time
  z[targetindices[passtarget]].add_effect(ME_HIT_BY_PLAYER, 100);
 }

 if (u.weapon.has_flag("USE_UPS")) {
  if (u.has_charges("UPS_off", 5))
   u.use_charges("UPS_off", 5);
  else if (u.has_charges("UPS_on", 5))
   u.use_charges("UPS_on", 5);
 }
 if (u.weapon.mode == "MODE_BURST")
  burst = true;

// Train up our skill
 it_gun* firing = dynamic_cast<it_gun*>(u.weapon.type);
 int num_shots = 1;
 if (burst)
  num_shots = u.weapon.burst_size();
 if (num_shots > u.weapon.num_charges())
   num_shots = u.weapon.num_charges();
 if (u.skillLevel(firing->skill_used) == 0 ||
     (firing->ammo != AT_BB && firing->ammo != AT_NAIL))
     u.practice(turn, firing->skill_used, 4 + (num_shots / 2));
 if (u.skillLevel("gun") == 0 ||
     (firing->ammo != AT_BB && firing->ammo != AT_NAIL))
     u.practice(turn, "gun", 5);

 fire(u, x, y, trajectory, burst);
}

void game::butcher()
{
 if (u.in_vehicle)
 {
     add_msg("You can't butcher while driving!");
     return;
 }
 std::vector<int> corpses;
 for (int i = 0; i < m.i_at(u.posx, u.posy).size(); i++) {
  if (m.i_at(u.posx, u.posy)[i].type->id == "corpse")
   corpses.push_back(i);
 }
 if (corpses.size() == 0) {
  add_msg("There are no corpses here to butcher.");
  return;
 }
 int factor = u.butcher_factor();
 if (factor == 999) {
  add_msg("You don't have a sharp item to butcher with.");
  return;
 }
// We do it backwards to prevent the deletion of a corpse from corrupting our
// vector of indices.
 for (int i = corpses.size() - 1; i >= 0; i--) {
  mtype *corpse = m.i_at(u.posx, u.posy)[corpses[i]].corpse;
  if (query_yn("Butcher the %s corpse?", corpse->name.c_str())) {
   int time_to_cut;
   switch (corpse->size) {	// Time in turns to cut up te corpse
    case MS_TINY:   time_to_cut =  2; break;
    case MS_SMALL:  time_to_cut =  5; break;
    case MS_MEDIUM: time_to_cut = 10; break;
    case MS_LARGE:  time_to_cut = 18; break;
    case MS_HUGE:   time_to_cut = 40; break;
   }
   time_to_cut *= 100;	// Convert to movement points
   time_to_cut += factor * 5;	// Penalty for poor tool
   if (time_to_cut < 250)
    time_to_cut = 250;
   u.assign_activity(this, ACT_BUTCHER, time_to_cut, corpses[i]);
   u.moves = 0;
   return;
  }
 }
}

void game::complete_butcher(int index)
{
 // corpses can disappear (rezzing!), so check for that
 if (m.i_at(u.posx, u.posy).size() <= index || m.i_at(u.posx, u.posy)[index].typeId() != "corpse") {
  add_msg("There's no corpse to butcher!");
  return;
 }
 mtype* corpse = m.i_at(u.posx, u.posy)[index].corpse;
 int age = m.i_at(u.posx, u.posy)[index].bday;
 m.i_rem(u.posx, u.posy, index);
 int factor = u.butcher_factor();
 int pieces, pelts, bones, sinews, feathers;
 double skill_shift = 0.;

 int sSkillLevel = u.skillLevel("survival");

 switch (corpse->size) {
  case MS_TINY:   pieces =  1; pelts =  1; bones = 1; sinews = 1; feathers = 2;  break;
  case MS_SMALL:  pieces =  2; pelts =  3; bones = 4; sinews = 4; feathers = 6;  break;
  case MS_MEDIUM: pieces =  4; pelts =  6; bones = 9; sinews = 9; feathers = 11; break;
  case MS_LARGE:  pieces =  8; pelts = 10; bones = 14;sinews = 14; feathers = 17;break;
  case MS_HUGE:   pieces = 16; pelts = 18; bones = 21;sinews = 21; feathers = 24;break;
 }
 if (sSkillLevel < 3)
  skill_shift -= rng(0, 8 - sSkillLevel);
 else
  skill_shift += rng(0, sSkillLevel);
 if (u.dex_cur < 8)
  skill_shift -= rng(0, 8 - u.dex_cur) / 4;
 else
  skill_shift += rng(0, u.dex_cur - 8) / 4;
 if (u.str_cur < 4)
  skill_shift -= rng(0, 5 * (4 - u.str_cur)) / 4;
 if (factor > 0)
  skill_shift -= rng(0, factor / 5);

 int practice = 4 + pieces;
 if (practice > 20)
  practice = 20;
 u.practice(turn, "survival", practice);

 pieces += int(skill_shift);
 if (skill_shift < 5)  {	// Lose some pelts and bones
  pelts += (skill_shift - 5);
  bones += (skill_shift - 2);
  sinews += (skill_shift - 8);
  feathers += (skill_shift - 1);
 }

 if (bones > 0) {
  if (corpse->has_flag(MF_BONES)) {
    m.spawn_item(u.posx, u.posy, itypes["bone"], age, bones);
   add_msg("You harvest some usable bones!");
  } else if (corpse->mat == "veggy") {
    m.spawn_item(u.posx, u.posy, itypes["plant_sac"], age, bones);
   add_msg("You harvest some fluid bladders!");
  }
 }

 if (sinews > 0) {
  if (corpse->has_flag(MF_BONES)) {
    m.spawn_item(u.posx, u.posy, itypes["sinew"], age, sinews);
   add_msg("You harvest some usable sinews!");
  } else if (corpse->mat == "veggy") {
    m.spawn_item(u.posx, u.posy, itypes["plant_fibre"], age, sinews);
   add_msg("You harvest some plant fibres!");
  }
 }

 if ((corpse->has_flag(MF_FUR) || corpse->has_flag(MF_LEATHER)) &&
     pelts > 0) {
  add_msg("You manage to skin the %s!", corpse->name.c_str());
  int fur = 0;
  int leather = 0;

  if (corpse->has_flag(MF_FUR) && corpse->has_flag(MF_LEATHER)) {
   fur = rng(0, pelts);
   leather = pelts - fur;
  } else if (corpse->has_flag(MF_FUR)) {
   fur = pelts;
  } else {
   leather = pelts;
  }

  if(fur) m.spawn_item(u.posx, u.posy, itypes["fur"], age, fur);
  if(leather) m.spawn_item(u.posx, u.posy, itypes["leather"], age, leather);
 }

 if (feathers > 0) {
  if (corpse->has_flag(MF_FEATHER)) {
    m.spawn_item(u.posx, u.posy, itypes["feather"], age, feathers);
   add_msg("You harvest some feathers!");
  }
 }

 //Add a chance of CBM recovery. For shocker and cyborg corpses.
 if (corpse->has_flag(MF_CBM)) {
  //As long as the factor is above -4 (the sinew cutoff), you will be able to extract cbms
  if(skill_shift >= 0){
   add_msg("You discover a CBM in the %s!", corpse->name.c_str());
   //To see if it spawns a battery
   if(rng(0,1) == 1){ //The battery works
    m.spawn_item(u.posx, u.posy, itypes["bio_power_storage"], age);
   }else{//There is a burnt out CBM
    m.spawn_item(u.posx, u.posy, itypes["burnt_out_bionic"], age);
   }
  }
  if(skill_shift >= 0){
   //To see if it spawns a random additional CBM
   if(rng(0,1) == 1){ //The CBM works
    int bio_index = rng(0, mapitems[mi_bionics].size()-1);
    m.spawn_item(u.posx, u.posy, itypes[ mapitems[mi_bionics][bio_index] ], age);
   }else{//There is a burnt out CBM
    m.spawn_item(u.posx, u.posy, itypes["burnt_out_bionic"], age);
   }
  }
 }

 if (pieces <= 0)
  add_msg("Your clumsy butchering destroys the meat!");
 else {
  itype* meat;
  if (corpse->has_flag(MF_POISON)) {
    if (corpse->mat == "flesh")
     meat = itypes["meat_tainted"];
    else
     meat = itypes["veggy_tainted"];
  } else {
   if (corpse->mat == "flesh" || corpse->mat == "hflesh")
    if(corpse->has_flag(MF_HUMAN))
     meat = itypes["human_flesh"];
    else
     meat = itypes["meat"];
   else
    meat = itypes["veggy"];
  }
  m.spawn_item(u.posx, u.posy, meat, age, pieces);
  add_msg("You butcher the corpse.");
 }
}

void game::forage()
{
  int veggy_chance = rng(1, 20);

  if (veggy_chance < u.skillLevel("survival"))
  {
    add_msg("You found some wild veggies!");
    u.practice(turn, "survival", 10);
    m.spawn_item(u.activity.placement.x, u.activity.placement.y, this->itypes["veggy_wild"], turn, 0);
    m.ter_set(u.activity.placement.x, u.activity.placement.y, t_dirt);
  }
  else
  {
    add_msg("You didn't find anything.");
    u.practice(turn, "survival", rng(3,6));
    if (!one_in(u.skillLevel("survival")))
    m.ter_set(u.activity.placement.x, u.activity.placement.y, t_dirt);
  }
}

void game::eat(char chInput)
{
 char ch;
 if (u.has_trait(PF_RUMINANT) && m.ter(u.posx, u.posy) == t_underbrush &&
     query_yn("Eat underbrush?")) {
  u.moves -= 400;
  u.hunger -= 10;
  m.ter_set(u.posx, u.posy, t_grass);
  add_msg("You eat the underbrush.");
  return;
 }
 if (chInput == '.')
  ch = inv_type("Consume item:", IC_COMESTIBLE);
 else
  ch = chInput;

 if (ch == ' ') {
  add_msg("Never mind.");
  return;
 }

 if (!u.has_item(ch)) {
  add_msg("You don't have item '%c'!", ch);
  return;
 }
 u.eat(this, u.lookup_item(ch));
}

void game::wear(char chInput)
{
 char ch;
 if (chInput == '.')
  ch = inv_type("Wear item:", IC_ARMOR);
 else
  ch = chInput;

 if (ch == ' ') {
  add_msg("Never mind.");
  return;
 }
 u.wear(this, ch);
}

void game::takeoff(char chInput)
{
 char ch;
 if (chInput == '.')
  ch = inv_type("Take off item:", IC_NULL);
 else
  ch = chInput;

 if (u.takeoff(this, ch))
  u.moves -= 250; // TODO: Make this variable
 else
  add_msg("Invalid selection.");
}

void game::reload(char chInput)
{
 //Quick and dirty hack
 //Save old weapon in temp variable
 //Wield item that should be unloaded
 //Reload weapon
 //Put unloaded item back into inventory
 //Wield old weapon
 bool bSwitch = false;
 item oTempWeapon;
 item inv_it = u.inv.item_by_letter(chInput);

 if (u.weapon.invlet != chInput && !inv_it.is_null()) {
  oTempWeapon = u.weapon;
  u.weapon = inv_it;
  u.inv.remove_item_by_letter(chInput);
  bSwitch = true;
 }

 if (bSwitch || u.weapon.invlet == chInput) {
  reload();
  u.activity.moves_left = 0;
  monmove();
  process_activity();
 }

 if (bSwitch) {
  u.inv.push_back(u.weapon);
  u.weapon = oTempWeapon;
 }
}

void game::reload()
{
 if (u.weapon.is_gun()) {
  if (u.weapon.has_flag("RELOAD_AND_SHOOT")) {
   add_msg("Your %s does not need to be reloaded; it reloads and fires in a \
single action.", u.weapon.tname().c_str());
   return;
  }
  if (u.weapon.ammo_type() == AT_NULL) {
   add_msg("Your %s does not reload normally.", u.weapon.tname().c_str());
   return;
  }
  if (u.weapon.charges == u.weapon.clip_size()) {
      int alternate_magazine = -1;
      for (int i = 0; i < u.weapon.contents.size(); i++)
      {
          if ((u.weapon.contents[i].is_gunmod() &&
               (u.weapon.contents[i].typeId() == "spare_mag" &&
                u.weapon.contents[i].charges < (dynamic_cast<it_gun*>(u.weapon.type))->clip)) ||
              ((u.weapon.contents[i].has_flag("MODE_AUX") &&
                u.weapon.contents[i].charges < u.weapon.contents[i].clip_size())))
          {
              alternate_magazine = i;
          }
      }
      if(alternate_magazine == -1) {
          add_msg("Your %s is fully loaded!", u.weapon.tname(this).c_str());
          return;
      }
  }
  char invlet = u.weapon.pick_reload_ammo(u, true);
  if (invlet == 0) {
   add_msg("Out of ammo!");
   return;
  }
  u.assign_activity(this, ACT_RELOAD, u.weapon.reload_time(u), -1, invlet);
  u.moves = 0;
 } else if (u.weapon.is_tool()) {
  it_tool* tool = dynamic_cast<it_tool*>(u.weapon.type);
  if (tool->ammo == AT_NULL) {
   add_msg("You can't reload a %s!", u.weapon.tname(this).c_str());
   return;
  }
  char invlet = u.weapon.pick_reload_ammo(u, true);
  if (invlet == 0) {
// Reload failed
   add_msg("Out of %s!", ammo_name(tool->ammo).c_str());
   return;
  }
  u.assign_activity(this, ACT_RELOAD, u.weapon.reload_time(u), -1, invlet);
  u.moves = 0;
 } else if (!u.is_armed())
  add_msg("You're not wielding anything.");
 else
  add_msg("You can't reload a %s!", u.weapon.tname(this).c_str());
 refresh_all();
}

// Unload a containter, gun, or tool
// If it's a gun, some gunmods can also be loaded
void game::unload(char chInput)
{	// this is necessary to prevent re-selection of the same item later
    item it = (u.inv.remove_item_by_letter(chInput));
    if (!it.is_null())
    {
        unload(it);
        u.i_add(it, this);
    }
    else
    {
        item ite;
        if (u.weapon.invlet == chInput) {	// item is wielded as weapon.
            if (std::find(martial_arts_itype_ids.begin(), martial_arts_itype_ids.end(), u.weapon.type->id) != martial_arts_itype_ids.end()){
                return; //ABORT!
            } else {
                ite = u.weapon;
                u.weapon = item(itypes["null"], 0); //ret_null;
                unload(ite);
                u.weapon = ite;
                return;
            }
        } else {	//this is that opportunity for reselection where the original container is worn, see issue #808
            item& itm = u.i_at(chInput);
            if (!itm.is_null())
            {
                unload(itm);
            }
        }
    }
}

void game::unload(item& it)
{
    if ( it.has_flag("NO_UNLOAD") ||
         (!it.is_gun() && it.contents.size() == 0 && (!it.is_tool() || it.ammo_type() == AT_NULL)) )
    {
        add_msg("You can't unload a %s!", it.tname(this).c_str());
        return;
    }
    int spare_mag = -1;
    int has_m203 = -1;
    int has_shotgun = -1;
    if (it.is_gun()) {
        spare_mag = it.has_gunmod ("spare_mag");
        has_m203 = it.has_gunmod ("m203");
        has_shotgun = it.has_gunmod ("u_shotgun");
    }
    if (it.is_container() ||
        (it.charges == 0 &&
         (spare_mag == -1 || it.contents[spare_mag].charges <= 0) &&
         (has_m203 == -1 || it.contents[has_m203].charges <= 0) &&
         (has_shotgun == -1 || it.contents[has_shotgun].charges <= 0)))
    {
        if (it.contents.size() == 0)
        {
            if (it.is_gun())
            {
                add_msg("Your %s isn't loaded, and is not modified.",
                        it.tname(this).c_str());
            }
            else
            {
                add_msg("Your %s isn't charged." , it.tname(this).c_str());
            }
            return;
        }
        // Unloading a container!
        u.moves -= 40 * it.contents.size();
        std::vector<item> new_contents;	// In case we put stuff back
        while (it.contents.size() > 0)
        {
            item content = it.contents[0];
            int iter = 0;
// Pick an inventory item for the contents
            while ((content.invlet == 0 || u.has_item(content.invlet)) && iter < inv_chars.size())
            {
                content.invlet = nextinv;
                advance_nextinv();
                iter++;
            }
            if (content.made_of(LIQUID))
            {
                if (!handle_liquid(content, false, false))
                {
                    new_contents.push_back(content);// Put it back in (we canceled)
                }
            } else {
                if (u.volume_carried() + content.volume() <= u.volume_capacity() &&
                    u.weight_carried() + content.weight() <= u.weight_capacity() &&
                    iter < inv_chars.size())
                {
                    add_msg("You put the %s in your inventory.", content.tname(this).c_str());
                    u.i_add(content, this);
                } else {
                    add_msg("You drop the %s on the ground.", content.tname(this).c_str());
                    m.add_item_or_charges(u.posx, u.posy, content);
                }
            }
            it.contents.erase(it.contents.begin());
        }
        it.contents = new_contents;
        return;
    }
// Unloading a gun or tool!
 u.moves -= int(it.reload_time(u) / 2);

 // Default to unloading the gun, but then try other alternatives.
 item* weapon = &it;
 if (weapon->is_gun()) {	// Gun ammo is combined with existing items
  // If there's an active gunmod, unload it first.
  item* active_gunmod = weapon->active_gunmod();
  if (active_gunmod != NULL && active_gunmod->charges > 0)
   weapon = active_gunmod;
  // Then try and unload a spare magazine if there is one.
  else if (spare_mag != -1 && weapon->contents[spare_mag].charges > 0)
   weapon = &weapon->contents[spare_mag];
  // Then try the grenade launcher
  else if (has_m203 != -1 && weapon->contents[has_m203].charges > 0)
   weapon = &weapon->contents[has_m203];
  // Then try an underslung shotgun
  else if (has_shotgun != -1 && weapon->contents[has_shotgun].charges > 0)
   weapon = &weapon->contents[has_shotgun];
 }

 item newam;

 if (weapon->curammo != NULL) {
  newam = item(weapon->curammo, turn);
 } else {
  newam = item(itypes[default_ammo(weapon->ammo_type())], turn);
 }
 newam.charges = weapon->charges;
 weapon->charges = 0;
 if (newam.made_of(LIQUID)) {
  if (!handle_liquid(newam, false, false))
   weapon->charges += newam.charges;	// Put it back in
 } else {
  int iter = 0;
  while ((newam.invlet == 0 || u.has_item(newam.invlet)) && iter < inv_chars.size()) {
   newam.invlet = nextinv;
   advance_nextinv();
   iter++;
  }
  if (u.weight_carried() + newam.weight() < u.weight_capacity() &&
      u.volume_carried() + newam.volume() < u.volume_capacity() && iter < inv_chars.size()) {
   u.i_add(newam, this);
  } else {
   m.add_item(u.posx, u.posy, newam);
  }
 }
 // null the curammo, but only if we did empty the item
 if (weapon->charges == 0) {
  weapon->curammo = NULL;
 }
}

void game::wield(char chInput)
{
 if (u.weapon.has_flag("NO_UNWIELD")) {
// Bionics can't be unwielded
  add_msg("You cannot unwield your %s.", u.weapon.tname(this).c_str());
  return;
 }
 char ch;
 if (chInput == '.') {
  if (u.styles.empty())
   ch = inv("Wield item:");
  else
   ch = inv("Wield item: Press - to choose a style");
 } else
  ch = chInput;

 bool success = false;
 if (ch == '-')
  success = u.wield(this, -3);
 else
  success = u.wield(this, u.lookup_item(ch));

 if (success)
  u.recoil = 5;
}

void game::read()
{
 char ch = inv_type("Read:", IC_BOOK);
 u.read(this, ch);
}

void game::chat()
{
 if (active_npc.size() == 0) {
  add_msg("You talk to yourself for a moment.");
  return;
 }
 std::vector<npc*> available;
 for (int i = 0; i < active_npc.size(); i++) {
  if (u_see(active_npc[i]->posx, active_npc[i]->posy) &&
      rl_dist(u.posx, u.posy, active_npc[i]->posx, active_npc[i]->posy) <= 24)
   available.push_back(active_npc[i]);
 }
 if (available.size() == 0) {
  add_msg("There's no-one close enough to talk to.");
  return;
 } else if (available.size() == 1)
  available[0]->talk_to_u(this);
 else {
  WINDOW *w = newwin(available.size() + 3, 40, (TERMY-available.size() + 3)/2, (TERMX-40)/2);
  wborder(w, LINE_XOXO, LINE_XOXO, LINE_OXOX, LINE_OXOX,
             LINE_OXXO, LINE_OOXX, LINE_XXOO, LINE_XOOX );
  for (int i = 0; i < available.size(); i++)
   mvwprintz(w, i + 1, 1, c_white, "%d: %s", i + 1, available[i]->name.c_str());
  mvwprintz(w, available.size() + 1, 1, c_white, "%d: Cancel",
            available.size() + 1);
  wrefresh(w);
  char ch;
  do {
   ch = getch();
  } while (ch < '1' || ch > '1' + available.size());
  ch -= '1';
  if (ch == available.size())
   return;
  delwin(w);
  available[ch]->talk_to_u(this);
 }
 u.moves -= 100;
}

void game::pldrive(int x, int y) {
 if (run_mode == 2) { // Monsters around and we don't wanna run
   add_msg("Monster spotted--run mode is on! "
           "(%s to turn it off or %s to ignore monster.)",
           press_x(ACTION_TOGGLE_SAFEMODE).c_str(),
           from_sentence_case(press_x(ACTION_IGNORE_ENEMY)).c_str());
  return;
 }
 int part = -1;
 vehicle *veh = m.veh_at (u.posx, u.posy, part);
 if (!veh) {
  dbg(D_ERROR) << "game:pldrive: can't find vehicle! Drive mode is now off.";
  debugmsg ("game::pldrive error: can't find vehicle! Drive mode is now off.");
  u.in_vehicle = false;
  return;
 }
 int pctr = veh->part_with_feature (part, vpf_controls);
 if (pctr < 0) {
  add_msg ("You can't drive the vehicle from here. You need controls!");
  return;
 }

 int thr_amount = 10 * 100;
 if (veh->cruise_on)
  veh->cruise_thrust (-y * thr_amount);
 else {
  veh->thrust (-y);
 }
 veh->turn (15 * x);
 if (veh->skidding && veh->valid_wheel_config()) {
  if (rng (0, 100) < u.dex_cur + u.skillLevel("driving") * 2) {
   add_msg ("You regain control of the %s.", veh->name.c_str());
   veh->velocity = veh->forward_velocity();
   veh->skidding = false;
   veh->move.init (veh->turn_dir);
  }
 }
 // Don't spend turns to adjust cruise speed.
 if( x != 0 || !veh->cruise_on ){ u.moves = 0; }

 if (x != 0 && veh->velocity != 0 && one_in(4))
     u.practice(turn, "driving", 1);
}

void game::plmove(int x, int y)
{
 if (run_mode == 2) { // Monsters around and we don't wanna run
   add_msg("Monster spotted--safe mode is on! \
(%s to turn it off or %s to ignore monster.)",
           press_x(ACTION_TOGGLE_SAFEMODE).c_str(),
           from_sentence_case(press_x(ACTION_IGNORE_ENEMY)).c_str());
  return;
 }
 if (u.has_disease(DI_STUNNED)) {
  x = rng(u.posx - 1, u.posx + 1);
  y = rng(u.posy - 1, u.posy + 1);
 } else {
  x += u.posx;
  y += u.posy;

  if (moveCount % 60 == 0) {
   if (u.has_bionic("bio_torsionratchet")) {
    u.charge_power(1);
   }
  }
 }

 dbg(D_PEDANTIC_INFO) << "game:plmove: From ("<<u.posx<<","<<u.posy<<") to ("<<x<<","<<y<<")";

// Check if our movement is actually an attack on a monster
 int mondex = mon_at(x, y);
 bool displace = false;	// Are we displacing a monster?
 if (mondex != -1) {
  if (z[mondex].friendly == 0) {
   int udam = u.hit_mon(this, &z[mondex]);
   char sMonSym = '%';
   nc_color cMonColor = z[mondex].type->color;
   if (z[mondex].hurt(udam))
    kill_mon(mondex, true);
   else
    sMonSym = z[mondex].symbol();
   hit_animation(x - u.posx + VIEWX - u.view_offset_x,
                 y - u.posy + VIEWY - u.view_offset_y,
                 red_background(cMonColor), sMonSym);
   return;
  } else
   displace = true;
 }
// If not a monster, maybe there's an NPC there
 int npcdex = npc_at(x, y);
 if (npcdex != -1) {
  if (!active_npc[npcdex]->is_enemy() &&
      !query_yn("Really attack %s?", active_npc[npcdex]->name.c_str())) {
   if (active_npc[npcdex]->is_friend()) {
    add_msg("%s moves out of the way.", active_npc[npcdex]->name.c_str());
    active_npc[npcdex]->move_away_from(this, u.posx, u.posy);
   }

   return;	// Cancel the attack
  }
  u.hit_player(this, *active_npc[npcdex]);
  active_npc[npcdex]->make_angry();
  if (active_npc[npcdex]->hp_cur[hp_head]  <= 0 ||
      active_npc[npcdex]->hp_cur[hp_torso] <= 0   ) {
   active_npc[npcdex]->die(this, true);
  }
  return;
 }

// Otherwise, actual movement, zomg
 if (u.has_disease(DI_AMIGARA)) {
  int curdist = 999, newdist = 999;
  for (int cx = 0; cx < SEEX * MAPSIZE; cx++) {
   for (int cy = 0; cy < SEEY * MAPSIZE; cy++) {
    if (m.ter(cx, cy) == t_fault) {
     int dist = rl_dist(cx, cy, u.posx, u.posy);
     if (dist < curdist)
      curdist = dist;
     dist = rl_dist(cx, cy, x, y);
     if (dist < newdist)
      newdist = dist;
    }
   }
  }
  if (newdist > curdist) {
   add_msg("You cannot pull yourself away from the faultline...");
   return;
  }
 }

 if (u.has_disease(DI_IN_PIT)) {
  if (rng(0, 40) > u.str_cur + int(u.dex_cur / 2)) {
   add_msg("You try to escape the pit, but slip back in.");
   u.moves -= 100;
   return;
  } else {
   add_msg("You escape the pit!");
   u.rem_disease(DI_IN_PIT);
  }
 }
 if (u.has_disease(DI_DOWNED)) {
  if (rng(0, 40) > u.dex_cur + int(u.str_cur / 2)) {
   add_msg("You struggle to stand.");
   u.moves -= 100;
   return;
  } else {
   add_msg("You stand up.");
   u.rem_disease(DI_DOWNED);
   u.moves -= 100;
   return;
  }
 }

 int vpart0 = -1, vpart1 = -1, dpart = -1;
 vehicle *veh0 = m.veh_at(u.posx, u.posy, vpart0);
 vehicle *veh1 = m.veh_at(x, y, vpart1);
 bool veh_closed_door = false;
 if (veh1) {
  dpart = veh1->part_with_feature (vpart1, vpf_openable);
  veh_closed_door = dpart >= 0 && !veh1->parts[dpart].open;
 }

 if (veh0 && abs(veh0->velocity) > 100) {
  if (!veh1) {
   if (query_yn("Dive from moving vehicle?")) {
    moving_vehicle_dismount(x, y);
   }
   return;
  } else if (veh1 != veh0) {
   add_msg("There is another vehicle in the way.");
   return;
  } else if (veh1->part_with_feature(vpart1, vpf_boardable) < 0) {
   add_msg("That part of the vehicle is currently unsafe.");
   return;
  }
 }


 if (m.move_cost(x, y) > 0) { // move_cost() of 0 = impassible (e.g. a wall)
  if (u.underwater)
   u.underwater = false;

  if (m.field_at(x, y).is_dangerous() &&
      !query_yn("Really step into that %s?", m.field_at(x, y).name().c_str()))
   return;

// no need to query if stepping into 'benign' traps
/*
  if (m.tr_at(x, y) != tr_null &&
      u.per_cur - u.encumb(bp_eyes) >= traps[m.tr_at(x, y)]->visibility &&
      !query_yn("Really step onto that %s?",traps[m.tr_at(x, y)]->name.c_str()))
   return;
*/

  if (m.tr_at(x, y) != tr_null &&
      u.per_cur - u.encumb(bp_eyes) >= traps[m.tr_at(x, y)]->visibility)
      {
        if (!traps[m.tr_at(x, y)]->is_benign())
                  if (!query_yn("Really step onto that %s?",traps[m.tr_at(x, y)]->name.c_str()))
             return;
      }

// Calculate cost of moving
  u.moves -= u.run_cost(m.combined_movecost(u.posx, u.posy, x, y));

// Adjust recoil down
  if (u.recoil > 0) {
    if (int(u.str_cur / 2) + u.skillLevel("gun") >= u.recoil)
    u.recoil = 0;
   else {
     u.recoil -= int(u.str_cur / 2) + u.skillLevel("gun");
    u.recoil = int(u.recoil / 2);
   }
  }
  if ((!u.has_trait(PF_PARKOUR) && m.move_cost(x, y) > 2) ||
      ( u.has_trait(PF_PARKOUR) && m.move_cost(x, y) > 4    ))
  {
   if (veh1 && m.move_cost(x,y) != 2)
    add_msg("Moving past this %s is slow!", veh1->part_info(vpart1).name);
   else
    add_msg("Moving past this %s is slow!", m.tername(x, y).c_str());
  }
  if (m.has_flag(rough, x, y) && (!u.in_vehicle)) {
   if (one_in(5) && u.armor_bash(bp_feet) < rng(2, 5)) {
    add_msg("You hurt your feet on the %s!", m.tername(x, y).c_str());
    u.hit(this, bp_feet, 0, 0, 1);
    u.hit(this, bp_feet, 1, 0, 1);
   }
  }
  if (m.has_flag(sharp, x, y) && !one_in(3) && !one_in(40 - int(u.dex_cur/2))
      && (!u.in_vehicle)) {
   if (!u.has_trait(PF_PARKOUR) || one_in(4)) {
    body_part bp = random_body_part();
    int side = rng(0, 1);
    add_msg("You cut your %s on the %s!", body_part_name(bp, side).c_str(), m.tername(x, y).c_str());
    u.hit(this, bp, side, 0, rng(1, 4));
   }
  }
  if (!u.has_artifact_with(AEP_STEALTH) && !u.has_trait(PF_LEG_TENTACLES)) {
   if (u.has_trait(PF_LIGHTSTEP))
    sound(x, y, 2, "");	// Sound of footsteps may awaken nearby monsters
   else
    sound(x, y, 6, "");	// Sound of footsteps may awaken nearby monsters
  }
  if (one_in(20) && u.has_artifact_with(AEP_MOVEMENT_NOISE))
   sound(x, y, 40, "You emit a rattling sound.");
// If we moved out of the nonant, we need update our map data
  if (m.has_flag(swimmable, x, y) && u.has_disease(DI_ONFIRE)) {
   add_msg("The water puts out the flames!");
   u.rem_disease(DI_ONFIRE);
  }
// displace is set at the top of this function.
  if (displace) { // We displaced a friendly monster!
// Immobile monsters can't be displaced.
   if (z[mondex].has_flag(MF_IMMOBILE)) {
// ...except that turrets can be picked up.
// TODO: Make there a flag, instead of hard-coded to mon_turret
    if (z[mondex].type->id == mon_turret) {
     if (query_yn("Deactivate the turret?")) {
      z.erase(z.begin() + mondex);
      u.moves -= 100;
      m.spawn_item(z[mondex].posx, z[mondex].posy, itypes["bot_turret"], turn);
     }
     return;
    } else {
     add_msg("You can't displace your %s.", z[mondex].name().c_str());
     return;
    }
   }
   z[mondex].move_to(this, u.posx, u.posy);
   add_msg("You displace the %s.", z[mondex].name().c_str());
  }
  if (x < SEEX * int(MAPSIZE / 2) || y < SEEY * int(MAPSIZE / 2) ||
      x >= SEEX * (1 + int(MAPSIZE / 2)) || y >= SEEY * (1 + int(MAPSIZE / 2)))
   update_map(x, y);

// If the player is in a vehicle, unboard them from the current part
  if (u.in_vehicle)
   m.unboard_vehicle(this, u.posx, u.posy);

// Move the player
  u.posx = x;
  u.posy = y;

// If the new tile is a boardable part, board it
  if (veh1 && veh1->part_with_feature(vpart1, vpf_boardable) >= 0)
   m.board_vehicle(this, u.posx, u.posy, &u);

  if (m.tr_at(x, y) != tr_null) { // We stepped on a trap!
   trap* tr = traps[m.tr_at(x, y)];
   if (!u.avoid_trap(tr)) {
    trapfunc f;
    (f.*(tr->act))(this, x, y);
   }
  }

// Some martial art styles have special effects that trigger when we move
  if(u.weapon.type->id == "style_capoeira"){
    if (u.disease_level(DI_ATTACK_BOOST) < 2)
     u.add_disease(DI_ATTACK_BOOST, 2, this, 2, 2);
    if (u.disease_level(DI_DODGE_BOOST) < 2)
     u.add_disease(DI_DODGE_BOOST, 2, this, 2, 2);
  } else if(u.weapon.type->id == "style_ninjutsu"){
    u.add_disease(DI_ATTACK_BOOST, 2, this, 1, 3);
  } else if(u.weapon.type->id == "style_crane"){
    if (!u.has_disease(DI_DODGE_BOOST))
     u.add_disease(DI_DODGE_BOOST, 1, this, 3, 3);
  } else if(u.weapon.type->id == "style_leopard"){
    u.add_disease(DI_ATTACK_BOOST, 2, this, 1, 4);
  } else if(u.weapon.type->id == "style_dragon"){
    if (!u.has_disease(DI_DAMAGE_BOOST))
     u.add_disease(DI_DAMAGE_BOOST, 2, this, 3, 3);
  } else if(u.weapon.type->id == "style_lizard"){
    bool wall = false;
    for (int wallx = x - 1; wallx <= x + 1 && !wall; wallx++) {
     for (int wally = y - 1; wally <= y + 1 && !wall; wally++) {
      if (m.has_flag(supports_roof, wallx, wally))
       wall = true;
     }
    }
    if (wall)
     u.add_disease(DI_ATTACK_BOOST, 2, this, 2, 8);
    else
     u.rem_disease(DI_ATTACK_BOOST);
  }

// List items here
  if (!u.has_disease(DI_BLIND) && m.i_at(x, y).size() <= 3 &&
                                  m.i_at(x, y).size() != 0) {
   std::string buff = "You see here ";
   for (int i = 0; i < m.i_at(x, y).size(); i++) {
    buff += m.i_at(x, y)[i].tname(this);
    if (i + 2 < m.i_at(x, y).size())
     buff += ", ";
    else if (i + 1 < m.i_at(x, y).size())
     buff += ", and ";
   }
   buff += ".";
   add_msg(buff.c_str());
  } else if (m.i_at(x, y).size() != 0)
   add_msg("There are many items here.");
  if (veh1 && veh1->part_with_feature(vpart1, vpf_controls) >= 0)
      add_msg("There are vehicle controls here.  %s to drive.",
              press_x(ACTION_CONTROL_VEHICLE).c_str() );

 } else if (veh_closed_door) { // move_cost <= 0
  veh1->parts[dpart].open = 1;
  veh1->insides_dirty = true;
  u.moves -= 100;
  add_msg ("You open the %s's %s.", veh1->name.c_str(),
                                    veh1->part_info(dpart).name);

 } else if (m.has_flag(swimmable, x, y)) { // Dive into water!
// Requires confirmation if we were on dry land previously
  if ((m.has_flag(swimmable, u.posx, u.posy) &&
      m.move_cost(u.posx, u.posy) == 0) || query_yn("Dive into the water?")) {
   if (m.move_cost(u.posx, u.posy) > 0 && u.swim_speed() < 500)
     add_msg("You start swimming.  %s to dive underwater.",
             press_x(ACTION_MOVE_DOWN).c_str());
   plswim(x, y);
  }

 } else { // Invalid move
  if (u.has_disease(DI_BLIND) || u.has_disease(DI_STUNNED)) {
// Only lose movement if we're blind
   add_msg("You bump into a %s!", m.tername(x, y).c_str());
   u.moves -= 100;
  } else if (m.open_door(x, y, !m.is_outside(u.posx, u.posy)))
   u.moves -= 100;
  else if (m.ter(x, y) == t_door_locked || m.ter(x, y) == t_door_locked_alarm || m.ter(x, y) == t_door_locked_interior) {
   u.moves -= 100;
   add_msg("That door is locked!");
  }
  else if (m.ter(x, y) == t_door_bar_locked) {
   u.moves -= 80;
   add_msg("You rattle the bars but the door is locked!");
  }
 }
}

void game::plswim(int x, int y)
{
 if (x < SEEX * int(MAPSIZE / 2) || y < SEEY * int(MAPSIZE / 2) ||
     x >= SEEX * (1 + int(MAPSIZE / 2)) || y >= SEEY * (1 + int(MAPSIZE / 2)))
  update_map(x, y);
 bool diagonal=( x != u.posx && y != u.posy );
 u.posx = x;
 u.posy = y;
 if (!m.has_flag(swimmable, x, y)) {
  dbg(D_ERROR) << "game:plswim: Tried to swim in "
               << m.tername(x, y).c_str() << "!";
  debugmsg("Tried to swim in %s!", m.tername(x, y).c_str());
  return;
 }
 if (u.has_disease(DI_ONFIRE)) {
  add_msg("The water puts out the flames!");
  u.rem_disease(DI_ONFIRE);
 }
 int movecost = u.swim_speed();
 u.practice(turn, "swimming", 1);
 if (movecost >= 500) {
  if (!u.underwater) {
   add_msg("You sink%s!", (movecost >= 400 ? " like a rock" : ""));
   u.underwater = true;
   u.oxygen = 30 + 2 * u.str_cur;
  }
 }
 if (u.oxygen <= 5 && u.underwater) {
  if (movecost < 500)
    popup("You need to breathe! (%s to surface.)",
          press_x(ACTION_MOVE_UP).c_str());
  else
   popup("You need to breathe but you can't swim!  Get to dry land, quick!");
 }
 u.moves -= (movecost > 200 ? 200 : movecost)  * (trigdist && diagonal ? 1.41 : 1 );
 u.inv.rust_iron_items();
}

void game::fling_player_or_monster(player *p, monster *zz, const int& dir, float flvel, bool controlled)
{
    int steps = 0;
    bool is_u = p && (p == &u);
    int dam1, dam2;

    bool is_player;
    if (p)
        is_player = true;
    else
    if (zz)
        is_player = false;
    else
    {
     dbg(D_ERROR) << "game:fling_player_or_monster: "
                     "neither player nor monster";
     debugmsg ("game::fling neither player nor monster");
     return;
    }

    tileray tdir(dir);
    std::string sname, snd;
    if (p)
    {
        if (is_u)
            sname = std::string ("You are");
        else
            sname = p->name + " is";
    }
    else
        sname = zz->name() + " is";
    int range = flvel / 10;
    int x = (is_player? p->posx : zz->posx);
    int y = (is_player? p->posy : zz->posy);
    while (range > 0)
    {
        tdir.advance();
        x = (is_player? p->posx : zz->posx) + tdir.dx();
        y = (is_player? p->posy : zz->posy) + tdir.dy();
        std::string dname;
        bool thru = true;
        bool slam = false;
        int mondex = mon_at(x, y);
        dam1 = flvel / 3 + rng (0, flvel * 1 / 3);
        if (controlled)
            dam1 = std::max(dam1 / 2 - 5, 0);
        if (mondex >= 0)
        {
            slam = true;
            dname = z[mondex].name();
            dam2 = flvel / 3 + rng (0, flvel * 1 / 3);
            if (z[mondex].hurt(dam2))
             kill_mon(mondex, false);
            else
             thru = false;
            if (is_player)
             p->hitall (this, dam1, 40);
            else
                zz->hurt(dam1);
        } else if (m.move_cost(x, y) == 0 && !m.has_flag(swimmable, x, y)) {
            slam = true;
            int vpart;
            vehicle *veh = m.veh_at(x, y, vpart);
            dname = veh ? veh->part_info(vpart).name : m.tername(x, y).c_str();
            if (m.has_flag(bashable, x, y))
                thru = m.bash(x, y, flvel, snd);
            else
                thru = false;
            if (snd.length() > 0)
                add_msg ("You hear a %s", snd.c_str());
            if (is_player)
                p->hitall (this, dam1, 40);
            else
                zz->hurt (dam1);
            flvel = flvel / 2;
        }
        if (slam && dam1)
            add_msg ("%s slammed against the %s for %d damage!", sname.c_str(), dname.c_str(), dam1);
        if (thru)
        {
            if (is_player)
            {
                p->posx = x;
                p->posy = y;
            }
            else
            {
                zz->posx = x;
                zz->posy = y;
            }
        }
        else
            break;
        range--;
        steps++;
        timespec ts;   // Timespec for the animation
        ts.tv_sec = 0;
        ts.tv_nsec = BILLION / 20;
        nanosleep (&ts, 0);
    }

    if (!m.has_flag(swimmable, x, y))
    {
        // fall on ground
        dam1 = rng (flvel / 3, flvel * 2 / 3) / 2;
        if (controlled)
            dam1 = std::max(dam1 / 2 - 5, 0);
        if (is_player)
        {
            int dex_reduce = p->dex_cur < 4? 4 : p->dex_cur;
            dam1 = dam1 * 8 / dex_reduce;
            if (p->has_trait(PF_PARKOUR))
            {
                dam1 /= 2;
            }
            if (dam1 > 0)
            {
                p->hitall (this, dam1, 40);
            }
        } else {
            zz->hurt (dam1);
        }
        if (is_u)
        {
            if (dam1 > 0)
            {
                add_msg ("You fall on the ground for %d damage.", dam1);
            } else if (!controlled) {
                add_msg ("You land on the ground.");
            }
        }
    }
    else if (is_u)
    {
        if (controlled)
            add_msg ("You dive into water.");
        else
            add_msg ("You fall into water.");
    }
}

void game::vertical_move(int movez, bool force)
{
// > and < are used for diving underwater.
 if (m.move_cost(u.posx, u.posy) == 0 && m.has_flag(swimmable, u.posx, u.posy)){
  if (movez == -1) {
   if (u.underwater) {
    add_msg("You are already underwater!");
    return;
   }
   u.underwater = true;
   u.oxygen = 30 + 2 * u.str_cur;
   add_msg("You dive underwater!");
  } else {
   if (u.swim_speed() < 500) {
    u.underwater = false;
    add_msg("You surface.");
   } else
    add_msg("You can't surface!");
  }
  return;
 }
// Force means we're going down, even if there's no staircase, etc.
// This happens with sinkholes and the like.
 if (!force && ((movez == -1 && !m.has_flag(goes_down, u.posx, u.posy)) ||
                (movez ==  1 && !m.has_flag(goes_up,   u.posx, u.posy)) ||
                !m.ter(u.posx, u.posy) == t_elevator )) {
  add_msg("You can't go %s here!", (movez == -1 ? "down" : "up"));
  return;
 }

 map tmpmap(&itypes, &mapitems, &traps);
 tmpmap.load(this, levx, levy, levz + movez, false);
// Find the corresponding staircase
 int stairx = -1, stairy = -1;
 bool rope_ladder = false;
 if (force) {
  stairx = u.posx;
  stairy = u.posy;
 } else { // We need to find the stairs.
  int best = 999;
   for (int i = u.posx - SEEX * 2; i <= u.posx + SEEX * 2; i++) {
    for (int j = u.posy - SEEY * 2; j <= u.posy + SEEY * 2; j++) {
    if (rl_dist(u.posx, u.posy, i, j) <= best &&
        ((movez == -1 && tmpmap.has_flag(goes_up, i, j)) ||
         (movez == 1 && (tmpmap.has_flag(goes_down, i, j) ||
                         tmpmap.ter(i, j) == t_manhole_cover)) ||
         ((movez == 2 || movez == -2) && tmpmap.ter(i, j) == t_elevator))) {
     stairx = i;
     stairy = j;
     best = rl_dist(u.posx, u.posy, i, j);
    }
   }
  }

  if (stairx == -1 || stairy == -1) { // No stairs found!
   if (movez < 0) {
    if (tmpmap.move_cost(u.posx, u.posy) == 0) {
     popup("Halfway down, the way down becomes blocked off.");
     return;
    } else if (u.has_amount("rope_30", 1)) {
     if (query_yn("There is a sheer drop halfway down. Climb your rope down?")){
      rope_ladder = true;
      u.use_amount("rope_30", 1);
     } else
      return;
    } else if (!query_yn("There is a sheer drop halfway down.  Jump?"))
     return;
   }
   stairx = u.posx;
   stairy = u.posy;
  }
 }

 bool replace_monsters = false;
// Replace the stair monsters if we just came back
 if (abs(monstairx - levx) <= 1 && abs(monstairy - levy) <= 1 &&
     monstairz == levz + movez)
  replace_monsters = true;

 if (!force) {
  monstairx = levx;
  monstairy = levy;
  monstairz = levz;
 }
 // Despawn monsters, only push them onto the stair monster list if we're taking stairs.
 despawn_monsters( abs(movez) == 1 && !force );
 z.clear();

// Figure out where we know there are up/down connectors
 std::vector<point> discover;
 for (int x = 0; x < OMAPX; x++) {
  for (int y = 0; y < OMAPY; y++) {
   if (cur_om->seen(x, y, levz) &&
       ((movez ==  1 && oterlist[ cur_om->ter(x, y, levz) ].known_up) ||
        (movez == -1 && oterlist[ cur_om->ter(x, y, levz) ].known_down) ))
    discover.push_back( point(x, y) );
  }
 }

 int z_coord = levz + movez;
 // Fill in all the tiles we know about (e.g. subway stations)
 for (int i = 0; i < discover.size(); i++) {
  int x = discover[i].x, y = discover[i].y;
  cur_om->seen(x, y, z_coord) = true;
  if (movez ==  1 && !oterlist[ cur_om->ter(x, y, z_coord) ].known_down &&
      !cur_om->has_note(x, y, z_coord))
   cur_om->add_note(x, y, z_coord, "AUTO: goes down");
  if (movez == -1 && !oterlist[ cur_om->ter(x, y, z_coord) ].known_up &&
      !cur_om->has_note(x, y, z_coord))
   cur_om->add_note(x, y, z_coord, "AUTO: goes up");
 }

 levz += movez;
 u.moves -= 100;
 m.clear_vehicle_cache();
 m.vehicle_list.clear();
 m.load(this, levx, levy, levz);
 u.posx = stairx;
 u.posy = stairy;
 if (rope_ladder)
  m.ter_set(u.posx, u.posy, t_rope_up);
 if (m.ter(stairx, stairy) == t_manhole_cover) {
  m.spawn_item(stairx + rng(-1, 1), stairy + rng(-1, 1),
             itypes["manhole_cover"], 0);
  m.ter_set(stairx, stairy, t_manhole);
 }

 if (replace_monsters)
  replace_stair_monsters();

 m.spawn_monsters(this);

 if (force) {	// Basically, we fell.
  if (u.has_trait(PF_WINGS_BIRD))
   add_msg("You flap your wings and flutter down gracefully.");
  else {
   int dam = int((u.str_max / 4) + rng(5, 10)) * rng(1, 3);//The bigger they are
   dam -= rng(u.dodge(this), u.dodge(this) * 3);
   if (dam <= 0)
    add_msg("You fall expertly and take no damage.");
   else {
    add_msg("You fall heavily, taking %d damage.", dam);
    u.hurtall(dam);
   }
  }
 }

 if (m.tr_at(u.posx, u.posy) != tr_null) { // We stepped on a trap!
  trap* tr = traps[m.tr_at(u.posx, u.posy)];
  if (force || !u.avoid_trap(tr)) {
   trapfunc f;
   (f.*(tr->act))(this, u.posx, u.posy);
  }
 }

 set_adjacent_overmaps(true);
 refresh_all();
}


void game::update_map(int &x, int &y)
{
 int shiftx = 0, shifty = 0;
 int olevx = 0, olevy = 0;
 while (x < SEEX * int(MAPSIZE / 2)) {
  x += SEEX;
  shiftx--;
 }
 while (x >= SEEX * (1 + int(MAPSIZE / 2))) {
  x -= SEEX;
  shiftx++;
 }
 while (y < SEEY * int(MAPSIZE / 2)) {
  y += SEEY;
  shifty--;
 }
 while (y >= SEEY * (1 + int(MAPSIZE / 2))) {
  y -= SEEY;
  shifty++;
 }
 m.shift(this, levx, levy, levz, shiftx, shifty);
 levx += shiftx;
 levy += shifty;
 if (levx < 0) {
  levx += OMAPX * 2;
  olevx = -1;
 } else if (levx > OMAPX * 2 - 1) {
  levx -= OMAPX * 2;
  olevx = 1;
 }
 if (levy < 0) {
  levy += OMAPY * 2;
  olevy = -1;
 } else if (levy > OMAPY * 2 - 1) {
  levy -= OMAPY * 2;
  olevy = 1;
 }
 if (olevx != 0 || olevy != 0) {
  cur_om->save();
  cur_om = &overmap_buffer.get(this, cur_om->pos().x + olevx, cur_om->pos().y + olevy);
 }
 set_adjacent_overmaps();

 // Shift monsters if we're actually shifting
 if(shiftx || shifty)
  despawn_monsters(false, shiftx, shifty);

 // Shift NPCs
 for (int i = 0; i < active_npc.size(); i++) {
  active_npc[i]->shift(shiftx, shifty);
  if (active_npc[i]->posx < 0 - SEEX * 2 ||
      active_npc[i]->posy < 0 - SEEX * 2 ||
      active_npc[i]->posx >     SEEX * (MAPSIZE + 2) ||
      active_npc[i]->posy >     SEEY * (MAPSIZE + 2)   ) {
   active_npc[i]->mapx = levx + (active_npc[i]->posx / SEEX);
   active_npc[i]->mapy = levy + (active_npc[i]->posy / SEEY);
   active_npc[i]->posx %= SEEX;
   active_npc[i]->posy %= SEEY;
    //don't remove them from the overmap list.
   active_npc.erase(active_npc.begin() + i); //Remove the npc from the active list. It remains in the overmap list.
   i--;
  }
 }
    // Check for overmap saved npcs that should now come into view.
    // Put those in the active list.
    load_npcs();
 // Spawn monsters if appropriate
 m.spawn_monsters(this);	// Static monsters
 if (turn >= nextspawn)
  spawn_mon(shiftx, shifty);
// Shift scent
 unsigned int newscent[SEEX * MAPSIZE][SEEY * MAPSIZE];
 for (int i = 0; i < SEEX * MAPSIZE; i++) {
  for (int j = 0; j < SEEY * MAPSIZE; j++)
   newscent[i][j] = scent(i + (shiftx * SEEX), j + (shifty * SEEY));
 }
 for (int i = 0; i < SEEX * MAPSIZE; i++) {
  for (int j = 0; j < SEEY * MAPSIZE; j++)
   scent(i, j) = newscent[i][j];

 }
 // Make sure map cache is consistent since it may have shifted.
 m.build_map_cache(this);
// Update what parts of the world map we can see
 update_overmap_seen();
 draw_minimap();
}

void game::set_adjacent_overmaps(bool from_scratch)
{
 bool do_h = false, do_v = false, do_d = false;
 int hori_disp = (levx > OMAPX) ? 1 : -1;
 int vert_disp = (levy > OMAPY) ? 1 : -1;
 int diag_posx = cur_om->pos().x + hori_disp;
 int diag_posy = cur_om->pos().y + vert_disp;

 if(!om_hori || om_hori->pos().x != diag_posx || om_hori->pos().y != cur_om->pos().y || from_scratch)
  do_h = true;
 if(!om_vert || om_vert->pos().x != cur_om->pos().x || om_vert->pos().y != diag_posy || from_scratch)
  do_v = true;
 if(!om_diag || om_diag->pos().x != diag_posx || om_diag->pos().y != diag_posy || from_scratch)
  do_d = true;

 if(do_h){
  om_hori = &overmap_buffer.get(this, diag_posx, cur_om->pos().y);
 }
 if(do_v){
  om_vert = &overmap_buffer.get(this, cur_om->pos().x, diag_posy);
 }
 if(do_d){
  om_diag = &overmap_buffer.get(this, diag_posx, diag_posy);
 }
}

void game::update_overmap_seen()
{
 int omx = (levx + int(MAPSIZE / 2)) / 2, omy = (levy + int(MAPSIZE / 2)) / 2;
 int dist = u.overmap_sight_range(light_level());
 cur_om->seen(omx, omy, levz) = true; // We can always see where we're standing
 if (dist == 0)
  return; // No need to run the rest!
 for (int x = omx - dist; x <= omx + dist; x++) {
  for (int y = omy - dist; y <= omy + dist; y++) {
   std::vector<point> line = line_to(omx, omy, x, y, 0);
   int sight_points = dist;
   int cost = 0;
   for (int i = 0; i < line.size() && sight_points >= 0; i++) {
    int lx = line[i].x, ly = line[i].y;
    if (lx >= 0 && lx < OMAPX && ly >= 0 && ly < OMAPY)
     cost = oterlist[cur_om->ter(lx, ly, levz)].see_cost;
    else if ((lx < 0 || lx >= OMAPX) && (ly < 0 || ly >= OMAPY)) {
     if (lx < 0) lx += OMAPX;
     else        lx -= OMAPX;
     if (ly < 0) ly += OMAPY;
     else        ly -= OMAPY;
     cost = oterlist[om_diag->ter(lx, ly, levz)].see_cost;
    } else if (lx < 0 || lx >= OMAPX) {
     if (lx < 0) lx += OMAPX;
     else        lx -= OMAPX;
     cost = oterlist[om_hori->ter(lx, ly, levz)].see_cost;
    } else if (ly < 0 || ly >= OMAPY) {
     if (ly < 0) ly += OMAPY;
     else        ly -= OMAPY;
     cost = oterlist[om_vert->ter(lx, ly, levz)].see_cost;
    }
    sight_points -= cost;
   }
   if (sight_points >= 0) {
    int tmpx = x, tmpy = y;
    if (tmpx >= 0 && tmpx < OMAPX && tmpy >= 0 && tmpy < OMAPY)
     cur_om->seen(tmpx, tmpy, levz) = true;
    else if ((tmpx < 0 || tmpx >= OMAPX) && (tmpy < 0 || tmpy >= OMAPY)) {
     if (tmpx < 0) tmpx += OMAPX;
     else          tmpx -= OMAPX;
     if (tmpy < 0) tmpy += OMAPY;
     else          tmpy -= OMAPY;
     om_diag->seen(tmpx, tmpy, levz) = true;
    } else if (tmpx < 0 || tmpx >= OMAPX) {
     if (tmpx < 0) tmpx += OMAPX;
     else          tmpx -= OMAPX;
     om_hori->seen(tmpx, tmpy, levz) = true;
    } else if (tmpy < 0 || tmpy >= OMAPY) {
     if (tmpy < 0) tmpy += OMAPY;
     else          tmpy -= OMAPY;
     om_vert->seen(tmpx, tmpy, levz) = true;
    }
   }
  }
 }
}

point game::om_location()
{
 point ret;
 ret.x = int( (levx + int(MAPSIZE / 2)) / 2);
 ret.y = int( (levy + int(MAPSIZE / 2)) / 2);
 return ret;
}

void game::replace_stair_monsters()
{
 for (int i = 0; i < coming_to_stairs.size(); i++)
  z.push_back(coming_to_stairs[i].mon);
 coming_to_stairs.clear();
}

void game::update_stair_monsters()
{
 if (abs(levx - monstairx) > 1 || abs(levy - monstairy) > 1)
  return;

 for (int i = 0; i < coming_to_stairs.size(); i++) {
  coming_to_stairs[i].count--;
  if (coming_to_stairs[i].count <= 0) {
   int startx = rng(0, SEEX * MAPSIZE - 1), starty = rng(0, SEEY * MAPSIZE - 1);
   bool found_stairs = false;
   for (int x = 0; x < SEEX * MAPSIZE && !found_stairs; x++) {
    for (int y = 0; y < SEEY * MAPSIZE && !found_stairs; y++) {
     int sx = (startx + x) % (SEEX * MAPSIZE),
         sy = (starty + y) % (SEEY * MAPSIZE);
     if (m.has_flag(goes_up, sx, sy) || m.has_flag(goes_down, sx, sy)) {
      found_stairs = true;
      int mposx = sx, mposy = sy;
      int tries = 0;
      while (!is_empty(mposx, mposy) && tries < 10) {
       mposx = sx + rng(-2, 2);
       mposy = sy + rng(-2, 2);
       tries++;
      }
      if (tries < 10) {
       coming_to_stairs[i].mon.posx = sx;
       coming_to_stairs[i].mon.posy = sy;
       z.push_back( coming_to_stairs[i].mon );
       if (u_see(sx, sy))
        add_msg("A %s comes %s the %s!", coming_to_stairs[i].mon.name().c_str(),
                (m.has_flag(goes_up, sx, sy) ? "down" : "up"),
                m.tername(sx, sy).c_str());
      }
     }
    }
   }
   coming_to_stairs.erase(coming_to_stairs.begin() + i);
   i--;
  }
 }
 if (coming_to_stairs.empty()) {
  monstairx = -1;
  monstairy = -1;
  monstairz = 999;
 }
}

void game::despawn_monsters(const bool stairs, const int shiftx, const int shifty)
{
 for (unsigned int i = 0; i < z.size(); i++) {
  // If either shift argument is non-zero, we're shifting.
  if(shiftx != 0 || shifty != 0) {
   z[i].shift(shiftx, shifty);
   if (z[i].posx >= 0 - SEEX             && z[i].posy >= 0 - SEEX &&
       z[i].posx <= SEEX * (MAPSIZE + 1) && z[i].posy <= SEEY * (MAPSIZE + 1))
     // We're inbounds, so don't despawn after all.
     continue;
  }

  if (stairs && z[i].will_reach(this, u.posx, u.posy)) {
   int turns = z[i].turns_to_reach(this, u.posx, u.posy);
   if (turns < 999)
    coming_to_stairs.push_back( monster_and_count(z[i], 1 + turns) );
  } else if (z[i].spawnmapx != -1) {
   // Static spawn, create a new spawn here.
   z[i].spawnmapx = levx + z[i].posx / SEEX;
   z[i].spawnmapy = levy + z[i].posy / SEEY;
   tinymap tmp(&itypes, &mapitems, &traps);
   tmp.load(this, z[i].spawnmapx, z[i].spawnmapy, levz, false);
   tmp.add_spawn(&(z[i]));
   tmp.save(cur_om, turn, z[i].spawnmapx, z[i].spawnmapy, levz);
  } else if ((stairs || shiftx != 0 || shifty != 0) && z[i].friendly < 0) {
   // Friendly, make it into a static spawn.
   tinymap tmp(&itypes, &mapitems, &traps);
   tmp.load(this, levx, levy, levz, false);
   tmp.add_spawn(&(z[i]));
   tmp.save(cur_om, turn, levx, levy, levz);
  } else {
   	// No spawn site, so absorb them back into a group.
   int group = valid_group((mon_id)(z[i].type->id), levx + shiftx, levy + shifty, levz);
   if (group != -1) {
    cur_om->zg[group].population++;
    if (cur_om->zg[group].population / (cur_om->zg[group].radius * cur_om->zg[group].radius) > 5 &&
        !cur_om->zg[group].diffuse)
     cur_om->zg[group].radius++;
   }
  }
  // Shifting needs some cleanup for despawned monsters since they won't be cleared afterwards.
  if(shiftx != 0 || shifty != 0) {
    z.erase(z.begin()+i);
    i--;
  }
 }
}

void game::spawn_mon(int shiftx, int shifty)
{
 int nlevx = levx + shiftx;
 int nlevy = levy + shifty;
 int group;
 int monx, mony;
 int dist;
 int pop, rad;
 int iter;
 int t;
 // Create a new NPC?
 if (OPTIONS[OPT_RANDOM_NPC] && one_in(100 + 15 * cur_om->npcs.size())) {
  npc * tmp = new npc();
  tmp->normalize(this);
  tmp->randomize(this);
  //tmp->stock_missions(this);
  tmp->spawn_at(cur_om, levx, levy, levz);
  tmp->place_near(this, SEEX * 2 * (tmp->mapx - levx) + rng(0 - SEEX, SEEX), SEEY * 2 * (tmp->mapy - levy) + rng(0 - SEEY, SEEY));
  tmp->form_opinion(&u);
  //tmp->attitude = NPCATT_TALK; //Form opinion seems to set the attitude.
  tmp->mission = NPC_MISSION_NULL;
  int mission_index = reserve_random_mission(ORIGIN_ANY_NPC,
                                             om_location(), tmp->getID());
  if (mission_index != -1)
  tmp->chatbin.missions.push_back(mission_index);
  active_npc.push_back(tmp);
 }

// Now, spawn monsters (perhaps)
 monster zom;
 for (int i = 0; i < cur_om->zg.size(); i++) { // For each valid group...
 	if (cur_om->zg[i].posz != levz) { continue; } // skip other levels - hack
  group = 0;
  if(cur_om->zg[i].diffuse)
   dist = rl_dist(nlevx, nlevy, cur_om->zg[i].posx, cur_om->zg[i].posy);
  else
   dist = trig_dist(nlevx, nlevy, cur_om->zg[i].posx, cur_om->zg[i].posy);
  pop = cur_om->zg[i].population;
  rad = cur_om->zg[i].radius;
  if (dist <= rad) {
// (The area of the group's territory) in (population/square at this range)
// chance of adding one monster; cap at the population OR 16
   while ( (cur_om->zg[i].diffuse ?
            long( pop) :
            long((1.0 - double(dist / rad)) * pop) )
	  > rng(0, (rad * rad)) &&
          rng(0, MAPSIZE * 4) > group && group < pop && group < MAPSIZE * 3)
    group++;

   cur_om->zg[i].population -= group;
   // Reduce group radius proportionally to remaining
   // population to maintain a minimal population density.
   if (cur_om->zg[i].population / (cur_om->zg[i].radius * cur_om->zg[i].radius) < 1.0 &&
       !cur_om->zg[i].diffuse)
     cur_om->zg[i].radius--;

   if (group > 0) // If we spawned some zombies, advance the timer
    nextspawn += rng(group * 4 + z.size() * 4, group * 10 + z.size() * 10);

   for (int j = 0; j < group; j++) {	// For each monster in the group...
     mon_id type = MonsterGroupManager::GetMonsterFromGroup( cur_om->zg[i].type, &mtypes,
                                                             &group, (int)turn );
     zom = monster(mtypes[type]);
     iter = 0;
     do {
      monx = rng(0, SEEX * MAPSIZE - 1);
      mony = rng(0, SEEY * MAPSIZE - 1);
      if (shiftx == 0 && shifty == 0) {
       if (one_in(2))
        shiftx = 1 - 2 * rng(0, 1);
       else
        shifty = 1 - 2 * rng(0, 1);
      }
      if (shiftx == -1)
       monx = (SEEX * MAPSIZE) / 6;
      else if (shiftx == 1)
       monx = (SEEX * MAPSIZE * 5) / 6;
      if (shifty == -1)
       mony = (SEEY * MAPSIZE) / 6;
      if (shifty == 1)
       mony = (SEEY * MAPSIZE * 5) / 6;
      monx += rng(-5, 5);
      mony += rng(-5, 5);
      iter++;

     } while ((!zom.can_move_to(this, monx, mony) || !is_empty(monx, mony) ||
                m.sees(u.posx, u.posy, monx, mony, SEEX, t) ||
                rl_dist(u.posx, u.posy, monx, mony) < 8) && iter < 50);
     if (iter < 50) {
      zom.spawn(monx, mony);
      z.push_back(zom);
     }
   }	// Placing monsters of this group is done!
   if (cur_om->zg[i].population <= 0) { // Last monster in the group spawned...
    cur_om->zg.erase(cur_om->zg.begin() + i); // ...so remove that group
    i--;	// And don't increment i.
   }
  }
 }
}

int game::valid_group(mon_id type, int x, int y, int z_coord)
{
 std::vector <int> valid_groups;
 std::vector <int> semi_valid;	// Groups that're ALMOST big enough
 int dist;
 for (int i = 0; i < cur_om->zg.size(); i++) {
 	if (cur_om->zg[i].posz != z_coord) { continue; }
  dist = trig_dist(x, y, cur_om->zg[i].posx, cur_om->zg[i].posy);
  if (dist < cur_om->zg[i].radius) {
   if(MonsterGroupManager::IsMonsterInGroup(cur_om->zg[i].type, type)) {
     valid_groups.push_back(i);
   }
  } else if (dist < cur_om->zg[i].radius + 3) {
   if(MonsterGroupManager::IsMonsterInGroup(cur_om->zg[i].type, type)) {
     semi_valid.push_back(i);
   }
  }
 }
 if (valid_groups.size() == 0) {
  if (semi_valid.size() == 0)
   return -1;
  else {
// If there's a group that's ALMOST big enough, expand that group's radius
// by one and absorb into that group.
   int semi = rng(0, semi_valid.size() - 1);
   if (!cur_om->zg[semi_valid[semi]].diffuse)
    cur_om->zg[semi_valid[semi]].radius++;
   return semi_valid[semi];
  }
 }
 return valid_groups[rng(0, valid_groups.size() - 1)];
}

void game::wait()
{
 char ch = menu(true, "Wait for how long?", "5 Minutes", "30 Minutes", "1 hour",
                "2 hours", "3 hours", "6 hours", "Exit", NULL);
 int time;
 if (ch == 7)
  return;
 switch (ch) {
  case 1: time =   5000; break;
  case 2: time =  30000; break;
  case 3: time =  60000; break;
  case 4: time = 120000; break;
  case 5: time = 180000; break;
  case 6: time = 360000; break;
 }
 u.assign_activity(this, ACT_WAIT, time, 0);
 u.moves = 0;
}

void game::gameover()
{
 erase();
 gamemode->game_over(this);
 mvprintw(0, 35, "GAME OVER");
 inv();
}

bool game::game_quit() { return (uquit == QUIT_MENU); }

void game::write_msg()
{
 werase(w_messages);
 int maxlength = 80 - (SEEX * 2 + 10);	// Matches size of w_messages
 int line = 7;
 for (int i = messages.size() - 1; i >= 0 && line < 8; i--) {
  std::string mes = messages[i].message;
  if (messages[i].count > 1) {
   std::stringstream mesSS;
   mesSS << mes << " x " << messages[i].count;
   mes = mesSS.str();
  }
// Split the message into many if we must!
  size_t split;
  while (mes.length() > maxlength && line >= 0) {
   split = mes.find_last_of(' ', maxlength);
   if (split > maxlength)
    split = maxlength;
   nc_color col = c_dkgray;
   if (int(messages[i].turn) >= curmes)
    col = c_ltred;
   else if (int(messages[i].turn) + 5 >= curmes)
    col = c_ltgray;
   //mvwprintz(w_messages, line, 0, col, mes.substr(0, split).c_str());
   mvwprintz(w_messages, line, 0, col, mes.substr(split + 1).c_str());
   mes = mes.substr(0, split);
   line--;
   //mes = mes.substr(split + 1);
  }
  if (line >= 0) {
   nc_color col = c_dkgray;
   if (int(messages[i].turn) >= curmes)
    col = c_ltred;
   else if (int(messages[i].turn) + 5 >= curmes)
    col = c_ltgray;
   mvwprintz(w_messages, line, 0, col, mes.c_str());
   line--;
  }
 }
 curmes = int(turn);
 wrefresh(w_messages);
}

void game::msg_buffer()
{
 WINDOW *w = newwin(25, 80, (TERMY > 25) ? (TERMY-25)/2 : 0, (TERMX > 80) ? (TERMX-80)/2 : 0);

 int offset = 0;
 InputEvent input;
 do {
  werase(w);
  wborder(w, LINE_XOXO, LINE_XOXO, LINE_OXOX, LINE_OXOX,
             LINE_OXXO, LINE_OOXX, LINE_XXOO, LINE_XOOX );
  mvwprintz(w, 24, 32, c_red, "Press q to return");

  int line = 1;
  int lasttime = -1;
  int i;
  for (i = 1; i <= 20 && line <= 23 && offset + i <= messages.size(); i++) {
   game_message *mtmp = &(messages[ messages.size() - (offset + i) ]);
   calendar timepassed = turn - mtmp->turn;

   int tp = int(timepassed);
   nc_color col = (tp <=  2 ? c_ltred : (tp <=  7 ? c_white :
                   (tp <= 12 ? c_ltgray : c_dkgray)));

   if (int(timepassed) > lasttime) {
    mvwprintz(w, line, 3, c_ltblue, "%s ago:",
              timepassed.textify_period().c_str());
    line++;
    lasttime = int(timepassed);
   }

   if (line <= 23) { // Print the actual message... we may have to split it
    std::string mes = mtmp->message;
    if (mtmp->count > 1) {
     std::stringstream mesSS;
     mesSS << mes << " x " << mtmp->count;
     mes = mesSS.str();
    }
// Split the message into many if we must!
    size_t split;
    while (mes.length() > 78 && line <= 23) {
     split = mes.find_last_of(' ', 78);
     if (split > 78)
      split = 78;
     mvwprintz(w, line, 1, c_ltgray, mes.substr(0, split).c_str());
     line++;
     mes = mes.substr(split);
    }
    if (line <= 23) {
     mvwprintz(w, line, 1, col, mes.c_str());
     line++;
    }
   } // if (line <= 23)
  } //for (i = 1; i <= 10 && line <= 23 && offset + i <= messages.size(); i++)
  if (offset > 0)
   mvwprintz(w, 24, 27, c_magenta, "^^^");
  if (offset + i < messages.size())
   mvwprintz(w, 24, 51, c_magenta, "vvv");
  wrefresh(w);

  DebugLog() << __FUNCTION__ << "calling get_input() \n";
  input = get_input();
  int dirx = 0, diry = 0;

  get_direction(dirx, diry, input);
  if (diry == -1 && offset > 0)
   offset--;
  if (diry == 1 && offset < messages.size())
   offset++;

 } while (input != Close && input != Cancel && input != Confirm);

 werase(w);
 delwin(w);
 refresh_all();
}

void game::teleport(player *p)
{
 if (p == NULL)
  p = &u;
 int newx, newy, tries = 0;
 bool is_u = (p == &u);

 p->add_disease(DI_TELEGLOW, 300, this);
 do {
  newx = p->posx + rng(0, SEEX * 2) - SEEX;
  newy = p->posy + rng(0, SEEY * 2) - SEEY;
  tries++;
 } while (tries < 15 && !is_empty(newx, newy));
 bool can_see = (is_u || u_see(newx, newy));
 std::string You = (is_u ? "You" : p->name);
 if (p->in_vehicle)
   m.unboard_vehicle (this, p->posx, p->posy);
 p->posx = newx;
 p->posy = newy;
 if (tries == 15) {
  if (m.move_cost(newx, newy) == 0) {	// TODO: If we land in water, swim
   if (can_see)
    add_msg("%s teleport%s into the middle of a %s!", You.c_str(),
            (is_u ? "" : "s"), m.tername(newx, newy).c_str());
   p->hurt(this, bp_torso, 0, 500);
  } else if (mon_at(newx, newy) != -1) {
   int i = mon_at(newx, newy);
   if (can_see)
    add_msg("%s teleport%s into the middle of a %s!", You.c_str(),
            (is_u ? "" : "s"), z[i].name().c_str());
   explode_mon(i);
  }
 }
 if (is_u)
  update_map(u.posx, u.posy);
}

void game::nuke(int x, int y)
{
	// TODO: nukes hit above surface, not z = 0
    if (x < 0 || y < 0 || x >= OMAPX || y >= OMAPY)
        return;
    int mapx = x * 2, mapy = y * 2;
    map tmpmap(&itypes, &mapitems, &traps);
    tmpmap.load(this, mapx, mapy, 0, false);
    for (int i = 0; i < SEEX * 2; i++)
    {
        for (int j = 0; j < SEEY * 2; j++)
        {
            if (!one_in(10))
                tmpmap.ter_set(i, j, t_rubble);
            if (one_in(3))
                tmpmap.add_field(NULL, i, j, fd_nuke_gas, 3);
            tmpmap.radiation(i, j) += rng(20, 80);
        }
    }
    tmpmap.save(cur_om, turn, mapx, mapy, 0);
    cur_om->ter(x, y, 0) = ot_crater;
    //Kill any npcs on that omap location.
    for(int i = 0; i < cur_om->npcs.size();i++)
        if(cur_om->npcs[i]->mapx/2== x && cur_om->npcs[i]->mapy/2 == y && cur_om->npcs[i]->omz == 0)
            cur_om->npcs[i]->marked_for_death = true;
}

std::vector<faction *> game::factions_at(int x, int y)
{
 std::vector<faction *> ret;
 for (int i = 0; i < factions.size(); i++) {
  if (factions[i].omx == cur_om->pos().x && factions[i].omy == cur_om->pos().y &&
      trig_dist(x, y, factions[i].mapx, factions[i].mapy) <= factions[i].size)
   ret.push_back(&(factions[i]));
 }
 return ret;
}

nc_color sev(int a)
{
 switch (a) {
  case 0: return c_cyan;
  case 1: return c_blue;
  case 2: return c_green;
  case 3: return c_yellow;
  case 4: return c_ltred;
  case 5: return c_red;
  case 6: return c_magenta;
 }
 return c_dkgray;
}

void game::display_scent()
{
 int div = 1 + query_int("Sensitivity");
 draw_ter();
 for (int x = u.posx - getmaxx(w_terrain)/2; x <= u.posx + getmaxx(w_terrain)/2; x++) {
  for (int y = u.posy - getmaxy(w_terrain)/2; y <= u.posy + getmaxy(w_terrain)/2; y++) {
   int sn = scent(x, y) / (div * 2);
   mvwprintz(w_terrain, getmaxy(w_terrain)/2 + y - u.posy, getmaxx(w_terrain)/2 + x - u.posx, sev(sn), "%d",
             sn % 10);
  }
 }
 wrefresh(w_terrain);
 getch();
}

void game::init_autosave()
{
 moves_since_last_save = 0;
 item_exchanges_since_save = 0;
 last_save_timestamp = time(NULL);
}

// Currently unused.
int game::autosave_timeout()
{
 if (!OPTIONS[OPT_AUTOSAVE])
  return -1; // -1 means block instead of timeout

 const double upper_limit = 60 * 1000;
 const double lower_limit = 5 * 1000;
 const double range = upper_limit - lower_limit;

 // Items exchanged
 const double max_changes = 20.0;
 const double max_moves = 500.0;

 double move_multiplier = 0.0;
 double changes_multiplier = 0.0;

 if( moves_since_last_save < max_moves )
  move_multiplier = 1 - (moves_since_last_save / max_moves);

 if( item_exchanges_since_save < max_changes )
  changes_multiplier = 1 - (item_exchanges_since_save / max_changes);

 double ret = lower_limit + (range * move_multiplier * changes_multiplier);
 return ret;
}

void game::autosave()
{
    time_t now = time(NULL);
    // Don't autosave while driving, if the player's done nothing, or if it's been less than 5 real minutes.
    if (u.in_vehicle || (!moves_since_last_save && !item_exchanges_since_save) ||
        now < last_save_timestamp + (60 * OPTIONS[OPT_AUTOSAVE_MINUTES]))
    {
        return;
    }
    add_msg("Saving game, this may take a while");
    save();

    save_factions_missions_npcs();
    save_artifacts();
    save_maps();

    moves_since_last_save = 0;
    item_exchanges_since_save = 0;
    last_save_timestamp = now;
}

void intro()
{
 int maxx, maxy;
 getmaxyx(stdscr, maxy, maxx);
 WINDOW* tmp = newwin(25, 80, 0, 0);
 while (maxy < 25 || maxx < 80) {
  werase(tmp);
  wprintw(tmp, "\
Whoa. Whoa. Hey. This game requires a minimum terminal size of 80x25. I'm\n\
sorry if your graphical terminal emulator went with the woefully-diminutive\n\
%dx%d as its default size, but that just won't work here.  Now stretch the\n\
window until you've got it at the right size (or bigger).\n", maxx, maxy);
  wgetch(tmp);
  getmaxyx(stdscr, maxy, maxx);
 }
 werase(tmp);
 wrefresh(tmp);
 delwin(tmp);
 erase();
}

// (Press X (or Y)|Try) to Z
std::string game::press_x(action_id act)
{
    return press_x(act,"Press ","","Try");
}
std::string game::press_x(action_id act, std::string key_bound, std::string key_unbound)
{
    return press_x(act,key_bound,"",key_unbound);
}
std::string game::press_x(action_id act, std::string key_bound_pre, std::string key_bound_suf, std::string key_unbound)
{
    std::vector<char> keys = keys_bound_to( action_id(act) );
    if (keys.empty()) {
        return key_unbound;
    } else {
        std::string keyed = key_bound_pre.append("");
        for (int j = 0; j < keys.size(); j++) {
            if (keys[j] == '\'' || keys[j] == '"'){
                if (j < keys.size() - 1) {
                    keyed += keys[j]; keyed += " or ";
                } else {
                    keyed += keys[j];
                }
            } else {
                if (j < keys.size() - 1) {
                    keyed += "'"; keyed += keys[j]; keyed += "' or ";
                } else {
                    if (keys[j] == '_') {
                        keyed += "'_' (underscore)";
                    } else {
                        keyed += "'"; keyed += keys[j]; keyed += "'";
                    }
                }
            }
        }
        return keyed.append(key_bound_suf.c_str());
    }
}
// ('Z'ing|zing) (\(X( or Y))\))
std::string game::press_x(action_id act, std::string act_desc)
{
    bool key_after=false;
    bool z_ing=false;
    char zing = tolower(act_desc.at(0));
    std::vector<char> keys = keys_bound_to( action_id(act) );
    if (keys.empty()) {
        return act_desc;
    } else {
        std::string keyed = ("");
        for (int j = 0; j < keys.size(); j++) {
            if (tolower(keys[j])==zing) {
                if (z_ing) {
                    keyed.replace(1,1,1,act_desc.at(0));
                    if (key_after) {
                        keyed += " or '"; 
                        keyed += (islower(act_desc.at(0)) ? toupper(act_desc.at(0)) 
                                                          : tolower(act_desc.at(0))); 
                        keyed += "'";
                    } else {
                        keyed +=" ('"; 
                        keyed += (islower(act_desc.at(0)) ? toupper(act_desc.at(0)) 
                                                          : tolower(act_desc.at(0))); 
                        keyed += "'";
                        key_after=true;
                    }
                } else {
                    std::string uhh="";
                    if (keys[j] == '\'' || keys[j] == '"'){
                        uhh+="("; uhh+=keys[j]; uhh+=")";
                    } else {
                        uhh+="'"; uhh+=keys[j]; uhh+="'";
                    }
                    if(act_desc.length()>1) {
                        uhh+=act_desc.substr(1);
                    }
                    if (keys[j] == '_') {
                        uhh += " (underscore)";
                    }
                    keyed.insert(0,uhh);
                    z_ing=true;
                }
            } else {
                if (key_after) {
                    if (keys[j] == '\'' || keys[j] == '"'){
                        keyed += " or "; keyed += keys[j];
                    } else if (keys[j] == '_') {
                        keyed += "or '_' (underscore)";
                    } else {
                        keyed+=" or '"; keyed+=keys[j]; keyed+="'";
                    }
                } else {
                    if (keys[j] == '\'' || keys[j] == '"'){
                        keyed += " ("; keyed += keys[j];
                    } else if (keys[j] == '_') {
                        keyed += " ('_' (underscore)";
                    } else {
                        keyed += " ('"; keyed+=keys[j]; keyed+="'";
                    }
                   key_after=true;
                }
            }
        }
        if (!z_ing) {
            keyed.insert(0,act_desc);
        }
        if (key_after) {
            keyed+=")";
        }
        return keyed;
    }
}<|MERGE_RESOLUTION|>--- conflicted
+++ resolved
@@ -5490,15 +5490,8 @@
         debugmsg("Tried to exit non-existent vehicle.");
         return;
     }
-<<<<<<< HEAD
     if (u.posx == tox && u.posy == toy) {
         debugmsg("Need somewhere to dismount towards.");
-=======
-    // velocity is divided by 100 to get mph,
-    // so only try throwing the player if the mph is > 1
-    bool moving = veh->velocity >= 100 || veh->velocity <= -100;
-    if (moving && !query_yn("Really exit moving vehicle?"))
->>>>>>> 5a1fc5d5
         return;
     }
     int d = (45 * (direction_from(u.posx, u.posy, tox, toy)) - 90) % 360;
