--- conflicted
+++ resolved
@@ -10428,53 +10428,6 @@
 
 void game::despawn_monsters(const bool stairs, const int shiftx, const int shifty)
 {
-<<<<<<< HEAD
- for (unsigned int i = 0; i < num_zombies(); i++) {
-  monster &z = zombie(i);
-  // If either shift argument is non-zero, we're shifting.
-  if(shiftx != 0 || shifty != 0) {
-   z.shift(shiftx, shifty);
-   if (z.posx() >= 0 - SEEX             && z.posy() >= 0 - SEEX &&
-       z.posx() <= SEEX * (MAPSIZE + 1) && z.posy() <= SEEY * (MAPSIZE + 1))
-     // We're inbounds, so don't despawn after all.
-     continue;
-  }
-
-  if (stairs && z.will_reach(this, u.posx, u.posy)) {
-   int turns = z.turns_to_reach(this, u.posx, u.posy);
-   if (turns < 999)
-    coming_to_stairs.push_back( monster_and_count(z, 1 + turns) );
-  } else if ( (z.spawnmapx != -1) ||
-      ((stairs || shiftx != 0 || shifty != 0) && z.friendly != 0 ) ) {
-    // translate shifty relative coordinates to submapx, submapy, subtilex, subtiley
-    // real_coords rc(levx, levy, z.posx(), z.posy()); // this is madness
-    real_coords rc( m.getabs(z.posx(),z.posy()) ); // still madness, bud handles straddling omap and -/+
-    z.spawnmapx = rc.abs_sub.x;
-    z.spawnmapy = rc.abs_sub.y;
-    z.spawnposx = rc.abs_sub_pos.x;
-    z.spawnposy = rc.abs_sub_pos.y;
-
-    tinymap tmp(&traps);
-    tmp.load(this, z.spawnmapx, z.spawnmapy, levz, false);
-    tmp.add_spawn(&z);
-    tmp.save(cur_om, turn, z.spawnmapx, z.spawnmapy, levz);
-  } else {
-   	// No spawn site, so absorb them back into a group.
-   int group = valid_group((mon_id)(z.type->id), levx + shiftx, levy + shifty, levz);
-   if (group != -1) {
-    cur_om->zg[group].population++;
-    if (cur_om->zg[group].population / (cur_om->zg[group].radius * cur_om->zg[group].radius) > 5 &&
-        !cur_om->zg[group].diffuse)
-     cur_om->zg[group].radius++;
-   }
-  }
-  // Shifting needs some cleanup for despawned monsters since they won't be cleared afterwards.
-  if(shiftx != 0 || shifty != 0) {
-    remove_zombie(i);
-    i--;
-  }
- }
-=======
     for (unsigned int i = 0; i < num_zombies(); i++) {
         monster &z = zombie(i);
         // If either shift argument is non-zero, we're shifting.
@@ -10495,11 +10448,12 @@
         } else if ( (z.spawnmapx != -1) ||
                     ((stairs || shiftx != 0 || shifty != 0) && z.friendly != 0 ) ) {
             // translate shifty relative coordinates to submapx, submapy, subtilex, subtiley
-            real_coords rc(levx, levy, z.posx(), z.posy()); // this is madness
-            z.spawnmapx = rc.sub.x;
-            z.spawnmapy = rc.sub.y;
-            z.spawnposx = rc.sub_pos.x;
-            z.spawnposy = rc.sub_pos.y;
+            //real_coords rc(levx, levy, z.posx(), z.posy()); // this is madness
+            real_coords rc( m.getabs(z.posx(),z.posy()) ); // still madness, bud handles straddling omap and -/+
+            z.spawnmapx = rc.abs_sub.x;
+            z.spawnmapy = rc.abs_sub.y;
+            z.spawnposx = rc.abs_sub_pos.x;
+            z.spawnposy = rc.abs_sub_pos.y;
 
             tinymap tmp(&traps);
             tmp.load(this, z.spawnmapx, z.spawnmapy, levz, false);
@@ -10523,7 +10477,6 @@
             i--;
         }
     }
->>>>>>> 36549903
 
     // The order in which zombies are shifted may cause zombies to briefly exist on
     // the same square. This messes up the mon_at cache, so we need to rebuild it.
