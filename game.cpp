#include "game.h"
#include "rng.h"
#include "keypress.h"
#include "output.h"
#include "skill.h"
#include "line.h"
#include "computer.h"
#include "weather_data.h"
#include "veh_interact.h"
#include <fstream>
#include <sstream>
#include <math.h>
#include <unistd.h>
#include <dirent.h>
#include <sys/stat.h>

#define MAX_MONSTERS_MOVING 40 // Efficiency!

void intro();
nc_color sev(int a);	// Right now, ONLY used for scent debugging....
moncat_id mt_to_mc(mon_id type);	// Pick the moncat that contains type

// This is the main game set-up process.
game::game()
{
 clear();	// Clear the screen
 intro();	// Print an intro screen, make sure we're at least 80x25
// Gee, it sure is init-y around here!
 init_itypes();	      // Set up item types                (SEE itypedef.cpp)
 init_mtypes();	      // Set up monster types             (SEE mtypedef.cpp)
 init_monitems();     // Set up the items monsters carry  (SEE monitemsdef.cpp)
 init_traps();	      // Set up the trap types            (SEE trapdef.cpp)
 init_mapitems();     // Set up which items appear where  (SEE mapitemsdef.cpp)
 init_recipes();      // Set up crafting reciptes         (SEE crafting.cpp)
 init_moncats();      // Set up monster categories        (SEE mongroupdef.cpp)
 init_missions();     // Set up mission templates         (SEE missiondef.cpp)
 init_construction(); // Set up constructables            (SEE construction.cpp)
 init_mutations();
 init_vehicles();     // Set up vehicles                  (SEE veh_typedef.cpp)
 load_keyboard_settings();

 gamemode = new special_game;	// Nothing, basically.

 m = map(&itypes, &mapitems, &traps); // Init the root map with our vectors

// Set up the main UI windows.
 w_terrain = newwin(SEEY * 2 + 1, SEEX * 2 + 1, 0, 0);
 werase(w_terrain);
 w_minimap = newwin(7, 7, 0, SEEX * 2 + 1);
 werase(w_minimap);
 w_HP = newwin(14, 7, 7, SEEX * 2 + 1);
 werase(w_HP);
 w_moninfo = newwin(12, 48, 0, SEEX * 2 + 8);
 werase(w_moninfo);
 w_messages = newwin(9, 48, 12, SEEX * 2 + 8);
 werase(w_messages);
 w_status = newwin(4, 55, 21, SEEX * 2 + 1);
 werase(w_status);
// Even though we may already have 'd', nextinv will be incremented as needed
 nextinv = 'd';
 next_npc_id = 1;
 next_faction_id = 1;
 next_mission_id = 1;
// Clear monstair values
 monstairx = -1;
 monstairy = -1;
 monstairz = -1;
 last_target = -1;	// We haven't targeted any monsters yet
 curmes = 0;		// We haven't read any messages yet
 uquit = QUIT_NO;	// We haven't quit the game
 debugmon = false;	// We're not printing debug messages
 no_npc = false;		// We're not suppressing NPC spawns

// ... Unless data/no_npc.txt exists.
 std::ifstream ifile("data/no_npc.txt");
 if (ifile)
  no_npc = true;

 weather = WEATHER_CLEAR; // Start with some nice weather...
 nextweather = MINUTES(STARTING_MINUTES + 30); // Weather shift in 30
 turnssincelastmon = 0; //Auto safe mode init
 autosafemode = true;

 turn.season = SUMMER;    // ... with winter conveniently a long ways off

 for (int i = 0; i < num_monsters; i++)	// Reset kill counts to 0
  kills[i] = 0;
// Set the scent map to 0
 for (int i = 0; i < SEEX * MAPSIZE; i++) {
  for (int j = 0; j < SEEX * MAPSIZE; j++)
   grscent[i][j] = 0;
 }
 if (opening_screen()) {// Opening menu
// Finally, draw the screen!
  refresh_all();
  draw();
 }
}

game::~game()
{
 delete gamemode;
 for (int i = 0; i < itypes.size(); i++)
  delete itypes[i];
 for (int i = 0; i < mtypes.size(); i++)
  delete mtypes[i];
 delwin(w_terrain);
 delwin(w_minimap);
 delwin(w_HP);
 delwin(w_moninfo);
 delwin(w_messages);
 delwin(w_status);
}

bool game::opening_screen()
{
 WINDOW* w_open = newwin(25, 80, 0, 0);
 erase();
 for (int i = 0; i < 80; i++)
  mvwputch(w_open, 21, i, c_white, LINE_OXOX);
 mvwprintz(w_open, 0, 1, c_blue, "Welcome to Cataclysm!");
 mvwprintz(w_open, 1, 0, c_red, "\
This alpha release is highly unstable. Please report any crashes or bugs to\n\
fivedozenwhales@gmail.com.");
 refresh();
 wrefresh(w_open);
 refresh();
 std::vector<std::string> savegames, templates;
 std::string tmp;
 dirent *dp;
 DIR *dir = opendir("save");
 if (!dir) {
#if (defined _WIN32 || defined __WIN32__)
  mkdir("save");
#else
  mkdir("save", 0777);
#endif
  dir = opendir("save");
 }
 if (!dir) {
  debugmsg("Could not make './save' directory");
  endwin();
  exit(1);
 }
 while (dp = readdir(dir)) {
  tmp = dp->d_name;
  if (tmp.find(".sav") != std::string::npos)
   savegames.push_back(tmp.substr(0, tmp.find(".sav")));
 }
 closedir(dir);
 dir = opendir("data");
 while (dp = readdir(dir)) {
  tmp = dp->d_name;
  if (tmp.find(".template") != std::string::npos)
   templates.push_back(tmp.substr(0, tmp.find(".template")));
 }
 int sel1 = 0, sel2 = 1, layer = 1;
 char ch;
 bool start = false;

// Load MOTD and store it in a string
 std::vector<std::string> motd;
 std::ifstream motd_file;
 motd_file.open("data/motd");
 if (!motd_file.is_open())
  motd.push_back("No message today.");
 else {
  while (!motd_file.eof()) {
   std::string tmp;
   getline(motd_file, tmp);
   if (tmp[0] != '#')
    motd.push_back(tmp);
  }
 }

 do {
  if (layer == 1) {
   mvwprintz(w_open, 4, 1, (sel1 == 0 ? h_white : c_white), "MOTD");
   mvwprintz(w_open, 5, 1, (sel1 == 1 ? h_white : c_white), "New Game");
   mvwprintz(w_open, 6, 1, (sel1 == 2 ? h_white : c_white), "Load Game");
   mvwprintz(w_open, 7, 1, (sel1 == 3 ? h_white : c_white), "Special...");
   mvwprintz(w_open, 8, 1, (sel1 == 4 ? h_white : c_white), "Help");
   mvwprintz(w_open, 9, 1, (sel1 == 5 ? h_white : c_white), "Quit");

   if (sel1 == 0) {	// Print the MOTD.
    for (int i = 0; i < motd.size() && i < 16; i++)
     mvwprintz(w_open, i + 4, 12, c_ltred, motd[i].c_str());
   } else {	// Clear the lines if not viewing MOTD.
    for (int i = 4; i < 20; i++) {
     for (int j = 12; j < 79; j++)
      mvwputch(w_open, i, j, c_black, 'x');
    }
   }

   wrefresh(w_open);
   refresh();
   ch = input();
   if (ch == 'k') {
    if (sel1 > 0)
     sel1--;
    else
     sel1 = 5;
   } else if (ch == 'j') {
    if (sel1 < 5)
     sel1++;
    else
     sel1 = 0;
   } else if ((ch == 'l' || ch == '\n' || ch == '>') && sel1 > 0) {
    if (sel1 == 5) {
     uquit = QUIT_MENU;
     return false;
    } else if (sel1 == 4) {
     help();
     clear();
     mvwprintz(w_open, 0, 1, c_blue, "Welcome to Cataclysm!");
     mvwprintz(w_open, 1, 0, c_red, "\
This alpha release is highly unstable. Please report any crashes or bugs to\n\
fivedozenwhales@gmail.com.");
     refresh();
     wrefresh(w_open);
     refresh();
    } else {
     sel2 = 1;
     layer = 2;
    }
    mvwprintz(w_open, 4, 1, (sel1 == 0 ? c_white : c_dkgray), "MOTD");
    mvwprintz(w_open, 5, 1, (sel1 == 1 ? c_white : c_dkgray), "New Game");
    mvwprintz(w_open, 6, 1, (sel1 == 2 ? c_white : c_dkgray), "Load Game");
    mvwprintz(w_open, 7, 1, (sel1 == 3 ? c_white : c_dkgray), "Special...");
    mvwprintz(w_open, 8, 1, (sel1 == 4 ? c_white : c_dkgray), "Help");
    mvwprintz(w_open, 9, 1, (sel1 == 5 ? c_white : c_dkgray), "Quit");
   }
  } else if (layer == 2) {
   if (sel1 == 1) {	// New Character
    mvwprintz(w_open, 5, 12, (sel2 == 1 ? h_white : c_white),
              "Custom Character");
    mvwprintz(w_open, 6, 12, (sel2 == 2 ? h_white : c_white),
              "Preset Character");
    mvwprintz(w_open, 7, 12, (sel2 == 3 ? h_white : c_white),
              "Random Character");
    wrefresh(w_open);
    refresh();
    ch = input();
    if (ch == 'k') {
     if (sel2 > 1)
      sel2--;
     else
      sel2 = 3;
    } if (ch == 'j') {
     if (sel2 < 3)
      sel2++;
     else
      sel2 = 1;
    } else if (ch == 'h' || ch == '<' || ch == KEY_ESCAPE) {
     mvwprintz(w_open, 5, 12, c_black, "                ");
     mvwprintz(w_open, 6, 12, c_black, "                ");
     mvwprintz(w_open, 7, 12, c_black, "                ");
     layer = 1;
     sel1 = 1;
    }
    if (ch == 'l' || ch == '\n' || ch == '>') {
     if (sel2 == 1) {
      if (!u.create(this, PLTYPE_CUSTOM)) {
       u = player();
       delwin(w_open);
       return (opening_screen());
      }
      start_game();
      start = true;
      ch = 0;
     }
     if (sel2 == 2) {
      layer = 3;
      sel1 = 0;
      mvwprintz(w_open, 5, 12, c_dkgray, "Custom Character");
      mvwprintz(w_open, 6, 12, c_white,  "Preset Character");
      mvwprintz(w_open, 7, 12, c_dkgray, "Random Character");
     }
     if (sel2 == 3) {
      if (!u.create(this, PLTYPE_RANDOM)) {
       u = player();
       delwin(w_open);
       return (opening_screen());
      }
      start_game();
      start = true;
      ch = 0;
     }
    }
   } else if (sel1 == 2) {	// Load Character
    if (savegames.size() == 0)
     mvwprintz(w_open, 6, 12, c_red, "No save games found!");
    else {
     int savestart = (sel2 < 7 ?  0 : sel2 - 7),
         saveend   = (sel2 < 7 ? 14 : sel2 + 7);
     for (int i = savestart; i < saveend; i++) {
      int line = 6 + i - savestart;
      mvwprintz(w_open, line, 12, c_black, "xxxxxxxxxxxxxxxxxxxxxxxxxxxxxxxxx");
      if (i < savegames.size())
       mvwprintz(w_open, line, 12, (sel2 - 1 == i ? h_white : c_white),
                 savegames[i].c_str());
     }
    }
    wrefresh(w_open);
    refresh();
    ch = input();
    if (ch == 'k') {
     if (sel2 > 1)
      sel2--;
     else
      sel2 = savegames.size();
    } else if (ch == 'j') {
     if (sel2 < savegames.size())
      sel2++;
     else
      sel2 = 1;
    } else if (ch == 'h' || ch == '<' || ch == KEY_ESCAPE) {
     layer = 1;
     for (int i = 0; i < 14; i++)
      mvwprintz(w_open, 6 + i, 12, c_black, "xxxxxxxxxxxxxxxxxxxxxxxxxxxxxxxx");
    }
    if (ch == 'l' || ch == '\n' || ch == '>') {
     if (sel2 > 0 && savegames.size() > 0) {
      load(savegames[sel2 - 1]);
      start = true;
      ch = 0;
     }
    }
   } else if (sel1 == 3) {	// Special game
    for (int i = 1; i < NUM_SPECIAL_GAMES; i++) {
     mvwprintz(w_open, 6 + i, 12, c_black, "xxxxxxxxxxxxxxxxxxxxxxxxxxxxxxxxx");
     mvwprintz(w_open, 6 + i, 12, (sel2 == i ? h_white : c_white),
               special_game_name( special_game_id(i) ).c_str());
    }
    wrefresh(w_open);
    refresh();
    ch = input();
    if (ch == 'k') {
     if (sel2 > 1)
      sel2--;
     else
      sel2 = NUM_SPECIAL_GAMES - 1;
    } else if (ch == 'j') {
     if (sel2 < NUM_SPECIAL_GAMES - 1)
      sel2++;
     else
      sel2 = 1;
    } else if (ch == 'h' || ch == '<' || ch == KEY_ESCAPE) {
     layer = 1;
     for (int i = 6; i < 15; i++)
      mvwprintz(w_open, i, 12, c_black, "xxxxxxxxxxxxxxxxxxxxxxxxxxxxxxxx");
    }
    if (ch == 'l' || ch == '\n' || ch == '>') {
     if (sel2 >= 1 && sel2 < NUM_SPECIAL_GAMES) {
      delete gamemode;
      gamemode = get_special_game( special_game_id(sel2) );
      if (!gamemode->init(this)) {
       delete gamemode;
       gamemode = new special_game;
       u = player();
       delwin(w_open);
       return (opening_screen());
      }
      start = true;
      ch = 0;
     }
    }
   }
  } else if (layer == 3) {	// Character Templates
   if (templates.size() == 0)
    mvwprintz(w_open, 6, 12, c_red, "No templates found!");
   else {
    int tempstart = (sel1 < 6 ?  0 : sel1 - 6),
        tempend   = (sel1 < 6 ? 14 : sel1 + 6);
    for (int i = tempstart; i < tempend; i++) {
     int line = 6 + i - tempstart;
     mvwprintz(w_open, line, 29, c_black, "xxxxxxxxxxxxxxxxxxxxxxxxxxxxxxxxx");
     if (i < templates.size())
      mvwprintz(w_open, line, 29, (sel1 == i ? h_white : c_white),
                templates[i].c_str());
    }
   }
   wrefresh(w_open);
   refresh();
   ch = input();
   if (ch == 'k') {
    if (sel1 > 0)
     sel1--;
    else
     sel1 = templates.size() - 1;
   } else if (ch == 'j') {
    if (sel1 < templates.size() - 1)
     sel1++;
    else
     sel1 = 0;
   } else if (ch == 'h' || ch == '<' || ch == KEY_ESCAPE) {
    sel1 = 1;
    layer = 2;
    for (int i = 0; i < templates.size() && i < 21; i++)
     mvwprintz(w_open, 6 + i, 12, c_black, "                                 ");
    for (int i = 22; i < 25; i++)
     mvwprintw(w_open, i, 0, "                                                 \
                                ");
   }
   if (ch == 'l' || ch == '\n' || ch == '>') {
    if (!u.create(this, PLTYPE_TEMPLATE, templates[sel1])) {
     u = player();
     delwin(w_open);
     return (opening_screen());
    }
    start_game();
    start = true;
    ch = 0;
   }
  }
 } while (ch != 0);
 delwin(w_open);
 if (start == false)
  uquit = QUIT_MENU;
 return start;
}

// Set up all default values for a new game
void game::start_game()
{
 turn = MINUTES(STARTING_MINUTES);// It's turn 0...
 run_mode = 1;	// run_mode is on by default...
 mostseen = 0;	// ...and mostseen is 0, we haven't seen any monsters yet.

// Init some factions.
 if (!load_master())	// Master data record contains factions.
  create_factions();
 cur_om = overmap(this, 0, 0, 0);	// We start in the (0,0,0) overmap.
// Find a random house on the map, and set us there.
 cur_om.first_house(levx, levy);
 levx -= int(int(MAPSIZE / 2) / 2);
 levy -= int(int(MAPSIZE / 2) / 2);
 levz = 0;
// Start the overmap out with none of it seen by the player...
 for (int i = 0; i < OMAPX; i++) {
  for (int j = 0; j < OMAPX; j++)
   cur_om.seen(i, j) = false;
 }
// ...except for our immediate neighborhood.
 for (int i = -15; i <= 15; i++) {
  for (int j = -15; j <= 15; j++)
   cur_om.seen(levx + i, levy + j) = true;
 }
// Convert the overmap coordinates to submap coordinates
 levx = levx * 2 - 1;
 levy = levy * 2 - 1;
 set_adjacent_overmaps(true);
// Init the starting map at this location.
 m.load(this, levx, levy);
// Start us off somewhere in the shelter.
 u.posx = SEEX * int(MAPSIZE / 2) + 5;
 u.posy = SEEY * int(MAPSIZE / 2) + 5;
 u.str_cur = u.str_max;
 u.per_cur = u.per_max;
 u.int_cur = u.int_max;
 u.dex_cur = u.dex_max;
 nextspawn = int(turn);	
 temperature = 65; // Springtime-appropriate?

// Put some NPCs in there!
 create_starting_npcs();

}

void game::create_factions()
{
 int num = dice(4, 3);
 faction tmp(0);
 tmp.make_army();
 factions.push_back(tmp);
 for (int i = 0; i < num; i++) {
  tmp = faction(assign_faction_id());
  tmp.randomize();
  tmp.likes_u = 100;
  tmp.respects_u = 100;
  tmp.known_by_u = true;
  factions.push_back(tmp);
 }
}

void game::create_starting_npcs()
{
 npc tmp;
 tmp.normalize(this);
 tmp.randomize(this, (one_in(2) ? NC_DOCTOR : NC_NONE));
 tmp.spawn_at(&cur_om, levx, levy);
 tmp.posx = SEEX * int(MAPSIZE / 2) + SEEX;
 tmp.posy = SEEY * int(MAPSIZE / 2) + 6;
 tmp.form_opinion(&u);
 tmp.attitude = NPCATT_NULL;
 tmp.mission = NPC_MISSION_SHELTER;
 tmp.chatbin.first_topic = TALK_SHELTER;
 tmp.chatbin.missions.push_back( 
     reserve_random_mission(ORIGIN_OPENER_NPC, om_location(), tmp.id) );

 active_npc.push_back(tmp);
}
 

// MAIN GAME LOOP
// Returns true if game is over (death, saved, quit, etc)
bool game::do_turn()
{
 if (is_game_over()) {
  write_msg();
// Save the monsters before we die!
  for (int i = 0; i < z.size(); i++) {
   if (z[i].spawnmapx != -1) {	// Static spawn, move them back there
    tinymap tmp(&itypes, &mapitems, &traps);
    tmp.load(this, z[i].spawnmapx, z[i].spawnmapy);
    tmp.add_spawn(&(z[i]));
    tmp.save(&cur_om, turn, z[i].spawnmapx, z[i].spawnmapy);
   } else {	// Absorb them back into a group
    int group = valid_group((mon_id)(z[i].type->id), levx, levy);
    if (group != -1) {
     cur_om.zg[group].population++;
     if (cur_om.zg[group].population / pow(cur_om.zg[group].radius, 2.0) > 5)
      cur_om.zg[group].radius++;
    }
   }
  }
  if (uquit == QUIT_DIED)
   popup_top("Game over! Press spacebar...");
  if (uquit == QUIT_DIED || uquit == QUIT_SUICIDE)
   death_screen();
  return true;
 }
// Actual stuff
 //build_monmap();
 gamemode->per_turn(this);
 turn.increment();
 process_events();
 process_missions();
 if (turn.hour == 0 && turn.minute == 0 && turn.second == 0) // Midnight!
  cur_om.process_mongroups();

// Check if we've overdosed... in any deadly way.
 if (u.stim > 250) {
  add_msg("You have a sudden heart attack!");
  u.hp_cur[hp_torso] = 0;
 } else if (u.stim < -200 || u.pkill > 240) {
  add_msg("Your breathing stops completely.");
  u.hp_cur[hp_torso] = 0;
 }

 if (turn % 50 == 0) {	// Hunger, thirst, & fatigue up every 5 minutes
  if ((!u.has_trait(PF_LIGHTEATER) || !one_in(3)) &&
      (!u.has_bionic(bio_recycler) || turn % 300 == 0))
   u.hunger++;
  if ((!u.has_bionic(bio_recycler) || turn % 100 == 0) &&
      (!u.has_trait(PF_PLANTSKIN) || !one_in(5)))
   u.thirst++;
  u.fatigue++;
  if (u.fatigue == 192 && !u.has_disease(DI_LYING_DOWN) &&
      !u.has_disease(DI_SLEEP)) {
   if (u.activity.type == ACT_NULL)
    add_msg("You're feeling tired.  Press '$' to lie down for sleep.");
   else
    cancel_activity_query("You're feeling tired.");
  }
  if (u.stim < 0)
   u.stim++;
  if (u.stim > 0)
   u.stim--;
  if (u.pkill > 0)
   u.pkill--;
  if (u.pkill < 0)
   u.pkill++;
  if (u.has_bionic(bio_solar) && is_in_sunlight(u.posx, u.posy))
   u.charge_power(1);
 }
 if (turn % 300 == 0) {	// Pain up/down every 30 minutes
  if (u.pain > 0)
   u.pain--;
  else if (u.pain < 0)
   u.pain++;
// Mutation healing effects
  if (u.has_trait(PF_FASTHEALER2) && one_in(5))
   u.healall(1);
  if (u.has_trait(PF_REGEN) && one_in(2))
   u.healall(1);
  if (u.has_trait(PF_ROT2) && one_in(5))
   u.hurtall(1);
  if (u.has_trait(PF_ROT3) && one_in(2))
   u.hurtall(1);

  if (u.radiation > 1 && one_in(3))
   u.radiation--;
  u.get_sick(this);
// Auto-save on the half-hour
  save();
 }
// Update the weather, if it's time.
 if (turn >= nextweather)
  update_weather();

// The following happens when we stay still; 10/40 minutes overdue for spawn
 if ((!u.has_trait(PF_INCONSPICUOUS) && turn > nextspawn +  100) ||
     ( u.has_trait(PF_INCONSPICUOUS) && turn > nextspawn +  400)   ) {
  spawn_mon(-1 + 2 * rng(0, 1), -1 + 2 * rng(0, 1));
  nextspawn = turn;
 }

 process_activity();

 while (u.moves > 0) {
  if (!u.has_disease(DI_SLEEP) && u.activity.type == ACT_NULL)
   draw();
  get_input();
  if (is_game_over()) {
   if (uquit == QUIT_DIED)
    popup_top("Game over! Press spacebar...");
   if (uquit == QUIT_DIED || uquit == QUIT_SUICIDE)
    death_screen();
   return true;
  }
 }
 update_scent();
 m.vehmove(this);
 m.process_fields(this);
 m.process_active_items(this);
 m.step_in_field(u.posx, u.posy, this);

 monmove();
 update_stair_monsters();
 om_npcs_move();
 u.reset(this);
 u.process_active_items(this);
 u.suffer(this);

 if (levz >= 0) {
  weather_effect weffect;
  (weffect.*(weather_data[weather].effect))(this);
  check_warmth();
 }

 if (u.has_disease(DI_SLEEP) && int(turn) % 300 == 0) {
  draw();
  refresh();
 }

 update_skills();
 if (turn % 10 == 0)
  u.update_morale();
 return false;
}

void game::update_skills()
{
//    SKILL   TURNS/--
//	1	4096
//	2	2048
//	3	1024
//	4	 512
//	5	 256
//	6	 128
//	7+	  64
 for (int i = 0; i < num_skill_types; i++) {
  int tmp = u.sklevel[i] > 7 ? 7 : u.sklevel[i];
  if (u.sklevel[i] > 0 && turn % (8192 / int(pow(2, double(tmp - 1)))) == 0 &&
      (( u.has_trait(PF_FORGETFUL) && one_in(3)) ||
       (!u.has_trait(PF_FORGETFUL) && one_in(4))   )) {
   if (u.has_bionic(bio_memory) && u.power_level > 0) {
    if (one_in(5))
     u.power_level--;
   } else
    u.skexercise[i]--;
  }
  if (u.skexercise[i] < -100) {
   u.sklevel[i]--;
   add_msg("Your skill in %s has reduced to %d!",
           skill_name(skill(i)).c_str(), u.sklevel[i]);
   u.skexercise[i] = 0;
  } else if (u.skexercise[i] >= 100) {
   u.sklevel[i]++;
   add_msg("Your skill in %s has increased to %d!",
           skill_name(skill(i)).c_str() ,u.sklevel[i]);
   u.skexercise[i] = 0;
  }
 }
}

void game::process_events()
{
 for (int i = 0; i < events.size(); i++) {
  events[i].per_turn(this);
  if (events[i].turn <= int(turn)) {
   events[i].actualize(this);
   events.erase(events.begin() + i);
   i--;
  }
 }
}

void game::process_activity()
{
 it_book* reading;
 if (u.activity.type != ACT_NULL) {
  if (int(turn) % 150 == 0)
   draw();
  if (u.activity.type == ACT_WAIT) {	// Based on time, not speed
   u.activity.moves_left -= 100;
   u.pause(this);
  } else {
   u.activity.moves_left -= u.moves;
   u.moves = 0;
  }

  if (u.activity.moves_left <= 0) {	// We finished our activity!

   switch (u.activity.type) {

   case ACT_RELOAD:
    u.weapon.reload(u, u.activity.index);
    if (u.weapon.is_gun() && u.weapon.has_flag(IF_RELOAD_ONE)) {
     add_msg("You insert a cartridge into your %s.",
             u.weapon.tname(this).c_str());
     if (u.recoil < 8)
      u.recoil = 8;
     if (u.recoil > 8)
      u.recoil = (8 + u.recoil) / 2;
    } else {
     add_msg("You reload your %s.", u.weapon.tname(this).c_str());
     u.recoil = 6;
    }
    break;

   case ACT_READ:
    if (u.activity.index == -2)
     reading = dynamic_cast<it_book*>(u.weapon.type);
    else
     reading = dynamic_cast<it_book*>(u.inv[u.activity.index].type);

    if (reading->fun != 0) {
     std::stringstream morale_text;
     u.add_morale(MORALE_BOOK, reading->fun * 5, reading->fun * 15, reading);
    }

    if (u.sklevel[reading->type] < reading->level) {
     add_msg("You learn a little about %s!", skill_name(reading->type).c_str());
     int min_ex = reading->time / 10 + u.int_cur / 4,
         max_ex = reading->time /  5 + u.int_cur / 2 - u.sklevel[reading->type];
     if (min_ex < 1)
      min_ex = 1;
     if (max_ex < 2)
      max_ex = 2;
     if (max_ex > 10)
      max_ex = 10;
     u.skexercise[reading->type] += rng(min_ex, max_ex);
     if (u.sklevel[reading->type] +
        (u.skexercise[reading->type] >= 100 ? 1 : 0) >= reading->level)
      add_msg("You can no longer learn from this %s.", reading->name.c_str());
    }
    break;

   case ACT_WAIT:
    add_msg("You finish waiting.");
    break;

   case ACT_CRAFT:
    complete_craft();
    break;

   case ACT_BUTCHER:
    complete_butcher(u.activity.index);
    break;

   case ACT_BUILD:
    complete_construction();
    break;

   case ACT_TRAIN:
    if (u.activity.index < 0) {
     add_msg("You learn %s.", itypes[0 - u.activity.index]->name.c_str());
     u.styles.push_back( itype_id(0 - u.activity.index) );
    } else {
     u.sklevel[ u.activity.index ]++;
     add_msg("You finish training %s to level %d.",
             skill_name(u.activity.index).c_str(), u.sklevel[u.activity.index]);
    }
    break;
    
   case ACT_VEHICLE:
    complete_vehicle (this);
    break;
   }

   bool act_veh = (u.activity.type == ACT_VEHICLE);
   u.activity.type = ACT_NULL;
   if (act_veh) {
    if (u.activity.values.size() < 7)
     debugmsg ("process_activity invalid ACT_VEHICLE values:%d",
                u.activity.values.size());
    else {
     vehicle *veh = m.veh_at(u.activity.values[0], u.activity.values[1]);
     if (veh) {
      exam_vehicle(*veh, u.activity.values[0], u.activity.values[1],
                         u.activity.values[2], u.activity.values[3]);
      return;
     } else
      debugmsg ("process_activity ACT_VEHICLE: vehicle not found");
    }
   }
  }
 }
}

void game::cancel_activity()
{
 u.cancel_activity();
}

void game::cancel_activity_query(const char* message, ...)
{
 char buff[1024];
 va_list ap;
 va_start(ap, message);
 vsprintf(buff, message, ap);
 va_end(ap);
 std::string s(buff);

 bool doit = false;;

 switch (u.activity.type) {
  case ACT_NULL:
   doit = false;
   break;
  case ACT_READ:
   if (query_yn("%s Stop reading?", s.c_str()))
    doit = true;
   break;
  case ACT_RELOAD:
   if (query_yn("%s Stop reloading?", s.c_str()))
    doit = true;
   break;
  case ACT_CRAFT:
   if (query_yn("%s Stop crafting?", s.c_str()))
    doit = true;
   break;
  case ACT_BUTCHER:
   if (query_yn("%s Stop butchering?", s.c_str()))
    doit = true;
   break;
  case ACT_BUILD:
  case ACT_VEHICLE:
   if (query_yn("%s Stop construction?", s.c_str()))
    doit = true;
   break;
  case ACT_TRAIN:
   if (query_yn("%s Stop training?", s.c_str()))
    doit = true;
   break;
  default:
   doit = true;
 }

 if (doit)
  u.cancel_activity();
}

void game::update_weather()
{
 season_type season = turn.season;
// Pick a new weather type (most likely the same one)
 int chances[NUM_WEATHER_TYPES];
 int total = 0;
 for (int i = 0; i < NUM_WEATHER_TYPES; i++) {
// Reduce the chance for freezing-temp-only weather to 0 if it's above freezing
// and vice versa.
  if ((weather_data[i].avg_temperature[season] < 32 && temperature > 32) ||
      (weather_data[i].avg_temperature[season] > 32 && temperature < 32)   )
   chances[i] = 0;
  else {
   chances[i] = weather_shift[season][weather][i];
   total += chances[i];
  }
 }
 int choice = rng(0, total - 1);
 weather_type old_weather = weather;
 weather_type new_weather = WEATHER_CLEAR;
 while (choice >= chances[new_weather]) {
  choice -= chances[new_weather];
  new_weather = weather_type(int(new_weather) + 1);
 }
// Advance the weather timer
 int minutes = rng(weather_data[new_weather].mintime,
                   weather_data[new_weather].maxtime);
 nextweather = turn + MINUTES(minutes);
 weather = new_weather;
 if (weather == WEATHER_SUNNY && turn.is_night())
  weather = WEATHER_CLEAR;

 if (weather != old_weather && weather_data[weather].dangerous &&
     levz >= 0 && m.is_outside(u.posx, u.posy)) {
  std::stringstream weather_text;
  weather_text << "The weather changed to " << weather_data[weather].name <<
                  "!";
  cancel_activity_query(weather_text.str().c_str());
 }

// Now update temperature
 if (!one_in(4)) { // 3 in 4 chance of respecting avg temp for the weather
  int average = weather_data[weather].avg_temperature[season];
  if (temperature < average)
   temperature++;
  else if (temperature > average)
   temperature--;
 } else // 1 in 4 chance of random walk
  temperature += rng(-1, 1);

 if (turn.is_night())
  temperature += rng(-2, 1);
 else
  temperature += rng(-1, 2);
}

int game::assign_mission_id()
{
 int ret = next_mission_id;
 next_mission_id++;
 return ret;
}

void game::give_mission(mission_id type)
{
 mission tmp = mission_types[type].create(this);
 active_missions.push_back(tmp);
 u.active_missions.push_back(tmp.uid);
 u.active_mission = u.active_missions.size() - 1;
 mission_start m_s;
 mission *miss = find_mission(tmp.uid);
 (m_s.*miss->type->start)(this, miss);
}

void game::assign_mission(int id)
{
 u.active_missions.push_back(id);
 u.active_mission = u.active_missions.size() - 1;
 mission_start m_s;
 mission *miss = find_mission(id);
 (m_s.*miss->type->start)(this, miss);
}
 
int game::reserve_mission(mission_id type, int npc_id)
{
 mission tmp = mission_types[type].create(this, npc_id);
 active_missions.push_back(tmp);
 return tmp.uid;
}

int game::reserve_random_mission(mission_origin origin, point p, int npc_id)
{
 std::vector<int> valid;
 mission_place place;
 for (int i = 0; i < mission_types.size(); i++) {
  for (int j = 0; j < mission_types[i].origins.size(); j++) {
   if (mission_types[i].origins[j] == origin &&
       (place.*mission_types[i].place)(this, p.x, p.y)) {
    valid.push_back(i);
    j = mission_types[i].origins.size();
   }
  }
 }

 if (valid.empty())
  return -1;

 int index = valid[rng(0, valid.size() - 1)];

 return reserve_mission(mission_id(index), npc_id);
}

npc* game::find_npc(int id)
{
 for (int i = 0; i < active_npc.size(); i++) {
  if (active_npc[i].id == id)
   return &(active_npc[i]);
 }
 for (int i = 0; i < cur_om.npcs.size(); i++) {
  if (cur_om.npcs[i].id == id)
   return &(cur_om.npcs[i]);
 }
 return NULL;
}

mission* game::find_mission(int id)
{
 for (int i = 0; i < active_missions.size(); i++) {
  if (active_missions[i].uid == id)
   return &(active_missions[i]);
 }
 return NULL;
}

mission_type* game::find_mission_type(int id)
{
 for (int i = 0; i < active_missions.size(); i++) {
  if (active_missions[i].uid == id)
   return active_missions[i].type;
 }
 return NULL;
}

bool game::mission_complete(int id, int npc_id)
{
 mission* miss = find_mission(id);
 if (miss == NULL) {
  debugmsg("game::mission_complete(%d) - it's NULL!", id);
  return false;
 }
 mission_type* type = miss->type;
 switch (type->goal) {
  case MGOAL_GO_TO: {
   point cur_pos(levx + int(MAPSIZE / 2), levy + int(MAPSIZE / 2));
   if (rl_dist(cur_pos.x, cur_pos.y, miss->target.x, miss->target.y) <= 1)
    return true;
   return false;
  } break;

  case MGOAL_FIND_ITEM:
   if (!u.has_amount(type->item_id, 1))
    return false;
   if (miss->npc_id != -1 && miss->npc_id != npc_id)
    return false;
   return true;

  case MGOAL_FIND_ANY_ITEM:
   return (u.has_mission_item(miss->uid) &&
           (miss->npc_id == -1 || miss->npc_id == npc_id));

  case MGOAL_FIND_MONSTER:
   if (miss->npc_id != -1 && miss->npc_id != npc_id)
    return false;
   for (int i = 0; i < z.size(); i++) {
    if (z[i].mission_id == miss->uid)
     return true;
   }
   return false;

  case MGOAL_FIND_NPC:
   return (miss->npc_id == npc_id);

  case MGOAL_KILL_MONSTER:
   return (miss->step >= 1);

  default:
   return false;
 }
 return false;
}

bool game::mission_failed(int id)
{
 mission *miss = find_mission(id);
 return (miss->failed);
}

void game::wrap_up_mission(int id)
{
 mission *miss = find_mission(id);
 u.completed_missions.push_back( id );
 for (int i = 0; i < u.active_missions.size(); i++) {
  if (u.active_missions[i] == id) {
   u.active_missions.erase( u.active_missions.begin() + i );
   i--;
  }
 }
 switch (miss->type->goal) {
  case MGOAL_FIND_ITEM:
   u.use_amount(miss->type->item_id, 1);
   break;
  case MGOAL_FIND_ANY_ITEM:
   u.remove_mission_items(miss->uid);
   break;
 }
 mission_end endfunc;
 (endfunc.*miss->type->end)(this, miss);
}

void game::fail_mission(int id)
{
 mission *miss = find_mission(id);
 miss->failed = true;
 u.failed_missions.push_back( id );
 for (int i = 0; i < u.active_missions.size(); i++) {
  if (u.active_missions[i] == id) {
   u.active_missions.erase( u.active_missions.begin() + i );
   i--;
  }
 }
 mission_fail failfunc;
 (failfunc.*miss->type->fail)(this, miss);
}

void game::mission_step_complete(int id, int step)
{
 mission *miss = find_mission(id);
 miss->step = step;
 switch (miss->type->goal) {
  case MGOAL_FIND_ITEM:
  case MGOAL_FIND_MONSTER:
  case MGOAL_KILL_MONSTER: {
   bool npc_found = false;
   for (int i = 0; i < cur_om.npcs.size(); i++) {
    if (cur_om.npcs[i].id == miss->npc_id) {
     miss->target = point(cur_om.npcs[i].mapx, cur_om.npcs[i].mapy);
     npc_found = true;
    }
   }
   if (!npc_found)
    miss->target = point(-1, -1);
  } break;
 }
}

void game::process_missions()
{
 for (int i = 0; i < active_missions.size(); i++) {
  if (active_missions[i].deadline > 0 &&
      int(turn) > active_missions[i].deadline)
   fail_mission(active_missions[i].uid);
 }
}

void game::get_input()
{
 char ch = input(); // See keypress.h - translates keypad and arrows to vikeys

 if (keymap.find(ch) == keymap.end()) {
  if (ch != ' ' && ch != KEY_ESCAPE && ch != '\n')
   add_msg("Unknown command: '%c'", ch);
  return;
 }

 action_id act = keymap[ch];

 gamemode->pre_action(this, act);

 int veh_part;
 vehicle *veh = m.veh_at(u.posx, u.posy, veh_part);
 bool veh_ctrl = veh && veh->player_in_control (&u);

<<<<<<< HEAD
 lm.generate(&m, u.posx, u.posy);
=======
 lm.generate(m, u.posx, u.posy, natural_light_level());
>>>>>>> c1188bfb
 switch (act) {

  case ACTION_PAUSE:
   if (run_mode == 2) // Monsters around and we don't wanna pause
    add_msg("Monster spotted--safe mode is on! (Press '!' to turn it off.)");
   else
    u.pause(this);
   break;

  case ACTION_MOVE_N:
   if (u.in_vehicle)
    pldrive(0, -1);
   else
    plmove(0, -1);
   break;

  case ACTION_MOVE_NE:
   if (u.in_vehicle)
    pldrive(1, -1);
   else
    plmove(1, -1);
   break;

  case ACTION_MOVE_E:
   if (u.in_vehicle)
    pldrive(1, 0);
   else
    plmove(1, 0);
   break;

  case ACTION_MOVE_SE:
   if (u.in_vehicle)
    pldrive(1, 1);
   else
    plmove(1, 1);
   break;

  case ACTION_MOVE_S:
   if (u.in_vehicle)
    pldrive(0, 1);
   else
   plmove(0, 1);
   break;

  case ACTION_MOVE_SW:
   if (u.in_vehicle)
    pldrive(-1, 1);
   else
    plmove(-1, 1);
   break;

  case ACTION_MOVE_W:
   if (u.in_vehicle)
    pldrive(-1, 0);
   else
    plmove(-1, 0);
   break;

  case ACTION_MOVE_NW:
   if (u.in_vehicle)
    pldrive(-1, -1);
   else
    plmove(-1, -1);
   break;

  case ACTION_MOVE_DOWN:
   if (!u.in_vehicle)
    vertical_move(-1, false);
   break;

  case ACTION_MOVE_UP:
   if (!u.in_vehicle)
    vertical_move( 1, false);
   break;

  case ACTION_OPEN:
   open();
   break;

  case ACTION_CLOSE:
   close();
   break;

  case ACTION_SMASH:
   if (veh_ctrl)
    handbrake();
   else
    smash();
   break;

  case ACTION_EXAMINE:
   examine();
   break;

  case ACTION_PICKUP:
   pickup(u.posx, u.posy, 1);
   break;

  case ACTION_BUTCHER:
   butcher();
   break;

  case ACTION_CHAT:
   chat();
   break;

  case ACTION_LOOK:
   look_around();
   break;

  case ACTION_INVENTORY: {
   bool has = false;
   do {
    char ch = inv();
    has = u.has_item(ch);
    if (has)
     full_screen_popup(u.i_at(ch).info(true).c_str());
   } while (has);
   refresh_all();
  } break;

  case ACTION_ORGANIZE:
   reassign_item();
   break;

  case ACTION_USE:
   use_item();
   break;

  case ACTION_WEAR:
   wear();
   break;

  case ACTION_TAKE_OFF:
   takeoff();
   break;

  case ACTION_EAT:
   eat();
   break;

  case ACTION_READ:
   read();
   break;

  case ACTION_WIELD:
   wield();
   break;

  case ACTION_PICK_STYLE:
   u.pick_style(this);
   if (u.weapon.type->id == 0 || u.weapon.is_style()) {
    u.weapon = item(itypes[u.style_selected], 0);
    u.weapon.invlet = ':';
   }
   refresh_all();
   break;

  case ACTION_RELOAD:
   reload();
   break;

  case ACTION_UNLOAD:
   unload();
   break;

  case ACTION_THROW:
   plthrow();
   break;

  case ACTION_FIRE:
   plfire(false);
   break;

  case ACTION_FIRE_BURST:
   plfire(true);
   break;

  case ACTION_DROP:
   drop();
   break;

  case ACTION_DIR_DROP:
   drop_in_direction();
   break;

  case ACTION_BIONICS:
   u.power_bionics(this);
   refresh_all();
   break;

  case ACTION_WAIT:
   if (veh_ctrl) {
    veh->turret_mode++;
    if (veh->turret_mode > 1)
     veh->turret_mode = 0;
   } else
    wait();
   break;

  case ACTION_CRAFT:
   craft();
   break;

  case ACTION_CONSTRUCT:
   if (u.in_vehicle)
    add_msg("You can't construct while in vehicle.");
   else
    construction_menu();
   break;

  case ACTION_SLEEP:
   if (veh_ctrl) {
    veh->cruise_on = !veh->cruise_on;
    add_msg("Cruise control turned %s.", veh->cruise_on? "on" : "off");
   } else if (query_yn("Are you sure you want to sleep?")) {
    u.try_to_sleep(this);
    u.moves = 0;
   }
   break;

  case ACTION_TOGGLE_SAFEMODE:
   if (run_mode == 0 ) {
    run_mode = 1;
    add_msg("Safe mode ON!");
   } else {
    turnssincelastmon = 0;
    run_mode = 0;
    if(autosafemode)
    add_msg("Safe mode OFF! (Auto safe mode still enabled!)");
    else
    add_msg("Safe mode OFF!");
   }
   break;

  case ACTION_TOGGLE_AUTOSAFE:
   if (autosafemode) {
    add_msg("Auto safe mode OFF!");
    autosafemode = false;
   } else {
    add_msg("Auto safe mode ON");
    autosafemode = true;
   }
   break;

  case ACTION_IGNORE_ENEMY:
   if (run_mode == 2) {
    add_msg("Ignoring enemy!");
    run_mode = 1;
   }
   break;

  case ACTION_SAVE:
   if (query_yn("Save and quit?")) {
    save();
    u.moves = 0;
    uquit = QUIT_SAVED;
   }
   break;

  case ACTION_QUIT:
   if (query_yn("Commit suicide?")) {
    u.moves = 0;
    std::vector<item> tmp = u.inv_dump();
    item your_body;
    your_body.make_corpse(itypes[itm_corpse], mtypes[mon_null], turn);
    your_body.name = u.name;
    m.add_item(u.posx, u.posy, your_body);
    for (int i = 0; i < tmp.size(); i++)
     m.add_item(u.posx, u.posy, tmp[i]);
    m.save(&cur_om, turn, levx, levy);
    uquit = QUIT_SUICIDE;
   }
   break;

  case ACTION_PL_INFO:
   u.disp_info(this);
   refresh_all();
   break;

  case ACTION_MAP:
   draw_overmap();
   break;

  case ACTION_MISSIONS:
   list_missions();
   break;

  case ACTION_FACTIONS:
   list_factions();
   break;

  case ACTION_MORALE:
   u.disp_morale();
   refresh_all();
   break;

  case ACTION_HELP:
   help();
   refresh_all();
   break;

  case ACTION_DEBUG:
   debug();
   break;

  case ACTION_DISPLAY_SCENT:
   display_scent();
   break;

  case ACTION_TOGGLE_DEBUGMON:
   debugmon = !debugmon;
   add_msg("Debug messages %s!", (debugmon ? "ON" : "OFF"));
   break;
 }

 gamemode->post_action(this, act);
}

int& game::scent(int x, int y)
{
 if (x < 0 || x >= SEEX * MAPSIZE || y < 0 || y >= SEEY * MAPSIZE) {
  nulscent = 0;
  return nulscent;	// Out-of-bounds - null scent
 }
 return grscent[x][y];
}

void game::update_scent()
{
 signed int newscent[SEEX * MAPSIZE][SEEY * MAPSIZE];
 if (!u.has_active_bionic(bio_scent_mask))
  grscent[u.posx][u.posy] = u.scent;
 else
  grscent[u.posx][u.posy] = 0;

 for (int x = u.posx - 18; x <= u.posx + 18; x++) {
  for (int y = u.posy - 18; y <= u.posy + 18; y++) {
   newscent[x][y] = 0;
   if (m.move_cost(x, y) != 0 || m.has_flag(bashable, x, y)) {
    int squares_used = 0;
    for (int i = -1; i <= 1; i++) {
     for (int j = -1; j <= 1; j++) {
      if (grscent[x][y] <= grscent[x+i][y+j]) {
       newscent[x][y] += grscent[x+i][y+j];
       squares_used++;
      }
     }
    }
    newscent[x][y] /= (squares_used + 1);
    if (m.field_at(x, y).type == fd_slime &&
        newscent[x][y] < 10 * m.field_at(x, y).density)
     newscent[x][y] = 10 * m.field_at(x, y).density;
    if (newscent[x][y] > 10000) {
     debugmsg("Wacky scent at %d, %d (%d)", x, y, newscent[x][y]);
     newscent[x][y] = 0; // Scent should never be higher
    }
   }
  }
 }
 for (int x = u.posx - 18; x <= u.posx + 18; x++) {
  for (int y = u.posy - 18; y <= u.posy + 18; y++)
   grscent[x][y] = newscent[x][y];
 }
 if (!u.has_active_bionic(bio_scent_mask))
  grscent[u.posx][u.posy] = u.scent;
 else
  grscent[u.posx][u.posy] = 0;
}

bool game::is_game_over()
{
 if (uquit != QUIT_NO)
  return true;
 for (int i = 0; i <= hp_torso; i++) {
  if (u.hp_cur[i] < 1) {
   std::vector<item> tmp = u.inv_dump();
   item your_body;
   your_body.make_corpse(itypes[itm_corpse], mtypes[mon_null], turn);
   your_body.name = u.name;
   m.add_item(u.posx, u.posy, your_body);
   for (int i = 0; i < tmp.size(); i++)
    m.add_item(u.posx, u.posy, tmp[i]);
   m.save(&cur_om, turn, levx, levy);
   std::stringstream playerfile;
   playerfile << "save/" << u.name << ".sav";
   unlink(playerfile.str().c_str());
   uquit = QUIT_DIED;
   return true;
  }
 }
 return false;
}

void game::death_screen()
{
 gamemode->game_over(this);
 std::stringstream playerfile;
 playerfile << "save/" << u.name << ".sav";
 unlink(playerfile.str().c_str());
 int num_kills = 0;
 for (int i = 0; i < num_monsters; i++)
  num_kills += kills[i];

 WINDOW* w_death = newwin(25, 80, 0, 0);
 mvwprintz(w_death, 0, 35, c_red, "GAME OVER - Press Spacebar to Quit");
 mvwprintz(w_death, 2, 0, c_white, "Number of kills: %d", num_kills);
 int line = 0, mon = 0;
 while (line < 40 && mon < num_monsters) {
  if (kills[mon] > 0) {
   int y = line % 20 + 3, x = int(line / 20) * 40 + 1;
   mvwprintz(w_death, y, x, c_white, "%s: %d", mtypes[mon]->name.c_str(),
             kills[mon]);
   line++;
  }
  mon++;
 }

 wrefresh(w_death);
 refresh();
 char ch;
 do
  ch = getch();
 while(ch != ' ' && ch != '\n' && ch != KEY_ESCAPE);
 delwin(w_death);
}

bool game::load_master()
{
 std::ifstream fin;
 std::string data;
 char junk;
 fin.open("save/master.gsav");
 if (!fin.is_open())
  return false;

// First, get the next ID numbers for each of these
 fin >> next_mission_id >> next_faction_id >> next_npc_id;
 int num_missions, num_npc, num_factions, num_items;

 fin >> num_missions;
 if (fin.peek() == '\n')
  fin.get(junk); // Chomp that pesky endline
 for (int i = 0; i < num_missions; i++) {
  mission tmpmiss;
  tmpmiss.load_info(this, fin);
  active_missions.push_back(tmpmiss);
 }

 fin >> num_factions;
 if (fin.peek() == '\n')
  fin.get(junk); // Chomp that pesky endline
 for (int i = 0; i < num_factions; i++) {
  getline(fin, data);
  faction tmp;
  tmp.load_info(data);
  factions.push_back(tmp);
 }
// NPCs come next
 fin >> num_npc;
 if (fin.peek() == '\n')
  fin.get(junk); // Chomp that pesky endline
 for (int i = 0; i < num_npc; i++) {
  getline(fin, data);
  npc tmp;
  tmp.load_info(this, data);
// We need to load up all their items too
  fin >> num_items;
  std::vector<item> tmpinv;
  for (int j = 0; j < num_items; j++) {
   std::string itemdata;
   char item_place;
   fin >> item_place;
   if (!fin.eof()) {
    getline(fin, itemdata);
    if (item_place == 'I')
     tmpinv.push_back(item(itemdata, this));
    else if (item_place == 'C' && !tmpinv.empty()) {
     tmpinv[tmpinv.size() - 1].contents.push_back(item(itemdata, this));
     j--;
    } else if (item_place == 'W')
     tmp.worn.push_back(item(itemdata, this));
    else if (item_place == 'w')
     tmp.weapon = item(itemdata, this);
    else if (item_place == 'c') {
     tmp.weapon.contents.push_back(item(itemdata, this));
     j--;
    }
   }
  }
  tmp.inv.add_stack(tmpinv);
  active_npc.push_back(tmp);
  if (fin.peek() == '\n')
   fin.get(junk); // Chomp that pesky endline
 }
 
 fin.close();
 return true;
}

void game::load(std::string name)
{
 std::ifstream fin;
 std::stringstream playerfile;
 playerfile << "save/" << name << ".sav";
 fin.open(playerfile.str().c_str());
// First, read in basic game state information.
 if (!fin.is_open()) {
  debugmsg("No save game exists!");
  return;
 }
 u = player();
 u.name = name;
 u.ret_null = item(itypes[0], 0);
 u.weapon = item(itypes[0], 0);
 int tmpturn, tmpspawn, tmpnextweather, tmprun, tmptar, tmpweather, tmptemp,
     comx, comy;
 fin >> tmpturn >> tmptar >> tmprun >> mostseen >> nextinv >> next_npc_id >>
        next_faction_id >> next_mission_id >> tmpspawn >> tmpnextweather >>
        tmpweather >> tmptemp >> levx >> levy >> levz >> comx >> comy;
 turn = tmpturn;
 nextspawn = tmpspawn;
 nextweather = tmpnextweather;
 cur_om = overmap(this, comx, comy, levz);
// m = map(&itypes, &mapitems, &traps); // Init the root map with our vectors
 m.load(this, levx, levy);
 run_mode = tmprun;
 last_target = tmptar;
 weather = weather_type(tmpweather);
 temperature = tmptemp;
// Next, the scent map.
 for (int i = 0; i < SEEX * MAPSIZE; i++) {
  for (int j = 0; j < SEEY * MAPSIZE; j++)
   fin >> grscent[i][j];
 }
// Now the number of monsters...
 int nummon;
 fin >> nummon;
// ... and the data on each one.
 std::string data;
 z.clear();
 monster montmp;
 char junk;
 if (fin.peek() == '\n')
  fin.get(junk); // Chomp that pesky endline
 for (int i = 0; i < nummon; i++) {
  getline(fin, data);
  montmp.load_info(data, &mtypes);
  z.push_back(montmp);
 }
// And the kill counts;
 if (fin.peek() == '\n')
  fin.get(junk); // Chomp that pesky endline
 for (int i = 0; i < num_monsters; i++)
  fin >> kills[i];
// Finally, the data on the player.
 if (fin.peek() == '\n')
  fin.get(junk); // Chomp that pesky endline
 getline(fin, data);
 u.load_info(this, data);
// And the player's inventory...
 char item_place;
 std::string itemdata;
// We need a temporary vector of items.  Otherwise, when we encounter an item
// which is contained in another item, the auto-sort/stacking behavior of the
// player's inventory may cause the contained item to be misplaced.
 std::vector<item> tmpinv;
 while (!fin.eof()) {
  fin >> item_place;
  if (!fin.eof()) {
   getline(fin, itemdata);
   if (item_place == 'I')
    tmpinv.push_back(item(itemdata, this));
   else if (item_place == 'C')
    tmpinv[tmpinv.size() - 1].contents.push_back(item(itemdata, this));
   else if (item_place == 'W')
    u.worn.push_back(item(itemdata, this));
   else if (item_place == 'w')
    u.weapon = item(itemdata, this);
   else if (item_place == 'c')
    u.weapon.contents.push_back(item(itemdata, this));
  }
 }
// Now dump tmpinv into the player's inventory
 u.inv.add_stack(tmpinv);
 fin.close();
// Now load up the master game data; factions (and more?)
 load_master();
 set_adjacent_overmaps(true);
 draw();
}

void game::save()
{
 std::stringstream playerfile, masterfile;
 std::ofstream fout;
 playerfile << "save/" << u.name << ".sav";
 masterfile << "save/master.gsav";
 fout.open(playerfile.str().c_str());
// First, write out basic game state information.
 fout << int(turn) << " " << int(last_target) << " " << int(run_mode) << " " <<
         mostseen << " " << nextinv << " " << next_npc_id << " " <<
         next_faction_id << " " << next_mission_id << " " << int(nextspawn) <<
         " " << int(nextweather) << " " << weather << " " << int(temperature) <<
         " " << levx << " " << levy << " " << levz << " " << cur_om.posx <<
         " " << cur_om.posy << " " << std::endl;
// Next, the scent map.
 for (int i = 0; i < SEEX * MAPSIZE; i++) {
  for (int j = 0; j < SEEY * MAPSIZE; j++)
   fout << grscent[i][j] << " ";
 }
// Now save all monsters.
 fout << std::endl << z.size() << std::endl;
 for (int i = 0; i < z.size(); i++)
  fout << z[i].save_info() << std::endl;
 for (int i = 0; i < num_monsters; i++)	// Save the kill counts, too.
  fout << kills[i] << " ";
// And finally the player.
 fout << u.save_info() << std::endl;
 fout << std::endl;
 fout.close();

// Now write things that aren't player-specific: factions and NPCs
 fout.open(masterfile.str().c_str());

 fout << next_mission_id << " " << next_faction_id << " " << next_npc_id <<
         " " << active_missions.size() << " ";
 for (int i = 0; i < active_missions.size(); i++)
  fout << active_missions[i].save_info() << " ";

 fout << factions.size() << std::endl;
 for (int i = 0; i < factions.size(); i++)
  fout << factions[i].save_info() << std::endl;

 fout << active_npc.size() << std::endl;
 for (int i = 0; i < active_npc.size(); i++) {
  active_npc[i].mapx = levx;
  active_npc[i].mapy = levy;
  fout << active_npc[i].save_info() << std::endl;
 }

 fout.close();

// Finally, save artifacts.
 if (itypes.size() > num_all_items) {
  fout.open("save/artifacts.gsav");
  for (int i = num_all_items; i < itypes.size(); i++)
   fout << itypes[i]->save_data() << "\n";
  fout.close();
 }
// aaaand the overmap, and the local map.
 cur_om.save(u.name);
 m.save(&cur_om, turn, levx, levy);
}

void game::advance_nextinv()
{
 if (nextinv == 'z')
  nextinv = 'A';
 else if (nextinv == 'Z')
  nextinv = 'a';
 else
  nextinv++;
}

void game::decrease_nextinv()
{
 if (nextinv == 'a')
  nextinv = 'Z';
 else if (nextinv == 'A')
  nextinv = 'z';
 else
  nextinv--;
}

void game::add_msg(const char* msg, ...)
{
 char buff[1024];
 va_list ap;
 va_start(ap, msg);
 vsprintf(buff, msg, ap);
 va_end(ap);
 std::string s(buff);
 if (s.length() == 0)
  return;

 int maxlength = 80 - (SEEX * 2 + 10);	// Matches write_msg() below
 if (messages.size() == 256)
  messages.erase(messages.begin());
 curmes++;
 size_t split;
 while (s.length() > maxlength) {
  split = s.find_last_of(' ', maxlength);
  if (split > maxlength)
   split = maxlength;
  messages.push_back(s.substr(0, split));
  curmes++;
  s = s.substr(split);
 }
 messages.push_back(s);
}

void game::add_event(event_type type, int on_turn, int faction_id, int x, int y)
{
 event tmp(type, on_turn, faction_id, x, y);
 events.push_back(tmp);
}

bool game::event_queued(event_type type)
{
 for (int i = 0; i < events.size(); i++) {
  if (events[i].type == type)
   return true;
  }
  return false;
}

void game::debug()
{
 int action = menu("Debug Functions - Using these is CHEATING!",
                   "Wish for an item",       // 1
                   "Teleport - Short Range", // 2
                   "Teleport - Long Range",  // 3
                   "Reveal map",             // 4
                   "Spawn NPC",              // 5
                   "Spawn Monster",          // 6
                   "Check game state...",    // 7
                   "Kill NPCs",              // 8
                   "Mutate",                 // 9
                   "Spawn a vehicle",        // 10
                   "Increase all skills",    // 11
                   "Learn all melee styles", // 12
                   "Check NPC",              // 13
                   "Cancel",                 // 14
                   NULL);
 int veh_num;
 std::vector<std::string> opts;
 switch (action) {
  case 1:
   wish();
   break;

  case 2:
   teleport();
   break;

  case 3: {
   point tmp = cur_om.choose_point(this);
   if (tmp.x != -1) {
    z.clear();
    m.save(&cur_om, turn, levx, levy);
    levx = tmp.x * 2 - int(MAPSIZE / 2);
    levy = tmp.y * 2 - int(MAPSIZE / 2);
    m.load(this, levx, levy);
   }
  } break;

  case 4:
   debugmsg("%d radio towers", cur_om.radios.size());
   for (int i = 0; i < OMAPX; i++) {
    for (int j = 0; j < OMAPY; j++)
     cur_om.seen(i, j) = true;
   }
   break;

  case 5: {
   npc temp;
   temp.normalize(this);
   temp.randomize(this);
   temp.attitude = NPCATT_TALK;
   temp.spawn_at(&cur_om, levx + (1 * rng(-2, 2)), levy + (1 * rng(-2, 2)));
   temp.posx = u.posx - 4;
   temp.posy = u.posy - 4;
   temp.form_opinion(&u);
   temp.attitude = NPCATT_TALK;
   temp.mission = NPC_MISSION_NULL;
   int mission_index = reserve_random_mission(ORIGIN_ANY_NPC,
                                              om_location(), temp.id);
   if (mission_index != -1)
   temp.chatbin.missions.push_back(mission_index);
   active_npc.push_back(temp);
  } break;

  case 6:
   monster_wish();
   break;

  case 7:
   popup_top("\
Location %d:%d in %d:%d, %s\n\
Current turn: %d; Next spawn %d.\n\
NPCs are %s spawn.\n\
%d monsters exist.\n\
%d events planned.", u.posx, u.posy, levx, levy,
oterlist[cur_om.ter(levx / 2, levy / 2)].name.c_str(),
int(turn), int(nextspawn), (no_npc ? "NOT going to" : "going to"),
z.size(), events.size());

   if (!active_npc.empty())
    popup_top("%s: %d:%d (you: %d:%d)", active_npc[0].name.c_str(),
              active_npc[0].posx, active_npc[0].posy, u.posx, u.posy);
   break;

  case 8:
   for (int i = 0; i < active_npc.size(); i++) {
    add_msg("%s's head implodes!", active_npc[i].name.c_str());
    active_npc[i].hp_cur[bp_head] = 0;
   }
   break;

  case 9:
   mutation_wish();
   break;

  case 10:
   if (m.veh_at(u.posx, u.posy))
    debugmsg ("There's already vehicle here");
   else {
    for (int i = 2; i < vtypes.size(); i++)
     opts.push_back (vtypes[i]->name);
    opts.push_back (std::string("Cancel"));
    veh_num = menu_vec ("Choose vehicle to spawn", opts) + 1;
    if (veh_num > 1 && veh_num < num_vehicles)
     m.add_vehicle (this, (vhtype_id)veh_num, u.posx, u.posy, -90);
   }
   break;

  case 11:
   for (int i = 0; i < num_skill_types; i++)
    u.sklevel[i] += 3;
   break;

  case 12:
   for (int i = itm_style_karate; i <= itm_style_zui_quan; i++)
    u.styles.push_back( itype_id(i) );
   break;

  case 13: {
   point p = look_around();
   int npcdex = npc_at(p.x, p.y);
   if (npcdex == -1)
    popup("No NPC there.");
   else {
    std::stringstream data;
    npc *p = &(active_npc[npcdex]);
    data << p->name << " " << (p->male ? "Male" : "Female") << std::endl;
    data << npc_class_name(p->myclass) << "; " <<
            npc_attitude_name(p->attitude) << std::endl;
    if (p->has_destination())
     data << "Destination: " << p->goalx << ":" << p->goaly << "(" <<
             oterlist[ cur_om.ter(p->goalx, p->goaly) ].name << ")" <<
             std::endl;
    else
     data << "No destination." << std::endl;
    data << "Trust: " << p->op_of_u.trust << " Fear: " << p->op_of_u.fear <<
            " Value: " << p->op_of_u.value << " Anger: " << p->op_of_u.anger <<
            " Owed: " << p->op_of_u.owed << std::endl;
    data << "Aggression: " << int(p->personality.aggression) << " Bravery: " <<
            int(p->personality.bravery) << " Collector: " <<
            int(p->personality.collector) << " Altruism: " <<
            int(p->personality.altruism) << std::endl;
    for (int i = 0; i < num_skill_types; i++) {
     data << skill_name( skill(i) ) << ": " << p->sklevel[i];
     if (i % 2 == 1)
      data << std::endl;
     else
      data << "\t";
    }

    full_screen_popup(data.str().c_str());
   }
  } break;
 }
 erase();
 refresh_all();
}

void game::mondebug()
{
 int tc;
 for (int i = 0; i < z.size(); i++) {
  z[i].debug(u);
  if (z[i].has_flag(MF_SEES) &&
      m.sees(z[i].posx, z[i].posy, u.posx, u.posy, -1, tc))
   debugmsg("The %s can see you.", z[i].name().c_str());
  else
   debugmsg("The %s can't see you...", z[i].name().c_str());
 }
}

void game::groupdebug()
{
 erase();
 mvprintw(0, 0, "OM %d : %d    M %d : %d", cur_om.posx, cur_om.posy, levx,
                                           levy);
 int dist, linenum = 1;
 for (int i = 0; i < cur_om.zg.size(); i++) {
  dist = trig_dist(levx, levy, cur_om.zg[i].posx, cur_om.zg[i].posy);
  if (dist <= cur_om.zg[i].radius) {
   mvprintw(linenum, 0, "Zgroup %d: Centered at %d:%d, radius %d, pop %d",
            i, cur_om.zg[i].posx, cur_om.zg[i].posy, cur_om.zg[i].radius,
            cur_om.zg[i].population);
   linenum++;
  }
 }
 getch();
}

void game::draw_overmap()
{
 cur_om.choose_point(this);
}

void game::disp_kills()
{
 WINDOW* w = newwin(25, 80, 0, 0);
 std::vector<mtype *> types;
 std::vector<int> count;
 for (int i = 0; i < num_monsters; i++) {
  if (kills[i] > 0) {
   types.push_back(mtypes[i]);
   count.push_back(kills[i]);
  }
 }

 mvwprintz(w, 0, 35, c_red, "KILL COUNTS:");

 if (types.size() == 0) {
  mvwprintz(w, 2, 2, c_white, "You haven't killed any monsters yet!");
  wrefresh(w);
  getch();
  werase(w);
  wrefresh(w);
  delwin(w);
  refresh_all();
  return;
 }

 for (int i = 0; i < types.size(); i++) {
  if (i < 24) {
   mvwprintz(w, i + 1,  0, types[i]->color, "%c %s", types[i]->sym,
             types[i]->name.c_str());
   int hori = 25;
   if (count[i] >= 10)
    hori = 24;
   if (count[i] >= 100)
    hori = 23;
   if (count[i] >= 1000)
    hori = 22;
   mvwprintz(w, i + 1, hori, c_white, "%d", count[i]);
  } else {
   mvwprintz(w, i + 1, 40, types[i]->color, "%c %s", types[i]->sym,
             types[i]->name.c_str());
   int hori = 65;
   if (count[i] >= 10)
    hori = 64;
   if (count[i] >= 100)
    hori = 63;
   if (count[i] >= 1000)
    hori = 62;
   mvwprintz(w, i + 1, hori, c_white, "%d", count[i]);
  }
 }

 wrefresh(w);
 getch();
 werase(w);
 wrefresh(w);
 delwin(w);
 refresh_all();
}

void game::disp_NPCs()
{
 WINDOW* w = newwin(25, 80, 0, 0);
 mvwprintz(w, 0, 0, c_white, "Your position: %d:%d", levx, levy);
 std::vector<npc*> closest;
 closest.push_back(&cur_om.npcs[0]);
 for (int i = 1; i < cur_om.npcs.size(); i++) {
  if (closest.size() < 20)
   closest.push_back(&cur_om.npcs[i]);
  else if (rl_dist(levx, levy, cur_om.npcs[i].mapx, cur_om.npcs[i].mapy) <
           rl_dist(levx, levy, closest[19]->mapx, closest[19]->mapy)) {
   for (int j = 0; j < 20; j++) {
    if (rl_dist(levx, levy, closest[j]->mapx, closest[j]->mapy) >
        rl_dist(levx, levy, cur_om.npcs[i].mapx, cur_om.npcs[i].mapy)) {
     closest.insert(closest.begin() + j, &cur_om.npcs[i]);
     closest.erase(closest.end() - 1);
     j = 20;
    }
   }
  }
 }
 for (int i = 0; i < 20; i++)
  mvwprintz(w, i + 2, 0, c_white, "%s: %d:%d", closest[i]->name.c_str(),
            closest[i]->mapx, closest[i]->mapy);

 wrefresh(w);
 getch();
 werase(w);
 wrefresh(w);
 delwin(w);
}

faction* game::list_factions(std::string title)
{
 std::vector<faction> valfac;	// Factions that we know of.
 for (int i = 0; i < factions.size(); i++) {
  if (factions[i].known_by_u)
   valfac.push_back(factions[i]);
 }
 if (valfac.size() == 0) {	// We don't know of any factions!
  popup("You don't know of any factions.  Press Spacebar...");
  return NULL;
 }
 WINDOW* w_list = newwin(25,      MAX_FAC_NAME_SIZE, 0, 0);
 WINDOW* w_info = newwin(25, 80 - MAX_FAC_NAME_SIZE, 0, MAX_FAC_NAME_SIZE);
 int maxlength = 79 - MAX_FAC_NAME_SIZE;
 int sel = 0;

// Init w_list content
 mvwprintz(w_list, 0, 0, c_white, title.c_str());
 for (int i = 0; i < valfac.size(); i++) {
  nc_color col = (i == 0 ? h_white : c_white);
  mvwprintz(w_list, i + 1, 0, col, valfac[i].name.c_str());
 }
 wrefresh(w_list);
// Init w_info content
// fac_*_text() is in faction.cpp
 mvwprintz(w_info, 0, 0, c_white,
          "Ranking: %s", fac_ranking_text(valfac[0].likes_u).c_str());
 mvwprintz(w_info, 1, 0, c_white,
          "Respect: %s", fac_respect_text(valfac[0].respects_u).c_str());
 std::string desc = valfac[0].describe();
 int linenum = 3;
 while (desc.length() > maxlength) {
  size_t split = desc.find_last_of(' ', maxlength);
  std::string line = desc.substr(0, split);
  mvwprintz(w_info, linenum, 0, c_white, line.c_str());
  desc = desc.substr(split + 1);
  linenum++;
 }
 mvwprintz(w_info, linenum, 0, c_white, desc.c_str());
 wrefresh(w_info);
 char ch;
 do {
  ch = input();
  switch ( ch ) {
  case 'j':	// Move selection down
   mvwprintz(w_list, sel + 1, 0, c_white, valfac[sel].name.c_str());
   if (sel == valfac.size() - 1)
    sel = 0;	// Wrap around
   else
    sel++;
   break;
  case 'k':	// Move selection up
   mvwprintz(w_list, sel + 1, 0, c_white, valfac[sel].name.c_str());
   if (sel == 0)
    sel = valfac.size() - 1;	// Wrap around
   else
    sel--;
   break;
  case KEY_ESCAPE:
  case 'q':
   sel = -1;
   break;
  }
  if (ch == 'j' || ch == 'k') {	// Changed our selection... update the windows
   mvwprintz(w_list, sel + 1, 0, h_white, valfac[sel].name.c_str());
   wrefresh(w_list);
   werase(w_info);
// fac_*_text() is in faction.cpp
   mvwprintz(w_info, 0, 0, c_white,
            "Ranking: %s", fac_ranking_text(valfac[sel].likes_u).c_str());
   mvwprintz(w_info, 1, 0, c_white,
            "Respect: %s", fac_respect_text(valfac[sel].respects_u).c_str());
   std::string desc = valfac[sel].describe();
   int linenum = 3;
   while (desc.length() > maxlength) {
    size_t split = desc.find_last_of(' ', maxlength);
    std::string line = desc.substr(0, split);
    mvwprintz(w_info, linenum, 0, c_white, line.c_str());
    desc = desc.substr(split + 1);
    linenum++;
   }
   mvwprintz(w_info, linenum, 0, c_white, desc.c_str());
   wrefresh(w_info);
  }
 } while (ch != KEY_ESCAPE && ch != '\n' && ch != 'q');
 werase(w_list);
 werase(w_info);
 delwin(w_list);
 delwin(w_info);
 refresh_all();
 if (sel == -1)
  return NULL;
 return &(factions[valfac[sel].id]);
}

void game::list_missions()
{
 WINDOW *w_missions = newwin(25, 80, 0, 0);
 int tab = 0, selection = 0;
 char ch;
 do {
  werase(w_missions);
  draw_tabs(w_missions, tab, "ACTIVE MISSIONS", "COMPLETED MISSIONS",
            "FAILED MISSIONS", NULL);
  std::vector<int> umissions;
  switch (tab) {
   case 0: umissions = u.active_missions;	break;
   case 1: umissions = u.completed_missions;	break;
   case 2: umissions = u.failed_missions;	break;
  }
  for (int y = 3; y < 25; y++)
   mvwputch(w_missions, y, 30, c_white, LINE_XOXO);
  for (int i = 0; i < umissions.size(); i++) {
   mission *miss = find_mission(umissions[i]);
   nc_color col = c_white;
   if (i == u.active_mission && tab == 0) 
    col = c_ltred;
   if (selection == i)
    mvwprintz(w_missions, 3 + i, 0, hilite(col), miss->name().c_str());
   else
    mvwprintz(w_missions, 3 + i, 0, col, miss->name().c_str());
  }

  if (selection >= 0 && selection < umissions.size()) {
   mission *miss = find_mission(umissions[selection]);
   mvwprintz(w_missions, 4, 31, c_white,
             miss->description.c_str());
   if (miss->deadline != 0)
    mvwprintz(w_missions, 5, 31, c_white, "Deadline: %d (%d)",
              miss->deadline, int(turn));
   mvwprintz(w_missions, 6, 31, c_white, "Target: (%d, %d)   You: (%d, %d)",
             miss->target.x, miss->target.y,
             (levx + int (MAPSIZE / 2)) / 2, (levy + int (MAPSIZE / 2)) / 2);
  } else {
   std::string nope;
   switch (tab) {
    case 0: nope = "You have no active missions!"; break;
    case 1: nope = "You haven't completed any missions!"; break;
    case 2: nope = "You haven't failed any missions!"; break;
   }
   mvwprintz(w_missions, 4, 31, c_ltred, nope.c_str());
  }

  wrefresh(w_missions);
  ch = input();
  switch (ch) {
  case '>':
   tab++;
   if (tab == 3)
    tab = 0;
   break;
  case '<':
   tab--;
   if (tab < 0)
    tab = 2;
   break;
  case 'j':
   selection++;
   if (selection >= umissions.size())
    selection = 0;
   break;
  case 'k':
   selection--;
   if (selection < 0)
    selection = umissions.size() - 1;
   break;
  case '\n':
   u.active_mission = selection;
   break;
  }

 } while (ch != 'q' && ch != 'Q' && ch != KEY_ESCAPE);


 werase(w_missions);
 delwin(w_missions);
 refresh_all();
}

void game::draw()
{
 // Draw map
 werase(w_terrain);
 draw_ter();
 draw_footsteps();
 mon_info();
 // Draw Status
 draw_HP();
 werase(w_status);
 u.disp_status(w_status, this);
// TODO: Allow for a 24-hour option--already supported by calendar turn
 mvwprintz(w_status, 1, 41, c_white, turn.print_time().c_str());

 oter_id cur_ter = cur_om.ter((levx + int(MAPSIZE / 2)) / 2,
                              (levy + int(MAPSIZE / 2)) / 2);
 std::string tername = oterlist[cur_ter].name;
 if (tername.length() > 14)
  tername = tername.substr(0, 14);
 mvwprintz(w_status, 0,  0, oterlist[cur_ter].color, tername.c_str());
 if (levz < 0)
  mvwprintz(w_status, 0, 18, c_ltgray, "Underground");
 else
  mvwprintz(w_status, 0, 18, weather_data[weather].color,
                             weather_data[weather].name.c_str());
 nc_color col_temp = c_blue;
 if (temperature >= 90)
  col_temp = c_red;
 else if (temperature >= 75)
  col_temp = c_yellow;
 else if (temperature >= 60)
  col_temp = c_ltgreen;
 else if (temperature >= 50)
  col_temp = c_cyan;
 else if (temperature >  32)
  col_temp = c_ltblue;
 wprintz(w_status, col_temp, " %dF", temperature);
 mvwprintz(w_status, 0, 41, c_white, "%s, day %d",
           season_name[turn.season].c_str(), turn.day + 1);
 if (run_mode != 0)
  mvwprintz(w_status, 2, 51, c_red, "SAFE");
 wrefresh(w_status);
 // Draw messages
 write_msg();
}

bool game::isBetween(int test, int down, int up)
{
	if(test>down && test<up) return true;
	else return false;
}

void game::draw_ter()
{
 int t = 0;
<<<<<<< HEAD
 lm.generate(&m, u.posx, u.posy);
=======
 lm.generate(m, u.posx, u.posy, natural_light_level());
>>>>>>> c1188bfb
 m.draw(this, w_terrain);

 // Draw monsters
 int distx, disty;
 for (int i = 0; i < z.size(); i++) {
  disty = abs(z[i].posy - u.posy);
  distx = abs(z[i].posx - u.posx);
  if (distx <= SEEX && disty <= SEEY && u_see(&(z[i]), t))
   z[i].draw(w_terrain, u.posx, u.posy, false);
  else if (z[i].has_flag(MF_WARM) && distx <= SEEX && disty <= SEEY &&
           (u.has_active_bionic(bio_infrared) || u.has_trait(PF_INFRARED)))
   mvwputch(w_terrain, SEEY + z[i].posy - u.posy, SEEX + z[i].posx - u.posx,
            c_red, '?');
 }
 // Draw NPCs
 for (int i = 0; i < active_npc.size(); i++) {
  disty = abs(active_npc[i].posy - u.posy);
  distx = abs(active_npc[i].posx - u.posx);
  if (distx <= SEEX && disty <= SEEY &&
      u_see(active_npc[i].posx, active_npc[i].posy, t))
   active_npc[i].draw(w_terrain, u.posx, u.posy, false);
 }
 if (u.has_active_bionic(bio_scent_vision)) {
  for (int realx = u.posx - SEEX; realx <= u.posx + SEEX; realx++) {
   for (int realy = u.posy - SEEY; realy <= u.posy + SEEY; realy++) {
    if (scent(realx, realy) != 0) {
     int tempx = u.posx - realx, tempy = u.posy - realy;
     if (!(isBetween(tempx, -2, 2) && isBetween(tempy, -2, 2))) {
      if (mon_at(realx, realy) != -1)
       mvwputch(w_terrain, realy + SEEY - u.posy, realx + SEEX - u.posx,
                c_white, '?');
      else
       mvwputch(w_terrain, realy + SEEY - u.posy, realx + SEEX - u.posx,
                c_magenta, '#');
     }
    }
   }
  }
 }
 wrefresh(w_terrain);
 if (u.has_disease(DI_VISUALS))
  hallucinate();
}

void game::refresh_all()
{
 draw();
 draw_minimap();
 //wrefresh(w_HP);
 draw_HP();
 wrefresh(w_moninfo);
 wrefresh(w_messages);
 refresh();
}

void game::draw_HP()
{
 int curhp;
 nc_color col;
 for (int i = 0; i < num_hp_parts; i++) {
  curhp = u.hp_cur[i];
       if (curhp == u.hp_max[i])
   col = c_green;
  else if (curhp > u.hp_max[i] * .8)
   col = c_ltgreen;
  else if (curhp > u.hp_max[i] * .5)
   col = c_yellow;
  else if (curhp > u.hp_max[i] * .3)
   col = c_ltred;
  else
   col = c_red;
  if (u.has_trait(PF_HPIGNORANT)) {
   mvwprintz(w_HP, i * 2 + 1, 0, col, " ***  ");
  } else {
   if (curhp >= 100)
    mvwprintz(w_HP, i * 2 + 1, 0, col, "%d     ", curhp);
   else if (curhp >= 10)
    mvwprintz(w_HP, i * 2 + 1, 0, col, " %d    ", curhp);
   else
    mvwprintz(w_HP, i * 2 + 1, 0, col, "  %d    ", curhp);
  }
 }
 mvwprintz(w_HP,  0, 0, c_ltgray, "HEAD:  ");
 mvwprintz(w_HP,  2, 0, c_ltgray, "TORSO: ");
 mvwprintz(w_HP,  4, 0, c_ltgray, "L. ARM:");
 mvwprintz(w_HP,  6, 0, c_ltgray, "R. ARM:");
 mvwprintz(w_HP,  8, 0, c_ltgray, "L. LEG:");
 mvwprintz(w_HP, 10, 0, c_ltgray, "R. LEG:");
 mvwprintz(w_HP, 12, 0, c_ltgray, "POW:   ");
 if (u.max_power_level == 0)
  mvwprintz(w_HP, 13, 0, c_ltgray, " --   ");
 else {
  if (u.power_level == u.max_power_level)
   col = c_blue;
  else if (u.power_level >= u.max_power_level * .5)
   col = c_ltblue;
  else if (u.power_level > 0)
   col = c_yellow;
  else
   col = c_red;
  if (u.power_level >= 100)
   mvwprintz(w_HP, 13, 0, col, "%d     ", u.power_level);
  else if (u.power_level >= 10)
   mvwprintz(w_HP, 13, 0, col, " %d    ", u.power_level);
  else
   mvwprintz(w_HP, 13, 0, col, "  %d    ", u.power_level);
 }
 wrefresh(w_HP);
}

void game::draw_minimap()
{
 // Draw the box
 werase(w_minimap);
 mvwputch(w_minimap, 0, 0, c_white, LINE_OXXO);
 mvwputch(w_minimap, 0, 6, c_white, LINE_OOXX);
 mvwputch(w_minimap, 6, 0, c_white, LINE_XXOO);
 mvwputch(w_minimap, 6, 6, c_white, LINE_XOOX);
 for (int i = 1; i < 6; i++) {
  mvwputch(w_minimap, i, 0, c_white, LINE_XOXO);
  mvwputch(w_minimap, i, 6, c_white, LINE_XOXO);
  mvwputch(w_minimap, 0, i, c_white, LINE_OXOX);
  mvwputch(w_minimap, 6, i, c_white, LINE_OXOX);
 }

 int cursx = (levx + int(MAPSIZE / 2)) / 2;
 int cursy = (levy + int(MAPSIZE / 2)) / 2;

 bool drew_mission = false;
 point target(-1, -1);
 if (u.active_mission >= 0 && u.active_mission < u.active_missions.size())
  target = find_mission(u.active_missions[u.active_mission])->target;
 else
  drew_mission = true;

 if (target.x == -1)
  drew_mission = true;

 for (int i = -2; i <= 2; i++) {
  for (int j = -2; j <= 2; j++) {
   int omx = cursx + i;
   int omy = cursy + j;
   bool seen = false;
   oter_id cur_ter;
   if (omx >= 0 && omx < OMAPX && omy >= 0 && omy < OMAPY) {
    cur_ter = cur_om.ter(omx, omy);
    seen    = cur_om.seen(omx, omy);
   } else if ((omx < 0 || omx >= OMAPX) && (omy < 0 || omy >= OMAPY)) {
    if (omx < 0) omx += OMAPX;
    else         omx -= OMAPX;
    if (omy < 0) omy += OMAPY;
    else         omy -= OMAPY;
    cur_ter = om_diag->ter(omx, omy);
    seen    = om_diag->seen(omx, omy);
   } else if (omx < 0 || omx >= OMAPX) {
    if (omx < 0) omx += OMAPX;
    else         omx -= OMAPX;
    cur_ter = om_hori->ter(omx, omy);
    seen    = om_hori->seen(omx, omy);
   } else if (omy < 0 || omy >= OMAPY) {
    if (omy < 0) omy += OMAPY;
    else         omy -= OMAPY;
    cur_ter = om_vert->ter(omx, omy);
    seen    = om_vert->seen(omx, omy);
   } else
    debugmsg("No data loaded! omx: %d omy: %d", omx, omy);
   nc_color ter_color = oterlist[cur_ter].color;
   long ter_sym = oterlist[cur_ter].sym;
   if (seen) {
    if (!drew_mission && target.x == omx && target.y == omy) {
     drew_mission = true;
     if (i != 0 || j != 0)
      mvwputch   (w_minimap, 3 + j, 3 + i, red_background(ter_color), ter_sym);
     else
      mvwputch_hi(w_minimap, 3,     3,     ter_color, ter_sym);
    } else if (i == 0 && j == 0)
     mvwputch_hi(w_minimap, 3,     3,     ter_color, ter_sym);
    else
     mvwputch   (w_minimap, 3 + j, 3 + i, ter_color, ter_sym);
   }
  }
 }

// Print arrow to mission if we have one!
 if (!drew_mission) {
  double slope;
  if (cursx != target.x)
   slope = double(target.y - cursy) / double(target.x - cursx);
  if (cursx == target.x || abs(slope) > 3.5 ) { // Vertical slope
   if (target.y > cursy)
    mvwputch(w_minimap, 6, 3, c_red, '*');
   else
    mvwputch(w_minimap, 0, 3, c_red, '*');
  } else {
   int arrowx = 3, arrowy = 3;
   if (abs(slope) >= 1.) { // y diff is bigger!
    arrowy = (target.y > cursy ? 6 : 0);
    arrowx = 3 + 3 * (target.y > cursy ? slope : (0 - slope));
    if (arrowx < 0)
     arrowx = 0;
    if (arrowx > 6)
     arrowx = 6;
   } else {
    arrowx = (target.x > cursx ? 6 : 0);
    arrowy = 3 + 3 * (target.x > cursx ? slope : (0 - slope));
    if (arrowy < 0)
     arrowy = 0;
    if (arrowy > 6)
     arrowy = 6;
   }
   mvwputch(w_minimap, arrowy, arrowx, c_red, '*');
  }
 }

 wrefresh(w_minimap);
}

void game::hallucinate()
{
 for (int i = 0; i <= SEEX * 2 + 1; i++) {
  for (int j = 0; j <= SEEY * 2 + 1; j++) {
   if (one_in(10)) {
    char ter_sym = terlist[m.ter(i + rng(-2, 2), j + rng(-2, 2))].sym;
    nc_color ter_col = terlist[m.ter(i + rng(-2, 2), j + rng(-2, 2))].color;
    mvwputch(w_terrain, j, i, ter_col, ter_sym);
   }
  }
 }
 wrefresh(w_terrain);
}

float game::natural_light_level()
{
 float ret = 0;

 if (levz >= 0) {
  ret = turn.sunlight();

  // TODO: add real light penalties to sunlight
  //       for now the this should get some nice effects
  //       of course it might just make them broken
  if (weather_data[weather].sight_penalty > 0)
   ret /= (weather_data[weather].sight_penalty * weather_data[weather].sight_penalty);
 }

 return ret;
}

unsigned char game::light_level()
{
 int ret;
/*
 debugmsg("mins: %d hour: %d past midnight: %d", turn.minute, turn.hour,
          turn.minutes_past_midnight());
*/
 if (levz < 0)	// Underground!
  ret = 1;
 else {
  ret = turn.sunlight();
  ret -= weather_data[weather].sight_penalty;
 }
 int flashlight = u.active_item_charges(itm_flashlight_on);
 //int light = u.light_items();
 if (ret < 10 && flashlight > 0) {
/* additive so that low battery flashlights still increase the light level 
	rather than decrease it 						*/
  ret += flashlight;
  if (ret > 10)
   ret = 10;
 }
 if (ret < 8 && u.has_active_bionic(bio_flashlight))
  ret = 8;
 if (ret < 4 && u.has_artifact_with(AEP_GLOW))
  ret = 4;
 if (ret < 1)
  ret = 1;
 return ret;
}

int game::assign_npc_id()
{
 int ret = next_npc_id;
 next_npc_id++;
 return ret;
}

int game::assign_faction_id()
{
 int ret = next_faction_id;
 next_faction_id++;
 return ret;
}

faction* game::faction_by_id(int id)
{
 for (int i = 0; i < factions.size(); i++) {
  if (factions[i].id == id)
   return &(factions[i]);
 }
 return NULL;
}

faction* game::random_good_faction()
{
 std::vector<int> valid;
 for (int i = 0; i < factions.size(); i++) {
  if (factions[i].good >= 5)
   valid.push_back(i);
 }
 if (valid.size() > 0) {
  int index = valid[rng(0, valid.size() - 1)];
  return &(factions[index]);
 }
// No good factions exist!  So create one!
 faction newfac(assign_faction_id());
 do
  newfac.randomize();
 while (newfac.good < 5);
 newfac.id = factions.size();
 factions.push_back(newfac);
 return &(factions[factions.size() - 1]);
}

faction* game::random_evil_faction()
{
 std::vector<int> valid;
 for (int i = 0; i < factions.size(); i++) {
  if (factions[i].good <= -5)
   valid.push_back(i);
 }
 if (valid.size() > 0) {
  int index = valid[rng(0, valid.size() - 1)];
  return &(factions[index]);
 }
// No good factions exist!  So create one!
 faction newfac(assign_faction_id());
 do
  newfac.randomize();
 while (newfac.good > -5);
 newfac.id = factions.size();
 factions.push_back(newfac);
 return &(factions[factions.size() - 1]);
}

bool game::sees_u(int x, int y, int &t)
{
 int range = light_level();

 // doesn't matter if this actually reduces the range as we only need to look this far
 if (lm.at(0, 0) >= LL_LOW)
  range = rl_dist(x, y, u.posx, u.posy);

 return (!u.has_active_bionic(bio_cloak) &&
         !u.has_artifact_with(AEP_INVISIBLE) && 
         m.sees(x, y, u.posx, u.posy, range, t));
}

bool game::u_see(int x, int y, int &t)
{
 int range = u.sight_range(light_level());

 // TODO: seperate sight ranges for light and for other vision imparements
 if (!u.has_disease(DI_IN_PIT) && !u.has_disease(DI_BLIND)) {
  bool sight_impaired = (u.has_trait(PF_MYOPIC) && !u.is_wearing(itm_glasses_eye) &&
                         !u.is_wearing(itm_glasses_monocle)) || u.has_disease(DI_BOOMERED);
  // again doesn't matter if this actually reduces the range as we only need to look this far
  // even the sight_impared can see bright lights
  if ((!sight_impaired && lm.at(x - u.posx, y - u.posy) >= LL_LOW) ||
      lm.at(x - u.posx, y - u.posy) == LL_BRIGHT)
   range = rl_dist(x, y, u.posx, u.posy);
 }

 if (u.has_artifact_with(AEP_CLAIRVOYANCE)) {
  int crange = (range > u.clairvoyance() ? u.clairvoyance() : range);
  if (rl_dist(u.posx, u.posy, x, y) <= crange)
   return true;
 }

 return m.sees(u.posx, u.posy, x, y, range, t);
}

bool game::u_see(monster *mon, int &t)
{
 int dist = rl_dist(u.posx, u.posy, mon->posx, mon->posy);
 if (u.has_trait(PF_ANTENNAE) && dist <= 3)
  return true;
 if (mon->has_flag(MF_DIGS) && !u.has_active_bionic(bio_ground_sonar) &&
     dist > 1)
  return false;	// Can't see digging monsters until we're right next to them
 int range = u.sight_range(light_level());
 if (u.has_artifact_with(AEP_CLAIRVOYANCE)) {
  int crange = (range > u.clairvoyance() ? u.clairvoyance() : range);
  if (dist <= crange)
   return true;
 }
 return m.sees(u.posx, u.posy, mon->posx, mon->posy, range, t);
}

bool game::pl_sees(player *p, monster *mon, int &t)
{
 if (mon->has_flag(MF_DIGS) && !p->has_active_bionic(bio_ground_sonar) &&
     rl_dist(p->posx, p->posy, mon->posx, mon->posy) > 1)
  return false;	// Can't see digging monsters until we're right next to them
 int range = p->sight_range(light_level());
 return m.sees(p->posx, p->posy, mon->posx, mon->posy, range, t);
}

point game::find_item(item *it)
{
 if (u.has_item(it))
  return point(u.posx, u.posy);
 point ret = m.find_item(it);
 if (ret.x != -1 && ret.y != -1)
  return ret;
 for (int i = 0; i < active_npc.size(); i++) {
  for (int j = 0; j < active_npc[i].inv.size(); j++) {
   if (it == &(active_npc[i].inv[j]))
    return point(active_npc[i].posx, active_npc[i].posy);
  }
 }
 return point(-999, -999);
}

void game::remove_item(item *it)
{
 point ret;
 if (it == &u.weapon) {
  u.remove_weapon();
  return;
 }
 for (int i = 0; i < u.inv.size(); i++) {
  if (it == &u.inv[i]) {
   u.i_remn(i);
   return;
  }
 }
 for (int i = 0; i < u.worn.size(); i++) {
  if (it == &u.worn[i]) {
   u.worn.erase(u.worn.begin() + i);
   return;
  }
 }
 ret = m.find_item(it);
 if (ret.x != -1 && ret.y != -1) {
  for (int i = 0; i < m.i_at(ret.x, ret.y).size(); i++) {
   if (it == &m.i_at(ret.x, ret.y)[i]) {
    m.i_rem(ret.x, ret.y, i);
    return;
   }
  }
 }
 for (int i = 0; i < active_npc.size(); i++) {
  if (it == &active_npc[i].weapon) {
   active_npc[i].remove_weapon();
   return;
  }
  for (int j = 0; j < active_npc[i].inv.size(); j++) {
   if (it == &active_npc[i].inv[j]) {
    active_npc[i].i_remn(j);
    return;
   }
  }
  for (int j = 0; j < active_npc[i].worn.size(); j++) {
   if (it == &active_npc[i].worn[j]) {
    active_npc[i].worn.erase(active_npc[i].worn.begin() + j);
    return;
   }
  }
 }
}

bool vector_has(std::vector<int> vec, int test)
{
 for (int i = 0; i < vec.size(); i++) {
  if (vec[i] == test)
   return true;
 }
 return false;
}

void game::mon_info()
{
 werase(w_moninfo);
 int buff;
 int newseen = 0;
// 0 1 2
// 3 4 5
// 6 7 8
 std::vector<int> unique_types[10];
 int direction;
 for (int i = 0; i < z.size(); i++) {
  if (u_see(&(z[i]), buff)) {
   if (z[i].attitude(&u) == MATT_ATTACK || z[i].attitude(&u) == MATT_FOLLOW)
    newseen++;
   if (z[i].posx < u.posx - SEEX) {
    if (z[i].posy < u.posy - SEEY)
     direction = 0;
    else if (z[i].posy > u.posy + SEEY)
     direction = 6;
    else
     direction = 3;
   } else if (z[i].posx > u.posx + SEEX) {
    if (z[i].posy < u.posy - SEEY)
     direction = 2;
    else if (z[i].posy > u.posy + SEEY)
     direction = 8;
    else
     direction = 5;
   } else {
    if (z[i].posy < u.posy - SEEY)
     direction = 1;
    else if (z[i].posy > u.posy + SEEY)
     direction = 7;
    else
     direction = 4;
   }

   if (!vector_has(unique_types[direction], z[i].type->id))
    unique_types[direction].push_back(z[i].type->id);
  }
 }
 for (int i = 0; i < active_npc.size(); i++) {
  if (u_see(active_npc[i].posx, active_npc[i].posy, buff)) { // TODO: NPC invis
   if (active_npc[i].attitude == NPCATT_KILL)
    newseen++;
   if (active_npc[i].posx < u.posx - SEEX) {
    if (active_npc[i].posy < u.posy - SEEY)
     direction = 0;
    else if (active_npc[i].posy > u.posy + SEEY)
     direction = 6;
    else
     direction = 3;
   } else if (active_npc[i].posx > u.posx + SEEX) {
    if (active_npc[i].posy < u.posy - SEEY)
     direction = 2;
    else if (active_npc[i].posy > u.posy + SEEY)
     direction = 8;
    else
     direction = 5;
   } else {
    if (active_npc[i].posy < u.posy - SEEY)
     direction = 1;
    else if (active_npc[i].posy > u.posy + SEEY)
     direction = 7;
    else
     direction = 4;
   }
   unique_types[direction].push_back(-1 - i);
  }
 }

 if (newseen > mostseen) {
  cancel_activity_query("Monster spotted!");
  turnssincelastmon = 0;
  if (run_mode == 1)
   run_mode = 2;	// Stop movement!
 } else if (autosafemode) { // Auto-safemode
  turnssincelastmon++;
  if(turnssincelastmon >= 50 && run_mode == 0)
   run_mode = 1;
 }


 mostseen = newseen;
 int line = 0;
 nc_color tmpcol;
 for (int i = 0; i < 9; i++) {
  if (unique_types[i].size() > 0) {
   switch(i) {
    case 0: mvwprintz(w_moninfo, line, 0, c_magenta, "NORTHWEST");	break;
    case 1: mvwprintz(w_moninfo, line, 0, c_magenta, "NORTH");		break;
    case 2: mvwprintz(w_moninfo, line, 0, c_magenta, "NORTHEAST");	break;
    case 3: mvwprintz(w_moninfo, line, 0, c_magenta, "WEST");		break;
    case 4: mvwprintz(w_moninfo, line, 0, c_magenta, "NEARBY");		break;
    case 5: mvwprintz(w_moninfo, line, 0, c_magenta, "EAST");		break;
    case 6: mvwprintz(w_moninfo, line, 0, c_magenta, "SOUTHWEST");	break;
    case 7: mvwprintz(w_moninfo, line, 0, c_magenta, "SOUTH");		break;
    case 8: mvwprintz(w_moninfo, line, 0, c_magenta, "SOUTHEAST");	break;
   }
   line++;
  }
  for (int j = 0; j < unique_types[i].size() && line < 12; j++) {
   buff = unique_types[i][j];
   if (buff < 0) {
    switch (active_npc[(buff + 1) * -1].attitude) {
     case NPCATT_KILL:   tmpcol = c_red;     break;
     case NPCATT_FOLLOW: tmpcol = c_ltgreen; break;
     case NPCATT_DEFEND: tmpcol = c_green;   break;
     default:            tmpcol = c_pink;    break;
    }
    mvwputch (w_moninfo, line, 0, tmpcol, '@');
    mvwprintw(w_moninfo, line, 2, active_npc[(buff + 1) * -1].name.c_str());
   } else {
    mvwputch (w_moninfo, line, 0, mtypes[buff]->color, mtypes[buff]->sym);
    mvwprintw(w_moninfo, line, 2, mtypes[buff]->name.c_str());
   }
   line++;
  }
 }
 wrefresh(w_moninfo);
 refresh();
}

void game::monmove()
{
 for (int i = 0; i < z.size(); i++) {
  bool dead = false;
  if (i < 0 || i > z.size())
   debugmsg("Moving out of bounds monster! i %d, z.size() %d", i, z.size());
  while (!z[i].can_move_to(m, z[i].posx, z[i].posy) && i < z.size()) {
// If we can't move to our current position, assign us to a new one
   if (debugmon)
    debugmsg("%s can't move to its location! (%d:%d), %s", z[i].name().c_str(),
             z[i].posx, z[i].posy, m.tername(z[i].posx, z[i].posy).c_str());
   bool okay = false;
   int xdir = rng(1, 2) * 2 - 3, ydir = rng(1, 2) * 2 - 3; // -1 or 1
   int startx = z[i].posx - 3 * xdir, endx = z[i].posx + 3 * xdir;
   int starty = z[i].posy - 3 * ydir, endy = z[i].posy + 3 * ydir;
   for (int x = startx; x != endx && !okay; x += xdir) {
    for (int y = starty; y != endy && !okay; y += ydir){
     if (z[i].can_move_to(m, x, y)) {
      z[i].posx = x;
      z[i].posy = y;
      okay = true;
     }
    }
   }
   if (!okay) {
    z.erase(z.begin() + i);// Delete us if no replacement found
    dead = true;
   }
    //build_monmap();
  }

  if (!dead) {
   z[i].process_effects(this);
   if (z[i].hurt(0)) {
    kill_mon(i);
    dead = true;
   }
  }
  m.mon_in_field(z[i].posx, z[i].posy, this, &(z[i]));
  while (z[i].moves > 0 && !dead) {
   z[i].made_footstep = false;
   z[i].plan(this);	// Formulate a path to follow
   z[i].move(this);	// Move one square, possibly hit u
   //build_monmap();
   z[i].process_triggers(this);
   m.mon_in_field(z[i].posx, z[i].posy, this, &(z[i]));
   if (z[i].hurt(0)) {	// Maybe we died...
    kill_mon(i);
    dead = true;
    z[i].dead = true;
   }
  }
  if (dead)
   i--;
  else {
   if (u.has_active_bionic(bio_alarm) && u.power_level >= 1 &&
       rl_dist(u.posx, u.posy, z[i].posx, z[i].posy) <= 5) {
    u.power_level--;
    add_msg("Your motion alarm goes off!");
    cancel_activity_query("Your motion alarm goes off!");
    if (u.has_disease(DI_SLEEP) || u.has_disease(DI_LYING_DOWN)) {
     u.rem_disease(DI_SLEEP);
     u.rem_disease(DI_LYING_DOWN);
    }
   }
// We might have stumbled out of range of the player; if so, delete us
   if (z[i].posx < 0 - SEEX || z[i].posy < 0 - SEEY ||
       z[i].posx > SEEX * (MAPSIZE + 1) || z[i].posy > SEEY * (MAPSIZE + 1)) {
    int group = valid_group((mon_id)(z[i].type->id), levx, levy);
    if (group != -1) {
     cur_om.zg[group].population++;
     if (cur_om.zg[group].population / pow(cur_om.zg[group].radius, 2.0) > 5)
      cur_om.zg[group].radius++;
    } else if (mt_to_mc((mon_id)(z[i].type->id)) != mcat_null) {
     cur_om.zg.push_back(mongroup(mt_to_mc((mon_id)(z[i].type->id)),
                                  levx, levy, 1, 1));
    }
    z.erase(z.begin()+i);
    //build_monmap();
    i--;
   } else
    z[i].receive_moves();
  }
 }

// Now, do active NPCs.
 for (int i = 0; i < active_npc.size(); i++) {
  int turns = 0;
  if(active_npc[i].hp_cur[hp_head] <= 0 || active_npc[i].hp_cur[hp_torso] <= 0){
   active_npc[i].die(this);
   active_npc.erase(active_npc.begin() + i);
   i--;
  } else {
   active_npc[i].reset(this);
   active_npc[i].suffer(this);
   while (active_npc[i].moves > 0 && turns < 10) {
    turns++;
    active_npc[i].move(this);
    //build_monmap();
   }
   if (turns == 10) {
    add_msg("%s's brain explodes!", active_npc[i].name.c_str());
    active_npc[i].die(this);
    active_npc.erase(active_npc.begin() + i);
    i--;
   }
  }
 }
}

void game::om_npcs_move()
{
/*
 for (int i = 0; i < cur_om.npcs.size(); i++) {
  cur_om.npcs[i].perform_mission(this);
  if (abs(cur_om.npcs[i].mapx - levx) <= 1 &&
      abs(cur_om.npcs[i].mapy - levy) <= 1   ) {
   cur_om.npcs[i].posx = u.posx + SEEX * 2 * (cur_om.npcs[i].mapx - levx);
   cur_om.npcs[i].posy = u.posy + SEEY * 2 * (cur_om.npcs[i].mapy - levy);
   active_npc.push_back(cur_om.npcs[i]);
   cur_om.npcs.erase(cur_om.npcs.begin() + i);
   i--;
  }
 }
*/
}

void game::check_warmth()
{
/*
 // HEAD
 int warmth = u.warmth(bp_head) + int((temperature - 65) / 10);
 if (warmth <= -6) {
  add_msg("Your head is freezing!");
  u.add_disease(DI_COLD, abs(warmth * 2), this);// Heat loss via head is bad
  u.hurt(this, bp_head, 0, rng(0, abs(warmth / 3)));
 } else if (warmth <= -3) {
  add_msg("Your head is cold.");
  u.add_disease(DI_COLD, abs(warmth * 2), this);
 } else if (warmth >= 8) {
  add_msg("Your head is overheating!");
  u.add_disease(DI_HOT, warmth * 1.5, this);
 }
 // FACE -- Mouth and eyes
 warmth = u.warmth(bp_eyes) + u.warmth(bp_mouth) + int((temperature - 65) / 10);
 if (warmth <= -6) {
  add_msg("Your face is freezing!");
  u.add_disease(DI_COLD_FACE, abs(warmth), this);
  u.hurt(this, bp_head, 0, rng(0, abs(warmth / 3)));
 } else if (warmth <= -4) {
  add_msg("Your face is cold.");
  u.add_disease(DI_COLD_FACE, abs(warmth), this);
 } else if (warmth >= 12) {
  add_msg("Your face is overheating!");
  u.add_disease(DI_HOT, warmth, this);
 }
 // TORSO
 warmth = u.warmth(bp_torso) + int((temperature - 65) / 10);
 if (warmth <= -8) {
  add_msg("Your body is freezing!");
  u.add_disease(DI_COLD, abs(warmth), this);
  u.hurt(this, bp_torso, 0, rng(0, abs(warmth / 4)));
 } else if (warmth <= -2) {
  add_msg("Your body is cold.");
  u.add_disease(DI_COLD, abs(warmth), this);
 } else if (warmth >= 12) {
  add_msg("Your body is too hot."); 
  u.add_disease(DI_HOT, warmth * 2, this);
 }
 // HANDS
 warmth = u.warmth(bp_hands) + int((temperature - 65) / 10);
 if (warmth <= -4) {
  add_msg("Your hands are freezing!");
  u.add_disease(DI_COLD_HANDS, abs(warmth), this);
 } else if (warmth >= 8) {
  add_msg("Your hands are overheating!");
  u.add_disease(DI_HOT, rng(0, warmth / 2), this);
 }
 // LEGS
 warmth = u.warmth(bp_legs) + int((temperature - 65) / 10);
 if (warmth <= -6) {
  add_msg("Your legs are freezing!");
  u.add_disease(DI_COLD_LEGS, abs(warmth), this);
 } else if (warmth <= -3) {
  add_msg("Your legs are very cold.");
  u.add_disease(DI_COLD_LEGS, abs(warmth), this);
 } else if (warmth >= 8) {
  add_msg("Your legs are overheating!");
  u.add_disease(DI_HOT, rng(0, warmth), this);
 }
 // FEET
 warmth = u.warmth(bp_feet) + int((temperature - 65) / 10);
 if (warmth <= -3) {
  add_msg("Your feet are freezing!");
  u.add_disease(DI_COLD_FEET, warmth, this);
 } else if (warmth >= 12) {
  add_msg("Your feet are overheating!");
  u.add_disease(DI_HOT, rng(0, warmth), this);
 }
*/
}

void game::sound(int x, int y, int vol, std::string description)
{
 vol *= 1.5; // Scale it a little
// First, alert all monsters (that can hear) to the sound
 for (int i = 0; i < z.size(); i++) {
  if (z[i].can_hear()) {
   int dist = rl_dist(x, y, z[i].posx, z[i].posy);
   int volume = vol - (z[i].has_flag(MF_GOODHEARING) ? int(dist / 2) : dist);
   z[i].wander_to(x, y, volume);
   z[i].process_trigger(MTRIG_SOUND, volume);
  }
 }
// Loud sounds make the next spawn sooner!
 int spawn_range = int(MAPSIZE / 2) * SEEX;
 if (vol >= spawn_range) {
  int max = (vol - spawn_range);
  int min = int(max / 6);
  if (max > spawn_range * 4)
   max = spawn_range * 4;
  if (min > spawn_range * 4)
   min = spawn_range * 4;
  int change = rng(min, max);
  if (nextspawn < change)
   nextspawn = 0;
  else
   nextspawn -= change;
 }
// Next, display the sound as the player hears it
 if (description == "")
  return;	// No description (e.g., footsteps)
 if (u.has_disease(DI_DEAF))
  return;	// We're deaf, can't hear it

 if (u.has_bionic(bio_ears))
  vol *= 3.5;
 if (u.has_trait(PF_BADHEARING))
  vol *= .5;
 if (u.has_trait(PF_CANINE_EARS))
  vol *= 1.5;
 int dist = rl_dist(x, y, u.posx, u.posy);
 if (dist > vol)
  return;	// Too far away, we didn't hear it!
 if (u.has_disease(DI_SLEEP) &&
     ((!u.has_trait(PF_HEAVYSLEEPER) && dice(2, 20) < vol - dist) ||
      ( u.has_trait(PF_HEAVYSLEEPER) && dice(3, 20) < vol - dist)   )) {
  u.rem_disease(DI_SLEEP);
  add_msg("You're woken up by a noise.");
  return;
 }
 cancel_activity_query("Heard %s!",
                       (description == "" ? "a noise" : description.c_str()));
// We need to figure out where it was coming from, relative to the player
 int dx = x - u.posx;
 int dy = y - u.posy;
// If it came from us, don't print a direction
 if (dx == 0 && dy == 0) {
  if (description[0] >= 'a' && description[0] <= 'z')
   description[0] += 'A' - 'a';	// Capitalize the sound
  add_msg("%s", description.c_str());
  return;
 }
 std::string direction = direction_name(direction_from(u.posx, u.posy, x, y));
 add_msg("From the %s you hear %s", direction.c_str(), description.c_str());
}

// add_footstep will create a list of locations to draw monster
// footsteps. these will be more or less accurate depending on the
// characters hearing and how close they are
void game::add_footstep(int x, int y, int volume, int distance)
{
 int t = 0;
 if (x == u.posx && y == u.posy)
  return;
 else if (u_see(x, y, t))
  return;
 int err_offset;
 if (volume / distance < 2)
  err_offset = 3;
 else if (volume / distance < 3)
  err_offset = 2;
 else
  err_offset = 1;
 if (u.has_bionic(bio_ears))
  err_offset--;
 if (u.has_trait(PF_BADHEARING))
  err_offset++;

 int tries = 0, origx = x, origy = y;
 if (err_offset > 0) {
  do {
   tries++;
   x = origx + rng(-err_offset, err_offset);
   y = origy + rng(-err_offset, err_offset);
  } while (tries < 10 && (u_see(x, y, t) || (x == u.posx && y == u.posy)));
 }
 if (tries < 10)
  footsteps.push_back(point(x, y));
 return;
}

// draws footsteps that have been created by monsters moving about
void game::draw_footsteps()
{
 for (int i = 0; i < footsteps.size(); i++) {
  mvwputch(w_terrain, SEEY + footsteps[i].y - u.posy, 
           SEEX + footsteps[i].x - u.posx, c_yellow, '?');
 }
 footsteps.clear();
 wrefresh(w_terrain);
 return;
}

void game::explosion(int x, int y, int power, int shrapnel, bool fire)
{
 timespec ts;	// Timespec for the animation of the explosion
 ts.tv_sec = 0;
 ts.tv_nsec = EXPLOSION_SPEED;
 int radius = sqrt(double(power / 4));
 int dam;
 std::string junk;
 if (power >= 30)
  sound(x, y, power * 10, "a huge explosion!");
 else
  sound(x, y, power * 10, "an explosion!");
 for (int i = x - radius; i <= x + radius; i++) {
  for (int j = y - radius; j <= y + radius; j++) {
   if (i == x && j == y)
    dam = 3 * power;
   else
    dam = 3 * power / (rl_dist(x, y, i, j));
   if (m.has_flag(bashable, i, j))
    m.bash(i, j, dam, junk);
   if (m.has_flag(bashable, i, j))	// Double up for tough doors, etc.
    m.bash(i, j, dam, junk);
   if (m.is_destructable(i, j) && rng(25, 100) < dam)
    m.destroy(this, i, j, false);

   int mon_hit = mon_at(i, j), npc_hit = npc_at(i, j);
   if (mon_hit != -1 && !z[mon_hit].dead &&
       z[mon_hit].hurt(rng(dam / 2, dam * 1.5))) {
    if (z[mon_hit].hp < 0 - 1.5 * z[mon_hit].type->hp)
     explode_mon(mon_hit); // Explode them if it was big overkill
    else
     kill_mon(mon_hit);

    int vpart;
    vehicle *veh = m.veh_at(i, j, vpart);
    if (veh)
     veh->damage (vpart, dam, false);
   }

   if (npc_hit != -1) {
    active_npc[npc_hit].hit(this, bp_torso, 0, rng(dam / 2, dam * 1.5), 0);
    active_npc[npc_hit].hit(this, bp_head,  0, rng(dam / 3, dam),       0);
    active_npc[npc_hit].hit(this, bp_legs,  0, rng(dam / 3, dam),       0);
    active_npc[npc_hit].hit(this, bp_legs,  1, rng(dam / 3, dam),       0);
    active_npc[npc_hit].hit(this, bp_arms,  0, rng(dam / 3, dam),       0);
    active_npc[npc_hit].hit(this, bp_arms,  1, rng(dam / 3, dam),       0);
    if (active_npc[npc_hit].hp_cur[hp_head]  <= 0 ||
        active_npc[npc_hit].hp_cur[hp_torso] <= 0   ) {
     active_npc[npc_hit].die(this, true);
     active_npc.erase(active_npc.begin() + npc_hit);
    }
   }
   if (u.posx == i && u.posy == j) {
    add_msg("You're caught in the explosion!");
    u.hit(this, bp_torso, 0, rng(dam / 2, dam * 1.5), 0);
    u.hit(this, bp_head,  0, rng(dam / 3, dam),       0);
    u.hit(this, bp_legs,  0, rng(dam / 3, dam),       0);
    u.hit(this, bp_legs,  1, rng(dam / 3, dam),       0);
    u.hit(this, bp_arms,  0, rng(dam / 3, dam),       0);
    u.hit(this, bp_arms,  1, rng(dam / 3, dam),       0);
   }
   if (fire) {
    if (m.field_at(i, j).type == fd_smoke)
     m.field_at(i, j) = field(fd_fire, 1, 0);
    m.add_field(this, i, j, fd_fire, dam / 10);
   }
  }
 }
// Draw the explosion
 for (int i = 1; i <= radius; i++) {
  mvwputch(w_terrain, y - i + SEEY - u.posy, x - i + SEEX - u.posx, c_red, '/');
  mvwputch(w_terrain, y - i + SEEY - u.posy, x + i + SEEX - u.posx, c_red,'\\');
  mvwputch(w_terrain, y + i + SEEY - u.posy, x - i + SEEX - u.posx, c_red,'\\');
  mvwputch(w_terrain, y + i + SEEY - u.posy, x + i + SEEX - u.posx, c_red, '/');
  for (int j = 1 - i; j < 0 + i; j++) {
   mvwputch(w_terrain, y - i + SEEY - u.posy, x + j + SEEX - u.posx, c_red,'-');
   mvwputch(w_terrain, y + i + SEEY - u.posy, x + j + SEEX - u.posx, c_red,'-');
   mvwputch(w_terrain, y + j + SEEY - u.posy, x - i + SEEX - u.posx, c_red,'|');
   mvwputch(w_terrain, y + j + SEEY - u.posy, x + i + SEEX - u.posx, c_red,'|');
  }
  wrefresh(w_terrain);
  nanosleep(&ts, NULL);
 }

// The rest of the function is shrapnel
 if (shrapnel <= 0)
  return;
 int sx, sy, t, ijunk, tx, ty;
 std::vector<point> traj;
 ts.tv_sec = 0;
 ts.tv_nsec = BULLET_SPEED;	// Reset for animation of bullets
 for (int i = 0; i < shrapnel; i++) {
  sx = rng(x - 2 * radius, x + 2 * radius);
  sy = rng(y - 2 * radius, y + 2 * radius);
  if (m.sees(x, y, sx, sy, 50, t))
   traj = line_to(x, y, sx, sy, t);
  else
   traj = line_to(x, y, sx, sy, 0);
  dam = rng(20, 60);
  for (int j = 0; j < traj.size(); j++) {
   if (j > 0 && u_see(traj[j - 1].x, traj[j - 1].y, ijunk))
    m.drawsq(w_terrain, u, traj[j - 1].x, traj[j - 1].y, false, true, false);
   if (u_see(traj[j].x, traj[j].y, ijunk)) {
    mvwputch(w_terrain, traj[j].y + SEEY - u.posy,
                        traj[j].x + SEEX - u.posx, c_red, '`');
    wrefresh(w_terrain);
    nanosleep(&ts, NULL);
   }
   tx = traj[j].x;
   ty = traj[j].y;
   if (mon_at(tx, ty) != -1) {
    dam -= z[mon_at(tx, ty)].armor_cut();
    if (z[mon_at(tx, ty)].hurt(dam))
     kill_mon(mon_at(tx, ty));
   } else if (npc_at(tx, ty) != -1) {
    body_part hit = random_body_part();
    if (hit == bp_eyes || hit == bp_mouth || hit == bp_head)
     dam = rng(2 * dam, 5 * dam);
    else if (hit == bp_torso)
     dam = rng(1.5 * dam, 3 * dam);
    int npcdex = npc_at(tx, ty);
    active_npc[npcdex].hit(this, hit, rng(0, 1), 0, dam);
    if (active_npc[npcdex].hp_cur[hp_head] <= 0 ||
        active_npc[npcdex].hp_cur[hp_torso] <= 0) {
     active_npc[npcdex].die(this);
     active_npc.erase(active_npc.begin() + npcdex);
    }
   } else if (tx == u.posx && ty == u.posy) {
    body_part hit = random_body_part();
    int side = rng(0, 1);
    add_msg("Shrapnel hits your %s!", body_part_name(hit, side).c_str());
    u.hit(this, hit, rng(0, 1), 0, dam);
   } else
    m.shoot(this, tx, ty, dam, j == traj.size() - 1, 0);
  }
 }
}

void game::flashbang(int x, int y)
{
 int dist = rl_dist(u.posx, u.posy, x, y), t;
 if (dist <= 8) {
  if (!u.has_bionic(bio_ears))
   u.add_disease(DI_DEAF, 40 - dist * 4, this);
  if (m.sees(u.posx, u.posy, x, y, 8, t))
   u.infect(DI_BLIND, bp_eyes, (12 - dist) / 2, 10 - dist, this);
 }
 for (int i = 0; i < z.size(); i++) {
  dist = rl_dist(z[i].posx, z[i].posy, x, y);
  if (dist <= 4)
   z[i].add_effect(ME_STUNNED, 10 - dist);
  if (dist <= 8) {
   if (z[i].has_flag(MF_SEES) && m.sees(z[i].posx, z[i].posy, x, y, 8, t))
    z[i].add_effect(ME_BLIND, 18 - dist);
   if (z[i].has_flag(MF_HEARS))
    z[i].add_effect(ME_DEAF, 60 - dist * 4);
  }
 }
 sound(x, y, 12, "a huge boom!");
// TODO: Blind/deafen NPC
}

void game::use_computer(int x, int y)
{
 if (u.has_trait(PF_ILLITERATE)) {
  add_msg("You can not read a computer screen!");
  return;
 }
 computer* used = m.computer_at(x, y);

 if (used == NULL) {
  debugmsg("Tried to use computer at (%d, %d) - none there", x, y);
  return;
 }
 
 used->use(this);

 refresh_all();
}

void game::resonance_cascade(int x, int y)
{
 int maxglow = 100 - 5 * trig_dist(x, y, u.posx, u.posy);
 int minglow =  60 - 5 * trig_dist(x, y, u.posx, u.posy);
 mon_id spawn;
 monster invader;
 if (minglow < 0)
  minglow = 0;
 if (maxglow > 0)
  u.add_disease(DI_TELEGLOW, rng(minglow, maxglow) * 100, this);
 int startx = (x < 8 ? 0 : x - 8), endx = (x+8 >= SEEX*3 ? SEEX*3 - 1 : x + 8);
 int starty = (y < 8 ? 0 : y - 8), endy = (y+8 >= SEEY*3 ? SEEY*3 - 1 : y + 8);
 for (int i = startx; i <= endx; i++) {
  for (int j = starty; j <= endy; j++) {
   switch (rng(1, 80)) {
   case 1:
   case 2:
    emp_blast(i, j);
    break;
   case 3:
   case 4:
   case 5:
    for (int k = i - 1; k <= i + 1; k++) {
     for (int l = j - 1; l <= j + 1; l++) {
      field_id type;
      switch (rng(1, 7)) {
       case 1: type = fd_blood;
       case 2: type = fd_bile;
       case 3:
       case 4: type = fd_slime;
       case 5: type = fd_fire;
       case 6:
       case 7: type = fd_nuke_gas;
      }
      if (m.field_at(k, l).type == fd_null || !one_in(3))
       m.field_at(k, l) = field(type, 3, 0);
     }
    }
    break;
   case  6:
   case  7:
   case  8:
   case  9:
   case 10:
    m.tr_at(i, j) = tr_portal;
    break;
   case 11:
   case 12:
    m.tr_at(i, j) = tr_goo;
    break;
   case 13:
   case 14:
   case 15:
    spawn = moncats[mcat_nether][rng(0, moncats[mcat_nether].size() - 1)];
    invader = monster(mtypes[spawn], i, j);
    z.push_back(invader);
    break;
   case 16:
   case 17:
   case 18:
    m.destroy(this, i, j, true);
    break;
   case 19:
    explosion(i, j, rng(1, 10), rng(0, 1) * rng(0, 6), one_in(4));
    break;
   }
  }
 }
}

void game::emp_blast(int x, int y)
{
 int rn;
 if (m.has_flag(console, x, y)) {
  add_msg("The %s is rendered non-functional!", m.tername(x, y).c_str());
  m.ter(x, y) = t_console_broken;
  return;
 }
// TODO: More terrain effects.
 switch (m.ter(x, y)) {
 case t_card_science:
 case t_card_military:
  rn = rng(1, 100);
  if (rn > 92 || rn < 40) {
   add_msg("The card reader is rendered non-functional.");
   m.ter(x, y) = t_card_reader_broken;
  }
  if (rn > 80) {
   add_msg("The nearby doors slide open!");
   for (int i = -3; i <= 3; i++) {
    for (int j = -3; j <= 3; j++) {
     if (m.ter(x + i, y + j) == t_door_metal_locked)
      m.ter(x + i, y + j) = t_floor;
    }
   }
  }
  if (rn >= 40 && rn <= 80)
   add_msg("Nothing happens.");
  break;
 }
 int mondex = mon_at(x, y);
 if (mondex != -1) {
  if (z[mondex].has_flag(MF_ELECTRONIC)) {
   add_msg("The EMP blast fries the %s!", z[mondex].name().c_str());
   int dam = dice(10, 10);
   if (z[mondex].hurt(dam))
    kill_mon(mondex);
   else if (one_in(6))
    z[mondex].make_friendly();
  } else
   add_msg("The %s is unaffected by the EMP blast.", z[mondex].name().c_str());
 }
 if (u.posx == x && u.posy == y) {
  if (u.power_level > 0) {
   add_msg("The EMP blast drains your power.");
   int max_drain = (u.power_level > 40 ? 40 : u.power_level);
   u.charge_power(0 - rng(1 + max_drain / 3, max_drain));
  }
// TODO: More effects?
 }
// Drain any items of their battery charge
 for (int i = 0; i < m.i_at(x, y).size(); i++) {
  if (m.i_at(x, y)[i].is_tool() &&
      (dynamic_cast<it_tool*>(m.i_at(x, y)[i].type))->ammo == AT_BATT)
   m.i_at(x, y)[i].charges = 0;
 }
// TODO: Drain NPC energy reserves
}

int game::npc_at(int x, int y)
{
 for (int i = 0; i < active_npc.size(); i++) {
  if (active_npc[i].posx == x && active_npc[i].posy == y)
   return i;
 }
 return -1;
}

/*
void game::build_monmap()
{
 for (int x = 0; x < SEEX * MAPSIZE; x++) {
  for (int y = 0; y < SEEY * MAPSIZE; y++)
   monmap[x][y] = -1;
 }
 for (int i = 0; i < z.size(); i++)
  monmap[ z[i].posx ][ z[i].posy ] = i;
}
*/

int game::mon_at(int x, int y)
{
/*
 if (monmap[x][y] != -2)
  return monmap[x][y];
*/
 for (int i = 0; i < z.size(); i++) {
  if (z[i].posx == x && z[i].posy == y) {
   //monmap[x][y] = i;
   return i;
  }
 }
 //monmap[x][y] = -1;
 return -1;
}

bool game::is_empty(int x, int y)
{
 return ((m.move_cost(x, y) > 0 || m.has_flag(liquid, x, y)) &&
         npc_at(x, y) == -1 && mon_at(x, y) == -1 &&
         (u.posx != x || u.posy != y));
}

bool game::is_in_sunlight(int x, int y)
{
 return (m.is_outside(x, y) && light_level() >= 40 &&
         (weather == WEATHER_CLEAR || weather == WEATHER_SUNNY));
}

void game::kill_mon(int index)
{
 if (index < 0 || index >= z.size()) {
  debugmsg("Tried to kill monster %d! (%d in play)", index, z.size());
  return;
 }
 if (!z[index].dead) {
  z[index].dead = true;
  kills[z[index].type->id]++;	// Increment our kill counter
  for (int i = 0; i < z[index].inv.size(); i++)
   m.add_item(z[index].posx, z[index].posy, z[index].inv[i]);
  z[index].die(this);
 }
 z.erase(z.begin()+index);
 if (last_target == index)
  last_target = -1;
 else if (last_target > index)
   last_target--;
}

void game::explode_mon(int index)
{
 if (index < 0 || index >= z.size()) {
  debugmsg("Tried to explode monster %d! (%d in play)", index, z.size());
  return;
 }
 if (!z[index].dead) {
  z[index].dead = true;
  kills[z[index].type->id]++;	// Increment our kill counter
// Send body parts and blood all over!
  mtype* corpse = z[index].type;
  if (corpse->mat == FLESH || corpse->mat == VEGGY) { // No chunks otherwise
   int num_chunks;
   switch (corpse->size) {
    case MS_TINY:   num_chunks =  1; break;
    case MS_SMALL:  num_chunks =  2; break;
    case MS_MEDIUM: num_chunks =  4; break;
    case MS_LARGE:  num_chunks =  8; break;
    case MS_HUGE:   num_chunks = 16; break;
   }
   itype* meat;
   if (corpse->has_flag(MF_POISON)) {
    if (corpse->mat == FLESH)
     meat = itypes[itm_meat_tainted];
    else
     meat = itypes[itm_veggy_tainted];
   } else {
    if (corpse->mat == FLESH)
     meat = itypes[itm_meat];
    else
     meat = itypes[itm_veggy];
   }

   int posx = z[index].posx, posy = z[index].posy;
   for (int i = 0; i < num_chunks; i++) {
    int tarx = posx + rng(-3, 3), tary = posy + rng(-3, 3);
    std::vector<point> traj = line_to(posx, posy, tarx, tary, 0);
 
    bool done = false;
    for (int j = 0; j < traj.size() && !done; j++) {
     tarx = traj[j].x;
     tary = traj[j].y;
// Choose a blood type and place it
     field_id blood_type = fd_blood;
     if (corpse->dies == &mdeath::boomer)
      blood_type = fd_bile;
     else if (corpse->dies == &mdeath::acid)
      blood_type = fd_acid;
     if (m.field_at(tarx, tary).type == blood_type &&
         m.field_at(tarx, tary).density < 3)
      m.field_at(tarx, tary).density++;
     else
      m.add_field(this, tarx, tary, blood_type, 1);

     if (m.move_cost(tarx, tary) == 0) {
      std::string tmp = "";
      if (m.bash(tarx, tary, 3, tmp))
       sound(tarx, tary, 18, tmp);
      else {
       if (j > 0) {
        tarx = traj[j - 1].x;
        tary = traj[j - 1].y;
       }
       done = true;
      }
     }
    }
    m.add_item(tarx, tary, meat, turn);
   }
  }
 }

 z.erase(z.begin()+index);
 if (last_target == index)
  last_target = -1;
 else if (last_target > index)
   last_target--;
}

void game::open()
{
 u.moves -= 100;
 bool didit = false;
 mvwprintw(w_terrain, 0, 0, "Open where? (hjklyubn) ");
 wrefresh(w_terrain);
 int openx, openy;
 char ch = input();
 last_action += ch;
 get_direction(this, openx, openy, ch);
 if (openx != -2 && openy != -2)
 {
  int vpart;
  vehicle *veh = m.veh_at(u.posx + openx, u.posy + openy, vpart);
  if (veh && veh->part_flag(vpart, vpf_openable)) {
   if (veh->parts[vpart].open) {
    add_msg("That door is already open.");
    u.moves += 100;
   } else {
    veh->parts[vpart].open = 1;
    veh->insides_dirty = true;
   }
   return;
  }

  if (m.ter(u.posx, u.posy) == t_floor)
   didit = m.open_door(u.posx + openx, u.posy + openy, true);
  else
   didit = m.open_door(u.posx + openx, u.posy + openy, false);
 }
 else
  add_msg("Invalid direction.");
 if (!didit) {
  switch(m.ter(u.posx + openx, u.posy + openy)) {
  case t_door_locked:
  case t_door_locked_alarm:
   add_msg("The door is locked!");
   break;	// Trying to open a locked door uses the full turn's movement
  case t_door_o:
   add_msg("That door is already open.");
   u.moves += 100;
   break;
  default:
   add_msg("No door there.");
   u.moves += 100;
  }
 }
}

void game::close()
{
 bool didit = false;
 mvwprintw(w_terrain, 0, 0, "Close where? (hjklyubn) ");
 wrefresh(w_terrain);
 int closex, closey;
 char ch = input();
 last_action += ch;
 get_direction(this, closex, closey, ch);
 if (closex != -2 && closey != -2) {
  closex += u.posx;
  closey += u.posy;
  int vpart;
  vehicle *veh = m.veh_at(closex, closey, vpart);
  if (mon_at(closex, closey) != -1)
   add_msg("There's a %s in the way!",z[mon_at(closex, closey)].name().c_str());
  else if (veh && veh->part_flag(vpart, vpf_openable) &&
          veh->parts[vpart].open) {
   veh->parts[vpart].open = 0;
   veh->insides_dirty = true;
   didit = true;
  } else if (m.i_at(closex, closey).size() > 0)
   add_msg("There's %s in the way!", m.i_at(closex, closey).size() == 1 ?
           m.i_at(closex, closey)[0].tname(this).c_str() : "some stuff");
  else if (closex == u.posx && closey == u.posy)
   add_msg("There's some buffoon in the way!");
  else
   didit = m.close_door(closex, closey);
 } else
  add_msg("Invalid direction.");
 if (didit)
  u.moves -= 90;
}

void game::smash()
{
 bool didit = false;
 std::string bashsound, extra;
 int smashskill = int(u.str_cur / 2.5 + u.weapon.type->melee_dam);
 mvwprintw(w_terrain, 0, 0, "Smash what? (hjklyubn) ");
 wrefresh(w_terrain);
 char ch = input();
 last_action += ch;
 if (ch == KEY_ESCAPE) {
  add_msg("Never mind.");
  return;
 }
 int smashx, smashy;
 get_direction(this, smashx, smashy, ch);
// TODO: Move this elsewhere.
 if (m.has_flag(alarmed, u.posx + smashx, u.posy + smashy) &&
     !event_queued(EVENT_WANTED)) {
  sound(u.posx, u.posy, 30, "An alarm sounds!");
  add_event(EVENT_WANTED, int(turn) + 300, 0, levx, levy);
 }
 if (smashx != -2 && smashy != -2)
  didit = m.bash(u.posx + smashx, u.posy + smashy, smashskill, bashsound);
 else
  add_msg("Invalid direction.");
 if (didit) {
  if (extra != "")
   add_msg(extra.c_str());
  sound(u.posx, u.posy, 18, bashsound);
  u.moves -= 80;
  if (u.sklevel[sk_melee] == 0)
   u.practice(sk_melee, rng(0, 1) * rng(0, 1));
  if (u.weapon.made_of(GLASS) &&
      rng(0, u.weapon.volume() + 3) < u.weapon.volume()) {
   add_msg("Your %s shatters!", u.weapon.tname(this).c_str());
   for (int i = 0; i < u.weapon.contents.size(); i++)
    m.add_item(u.posx, u.posy, u.weapon.contents[i]);
   sound(u.posx, u.posy, 16, "");
   u.hit(this, bp_hands, 1, 0, rng(0, u.weapon.volume()));
   if (u.weapon.volume() > 20)// Hurt left arm too, if it was big
    u.hit(this, bp_hands, 0, 0, rng(0, u.weapon.volume() * .5));
   u.remove_weapon();
  }
 } else
  add_msg("There's nothing there!");
}

void game::use_item()
{
 char ch = inv("Use item:");
 if (ch == KEY_ESCAPE) {
  add_msg("Never mind.");
  return;
 }
 last_action += ch;
 u.use(this, ch);
}

bool game::pl_choose_vehicle (int &x, int &y)
{
 refresh_all();
 mvprintz(0, 0, c_red, "Choose a vehicle at direction:");
 int dirx, diry;
 get_direction(this, dirx, diry, input());
 if (dirx == -2) {
  add_msg("Invalid direction!");
  return false;
 }
 x += dirx;
 y += diry;
 return true;
/*
int junk;
 int range = 3;
 int x0 = x - range;
 int y0 = y - range;
 int x1 = x + range;
 int y1 = y + range;
 for (int j = x - SEEX; j <= x + SEEX; j++) {
  for (int k = y - SEEY; k <= y + SEEY; k++) {
   if (u_see(j, k, junk)) {
    if (k >= y0 && k <= y1 && j >= x0 && j <= x1)
     m.drawsq(w_terrain, u, j, k, false, true);
    else
     mvwputch(w_terrain, k + SEEY - y, j + SEEX - x, c_dkgray, '#');
   }
  }
 }

 // target() sets x and y, and returns an empty vector if we canceled (Esc)
 std::vector <point> trajectory =
    target(x, y, x0, y0, x1, y1, std::vector<monster> (), junk, 0);
 return trajectory.size() > 0;
*/
}

bool game::vehicle_near ()
{
 for (int dx = -1; dx <= 1; dx++) {
  for (int dy = -1; dy <= 1; dy++) {
   if (m.veh_at(u.posx + dx, u.posy + dy))
    return true;
  }
 }
 return false;
}

bool game::pl_refill_vehicle (vehicle &veh, int part, bool test)
{
    if (!veh.part_flag(part, vpf_fuel_tank))
        return false;
    int i_itm = -1;
    item *p_itm = 0;
    int min_charges = -1;
    bool i_cont = false;

    int ftype = veh.part_info(part).fuel_type;
    itype_id itid = default_ammo((ammotype)ftype);
    if (u.weapon.is_container() && u.weapon.contents.size() > 0 && u.weapon.contents[0].type->id == itid)
    {
        i_itm = -2;
        p_itm = &u.weapon.contents[0];
        min_charges = u.weapon.contents[0].charges;
        i_cont = true;
    }
    else
    if (u.weapon.type->id == itid)
    {
        i_itm = -2;
        p_itm = &u.weapon;
        min_charges = u.weapon.charges;
    }
    else
    for (int i = 0; i < u.inv.size(); i++)
    {
        item *itm = &u.inv[i];
        bool cont = false;
        if (itm->is_container() && itm->contents.size() > 0)
        {
            cont = true;
            itm = &(itm->contents[0]);
        }
        if (itm->type->id != itid)
            continue;
        if (i_itm < 0 || min_charges > itm->charges)
        {
            i_itm = i;
            p_itm = itm;
            i_cont = cont;
            min_charges = itm->charges;
        }
    }
    if (i_itm == -1)
        return false;
    else
    if (test)
        return true;

    int fuel_per_charge = 1;
    switch (ftype)
    {
    case AT_PLUT:
        fuel_per_charge = 1000;
        break;
    case AT_PLASMA:
        fuel_per_charge = 100;
        break;
    default:;
    }
    int max_fuel = veh.part_info(part).size;
    int dch = (max_fuel - veh.parts[part].amount) / fuel_per_charge;
    if (dch < 1)
        dch = 1;
    bool rem_itm = min_charges <= dch;
    int used_charges = rem_itm? min_charges : dch;
    veh.parts[part].amount += used_charges * fuel_per_charge;
    if (veh.parts[part].amount > max_fuel)
        veh.parts[part].amount = max_fuel;

    add_msg ("You %s %s's %s%s.", ftype == AT_BATT? "recharge" : "refill", veh.name.c_str(),
             ftype == AT_BATT? "battery" : (ftype == AT_PLUT? "reactor" : "fuel tank"),
             veh.parts[part].amount == max_fuel? " to its maximum" : "");

    p_itm->charges -= used_charges;
    if (rem_itm)
    {
        if (i_itm == -2)
        {
            if (i_cont)
                u.weapon.contents.erase (u.weapon.contents.begin());
            else
                u.remove_weapon ();
        }
        else
        {
            if (i_cont)
                u.inv[i_itm].contents.erase (u.inv[i_itm].contents.begin());
            else
                u.inv.remove_item (i_itm);
        }
    }
}

void game::handbrake ()
{
 vehicle *veh = m.veh_at (u.posx, u.posy);
 if (!veh)
  return;
 add_msg ("You pull a handbrake.");
 veh->cruise_velocity = 0;
 if (veh->last_turn != 0 && rng (15, 60) * 100 < abs(veh->velocity)) {
  veh->skidding = true;
  add_msg ("You lose control of %s.", veh->name.c_str());
  veh->turn (veh->last_turn > 0? 60 : -60);
 } else if (veh->velocity < 0)
  veh->stop();
 else {
  veh->velocity = veh->velocity / 2 - 10*100;
  if (veh->velocity < 0)
      veh->stop();
 }
 u.moves = 0;
}

void game::exam_vehicle(vehicle &veh, int examx, int examy, int cx, int cy)
{
    veh_interact vehint;
    vehint.cx = cx;
    vehint.cy = cy;
    vehint.exec(this, &veh, examx, examy);
//    debugmsg ("exam_vehicle cmd=%c %d", vehint.sel_cmd, (int) vehint.sel_cmd);
    if (vehint.sel_cmd != ' ')
    {                                                        // TODO: different activity times
        u.activity = player_activity(ACT_VEHICLE,
                                     vehint.sel_cmd == 'f'? 200 : 20000,
                                     (int) vehint.sel_cmd);
        u.activity.values.push_back (veh.global_x());    // values[0]
        u.activity.values.push_back (veh.global_y());    // values[1]
        u.activity.values.push_back (vehint.cx);   // values[2]
        u.activity.values.push_back (vehint.cy);   // values[3]
        u.activity.values.push_back (-vehint.ddx - vehint.cy);   // values[4]
        u.activity.values.push_back (vehint.cx - vehint.ddy);   // values[5]
        u.activity.values.push_back (vehint.sel_part); // values[6]
        u.moves = 0;
    }
    refresh_all();
}

void game::examine()
{
 if (u.in_vehicle) {
  int vpart;
  vehicle *veh = m.veh_at(u.posx, u.posy, vpart);
  bool qexv = (veh && (veh->velocity != 0 ?
                       query_yn("Really exit moving vehicle?") :
                       query_yn("Exit vehicle?")));
  if (qexv) {
   m.unboard_vehicle (this, u.posx, u.posy);
   u.moves -= 200;
   if (veh->velocity) {      // TODO: move player out of harms way
    int dsgn = veh->parts[vpart].mount_dx > 0? 1 : -1;
    fling_player_or_monster (&u, 0, veh->face.dir() + 90 * dsgn, 35);
   }
   return;
  }
 }
 mvwprintw(w_terrain, 0, 0, "Examine where? (Direction button) ");
 wrefresh(w_terrain);
 int examx, examy;
 char ch = input();
 last_action += ch;
 if (ch == KEY_ESCAPE || ch == 'e' || ch == 'q')
  return;
 get_direction(this, examx, examy, ch);
 if (examx == -2 || examy == -2) {
  add_msg("Invalid direction.");
  return;
 }
 examx += u.posx;
 examy += u.posy;
 add_msg("That is a %s.", m.tername(examx, examy).c_str());

 int veh_part = 0;
 vehicle *veh = m.veh_at (examx, examy, veh_part);
 if (veh) {
  int vpcargo = veh->part_with_feature(veh_part, vpf_cargo, false);
  if (vpcargo >= 0 && veh->parts[vpcargo].items.size() > 0)
   pickup(examx, examy, 0);
  else if (u.in_vehicle)
   add_msg ("You can't do that while onboard.");
  else if (abs(veh->velocity) > 0)
   add_msg ("You can't do that on moving vehicle.");
  else
   exam_vehicle (*veh, examx, examy);
 } else if (m.has_flag(sealed, examx, examy)) {
  if (m.trans(examx, examy)) {
   std::string buff;
   if (m.i_at(examx, examy).size() <= 3 && m.i_at(examx, examy).size() != 0) {
    buff = "It contains ";
    for (int i = 0; i < m.i_at(examx, examy).size(); i++) {
     buff += m.i_at(examx, examy)[i].tname(this);
     if (i + 2 < m.i_at(examx, examy).size())
      buff += ", ";
     else if (i + 1 < m.i_at(examx, examy).size())
      buff += ", and ";
    }
    buff += ",";
   } else if (m.i_at(examx, examy).size() != 0)
    buff = "It contains many items,";
   buff += " but is firmly sealed.";
   add_msg(buff.c_str());
  } else {
   add_msg("There's something in there, but you can't see what it is, and the\
 %s is firmly sealed.", m.tername(examx, examy).c_str());
  }
 } else {
  if (m.i_at(examx, examy).size() == 0 && m.has_flag(container, examx, examy) &&
      !(m.has_flag(swimmable, examx, examy) || m.ter(examx, examy) == t_toilet))
   add_msg("It is empty.");
  else
   pickup(examx, examy, 0);
 }
 if (m.has_flag(console, examx, examy)) {
  use_computer(examx, examy);
  return;
 }
 if (m.ter(examx, examy) == t_card_science ||
     m.ter(examx, examy) == t_card_military  ) {
  itype_id card_type = (m.ter(examx, examy) == t_card_science ? itm_id_science :
                                                               itm_id_military);
  if (u.has_amount(card_type, 1) && query_yn("Swipe your ID card?")) {
   u.moves -= 100;
   for (int i = -3; i <= 3; i++) {
    for (int j = -3; j <= 3; j++) {
     if (m.ter(examx + i, examy + j) == t_door_metal_locked)
      m.ter(examx + i, examy + j) = t_floor;
    }
   }
   for (int i = 0; i < z.size(); i++) {
    if (z[i].type->id == mon_turret) {
     z.erase(z.begin() + i);
     i--;
    }
   }
   add_msg("You insert your ID card.");
   add_msg("The nearby doors slide into the floor.");
   u.use_amount(card_type, 1);
  }
  bool using_electrohack = (u.has_amount(itm_electrohack, 1) &&
                            query_yn("Use electrohack on the reader?"));
  bool using_fingerhack = (!using_electrohack && u.has_bionic(bio_fingerhack) &&
                           u.power_level > 0 &&
                           query_yn("Use fingerhack on the reader?"));
  if (using_electrohack || using_fingerhack) {
   u.moves -= 500;
   u.practice(sk_computer, 20);
   int success = rng(u.sklevel[sk_computer]/4 - 2, u.sklevel[sk_computer] * 2);
   success += rng(-3, 3);
   if (using_fingerhack)
    success++;
   if (u.int_cur < 8)
    success -= rng(0, int((8 - u.int_cur) / 2));
   else if (u.int_cur > 8)
    success += rng(0, int((u.int_cur - 8) / 2));
   if (success < 0) {
    add_msg("You cause a short circuit!");
    if (success <= -5) {
     if (using_electrohack) {
      add_msg("Your electrohack is ruined!");
      u.use_amount(itm_electrohack, 1);
     } else {
      add_msg("Your power is drained!");
      u.charge_power(0 - rng(0, u.power_level));
     }
    }
    m.ter(examx, examy) = t_card_reader_broken;
   } else if (success < 6)
    add_msg("Nothing happens.");
   else {
    add_msg("You activate the panel!");
    add_msg("The nearby doors slide into the floor.");
    m.ter(examx, examy) = t_card_reader_broken;
    for (int i = -3; i <= 3; i++) {
     for (int j = -3; j <= 3; j++) {
      if (m.ter(examx + i, examy + j) == t_door_metal_locked)
       m.ter(examx + i, examy + j) = t_floor;
     }
    }
   }
  }
 } else if (m.ter(examx, examy) == t_elevator_control &&
            query_yn("Activate elevator?")) {
  int movez = (levz < 0 ? 2 : -2);
  levz += movez;
  cur_om.save(u.name);
  m.save(&cur_om, turn, levx, levy);
  overmap(this, cur_om.posx, cur_om.posy, -1);
  cur_om = overmap(this, cur_om.posx, cur_om.posy, cur_om.posz + movez);
  m.load(this, levx, levy);
  update_map(u.posx, u.posy);
  for (int x = 0; x < SEEX * MAPSIZE; x++) {
   for (int y = 0; y < SEEY * MAPSIZE; y++) {
    if (m.ter(x, y) == t_elevator) {
     u.posx = x;
     u.posy = y;
    }
   }
  }
  refresh_all();
 } else if (m.ter(examx, examy) == t_gas_pump && query_yn("Pump gas?")) {
  item gas(itypes[itm_gasoline], turn);
  if (one_in(u.dex_cur)) {
   add_msg("You accidentally spill the gasoline.");
   m.add_item(u.posx, u.posy, gas);
  } else {
   u.moves -= 300;
   handle_liquid(gas, false, true);
  }
 } else if (m.ter(examx, examy) == t_slot_machine) {
  if (u.cash < 10)
   add_msg("You need $10 to play.");
  else if (query_yn("Insert $10?")) {
   do {
    if (one_in(5))
     popup("Three cherries... you get your money back!");
    else if (one_in(20)) {
     popup("Three bells... you win $50!");
     u.cash += 40;	// Minus the $10 we wagered
    } else if (one_in(50)) {
     popup("Three stars... you win $200!");
     u.cash += 190;
    } else if (one_in(1000)) {
     popup("JACKPOT!  You win $5000!");
     u.cash += 4990;
    } else {
     popup("No win.");
     u.cash -= 10;
    }
   } while (u.cash >= 10 && query_yn("Play again?"));
  }
 } else if (m.ter(examx, examy) == t_bulletin) {
// TODO: Bulletin Boards
  switch (menu("Bulletin Board", "Check jobs", "Check events",
               "Check other notices", "Post notice", "Cancel", NULL)) {
   case 1:
    break;
   case 2:
    break;
   case 3:
    break;
   case 4:
    break;
  }
 } else if (m.ter(examx, examy) == t_fault) {
  popup("\
This wall is perfectly vertical.  Odd, twisted holes are set in it, leading\n\
as far back into the solid rock as you can see.  The holes are humanoid in\n\
shape, but with long, twisted, distended limbs.");
 } else if (m.ter(examx, examy) == t_pedestal_wyrm &&
            m.i_at(examx, examy).empty()) {
  add_msg("The pedestal sinks into the ground...");
  m.ter(examx, examy) = t_rock_floor;
  add_event(EVENT_SPAWN_WYRMS, int(turn) + rng(5, 10));
 } else if (m.ter(examx, examy) == t_pedestal_temple) {
  if (m.i_at(examx, examy).size() == 1 &&
      m.i_at(examx, examy)[0].type->id == itm_petrified_eye) {
   add_msg("The pedestal sinks into the ground...");
   m.ter(examx, examy) = t_dirt;
   m.i_at(examx, examy).clear();
   add_event(EVENT_TEMPLE_OPEN, int(turn) + 4);
  } else if (u.has_amount(itm_petrified_eye, 1) &&
             query_yn("Place your petrified eye on the pedestal?")) {
   u.use_amount(itm_petrified_eye, 1);
   add_msg("The pedestal sinks into the ground...");
   m.ter(examx, examy) = t_dirt;
   add_event(EVENT_TEMPLE_OPEN, int(turn) + 4);
  } else
   add_msg("This pedestal is engraved in eye-shaped diagrams, and has a large\
 semi-spherical indentation at the top.");
 } else if (m.ter(examx, examy) >= t_switch_rg &&
            m.ter(examx, examy) <= t_switch_even &&
            query_yn("Flip the %s?", m.tername(examx, examy).c_str())) {
  u.moves -= 100;
  for (int y = examy; y <= examy + 5; y++) {
   for (int x = 0; x < SEEX * MAPSIZE; x++) {
    switch (m.ter(examx, examy)) {
     case t_switch_rg:
      if (m.ter(x, y) == t_rock_red)
       m.ter(x, y) = t_floor_red;
      else if (m.ter(x, y) == t_floor_red)
       m.ter(x, y) = t_rock_red;
      else if (m.ter(x, y) == t_rock_green)
       m.ter(x, y) = t_floor_green;
      else if (m.ter(x, y) == t_floor_green)
       m.ter(x, y) = t_rock_green;
      break;
     case t_switch_gb:
      if (m.ter(x, y) == t_rock_blue)
       m.ter(x, y) = t_floor_blue;
      else if (m.ter(x, y) == t_floor_blue)
       m.ter(x, y) = t_rock_blue;
      else if (m.ter(x, y) == t_rock_green)
       m.ter(x, y) = t_floor_green;
      else if (m.ter(x, y) == t_floor_green)
       m.ter(x, y) = t_rock_green;
      break;
     case t_switch_rb:
      if (m.ter(x, y) == t_rock_blue)
       m.ter(x, y) = t_floor_blue;
      else if (m.ter(x, y) == t_floor_blue)
       m.ter(x, y) = t_rock_blue;
      else if (m.ter(x, y) == t_rock_red)
       m.ter(x, y) = t_floor_red;
      else if (m.ter(x, y) == t_floor_red)
       m.ter(x, y) = t_rock_red;
      break;
     case t_switch_even:
      if ((y - examy) % 2 == 1) {
       if (m.ter(x, y) == t_rock_red)
        m.ter(x, y) = t_floor_red;
       else if (m.ter(x, y) == t_floor_red)
        m.ter(x, y) = t_rock_red;
       else if (m.ter(x, y) == t_rock_green)
        m.ter(x, y) = t_floor_green;
       else if (m.ter(x, y) == t_floor_green)
        m.ter(x, y) = t_rock_green;
       else if (m.ter(x, y) == t_rock_blue)
        m.ter(x, y) = t_floor_blue;
       else if (m.ter(x, y) == t_floor_blue)
        m.ter(x, y) = t_rock_blue;
      }
      break;
    }
   }
  }
  add_msg("You hear the rumble of rock shifting.");
  add_event(EVENT_TEMPLE_SPAWN, turn + 3);
 }

 if (m.tr_at(examx, examy) != tr_null &&
      traps[m.tr_at(examx, examy)]->difficulty < 99 &&
     u.per_cur-u.encumb(bp_eyes) >= traps[m.tr_at(examx, examy)]->visibility &&
     query_yn("There is a %s there.  Disarm?",
              traps[m.tr_at(examx, examy)]->name.c_str()))
  m.disarm_trap(this, examx, examy);
}

point game::look_around()
{
 draw_ter();
 int lx = u.posx, ly = u.posy;
 int mx, my, junk;
 char ch;
 WINDOW* w_look = newwin(13, 48, 12, SEEX * 2 + 8);
 wborder(w_look, LINE_XOXO, LINE_XOXO, LINE_OXOX, LINE_OXOX,
                 LINE_OXXO, LINE_OOXX, LINE_XXOO, LINE_XOOX );
 mvwprintz(w_look, 1, 1, c_white, "Looking Around");
 mvwprintz(w_look, 2, 1, c_white, "Use directional keys to move the cursor");
 mvwprintz(w_look, 3, 1, c_white, "to a nearby square.");
 wrefresh(w_look);
 do {
  ch = input();
  if (!u_see(lx, ly, junk))
   mvwputch(w_terrain, ly - u.posy + SEEY, lx - u.posx + SEEX, c_black, ' ');
  draw_ter();
  get_direction(this, mx, my, ch);
  if (mx != -2 && my != -2) {	// Directional key pressed
   lx += mx;
   ly += my;
   if (lx < u.posx - SEEX)
    lx = u.posx - SEEX;
   if (lx > u.posx + SEEX)
    lx = u.posx + SEEX;
   if (ly < u.posy - SEEY)
    ly = u.posy - SEEY;
   if (ly > u.posy + SEEY)
    ly = u.posy + SEEY;
  }
  for (int i = 1; i < 12; i++) {
   for (int j = 1; j < 47; j++)
    mvwputch(w_look, i, j, c_white, ' ');
  }
  int veh_part = 0;
  vehicle *veh = m.veh_at(lx, ly, veh_part);
  if (u_see(lx, ly, junk)) {
   // TODO: Handle low light situation nicely
   if (m.move_cost(lx, ly) == 0)
    mvwprintw(w_look, 1, 1, "%s; Impassable", m.tername(lx, ly).c_str());
   else
    mvwprintw(w_look, 1, 1, "%s; Movement cost %d", m.tername(lx, ly).c_str(),
                                                    m.move_cost(lx, ly) * 50);
   mvwprintw(w_look, 2, 1, "%s", m.features(lx, ly).c_str());
   field tmpfield = m.field_at(lx, ly);
   if (tmpfield.type != fd_null)
    mvwprintz(w_look, 4, 1, fieldlist[tmpfield.type].color[tmpfield.density-1],
              "%s", fieldlist[tmpfield.type].name[tmpfield.density-1].c_str());
   if (m.tr_at(lx, ly) != tr_null &&
       u.per_cur - u.encumb(bp_eyes) >= traps[m.tr_at(lx, ly)]->visibility)
    mvwprintz(w_look, 5, 1, traps[m.tr_at(lx, ly)]->color, "%s",
              traps[m.tr_at(lx, ly)]->name.c_str());

   int dex = mon_at(lx, ly);
   if (dex != -1 && u_see(&(z[dex]), junk)) {
    z[mon_at(lx, ly)].draw(w_terrain, u.posx, u.posy, true);
    z[mon_at(lx, ly)].print_info(this, w_look);
    if (m.i_at(lx, ly).size() > 1)
     mvwprintw(w_look, 3, 1, "There are several items there.");
    else if (m.i_at(lx, ly).size() == 1)
     mvwprintw(w_look, 3, 1, "There is an item there.");
   } else if (npc_at(lx, ly) != -1) {
    active_npc[npc_at(lx, ly)].draw(w_terrain, u.posx, u.posy, true);
    active_npc[npc_at(lx, ly)].print_info(w_look);
    if (m.i_at(lx, ly).size() > 1)
     mvwprintw(w_look, 3, 1, "There are several items there.");
    else if (m.i_at(lx, ly).size() == 1)
     mvwprintw(w_look, 3, 1, "There is an item there.");
   } else if (veh) {
     mvwprintw(w_look, 3, 1, "There is a %s there. Parts:", veh->name.c_str());
     veh->print_part_desc(w_look, 4, 48, veh_part);
     m.drawsq(w_terrain, u, lx, ly, true, true, false);
   } else if (m.i_at(lx, ly).size() > 0) {
    mvwprintw(w_look, 3, 1, "There is a %s there.",
              m.i_at(lx, ly)[0].tname(this).c_str());
    if (m.i_at(lx, ly).size() > 1)
     mvwprintw(w_look, 4, 1, "There are other items there as well.");
    m.drawsq(w_terrain, u, lx, ly, true, true, false);
   } else
    m.drawsq(w_terrain, u, lx, ly, true, true, false);

  } else if (lx == u.posx && ly == u.posy) {
   mvwputch_inv(w_terrain, SEEX, SEEY, u.color(), '@');
   mvwprintw(w_look, 1, 1, "You (%s)", u.name.c_str());
   if (veh) {
    mvwprintw(w_look, 3, 1, "There is a %s there. Parts:", veh->name.c_str());
    veh->print_part_desc(w_look, 4, 48, veh_part);
    m.drawsq(w_terrain, u, lx, ly, true, true, false);
   }

  } else {
   mvwputch(w_terrain, ly - u.posy + SEEY, lx - u.posx + SEEX, c_white, 'x');
   mvwprintw(w_look, 1, 1, "Unseen.");
  }
  wrefresh(w_look);
  wrefresh(w_terrain);
 } while (ch != ' ' && ch != KEY_ESCAPE && ch != '\n');
 if (ch == '\n')
  return point(lx, ly);
 return point(-1, -1);
}

// Pick up items at (posx, posy).
void game::pickup(int posx, int posy, int min)
{
 write_msg();
 if (u.weapon.type->id == itm_bio_claws) {
  add_msg("You cannot pick up items with your claws out!");
  return;
 }
 bool weight_is_okay = (u.weight_carried() <= u.weight_capacity() * .25);
 bool volume_is_okay = (u.volume_carried() <= u.volume_capacity() -  2);
 bool from_veh = false;
 int veh_part = 0;
 vehicle *veh = m.veh_at (posx, posy, veh_part);
 if (veh) {
  veh_part = veh->part_with_feature(veh_part, vpf_cargo, false);
  from_veh = veh && veh_part >= 0 &&
             veh->parts[veh_part].items.size() > 0 &&
             query_yn("Get items from %s?", veh->part_info(veh_part).name);
 }
// Picking up water?
 if ((!from_veh) && m.i_at(posx, posy).size() == 0) {
  if (m.has_flag(swimmable, posx, posy) || m.ter(posx, posy) == t_toilet) {
   item water = m.water_from(posx, posy);
   if (query_yn("Drink from your hands?")) {
    u.inv.push_back(water);
    u.eat(this, u.inv.size() - 1);
    u.moves -= 350;
   } else {
    handle_liquid(water, true, false);
    u.moves -= 100;
   }
  }
  return;
// Few item here, just get it
 } else if ((from_veh ? veh->parts[veh_part].items.size() :
                        m.i_at(posx, posy).size()          ) <= min) {
  int iter = 0;
  item newit = from_veh ? veh->parts[veh_part].items[0] : m.i_at(posx, posy)[0];
  if (newit.made_of(LIQUID)) {
   add_msg("You can't pick up a liquid!");
   return;
  }
  if (newit.invlet == 0) {
   newit.invlet = nextinv;
   advance_nextinv();
  }
  while (iter < 52 && u.has_item(newit.invlet) &&
         !u.i_at(newit.invlet).stacks_with(newit)) {
   newit.invlet = nextinv;
   iter++;
   advance_nextinv();
  }
  if (iter == 52) {
   add_msg("You're carrying too many items!");
   return;
  } else if (u.weight_carried() + newit.weight() > u.weight_capacity()) {
   add_msg("The %s is too heavy!", newit.tname(this).c_str());
   decrease_nextinv();
  } else if (u.volume_carried() + newit.volume() > u.volume_capacity()) {
   if (u.is_armed()) {
    if (!u.weapon.has_flag(IF_NO_UNWIELD)) {
     if (newit.is_armor() && // Armor can be instantly worn
         query_yn("Put on the %s?", newit.tname(this).c_str()))
      u.wear_item(this, &newit);
     else if (query_yn("Drop your %s and pick up %s?",
               u.weapon.tname(this).c_str(), newit.tname(this).c_str())) {
      if (from_veh)
       veh->remove_item (veh_part, 0);
      else
       m.i_clear(posx, posy);
      m.add_item(posx, posy, u.remove_weapon());
      u.i_add(newit);
      u.wield(this, u.inv.size() - 1);
      u.moves -= 100;
      add_msg("Wielding %c - %s", newit.invlet, newit.tname(this).c_str());
     } else
      decrease_nextinv();
    } else {
     add_msg("There's no room in your inventory for the %s, and you can't\
 unwield your %s.", newit.tname(this).c_str(), u.weapon.tname(this).c_str());
     decrease_nextinv();
    }
   } else {
    u.i_add(newit);
    u.wield(this, u.inv.size() - 1);
    if (from_veh)
     veh->remove_item (veh_part, 0);
    else
     m.i_clear(posx, posy);
    u.moves -= 100;
    add_msg("Wielding %c - %s", newit.invlet, newit.tname(this).c_str());
   }
  } else if (!u.is_armed() &&
             (u.volume_carried() + newit.volume() > u.volume_capacity() - 2 ||
              newit.is_weap() || newit.is_gun())) {
   u.weapon = newit;
   if (from_veh)
    veh->remove_item (veh_part, 0);
   else
    m.i_clear(posx, posy);
   u.moves -= 100;
   add_msg("Wielding %c - %s", newit.invlet, newit.tname(this).c_str());
  } else {
   u.i_add(newit);
   if (from_veh)
    veh->remove_item (veh_part, 0);
   else
    m.i_clear(posx, posy);
   u.moves -= 100;
   add_msg("%c - %s", newit.invlet, newit.tname(this).c_str());
  }
  if (weight_is_okay && u.weight_carried() >= u.weight_capacity() * .25)
   add_msg("You're overburdened!");
  if (volume_is_okay && u.volume_carried() > u.volume_capacity() - 2) {
   add_msg("You struggle to carry such a large volume!");
  }
  return;
 }
// Otherwise, we have 2 or more items and should list them, etc.
 WINDOW* w_pickup = newwin(12, 48, 0, SEEX * 2 + 8);
 WINDOW* w_item_info = newwin(12, 48, 12, SEEX * 2 + 8);
 int maxitems = 9;	 // Number of items to show at one time.
 std::vector <item> here = from_veh? veh->parts[veh_part].items : m.i_at(posx, posy);
 bool getitem[here.size()];
 for (int i = 0; i < here.size(); i++)
  getitem[i] = false;
 char ch = ' ';
 int start = 0, cur_it, iter;
 int new_weight = u.weight_carried(), new_volume = u.volume_carried();
 bool update = true;
 mvwprintw(w_pickup, 0,  0, "PICK UP");
// Now print the two lists; those on the ground and about to be added to inv
// Continue until we hit return or space
 do {
  for (int i = 1; i < 12; i++) {
   for (int j = 0; j < 48; j++)
    mvwaddch(w_pickup, i, j, ' ');
  }
  if (ch == '<' && start > 0) {
   start -= maxitems;
   mvwprintw(w_pickup, maxitems + 2, 0, "         ");
  }
  if (ch == '>' && start + maxitems < here.size()) {
   start += maxitems;
   mvwprintw(w_pickup, maxitems + 2, 12, "            ");
  }
  if (ch >= 'a' && ch <= 'a' + here.size() - 1) {
   ch -= 'a';
   getitem[ch] = !getitem[ch];
   wclear(w_item_info);
   if (getitem[ch]) {
    mvwprintw(w_item_info, 1, 0, here[ch].info().c_str());
    wborder(w_item_info, LINE_XOXO, LINE_XOXO, LINE_OXOX, LINE_OXOX,
                         LINE_OXXO, LINE_OOXX, LINE_XXOO, LINE_XOOX );
    wrefresh(w_item_info);
    new_weight += here[ch].weight();
    new_volume += here[ch].volume();
    update = true;
   } else {
    wborder(w_item_info, LINE_XOXO, LINE_XOXO, LINE_OXOX, LINE_OXOX,
                         LINE_OXXO, LINE_OOXX, LINE_XXOO, LINE_XOOX );
    wrefresh(w_item_info);
    new_weight -= here[ch].weight();
    new_volume -= here[ch].volume();
    update = true;
   }
  }
  if (ch == ',') {
   int count = 0;
   for (int i = 0; i < here.size(); i++) {
    if (getitem[i])
     count++;
    else {
     new_weight += here[i].weight();
     new_volume += here[i].volume();
    }
    getitem[i] = true;
   }
   if (count == here.size()) {
    for (int i = 0; i < here.size(); i++)
     getitem[i] = false;
    new_weight = u.weight_carried();
    new_volume = u.volume_carried();
   }
   update = true;
  }
  for (cur_it = start; cur_it < start + maxitems; cur_it++) {
   mvwprintw(w_pickup, 1 + (cur_it % maxitems), 0,
             "                                        ");
   if (cur_it < here.size()) {
    mvwputch(w_pickup, 1 + (cur_it % maxitems), 0, here[cur_it].color(&u),
             char(cur_it + 'a'));
    if (getitem[cur_it])
     wprintw(w_pickup, " + ");
    else
     wprintw(w_pickup, " - ");
    wprintz(w_pickup, here[cur_it].color(&u), here[cur_it].tname(this).c_str());
    if (here[cur_it].charges > 0)
     wprintz(w_pickup, here[cur_it].color(&u), " (%d)", here[cur_it].charges);
   }
  }
  if (start > 0)
   mvwprintw(w_pickup, maxitems + 2, 0, "< Go Back");
  if (cur_it < here.size())
   mvwprintw(w_pickup, maxitems + 2, 12, "> More items");
  if (update) {		// Update weight & volume information
   update = false;
   mvwprintw(w_pickup, 0,  7, "                           ");
   mvwprintz(w_pickup, 0,  9,
             (new_weight >= u.weight_capacity() * .25 ? c_red : c_white),
             "Wgt %d", new_weight);
   wprintz(w_pickup, c_white, "/%d", int(u.weight_capacity() * .25));
   mvwprintz(w_pickup, 0, 22,
             (new_volume > u.volume_capacity() - 2 ? c_red : c_white),
             "Vol %d", new_volume);
   wprintz(w_pickup, c_white, "/%d", u.volume_capacity() - 2);
  }
  wrefresh(w_pickup);
  ch = getch();
 } while (ch != ' ' && ch != '\n' && ch != KEY_ESCAPE);
 if (ch != '\n') {
  werase(w_pickup);
  wrefresh(w_pickup);
  delwin(w_pickup);
  delwin(w_item_info);
  add_msg("Never mind.");
  return;
 }
// At this point we've selected our items, now we add them to our inventory
 int curmit = 0;
 bool got_water = false;	// Did we try to pick up water?
 for (int i = 0; i < here.size(); i++) {
  iter = 0;
// This while loop guarantees the inventory letter won't be a repeat. If it
// tries all 52 letters, it fails and we don't pick it up.
  if (getitem[i] && here[i].made_of(LIQUID))
   got_water = true;
  else if (getitem[i]) {
   iter = 0;
   while (iter < 52 && (here[i].invlet == 0 ||
                        (u.has_item(here[i].invlet) &&
                         !u.i_at(here[i].invlet).stacks_with(here[i]))) ) {
    here[i].invlet = nextinv;
    iter++;
    advance_nextinv();
   }
   if (iter == 52) {
    add_msg("You're carrying too many items!");
    werase(w_pickup);
    wrefresh(w_pickup);
    delwin(w_pickup);
    return;
   } else if (u.weight_carried() + here[i].weight() > u.weight_capacity()) {
    add_msg("The %s is too heavy!", here[i].tname(this).c_str());
    decrease_nextinv();
   } else if (u.volume_carried() + here[i].volume() > u.volume_capacity()) {
    if (u.is_armed()) {
     if (!u.weapon.has_flag(IF_NO_UNWIELD)) {
      if (here[i].is_armor() && // Armor can be instantly worn
          query_yn("Put on the %s?", here[i].tname(this).c_str()))
       u.wear_item(this, &(here[i]));
      else if (query_yn("Drop your %s and pick up %s?",
                u.weapon.tname(this).c_str(), here[i].tname(this).c_str())) {
       if (from_veh)
        veh->remove_item (veh_part, 0);
       else
        m.i_clear(posx, posy);
       m.add_item(posx, posy, u.remove_weapon());
       u.i_add(here[i]);
       u.wield(this, u.inv.size() - 1);
       u.moves -= 100;
       add_msg("Wielding %c - %s", here[i].invlet, here[i].tname(this).c_str());
      } else
       decrease_nextinv();
     } else {
      add_msg("There's no room in your inventory for the %s, and you can't\
  unwield your %s.", here[i].tname(this).c_str(), u.weapon.tname(this).c_str());
      decrease_nextinv();
     }
    } else {
     u.i_add(here[i]);
     u.wield(this, u.inv.size() - 1);
     if (from_veh)
      veh->remove_item (veh_part, curmit);
     else
      m.i_rem(posx, posy, curmit);
     curmit--;
     u.moves -= 100;
    }
   } else if (!u.is_armed() &&
            (u.volume_carried() + here[i].volume() > u.volume_capacity() - 2 ||
              here[i].is_weap() || here[i].is_gun())) {
    u.weapon = here[i];
    if (from_veh)
     veh->remove_item (veh_part, curmit);
    else
     m.i_rem(posx, posy, curmit);
    u.moves -= 100;
    curmit--;
   } else {
    u.i_add(here[i]);
    if (from_veh)
     veh->remove_item (veh_part, curmit);
    else
     m.i_rem(posx, posy, curmit);
    u.moves -= 100;
    curmit--;
   }
  }
  curmit++;
 }
 if (got_water)
  add_msg("You can't pick up a liquid!");
 if (weight_is_okay && u.weight_carried() >= u.weight_capacity() * .25)
  add_msg("You're overburdened!");
 if (volume_is_okay && u.volume_carried() > u.volume_capacity() - 2) {
  add_msg("You struggle to carry such a large volume!");
 }
 werase(w_pickup);
 wrefresh(w_pickup);
 delwin(w_pickup);
 delwin(w_item_info);
}

// Handle_liquid returns false if we didn't handle all the liquid.
bool game::handle_liquid(item &liquid, bool from_ground, bool infinite)
{
 if (!liquid.made_of(LIQUID)) {
  debugmsg("Tried to handle_liquid a non-liquid!");
  return false;
 }
 if (!from_ground &&
     query_yn("Pour %s on the ground?", liquid.tname(this).c_str())) {
  m.add_item(u.posx, u.posy, liquid);
  return true;
 } else if (liquid.type->id == itm_gasoline && vehicle_near() &&
     query_yn ("Refill vehicle?")) {
  int vx = u.posx, vy = u.posy;
  if (pl_choose_vehicle(vx, vy)) {
   vehicle *veh = m.veh_at (vx, vy);
   if (veh) {
    int ftype = AT_GAS;
    int fuel_cap = veh->fuel_capacity(ftype);
    int fuel_amnt = veh->fuel_left(ftype);
    if (fuel_cap < 1)
     add_msg ("This vehicle doesn't use %s.", veh->fuel_name(ftype).c_str());
    else if (fuel_amnt == fuel_cap)
     add_msg ("Already full.");
    else {
     veh->refill (AT_GAS, liquid.charges);
     add_msg ("You refill %s with %s%s.", veh->name.c_str(),
              veh->fuel_name(ftype).c_str(),
              veh->fuel_left(ftype) >= fuel_cap? " to its maximum" : "");
     return true;
    }
   } else // if (veh)
    add_msg ("There isn't any vehicle there.");
   return false;
  } // if (pl_choose_vehicle(vx, vy))
 } else { // Not filling vehicle
  std::stringstream text;
  text << "Container for " << liquid.tname(this);
  char ch = inv(text.str().c_str());
  if (!u.has_item(ch))
   return false;
  item *cont = &(u.i_at(ch));
  if (cont == NULL || cont->is_null()) {
   add_msg("Never mind.");
   return false;
  } else if (liquid.is_ammo() && (cont->is_tool() || cont->is_gun())) {
   ammotype ammo = AT_NULL;
   int max = 0;
   if (cont->is_tool()) {
    it_tool* tool = dynamic_cast<it_tool*>(cont->type);
    ammo = tool->ammo;
    max = tool->max_charges;
   } else {
    it_gun* gun = dynamic_cast<it_gun*>(cont->type);
    ammo = gun->ammo;
    max = gun->clip;
   }
   ammotype liquid_type = liquid.ammo_type();
   if (ammo != liquid_type) {
    add_msg("Your %s won't hold %s.", cont->tname(this).c_str(),
                                      liquid.tname(this).c_str());
    return false;
   }
   if (max <= 0 || cont->charges >= max) {
    add_msg("Your %s can't hold any more %s.", cont->tname(this).c_str(),
                                               liquid.tname(this).c_str());
    return false;
   }
   if (cont->charges > 0 && cont->curammo->id != liquid.type->id) {
    add_msg("You can't mix loads in your %s.", cont->tname(this).c_str());
    return false;
   }
   add_msg("You pour %s into your %s.", liquid.tname(this).c_str(),
                                        cont->tname(this).c_str());
   cont->curammo = dynamic_cast<it_ammo*>(liquid.type);
   if (infinite)
    cont->charges = max;
   else {
    cont->charges += liquid.charges;
    if (cont->charges > max) {
     int extra = 0 - cont->charges;
     cont->charges = max;
     liquid.charges = extra;
     add_msg("There's some left over!");
     return false;
    }
   }
   return true;
  } else if (!cont->is_container()) {
   add_msg("That %s won't hold %s.", cont->tname(this).c_str(),
                                     liquid.tname(this).c_str());
   return false;
  } else if (!cont->contents.empty()) {
   add_msg("Your %s is not empty.", cont->tname(this).c_str());
   return false;
  } else {
   it_container* container = dynamic_cast<it_container*>(cont->type);
   if (!(container->flags & mfb(con_wtight))) {
    add_msg("That %s isn't water-tight.", cont->tname(this).c_str());
    return false;
   } else if (!(container->flags & mfb(con_seals))) {
    add_msg("You can't seal that %s!", cont->tname(this).c_str());
    return false;
   }
   int default_charges = 1;
   if (liquid.is_food()) {
    it_comest* comest = dynamic_cast<it_comest*>(liquid.type);
    default_charges = comest->charges;
   } else if (liquid.is_ammo()) {
    it_ammo* ammo = dynamic_cast<it_ammo*>(liquid.type);
    default_charges = ammo->count;
   }
   if (liquid.charges > container->contains * default_charges) {
    add_msg("You fill your %s with some of the %s.", cont->tname(this).c_str(),
                                                    liquid.tname(this).c_str());
    u.inv_sorted = false;
    int oldcharges = liquid.charges - container->contains * default_charges;
    liquid.charges = container->contains * default_charges;
    cont->put_in(liquid);
    liquid.charges = oldcharges;
    return false;
   }
   cont->put_in(liquid);
   return true;
  }
 }
 return false;
}


void game::drop()
{
 std::vector<item> dropped = multidrop();
 if (dropped.size() == 0) {
  add_msg("Never mind.");
  return;
 }

 itype_id first = itype_id(dropped[0].type->id);
 bool same = true;
 for (int i = 1; i < dropped.size() && same; i++) {
  if (dropped[i].type->id != first)
   same = false;
 }

 int veh_part = 0;
 bool to_veh = false;
 vehicle *veh = m.veh_at(u.posx, u.posy, veh_part);
 if (veh) {
  veh_part = veh->part_with_feature (veh_part, vpf_cargo);
  to_veh = veh_part >= 0;
 }
 if (dropped.size() == 1 || same) {
  if (to_veh)
   add_msg("You put your %s%s in the %s's %s.", dropped[0].tname(this).c_str(),
          (dropped.size() == 1 ? "" : "s"), veh->name.c_str(),
          veh->part_info(veh_part).name);
  else
   add_msg("You drop your %s%s.", dropped[0].tname(this).c_str(),
          (dropped.size() == 1 ? "" : "s"));
 } else {
  if (to_veh)
   add_msg("You put several items in the %s's %s.", veh->name.c_str(),
           veh->part_info(veh_part).name);
  else
   add_msg("You drop several items.");
 }

 bool vh_overflow = false;
 int i = 0;
 if (to_veh) {
  for (i = 0; i < dropped.size(); i++)
   if (!veh->add_item (veh_part, dropped[i])) {
    vh_overflow = true;
    break;
   }
  if (vh_overflow)
   add_msg ("The trunk is full, so some items fall on the ground.");
 }
 if (!to_veh || vh_overflow)
  for (i = 0; i < dropped.size(); i++) {
    m.add_item(u.posx, u.posy, dropped[i]);
 }
}

void game::drop_in_direction()
{
 refresh_all();
 mvprintz(0, 0, c_red, "Choose a direction:");
 int dirx, diry;
 get_direction(this, dirx, diry, input());
 if (dirx == -2) {
  add_msg("Invalid direction!");
  return;
 }
 dirx += u.posx;
 diry += u.posy;
 int veh_part = 0;
 bool to_veh = false;
 vehicle *veh = m.veh_at(dirx, diry, veh_part);
 if (veh) {
  veh_part = veh->part_with_feature (veh_part, vpf_cargo);
  to_veh = veh->type != veh_null && veh_part >= 0;
 }

 if (m.has_flag(noitem, dirx, diry) || m.has_flag(sealed, dirx, diry)) {
  add_msg("You can't place items there!");
  return;
 }

 std::string verb = (m.move_cost(dirx, diry) == 0 ? "put" : "drop");
 std::string prep = (m.move_cost(dirx, diry) == 0 ? "in"  : "on"  );

 std::vector<item> dropped = multidrop();

 if (dropped.size() == 0) {
  add_msg("Never mind.");
  return;
 }

 itype_id first = itype_id(dropped[0].type->id);
 bool same = true;
 for (int i = 1; i < dropped.size() && same; i++) {
  if (dropped[i].type->id != first)
   same = false;
 }
 if (dropped.size() == 1 || same)
 {
  if (to_veh)
   add_msg("You put your %s%s in the %s's %s.", dropped[0].tname(this).c_str(),
          (dropped.size() == 1 ? "" : "s"), veh->name.c_str(),
          veh->part_info(veh_part).name);
  else
   add_msg("You %s your %s%s %s the %s.", verb.c_str(),
           dropped[0].tname(this).c_str(),
           (dropped.size() == 1 ? "" : "s"), prep.c_str(),
           m.tername(dirx, diry).c_str());
 } else {
  if (to_veh)
   add_msg("You put several items in the %s's %s.", veh->name.c_str(),
           veh->part_info(veh_part).name);
  else
   add_msg("You %s several items %s the %s.", verb.c_str(), prep.c_str(),
           m.tername(dirx, diry).c_str());
 }
 if (to_veh) {
  bool vh_overflow = false;
  for (int i = 0; i < dropped.size(); i++) {
   vh_overflow = vh_overflow || !veh->add_item (veh_part, dropped[i]);
   if (vh_overflow)
    m.add_item(dirx, diry, dropped[i]);
  }
  if (vh_overflow)
   add_msg ("Trunk is full, so some items fall on the ground.");
 } else {
  for (int i = 0; i < dropped.size(); i++)
   m.add_item(dirx, diry, dropped[i]);
 }
}

void game::reassign_item()
{
 char ch = inv("Reassign item:");
 if (ch == KEY_ESCAPE) {
  add_msg("Never mind.");
  return;
 }
 if (!u.has_item(ch)) {
  add_msg("You do not have that item.");
  return;
 }
 char newch = popup_getkey("%c - %s; enter new letter.", ch,
                           u.i_at(ch).tname().c_str());
 if ((newch < 'A' || (newch > 'Z' && newch < 'a') || newch > 'z')) {
  add_msg("%c is not a valid inventory letter.", newch);
  return;
 }
 item* change_from = &(u.i_at(ch));
 if (u.has_item(newch)) {
  item* change_to = &(u.i_at(newch));
  change_to->invlet = ch;
  add_msg("%c - %s", ch, change_to->tname().c_str());
 }
 change_from->invlet = newch;
 add_msg("%c - %s", newch, change_from->tname().c_str());
}


void game::plthrow()
{
 char ch = inv("Throw item:");
 int range = u.throw_range(u.lookup_item(ch));
 if (range < 0) {
  add_msg("You don't have that item.");
  return;
 } else if (range == 0) {
  add_msg("That is too heavy to throw.");
  return;
 }
 item thrown = u.i_at(ch);
 if (thrown.type->id > num_items && thrown.type->id < num_all_items) {
  add_msg("That's part of your body, you can't throw that!");
  return;
 }

 int sight_range = u.sight_range(light_level());
 if (range < sight_range)
  range = sight_range;
 int x = u.posx, y = u.posy;
 int x0 = x - range;
 int y0 = y - range;
 int x1 = x + range;
 int y1 = y + range;
 int junk;

 for (int j = u.posx - SEEX; j <= u.posx + SEEX; j++) {
  for (int k = u.posy - SEEY; k <= u.posy + SEEY; k++) {
   if (u_see(j, k, junk)) {
    if (k >= y0 && k <= y1 && j >= x0 && j <= x1)
     m.drawsq(w_terrain, u, j, k, false, true, false);
    else
     mvwputch(w_terrain, k + SEEY - u.posy, j + SEEX - u.posx, c_dkgray, '#');
   }
  }
 }

 std::vector <monster> mon_targets;
 std::vector <int> targetindices;
 int passtarget = -1;
 for (int i = 0; i < z.size(); i++) {
  if (u_see(&(z[i]), junk) && z[i].posx >= x0 && z[i].posx <= x1 &&
                              z[i].posy >= y0 && z[i].posy <= y1) {
   mon_targets.push_back(z[i]);
   targetindices.push_back(i);
   if (i == last_target)
    passtarget = mon_targets.size() - 1;
   z[i].draw(w_terrain, u.posx, u.posy, true);
  }
 }

 // target() sets x and y, or returns false if we canceled (by pressing Esc)
 std::vector <point> trajectory = target(x, y, x0, y0, x1, y1, mon_targets,
                                         passtarget, &thrown);
 if (trajectory.size() == 0)
  return;
 if (passtarget != -1)
  last_target = targetindices[passtarget];

 u.i_rem(ch);
 u.moves -= 125;
 u.practice(sk_throw, 10);

 throw_item(u, x, y, thrown, trajectory);
}

void game::plfire(bool burst)
{
 if (!u.weapon.is_gun())
  return;
 vehicle *veh = m.veh_at(u.posx, u.posy);
 if (veh && veh->player_in_control(&u) && u.weapon.is_two_handed(&u)) {
  add_msg ("You need free arm to drive!");
  return;
 }
 if (u.weapon.has_flag(IF_RELOAD_AND_SHOOT)) {
  int index = u.weapon.pick_reload_ammo(u, true);
  if (index == -1) {
   add_msg("Out of ammo!");
   return;
  }
  u.weapon.reload(u, index);
  u.moves -= u.weapon.reload_time(u);
  refresh_all();
 }
 if (u.weapon.charges == 0) {
  add_msg("You need to reload!");
  return;
 }
 if (u.weapon.has_flag(IF_FIRE_100) && u.weapon.charges < 100) {
  add_msg("Your %s needs 100 charges to fire!", u.weapon.tname().c_str());
  return;
 }
 if (u.weapon.has_flag(IF_USE_UPS) && !u.has_charges(itm_UPS_off, 5) &&
     !u.has_charges(itm_UPS_on, 5)) {
  add_msg("You need a UPS with at least 5 charges to fire that!");
  return;
 }

 int junk;
 int range = u.weapon.range(&u);
 int sight_range = u.sight_range(light_level());
 if (range > sight_range)
  range = sight_range;
 int x = u.posx, y = u.posy;
 int x0 = x - range;
 int y0 = y - range;
 int x1 = x + range;
 int y1 = y + range;
 for (int j = x - SEEX; j <= x + SEEX; j++) {
  for (int k = y - SEEY; k <= y + SEEY; k++) {
   if (u_see(j, k, junk)) {
    if (k >= y0 && k <= y1 && j >= x0 && j <= x1)
     m.drawsq(w_terrain, u, j, k, false, true, false);
    else
     mvwputch(w_terrain, k + SEEY - y, j + SEEX - x, c_dkgray, '#');
   }
  }
 }
// Populate a list of targets with the zombies in range and visible
 std::vector <monster> mon_targets;
 std::vector <int> targetindices;
 int passtarget = -1;
 for (int i = 0; i < z.size(); i++) {
  if (z[i].posx >= x0 && z[i].posx <= x1 &&
      z[i].posy >= y0 && z[i].posy <= y1 &&
      z[i].friendly == 0 && u_see(&(z[i]), junk)) {
   mon_targets.push_back(z[i]);
   targetindices.push_back(i);
   if (i == last_target)
    passtarget = mon_targets.size() - 1;
   z[i].draw(w_terrain, u.posx, u.posy, true);
  }
 }

 // target() sets x and y, and returns an empty vector if we canceled (Esc)
 std::vector <point> trajectory = target(x, y, x0, y0, x1, y1, mon_targets,
                                         passtarget, &u.weapon);
 if (trajectory.size() == 0)
  return;
 if (passtarget != -1) { // We picked a real live target
  last_target = targetindices[passtarget]; // Make it our default for next time
  z[targetindices[passtarget]].add_effect(ME_HIT_BY_PLAYER, 100);
 }

 if (u.weapon.has_flag(IF_USE_UPS)) {
  if (u.has_charges(itm_UPS_off, 5))
   u.use_charges(itm_UPS_off, 5);
  else if (u.has_charges(itm_UPS_on, 5))
   u.use_charges(itm_UPS_on, 5);
 }

// Train up our skill
 it_gun* firing = dynamic_cast<it_gun*>(u.weapon.type);
 int num_shots = 1;
 if (burst)
  num_shots = u.weapon.burst_size();
 if (num_shots > u.weapon.charges)
  num_shots = u.weapon.charges;
 if (u.sklevel[firing->skill_used] == 0 ||
     (firing->ammo != AT_BB && firing->ammo != AT_NAIL))
  u.practice(firing->skill_used, 4 + (num_shots / 2));
 if (u.sklevel[sk_gun] == 0 ||
     (firing->ammo != AT_BB && firing->ammo != AT_NAIL))
  u.practice(sk_gun, 5);

 fire(u, x, y, trajectory, burst);
}

void game::butcher()
{
 std::vector<int> corpses;
 for (int i = 0; i < m.i_at(u.posx, u.posy).size(); i++) {
  if (m.i_at(u.posx, u.posy)[i].type->id == itm_corpse)
   corpses.push_back(i);
 }
 if (corpses.size() == 0) {
  add_msg("There are no corpses here to butcher.");
  return;
 }
 int factor = u.butcher_factor();
 if (factor == 999) {
  add_msg("You don't have a sharp item to butcher with.");
  return;
 }
// We do it backwards to prevent the deletion of a corpse from corrupting our
// vector of indices.
 for (int i = corpses.size() - 1; i >= 0; i--) {
  mtype *corpse = m.i_at(u.posx, u.posy)[corpses[i]].corpse;
  if (query_yn("Butcher the %s corpse?", corpse->name.c_str())) {
   int time_to_cut;
   switch (corpse->size) {	// Time in turns to cut up te corpse
    case MS_TINY:   time_to_cut =  2; break;
    case MS_SMALL:  time_to_cut =  5; break;
    case MS_MEDIUM: time_to_cut = 10; break;
    case MS_LARGE:  time_to_cut = 18; break;
    case MS_HUGE:   time_to_cut = 40; break;
   }
   time_to_cut *= 100;	// Convert to movement points
   time_to_cut += factor * 5;	// Penalty for poor tool
   if (time_to_cut < 250)
    time_to_cut = 250;
   u.assign_activity(ACT_BUTCHER, time_to_cut, corpses[i]);
   u.moves = 0;
   return;
  }
 }
}

void game::complete_butcher(int index)
{
 mtype* corpse = m.i_at(u.posx, u.posy)[index].corpse;
 int age = m.i_at(u.posx, u.posy)[index].bday;
 m.i_rem(u.posx, u.posy, index);
 int factor = u.butcher_factor();
 int pieces, pelts;
 double skill_shift = 0.;
 switch (corpse->size) {
  case MS_TINY:   pieces =  1; pelts =  1; break;
  case MS_SMALL:  pieces =  2; pelts =  3; break;
  case MS_MEDIUM: pieces =  4; pelts =  6; break;
  case MS_LARGE:  pieces =  8; pelts = 10; break;
  case MS_HUGE:   pieces = 16; pelts = 18; break;
 }
 if (u.sklevel[sk_survival] < 3)
  skill_shift -= rng(0, 8 - u.sklevel[sk_survival]);
 else
  skill_shift += rng(0, u.sklevel[sk_survival]);
 if (u.dex_cur < 8)
  skill_shift -= rng(0, 8 - u.dex_cur) / 4;
 else
  skill_shift += rng(0, u.dex_cur - 8) / 4;
 if (u.str_cur < 4)
  skill_shift -= rng(0, 5 * (4 - u.str_cur)) / 4;
 if (factor > 0)
  skill_shift -= rng(0, factor / 5);

 int practice = 4 + pieces;
 if (practice > 20)
  practice = 20;
 u.practice(sk_survival, practice);

 pieces += int(skill_shift);
 if (skill_shift < 5)	// Lose some pelts
  pelts += (skill_shift - 5);

 if ((corpse->has_flag(MF_FUR) || corpse->has_flag(MF_LEATHER)) &&
     pelts > 0) {
  add_msg("You manage to skin the %s!", corpse->name.c_str());
  for (int i = 0; i < pelts; i++) {
   itype* pelt;
   if (corpse->has_flag(MF_FUR) && corpse->has_flag(MF_LEATHER)) {
    if (one_in(2))
     pelt = itypes[itm_fur];
    else
     pelt = itypes[itm_leather];
   } else if (corpse->has_flag(MF_FUR))
    pelt = itypes[itm_fur];
   else
    pelt = itypes[itm_leather];
   m.add_item(u.posx, u.posy, pelt, age);
  }
 }
 if (pieces <= 0)
  add_msg("Your clumsy butchering destroys the meat!");
 else {
  itype* meat;
  if (corpse->has_flag(MF_POISON)) {
    if (corpse->mat == FLESH)
     meat = itypes[itm_meat_tainted];
    else
     meat = itypes[itm_veggy_tainted];
  } else {
   if (corpse->mat == FLESH)
    meat = itypes[itm_meat];
   else
    meat = itypes[itm_veggy];
  }
  for (int i = 0; i < pieces; i++)
   m.add_item(u.posx, u.posy, meat, age);
  add_msg("You butcher the corpse.");
 }
}

void game::eat()
{
 if (u.has_trait(PF_RUMINANT) && m.ter(u.posx, u.posy) == t_underbrush &&
     query_yn("Eat underbrush?")) {
  u.moves -= 400;
  u.hunger -= 10;
  m.ter(u.posx, u.posy) = t_grass;
  add_msg("You eat the underbrush.");
  return;
 }
 char ch = inv("Consume item:");
 if (ch == KEY_ESCAPE) {
  add_msg("Never mind.");
  return;
 }
 if (!u.has_item(ch)) {
  add_msg("You don't have item '%c'!", ch);
  return;
 }
 u.eat(this, u.lookup_item(ch));
}

void game::wear()
{
 char ch = inv("Wear item:");
 if (ch == KEY_ESCAPE) {
  add_msg("Never mind.");
  return;
 }
 u.wear(this, ch);
}

void game::takeoff()
{
 if (u.takeoff(this, inv("Take off item:")))
  u.moves -= 250; // TODO: Make this variable
 else
  add_msg("Invalid selection.");
}

void game::reload()
{
 if (u.weapon.is_gun()) {
  if (u.weapon.has_flag(IF_RELOAD_AND_SHOOT)) {
   add_msg("Your %s does not need to be reloaded; it reloads and fires in a \
single action.", u.weapon.tname().c_str());
   return;
  }
  if (u.weapon.charges == u.weapon.clip_size()) {
   add_msg("Your %s is fully loaded!", u.weapon.tname(this).c_str());
   return;
  }
  int index = u.weapon.pick_reload_ammo(u, true);
  if (index == -1) {
   add_msg("Out of ammo!");
   return;
  }
  u.assign_activity(ACT_RELOAD, u.weapon.reload_time(u), index);
  u.moves = 0;
 } else if (u.weapon.is_tool()) {
  it_tool* tool = dynamic_cast<it_tool*>(u.weapon.type);
  if (tool->ammo == AT_NULL) {
   add_msg("You can't reload a %s!", u.weapon.tname(this).c_str());
   return;
  }
  int index = u.weapon.pick_reload_ammo(u, true);
  if (index == -1) {
// Reload failed
   add_msg("Out of %s!", ammo_name(tool->ammo).c_str());
   return;
  }
  u.assign_activity(ACT_RELOAD, u.weapon.reload_time(u), index);
  u.moves = 0;
 } else if (!u.is_armed())
  add_msg("You're not wielding anything.");
 else
  add_msg("You can't reload a %s!", u.weapon.tname(this).c_str());
 refresh_all();
}

void game::unload()
{
 if (!u.weapon.is_gun() && u.weapon.contents.size() == 0 &&
     (!u.weapon.is_tool() || u.weapon.ammo_type() == AT_NULL)) {
  add_msg("You can't unload a %s!", u.weapon.tname(this).c_str());
  return;
 } else if (u.weapon.is_container() || u.weapon.charges == 0) {
  if (u.weapon.contents.size() == 0) {
   if (u.weapon.is_gun())
    add_msg("Your %s isn't loaded, and is not modified.",
            u.weapon.tname(this).c_str());
   else
    add_msg("Your %s isn't charged." , u.weapon.tname(this).c_str());
   return;
  }
// Unloading a container!
  u.moves -= 40 * u.weapon.contents.size();
  std::vector<item> new_contents;	// In case we put stuff back
  while (u.weapon.contents.size() > 0) {
   item content = u.weapon.contents[0];
   int iter = 0;
// Pick an inventory item for the contents
   while ((content.invlet == 0 || u.has_item(content.invlet)) && iter < 52) {
    content.invlet = nextinv;
    advance_nextinv();
    iter++;
   }
   if (content.made_of(LIQUID)) {
    if (!handle_liquid(content, false, false))
     new_contents.push_back(content);// Put it back in (we canceled)
   } else {
    if (u.volume_carried() + content.volume() <= u.volume_capacity() &&
        u.weight_carried() + content.weight() <= u.weight_capacity() &&
        iter < 52) {
     add_msg("You put the %s in your inventory.", content.tname(this).c_str());
     u.i_add(content);
    } else {
     add_msg("You drop the %s on the ground.", content.tname(this).c_str());
     m.add_item(u.posx, u.posy, content);
    }
   }
   u.weapon.contents.erase(u.weapon.contents.begin());
  }
  u.weapon.contents = new_contents;
  return;
 }
// Unloading a gun or tool!
 u.moves -= int(u.weapon.reload_time(u) / 2);
 it_ammo* tmpammo;
 if (u.weapon.is_gun()) {	// Gun ammo is combined with existing items
  for (int i = 0; i < u.inv.size() && u.weapon.charges > 0; i++) {
   if (u.inv[i].is_ammo()) {
    tmpammo = dynamic_cast<it_ammo*>(u.inv[i].type);
    if (tmpammo->id == u.weapon.curammo->id &&
        u.inv[i].charges < tmpammo->count) {
     u.weapon.charges -= (tmpammo->count - u.inv[i].charges);
     u.inv[i].charges = tmpammo->count;
     if (u.weapon.charges < 0) {
      u.inv[i].charges += u.weapon.charges;
      u.weapon.charges = 0;
     }
    }
   }
  }
 }
 item newam;
 if (u.weapon.is_gun() && u.weapon.curammo != NULL)
  newam = item(u.weapon.curammo, turn);
 else
  newam = item(itypes[default_ammo(u.weapon.ammo_type())], turn);
 while (u.weapon.charges > 0) {
  int iter = 0;
  while ((newam.invlet == 0 || u.has_item(newam.invlet)) && iter < 52) {
   newam.invlet = nextinv;
   advance_nextinv();
   iter++;
  }
  if (newam.made_of(LIQUID))
   newam.charges = u.weapon.charges;
  u.weapon.charges -= newam.charges;
  if (u.weapon.charges < 0) {
   newam.charges += u.weapon.charges;
   u.weapon.charges = 0;
  }
  if (u.weight_carried() + newam.weight() < u.weight_capacity() &&
      u.volume_carried() + newam.volume() < u.volume_capacity() && iter < 52) {
   if (newam.made_of(LIQUID)) {
    if (!handle_liquid(newam, false, false))
     u.weapon.charges += newam.charges;	// Put it back in
   } else
    u.i_add(newam);
  } else
   m.add_item(u.posx, u.posy, newam);
 }
 u.weapon.curammo = NULL;
}

void game::wield()
{
 if (u.weapon.has_flag(IF_NO_UNWIELD)) {
// Bionics can't be unwielded
  add_msg("You cannot unwield your %s.", u.weapon.tname(this).c_str());
  return;
 }
 char ch;
 if (u.styles.empty())
  ch = inv("Wield item:");
 else
  ch = inv("Wield item: Press - to choose a style");
 bool success = false;
 if (ch == '-')
  success = u.wield(this, -3);
 else
  success = u.wield(this, u.lookup_item(ch));

 if (success)
  u.recoil = 5;
}

void game::read()
{
 char ch = inv("Read:");
 u.read(this, ch);
}

void game::chat()
{
 if (active_npc.size() == 0) {
  add_msg("You talk to yourself for a moment.");
  return;
 }
 std::vector<npc*> available;
 int junk;
 for (int i = 0; i < active_npc.size(); i++) {
  if (u_see(active_npc[i].posx, active_npc[i].posy, junk) &&
      rl_dist(u.posx, u.posy, active_npc[i].posx, active_npc[i].posy) <= 24)
   available.push_back(&active_npc[i]);
 }
 if (available.size() == 0) {
  add_msg("There's no-one close enough to talk to.");
  return;
 } else if (available.size() == 1)
  available[0]->talk_to_u(this);
 else {
  WINDOW *w = newwin(available.size() + 3, 40, 10, 20);
  wborder(w, LINE_XOXO, LINE_XOXO, LINE_OXOX, LINE_OXOX,
             LINE_OXXO, LINE_OOXX, LINE_XXOO, LINE_XOOX );
  for (int i = 0; i < available.size(); i++)
   mvwprintz(w, i + 1, 1, c_white, "%d: %s", i + 1, available[i]->name.c_str());
  mvwprintz(w, available.size() + 1, 1, c_white, "%d: Cancel",
            available.size() + 1);
  wrefresh(w);
  char ch;
  do {
   ch = getch();
  } while (ch < '1' || ch > '1' + available.size());
  ch -= '1';
  if (ch == available.size())
   return;
  delwin(w);
  available[ch]->talk_to_u(this);
 }
 u.moves -= 100;
}

void game::pldrive(int x, int y)
{
 if (run_mode == 2) { // Monsters around and we don't wanna run
  add_msg("Monster spotted--run mode is on! "
          "(Press '!' to turn it off or ' to ignore monster.)");
  return;
 }
 int part = -1;
 vehicle *veh = m.veh_at (u.posx, u.posy, part);
 if (!veh) {
  debugmsg ("game::pldrive error: can't find vehicle! Drive mode is now off.");
  u.in_vehicle = false;
  return;
 }
 int pctr = veh->part_with_feature (part, vpf_controls);
 if (pctr < 0) {
  add_msg ("You can't drive the vehicle from here. You need controls!");
  return;
 }

 int thr_amount = 10 * 100;
 if (veh->cruise_on)
  veh->cruise_thrust (-y * thr_amount);
 else {
  veh->thrust (-y);
 }
 veh->turn (15 * x);
 if (veh->skidding && veh->valid_wheel_config()) {
  if (rng (0, 40) < u.dex_cur + u.sklevel[sk_driving] * 2) {
   add_msg ("You regain control of the %s.", veh->name.c_str());
   veh->skidding = false;
   veh->move.init (veh->turn_dir);
  }
 }

 u.moves = 0;
 if (x != 0 && veh->velocity != 0 && one_in(4))
  u.practice(sk_driving, 1);
}

void game::plmove(int x, int y)
{
 if (run_mode == 2) { // Monsters around and we don't wanna run
  add_msg("Monster spotted--safe mode is on! \
(Press '!' to turn it off or ' to ignore monster.)");
  return;
 }
 if (u.has_disease(DI_STUNNED)) {
  x = rng(u.posx - 1, u.posx + 1);
  y = rng(u.posy - 1, u.posy + 1);
 } else {
  x += u.posx;
  y += u.posy;
 }
// Check if our movement is actually an attack on a monster
 int mondex = mon_at(x, y);
 bool displace = false;	// Are we displacing a monster?
 if (mondex != -1) {
  if (z[mondex].friendly == 0) {
   int udam = u.hit_mon(this, &z[mondex]);
   if (z[mondex].hurt(udam))
    kill_mon(mondex);
   return;
  } else
   displace = true;
 }
// If not a monster, maybe there's an NPC there
 int npcdex = npc_at(x, y);
 if (npcdex != -1) {
  if (!active_npc[npcdex].is_enemy() &&
      !query_yn("Really attack %s?", active_npc[npcdex].name.c_str()))
   return;	// Cancel the attack
  body_part bphit;
  int hitdam = 0, hitcut = 0;
  u.hit_player(this, active_npc[npcdex]);
  active_npc[npcdex].make_angry();
  if (active_npc[npcdex].hp_cur[hp_head]  <= 0 ||
      active_npc[npcdex].hp_cur[hp_torso] <= 0   ) {
   active_npc[npcdex].die(this, true);
   active_npc.erase(active_npc.begin() + npcdex);
  }
  return;
 }

// Otherwise, actual movement, zomg
 if (u.has_disease(DI_AMIGARA)) {
  int curdist = 999, newdist = 999;
  for (int cx = 0; cx < SEEX * MAPSIZE; cx++) {
   for (int cy = 0; cy < SEEY * MAPSIZE; cy++) {
    if (m.ter(cx, cy) == t_fault) {
     int dist = rl_dist(cx, cy, u.posx, u.posy);
     if (dist < curdist)
      curdist = dist;
     dist = rl_dist(cx, cy, x, y);
     if (dist < newdist)
      newdist = dist;
    }
   }
  }
  if (newdist > curdist) {
   add_msg("You cannot pull yourself away from the faultline...");
   return;
  }
 }

 if (u.has_disease(DI_IN_PIT)) {
  if (rng(0, 40) > u.str_cur + int(u.dex_cur / 2)) {
   add_msg("You try to escape the pit, but slip back in.");
   u.moves -= 100;
   return;
  } else {
   add_msg("You escape the pit!");
   u.rem_disease(DI_IN_PIT);
  }
 }
 if (u.has_disease(DI_DOWNED)) {
  if (rng(0, 40) > u.dex_cur + int(u.str_cur / 2)) {
   add_msg("You struggle to stand.");
   u.moves -= 100;
   return;
  } else {
   add_msg("You stand up.");
   u.rem_disease(DI_DOWNED);
   u.moves -= 100;
   return;
  }
 }

 int vpart = -1, dpart = -1;
 vehicle *veh = m.veh_at(x, y, vpart);
 bool veh_closed_door = false;
 if (veh) {
  dpart = veh->part_with_feature (vpart, vpf_openable);
  veh_closed_door = dpart >= 0 && !veh->parts[dpart].open;
 }

 if (m.move_cost(x, y) > 0) { // move_cost() of 0 = impassible (e.g. a wall)
  if (u.underwater)
   u.underwater = false;
  dpart = veh ? veh->part_with_feature (vpart, vpf_seat) : -1;
  bool can_board = dpart >= 0 && !veh->parts[dpart].passenger;
/*  if (veh.type != veh_null)
      add_msg ("vp=%d dp=%d can=%c", vpart, dpart, can_board? 'y' : 'n',);*/
  if (can_board && query_yn("Board vehicle?")) { // empty vehicle's seat ahead
   m.board_vehicle (this, x, y, &u);
   u.moves -= 200;
   return;
  }

  if (m.field_at(x, y).is_dangerous() &&
      !query_yn("Really step into that %s?", m.field_at(x, y).name().c_str()))
   return;
  if (m.tr_at(x, y) != tr_null &&
      u.per_cur - u.encumb(bp_eyes) >= traps[m.tr_at(x, y)]->visibility &&
      !query_yn("Really step onto that %s?",traps[m.tr_at(x, y)]->name.c_str()))
   return;

// Calculate cost of moving
  u.moves -= u.run_cost(m.move_cost(x, y) * 50);

// Adjust recoil down
  if (u.recoil > 0) {
   if (int(u.str_cur / 2) + u.sklevel[sk_gun] >= u.recoil)
    u.recoil = 0;
   else {
    u.recoil -= int(u.str_cur / 2) + u.sklevel[sk_gun];
    u.recoil = int(u.recoil / 2);
   }
  }
  if ((!u.has_trait(PF_PARKOUR) && m.move_cost(x, y) > 2) ||
      ( u.has_trait(PF_PARKOUR) && m.move_cost(x, y) > 4    ))
  {
   if (veh)
    add_msg("Moving past this %s is slow!", veh->part_info(vpart).name);
   else
    add_msg("Moving past this %s is slow!", m.tername(x, y).c_str());
  }
  if (m.has_flag(rough, x, y)) {
   if (one_in(5) && u.armor_bash(bp_feet) < rng(1, 5)) {
    add_msg("You hurt your feet on the %s!", m.tername(x, y).c_str());
    u.hit(this, bp_feet, 0, 0, 1);
    u.hit(this, bp_feet, 1, 0, 1);
   }
  }
  if (m.has_flag(sharp, x, y) && !one_in(3) && !one_in(40 - int(u.dex_cur/2))) {
   if (!u.has_trait(PF_PARKOUR) || one_in(4)) {
    add_msg("You cut yourself on the %s!", m.tername(x, y).c_str());
    u.hit(this, bp_torso, 0, 0, rng(1, 4));
   }
  }
  if (!u.has_artifact_with(AEP_STEALTH) && !u.has_trait(PF_LEG_TENTACLES)) {
   if (u.has_trait(PF_LIGHTSTEP))
    sound(x, y, 2, "");	// Sound of footsteps may awaken nearby monsters
   else
    sound(x, y, 6, "");	// Sound of footsteps may awaken nearby monsters
  }
// If we moved out of the nonant, we need update our map data
  if (m.has_flag(swimmable, x, y) && u.has_disease(DI_ONFIRE)) {
   add_msg("The water puts out the flames!");
   u.rem_disease(DI_ONFIRE);
  }
// displace is set at the top of this function.
  if (displace) { // We displaced a friendly monster!
// Immobile monsters can't be displaced.
   if (z[mondex].has_flag(MF_IMMOBILE)) {
// ...except that turrets can be picked up.
// TODO: Make there a flag, instead of hard-coded to mon_turret
    if (z[mondex].type->id == mon_turret) {
     if (query_yn("Deactivate the turret?")) {
      z.erase(z.begin() + mondex);
      u.moves -= 100;
      m.add_item(z[mondex].posx, z[mondex].posy, itypes[itm_bot_turret], turn);
     }
     return;
    } else {
     add_msg("You can't displace your %s.", z[mondex].name().c_str());
     return;
    }
   }
   z[mondex].move_to(this, u.posx, u.posy);
   add_msg("You displace the %s.", z[mondex].name().c_str());
  }
  if (x < SEEX * int(MAPSIZE / 2) || y < SEEY * int(MAPSIZE / 2) ||
      x >= SEEX * (1 + int(MAPSIZE / 2)) || y >= SEEY * (1 + int(MAPSIZE / 2)))
   update_map(x, y);
  u.posx = x;
  u.posy = y;
  if (m.tr_at(x, y) != tr_null) { // We stepped on a trap!
   trap* tr = traps[m.tr_at(x, y)];
   if (!u.avoid_trap(tr)) {
    trapfunc f;
    (f.*(tr->act))(this, x, y);
   }
  }

// Some martial art styles have special effects that trigger when we move
  switch (u.weapon.type->id) {

   case itm_style_capoeira:
    if (u.disease_level(DI_ATTACK_BOOST) < 2)
     u.add_disease(DI_ATTACK_BOOST, 2, this, 2, 2);
    if (u.disease_level(DI_DODGE_BOOST) < 2)
     u.add_disease(DI_DODGE_BOOST, 2, this, 2, 2);
    break;

   case itm_style_ninjutsu:
    u.add_disease(DI_ATTACK_BOOST, 2, this, 1, 3);
    break;

   case itm_style_crane:
    if (!u.has_disease(DI_DODGE_BOOST))
     u.add_disease(DI_DODGE_BOOST, 1, this, 3, 3);
    break;

   case itm_style_leopard:
    u.add_disease(DI_ATTACK_BOOST, 2, this, 1, 4);
    break;

   case itm_style_dragon:
    if (!u.has_disease(DI_DAMAGE_BOOST))
     u.add_disease(DI_DAMAGE_BOOST, 2, this, 3, 3);
    break;

   case itm_style_lizard: {
    bool wall = false;
    for (int wallx = x - 1; wallx <= x + 1 && !wall; wallx++) {
     for (int wally = y - 1; wally <= y + 1 && !wall; wally++) {
      if (m.has_flag(supports_roof, wallx, wally))
       wall = true;
     }
    }
    if (wall)
     u.add_disease(DI_ATTACK_BOOST, 2, this, 2, 8);
    else
     u.rem_disease(DI_ATTACK_BOOST);
   } break;
  }

// List items here
  if (!u.has_disease(DI_BLIND) && m.i_at(x, y).size() <= 3 &&
                                  m.i_at(x, y).size() != 0) {
   std::string buff = "You see here ";
   for (int i = 0; i < m.i_at(x, y).size(); i++) {
    buff += m.i_at(x, y)[i].tname(this);
    if (i + 2 < m.i_at(x, y).size())
     buff += ", ";
    else if (i + 1 < m.i_at(x, y).size())
     buff += ", and ";
   }
   buff += ".";
   add_msg(buff.c_str());
  } else if (m.i_at(x, y).size() != 0)
   add_msg("There are many items here.");

 } else if (veh_closed_door) { // move_cost <= 0
  veh->parts[dpart].open = 1;
  veh->insides_dirty = true;
  u.moves -= 100;
  add_msg ("You open the %s's %s.", veh->name.c_str(),
                                    veh->part_info(dpart).name);

 } else if (m.has_flag(swimmable, x, y)) { // Dive into water!
// Requires confirmation if we were on dry land previously
  if ((m.has_flag(swimmable, u.posx, u.posy) &&
      m.move_cost(u.posx, u.posy) == 0) || query_yn("Dive into the water?")) {
   if (m.move_cost(u.posx, u.posy) > 0 && u.swim_speed() < 500)
    add_msg("You start swimming.  Press '>' to dive underwater.");
   plswim(x, y);
  }

 } else { // Invalid move
  if (u.has_disease(DI_BLIND) || u.has_disease(DI_STUNNED)) {
// Only lose movement if we're blind
   add_msg("You bump into a %s!", m.tername(x, y).c_str());
   u.moves -= 100;
  } else if (m.open_door(x, y, m.ter(u.posx, u.posy) == t_floor))
   u.moves -= 100;
  else if (m.ter(x, y) == t_door_locked || m.ter(x, y) == t_door_locked_alarm) {
   u.moves -= 100;
   add_msg("That door is locked!");
  }
 }
}

void game::plswim(int x, int y)
{
 if (x < SEEX * int(MAPSIZE / 2) || y < SEEY * int(MAPSIZE / 2) ||
     x >= SEEX * (1 + int(MAPSIZE / 2)) || y >= SEEY * (1 + int(MAPSIZE / 2)))
  update_map(x, y);
 u.posx = x;
 u.posy = y;
 if (!m.has_flag(swimmable, x, y)) {
  debugmsg("Tried to swim in %s!", m.tername(x, y).c_str());
  return;
 }
 if (u.has_disease(DI_ONFIRE)) {
  add_msg("The water puts out the flames!");
  u.rem_disease(DI_ONFIRE);
 }
 int movecost = u.swim_speed();
 u.practice(sk_swimming, 1);
 if (movecost >= 500) {
  if (!u.underwater) {
   add_msg("You sink%s!", (movecost >= 400 ? " like a rock" : ""));
   u.underwater = true;
   u.oxygen = 30 + 2 * u.str_cur;
  }
 }
 if (u.oxygen <= 5 && u.underwater) {
  if (movecost < 500)
   popup("You need to breathe! (Press '<' to surface.)");
  else
   popup("You need to breathe but you can't swim!  Get to dry land, quick!");
 }
 u.moves -= (movecost > 200 ? 200 : movecost);
 for (int i = 0; i < u.inv.size(); i++) {
  if (u.inv[i].type->m1 == IRON && u.inv[i].damage < 5 && one_in(8))
   u.inv[i].damage++;
 }
}

void game::fling_player_or_monster(player *p, monster *zz, int dir, int flvel)
{
    int steps = 0;
    bool is_u = p && (p == &u);
    int dam1, dam2;

    bool is_player;
    if (p)
        is_player = true;
    else
    if (zz)
        is_player = false;
    else
    {
        debugmsg ("game::fling neither player nor monster");
        return;
    }

    tileray tdir(dir);
    std::string sname, snd;
    if (p)
    {
        if (is_u)
            sname = std::string ("You are");
        else
            sname = p->name + " is";
    }
    else
        sname = zz->name() + " is";
    int range = flvel / 10;
    int vel1 = flvel;
    int x = (is_player? p->posx : zz->posx);
    int y = (is_player? p->posy : zz->posy);
    while (range > 0)
    {
        tdir.advance();
        x = (is_player? p->posx : zz->posx) + tdir.dx();
        y = (is_player? p->posy : zz->posy) + tdir.dy();
        std::string dname;
        bool thru = true;
        bool slam = false;
        int mondex = mon_at(x, y);
        dam1 = flvel / 3 + rng (0, flvel * 1 / 3);
        if (mondex >= 0)
        {
            slam = true;
            dname = z[mondex].name();
            dam2 = flvel / 3 + rng (0, flvel * 1 / 3);
            if (z[mondex].hurt(dam2))
                kill_mon(mondex);
            else
                thru = false;
            if (is_player)
                p->hitall (this, dam1, 40);
            else
                zz->hurt(dam1);
        } else if (m.move_cost(x, y) == 0 && !m.has_flag(swimmable, x, y)) {
            slam = true;
            int vpart;
            vehicle *veh = m.veh_at(x, y, vpart);
            dname = veh ? veh->part_info(vpart).name : m.tername(x, y).c_str();
            if (m.has_flag(bashable, x, y))
                thru = m.bash(x, y, flvel, snd);
            else
                thru = false;
            if (snd.length() > 0)
                add_msg ("You hear a %s", snd.c_str());
            if (is_player)
                p->hitall (this, dam1, 40);
            else
                zz->hurt (dam1);
            flvel = flvel / 2;
        }
        if (slam)
            add_msg ("%s slammed against the %s for %d damage!", sname.c_str(), dname.c_str(), dam1);
        if (thru)
        {
            if (is_player)
            {
                p->posx = x;
                p->posy = y;
            }
            else
            {
                zz->posx = x;
                zz->posy = y;
            }
        }
        else
            break;
        range--;
        steps++;
        timespec ts;   // Timespec for the animation
        ts.tv_sec = 0;
        ts.tv_nsec = 50000000;
        nanosleep (&ts, 0);
    }

    if (!m.has_flag(swimmable, x, y))
    {
        // fall on ground
        dam1 = rng (flvel / 3, flvel * 2 / 3) / 2;
        if (is_player)
        {
            int dex_reduce = p->dex_cur < 4? 4 : p->dex_cur;
            dam1 = dam1 * 8 / dex_reduce;
            if (p->has_trait(PF_PARKOUR))
                dam1 /= 2;
            if (dam1 > 0)
                p->hitall (this, dam1, 40);
        }
        else
            zz->hurt (dam1);
        if (is_u)
            if (dam1 > 0)
                add_msg ("You fall on the ground for %d damage.", dam1);
            else
                add_msg ("You fall on the ground.");
    }
    else
    if (is_u)
        add_msg ("You fall into water.");
}

void game::vertical_move(int movez, bool force)
{
// > and < are used for diving underwater.
 if (m.move_cost(u.posx, u.posy) == 0 && m.has_flag(swimmable, u.posx, u.posy)){
  if (movez == -1) {
   if (u.underwater) {
    add_msg("You are already underwater!");
    return;
   }
   u.underwater = true;
   u.oxygen = 30 + 2 * u.str_cur;
   add_msg("You dive underwater!");
  } else {
   if (u.swim_speed() < 500) {
    u.underwater = false;
    add_msg("You surface.");
   } else
    add_msg("You can't surface!");
  }
  return;
 }
// Force means we're going down, even if there's no staircase, etc.
// This happens with sinkholes and the like.
 if (!force && ((movez == -1 && !m.has_flag(goes_down, u.posx, u.posy)) ||
                (movez ==  1 && !m.has_flag(goes_up,   u.posx, u.posy))   )) {
  add_msg("You can't go %s here!", (movez == -1 ? "down" : "up"));
  return;
 }

 int original_z = cur_om.posz;
 cur_om.save(u.name);
 m.save(&cur_om, turn, levx, levy);
 cur_om = overmap(this, cur_om.posx, cur_om.posy, cur_om.posz + movez);
 map tmpmap(&itypes, &mapitems, &traps);
 tmpmap.load(this, levx, levy);
 cur_om = overmap(this, cur_om.posx, cur_om.posy, original_z);
// Find the corresponding staircase
 int stairx = -1, stairy = -1;
 bool rope_ladder = false;
 if (force) {
  stairx = u.posx;
  stairy = u.posy;
 } else { // We need to find the stairs.
  int best = 999;
   for (int i = u.posx - SEEX * 2; i <= u.posx + SEEX * 2; i++) {
    for (int j = u.posy - SEEY * 2; j <= u.posy + SEEY * 2; j++) {
    if (rl_dist(u.posx, u.posy, i, j) <= best &&
        ((movez == -1 && tmpmap.has_flag(goes_up, i, j)) ||
         (movez ==  1 && (tmpmap.has_flag(goes_down, i, j) ||
                          tmpmap.ter(i, j) == t_manhole_cover)))) {
     stairx = i;
     stairy = j;
     best = rl_dist(u.posx, u.posy, i, j);
    }
   }
  }

  if (stairx == -1 || stairy == -1) { // No stairs found!
   if (movez < 0) {
    if (tmpmap.move_cost(u.posx, u.posy) == 0) {
     popup("Halfway down, the way down becomes blocked off.");
     return;
    } else if (u.has_amount(itm_rope_30, 1)) {
     if (query_yn("There is a sheer drop halfway down. Climb your rope down?")){
      rope_ladder = true;
      u.use_amount(itm_rope_30, 1);
     } else
      return;
    } else if (!query_yn("There is a sheer drop halfway down.  Jump?"))
     return;
   }
   stairx = u.posx;
   stairy = u.posy;
  }
 }
 
 bool replace_monsters = false;
// Replace the stair monsters if we just came back
 if (abs(monstairx - levx) <= 1 && abs(monstairy - levy) <= 1 &&
     monstairz == levz + movez)
  replace_monsters = true;
 
 if (!force) {
  monstairx = levx;
  monstairy = levy;
  monstairz = original_z;
  for (int i = 0; i < z.size(); i++) {
   if (z[i].will_reach(this, u.posx, u.posy)) {
    int turns = z[i].turns_to_reach(this, u.posx, u.posy);
    if (turns < 999)
     coming_to_stairs.push_back( monster_and_count(z[i], 1 + turns) );
   } else if (z[i].spawnmapx != -1) { // Static spawn, move them back there
    tinymap tmp(&itypes, &mapitems, &traps);
    tmp.load(this, z[i].spawnmapx, z[i].spawnmapy);
    tmp.add_spawn(&(z[i]));
    tmp.save(&cur_om, turn, z[i].spawnmapx, z[i].spawnmapy);
   } else if (z[i].friendly < 0) { // Friendly, make it into a static spawn
    tinymap tmp(&itypes, &mapitems, &traps);
    tmp.load(this, levx, levy);
    int spawnx = z[i].posx, spawny = z[i].posy;
    while (spawnx < 0)
     spawnx += SEEX;
    while (spawny < 0)
     spawny += SEEY;
    tmp.add_spawn(&(z[i]));
    tmp.save(&cur_om, turn, levx, levy);
   } else {
    int group = valid_group( (mon_id)(z[i].type->id), levx, levy);
    if (group != -1)
     cur_om.zg[group].population++;
   }
  }
 }
 z.clear();

// Figure out where we know there are up/down connectors
 std::vector<point> discover;
 for (int x = 0; x < OMAPX; x++) {
  for (int y = 0; y < OMAPY; y++) {
   if (cur_om.seen(x, y) &&
       ((movez ==  1 && oterlist[ cur_om.ter(x, y) ].known_up) ||
        (movez == -1 && oterlist[ cur_om.ter(x, y) ].known_down) ))
    discover.push_back( point(x, y) );
  }
 }

// We moved!  Load the new map.
 cur_om = overmap(this, cur_om.posx, cur_om.posy, cur_om.posz + movez);

// Fill in all the tiles we know about (e.g. subway stations)
 for (int i = 0; i < discover.size(); i++) {
  int x = discover[i].x, y = discover[i].y;
  cur_om.seen(x, y) = true;
  if (movez ==  1 && !oterlist[ cur_om.ter(x, y) ].known_down &&
      !cur_om.has_note(x, y))
   cur_om.add_note(x, y, "AUTO: goes down");
  if (movez == -1 && !oterlist[ cur_om.ter(x, y) ].known_up &&
      !cur_om.has_note(x, y))
   cur_om.add_note(x, y, "AUTO: goes up");
 }

 levz += movez;
 u.moves -= 100;
 m.load(this, levx, levy);
 u.posx = stairx;
 u.posy = stairy;
 if (rope_ladder)
  m.ter(u.posx, u.posy) = t_rope_up;
 if (m.ter(stairx, stairy) == t_manhole_cover) {
  m.add_item(stairx + rng(-1, 1), stairy + rng(-1, 1),
             itypes[itm_manhole_cover], 0);
  m.ter(stairx, stairy) = t_manhole;
 }

 if (replace_monsters)
  replace_stair_monsters();

 m.spawn_monsters(this);

 if (force) {	// Basically, we fell.
  if (u.has_trait(PF_WINGS_BIRD))
   add_msg("You flap your wings and flutter down gracefully.");
  else {
   int dam = int((u.str_max / 4) + rng(5, 10)) * rng(1, 3);//The bigger they are
   dam -= rng(u.dodge(this), u.dodge(this) * 3);
   if (dam <= 0)
    add_msg("You fall expertly and take no damage.");
   else {
    add_msg("You fall heavily, taking %d damage.", dam);
    u.hurtall(dam);
   }
  }
 }

 if (m.tr_at(u.posx, u.posy) != tr_null) { // We stepped on a trap!
  trap* tr = traps[m.tr_at(u.posx, u.posy)];
  if (force || !u.avoid_trap(tr)) {
   trapfunc f;
   (f.*(tr->act))(this, u.posx, u.posy);
  }
 }

 set_adjacent_overmaps(true);
 refresh_all();
}


void game::update_map(int &x, int &y)
{
 int shiftx = 0, shifty = 0;
 int group = 0;
 int olevx = 0, olevy = 0;
 while (x < SEEX * int(MAPSIZE / 2)) {
  x += SEEX;
  shiftx--;
 }
 while (x >= SEEX * (1 + int(MAPSIZE / 2))) {
  x -= SEEX;
  shiftx++;
 }
 while (y < SEEY * int(MAPSIZE / 2)) {
  y += SEEY;
  shifty--;
 }
 while (y >= SEEY * (1 + int(MAPSIZE / 2))) {
  y -= SEEY;
  shifty++;
 }
 m.shift(this, levx, levy, shiftx, shifty);
 levx += shiftx;
 levy += shifty;
 if (levx < 0) {
  levx += OMAPX * 2;
  olevx = -1;
 } else if (levx > OMAPX * 2 - 1) {
  levx -= OMAPX * 2;
  olevx = 1;
 }
 if (levy < 0) {
  levy += OMAPY * 2;
  olevy = -1;
 } else if (levy > OMAPY * 2 - 1) {
  levy -= OMAPY * 2;
  olevy = 1;
 }
 if (olevx != 0 || olevy != 0) {
  cur_om.save(u.name);
  cur_om = overmap(this, cur_om.posx + olevx, cur_om.posy + olevy, cur_om.posz);
 }
 set_adjacent_overmaps();

 // Shift monsters
 for (int i = 0; i < z.size(); i++) {
  z[i].shift(shiftx, shifty);
  if (z[i].posx < 0 - SEEX             || z[i].posy < 0 - SEEX ||
      z[i].posx > SEEX * (MAPSIZE + 1) || z[i].posy > SEEY * (MAPSIZE + 1)) {
// Despawn; we're out of bounds
   if (z[i].spawnmapx != -1) {	// Static spawn, move them back there
    map tmp(&itypes, &mapitems, &traps);
    tmp.load(this, z[i].spawnmapx, z[i].spawnmapy);
    tmp.add_spawn(&(z[i]));
    tmp.save(&cur_om, turn, z[i].spawnmapx, z[i].spawnmapy);
   } else {	// Absorb them back into a group
    group = valid_group((mon_id)(z[i].type->id), levx + shiftx, levy + shifty);
    if (group != -1) {
     cur_om.zg[group].population++;
     if (cur_om.zg[group].population / pow(cur_om.zg[group].radius, 2.0) > 5)
      cur_om.zg[group].radius++;
    }
/*  Removing adding new groups for now.  Haha!
 else if (mt_to_mc((mon_id)(z[i].type->id)) != mcat_null)
     cur_om.zg.push_back(mongroup(mt_to_mc((mon_id)(z[i].type->id)),
                                  levx + shiftx, levy + shifty, 1, 1));
*/
   }
   z.erase(z.begin()+i);
   i--;
  }
 }
// Shift NPCs
 for (int i = 0; i < active_npc.size(); i++) {
  active_npc[i].shift(shiftx, shifty);
  if (active_npc[i].posx < 0 - SEEX * 2 ||
      active_npc[i].posy < 0 - SEEX * 2 ||
      active_npc[i].posx >     SEEX * (MAPSIZE + 2) ||
      active_npc[i].posy >     SEEY * (MAPSIZE + 2)   ) {
   active_npc[i].mapx = levx + (active_npc[i].posx / SEEX);
   active_npc[i].mapy = levy + (active_npc[i].posy / SEEY);
   active_npc[i].posx %= SEEX;
   active_npc[i].posy %= SEEY;
   cur_om.npcs.push_back(active_npc[i]);
   active_npc.erase(active_npc.begin() + i);
   i--;
  }
 }
// Spawn static NPCs?
 npc temp;
 for (int i = 0; i < cur_om.npcs.size(); i++) {
  if (rl_dist(levx + int(MAPSIZE / 2), levy + int(MAPSIZE / 2),
              cur_om.npcs[i].mapx, cur_om.npcs[i].mapy) <= 
              int(MAPSIZE / 2) + 1) {
   int dx = cur_om.npcs[i].mapx - levx, dy = cur_om.npcs[i].mapy - levy;
   if (debugmon)
    debugmsg("Spawning static NPC, %d:%d (%d:%d)", levx, levy,
             cur_om.npcs[i].mapx, cur_om.npcs[i].mapy);
   temp = cur_om.npcs[i];
   if (temp.posx == -1 || temp.posy == -1) {
    debugmsg("Static NPC with no fine location data (%d:%d).",
             temp.posx, temp.posy);
    temp.posx = SEEX * 2 * (temp.mapx - levx) + rng(0 - SEEX, SEEX);
    temp.posy = SEEY * 2 * (temp.mapy - levy) + rng(0 - SEEY, SEEY);
   } else {
    if (debugmon)
     debugmsg("Static NPC fine location %d:%d (%d:%d)", temp.posx, temp.posy,
              temp.posx + dx * SEEX, temp.posy + dy * SEEY);
    temp.posx += dx * SEEX;
    temp.posy += dy * SEEY;
   }
   if (temp.marked_for_death)
    temp.die(this, false);
   else
    active_npc.push_back(temp);
   cur_om.npcs.erase(cur_om.npcs.begin() + i);
   i--;
  }
 }
// Spawn monsters if appropriate
 m.spawn_monsters(this);	// Static monsters
 if (turn >= nextspawn)
  spawn_mon(shiftx, shifty);
// Shift scent
 unsigned int newscent[SEEX * MAPSIZE][SEEY * MAPSIZE];
 for (int i = 0; i < SEEX * MAPSIZE; i++) {
  for (int j = 0; j < SEEY * MAPSIZE; j++)
   newscent[i][j] = scent(i + (shiftx * SEEX), j + (shifty * SEEY));
 }
 for (int i = 0; i < SEEX * MAPSIZE; i++) {
  for (int j = 0; j < SEEY * MAPSIZE; j++)
   scent(i, j) = newscent[i][j];
 }
// Update what parts of the world map we can see
 update_overmap_seen();
 draw_minimap();
 //save(); // We autosave every time the map gets updated.
}

void game::set_adjacent_overmaps(bool from_scratch)
{
 if (levx == OMAPX - 1 || levx == 0 || (from_scratch && levx <= OMAPX)) {
  delete om_hori;
  om_hori = new overmap(this, cur_om.posx - 1, cur_om.posy, cur_om.posz);
  if (levy == OMAPY - 1 || levy == 0 || (from_scratch && levy <= OMAPY)) {
   delete om_diag;
   om_diag = new overmap(this, cur_om.posx - 1, cur_om.posy - 1, cur_om.posz);
  } else if (levy == OMAPY || levy == OMAPY * 2 - 1 ||
             (from_scratch && levy > OMAPY)) {
   delete om_diag;
   om_diag = new overmap(this, cur_om.posx - 1, cur_om.posy + 1, cur_om.posz);
  }
 } else if (levx == OMAPX || levx == OMAPX * 2 - 1 ||
            (from_scratch && levx > OMAPX)) {
  delete om_hori;
  om_hori = new overmap(this, cur_om.posx + 1, cur_om.posy, cur_om.posz);
  if (levy == OMAPY - 1 || levy == 0 || (from_scratch && levy <= OMAPY)) {
   delete om_diag;
   om_diag = new overmap(this, cur_om.posx + 1, cur_om.posy - 1, cur_om.posz);
  } else if (levy == OMAPY || levy == OMAPY * 2 - 1 ||
             (from_scratch && levy > OMAPY)) {
   delete om_diag;
   om_diag = new overmap(this, cur_om.posx + 1, cur_om.posy + 1, cur_om.posz);
  }
 }

 if (levy == OMAPY - 1 || levy == 0 || (from_scratch && levy <= OMAPY)) {
  delete om_vert;
  om_vert = new overmap(this, cur_om.posx    , cur_om.posy - 1, cur_om.posz);
 } else if (levy == OMAPY || levy == OMAPY * 2 - 1 ||
            (from_scratch && levy > OMAPY)) {
  delete om_vert;
  om_vert = new overmap(this, cur_om.posx    , cur_om.posy + 1, cur_om.posz);
 }
}

void game::update_overmap_seen()
{
 int omx = (levx + int(MAPSIZE / 2)) / 2, omy = (levy + int(MAPSIZE / 2)) / 2;
 int dist = u.overmap_sight_range(light_level());
 cur_om.seen(omx, omy) = true; // We can always see where we're standing
 if (dist == 0)
  return; // No need to run the rest!
 bool altered_om_vert = false, altered_om_diag = false, altered_om_hori = false;
 for (int x = omx - dist; x <= omx + dist; x++) {
  for (int y = omy - dist; y <= omy + dist; y++) {
   std::vector<point> line = line_to(omx, omy, x, y, 0);
   int sight_points = dist;
   int cost = 0;
   for (int i = 0; i < line.size() && sight_points >= 0; i++) {
    int lx = line[i].x, ly = line[i].y;
    if (lx >= 0 && lx < OMAPX && ly >= 0 && ly < OMAPY)
     cost = oterlist[cur_om.ter(lx, ly)].see_cost;
    else if ((lx < 0 || lx >= OMAPX) && (ly < 0 || ly >= OMAPY)) {
     if (lx < 0) lx += OMAPX;
     else        lx -= OMAPX;
     if (ly < 0) ly += OMAPY;
     else        ly -= OMAPY;
     cost = oterlist[om_diag->ter(lx, ly)].see_cost;
    } else if (lx < 0 || lx >= OMAPX) {
     if (lx < 0) lx += OMAPX;
     else        lx -= OMAPX;
     cost = oterlist[om_hori->ter(lx, ly)].see_cost;
    } else if (ly < 0 || ly >= OMAPY) {
     if (ly < 0) ly += OMAPY;
     else        ly -= OMAPY;
     cost = oterlist[om_vert->ter(lx, ly)].see_cost;
    }
    sight_points -= cost;
   }
   if (sight_points >= 0) {
    int tmpx = x, tmpy = y;
    if (tmpx >= 0 && tmpx < OMAPX && tmpy >= 0 && tmpy < OMAPY)
     cur_om.seen(tmpx, tmpy) = true;
    else if ((tmpx < 0 || tmpx >= OMAPX) && (tmpy < 0 || tmpy >= OMAPY)) {
     if (tmpx < 0) tmpx += OMAPX;
     else          tmpx -= OMAPX;
     if (tmpy < 0) tmpy += OMAPY;
     else          tmpy -= OMAPY;
     om_diag->seen(tmpx, tmpy) = true;
     altered_om_diag = true;
    } else if (tmpx < 0 || tmpx >= OMAPX) {
     if (tmpx < 0) tmpx += OMAPX;
     else          tmpx -= OMAPX;
     om_hori->seen(tmpx, tmpy) = true;
     altered_om_hori = true;
    } else if (tmpy < 0 || tmpy >= OMAPY) {
     if (tmpy < 0) tmpy += OMAPY;
     else          tmpy -= OMAPY;
     om_vert->seen(tmpx, tmpy) = true;
     altered_om_vert = true;
    }
   }
  }
 }
 if (altered_om_vert)
  om_vert->save(u.name);
 if (altered_om_hori)
  om_hori->save(u.name);
 if (altered_om_diag)
  om_diag->save(u.name);
}

point game::om_location()
{
 point ret;
 ret.x = int( (levx + int(MAPSIZE / 2)) / 2);
 ret.y = int( (levy + int(MAPSIZE / 2)) / 2);
 return ret;
}

void game::replace_stair_monsters()
{
 for (int i = 0; i < coming_to_stairs.size(); i++)
  z.push_back(coming_to_stairs[i].mon);
 coming_to_stairs.clear();
}

void game::update_stair_monsters()
{
 if (abs(levx - monstairx) > 1 || abs(levy - monstairy) > 1)
  return;

 for (int i = 0; i < coming_to_stairs.size(); i++) {
  coming_to_stairs[i].count--;
  if (coming_to_stairs[i].count <= 0) {
   int startx = rng(0, SEEX * MAPSIZE - 1), starty = rng(0, SEEY * MAPSIZE - 1);
   bool found_stairs = false;
   for (int x = 0; x < SEEX * MAPSIZE && !found_stairs; x++) {
    for (int y = 0; y < SEEY * MAPSIZE && !found_stairs; y++) {
     int sx = (startx + x) % (SEEX * MAPSIZE),
         sy = (starty + y) % (SEEY * MAPSIZE);
     if (m.has_flag(goes_up, sx, sy) || m.has_flag(goes_down, sx, sy)) {
      found_stairs = true;
      int mposx = sx, mposy = sy;
      int tries = 0;
      while (!is_empty(mposx, mposy) && tries < 10) {
       mposx = sx + rng(-2, 2);
       mposy = sy + rng(-2, 2);
       tries++;
      }
      if (tries < 10) {
       coming_to_stairs[i].mon.posx = sx;
       coming_to_stairs[i].mon.posy = sy;
       z.push_back( coming_to_stairs[i].mon );
       int t;
       if (u_see(sx, sy, t))
        add_msg("A %s comes %s the %s!", coming_to_stairs[i].mon.name().c_str(),
                (m.has_flag(goes_up, sx, sy) ? "down" : "up"),
                m.tername(sx, sy).c_str());
      }
     }
    }
   }
   coming_to_stairs.erase(coming_to_stairs.begin() + i);
   i--;
  }
 }
 if (coming_to_stairs.empty()) {
  monstairx = -1;
  monstairy = -1;
  monstairz = 999;
 }
}

void game::spawn_mon(int shiftx, int shifty)
{
 int nlevx = levx + shiftx;
 int nlevy = levy + shifty;
 int group;
 int monx, mony;
 int dist;
 int pop, rad;
 int iter;
 int t;
 // Create a new NPC?
 if (!no_npc && one_in(100 + 15 * cur_om.npcs.size())) {
  npc tmp;
  tmp.normalize(this);
  tmp.randomize(this);
  //tmp.stock_missions(this);
  tmp.spawn_at(&cur_om, levx + (1 * rng(-5, 5)), levy + (1 * rng(-5, 5)));
  tmp.posx = SEEX * 2 * (tmp.mapx - levx) + rng(0 - SEEX, SEEX);
  tmp.posy = SEEY * 2 * (tmp.mapy - levy) + rng(0 - SEEY, SEEY);
  tmp.form_opinion(&u);
  tmp.attitude = NPCATT_TALK;
  tmp.mission = NPC_MISSION_NULL;
  int mission_index = reserve_random_mission(ORIGIN_ANY_NPC,
                                             om_location(), tmp.id);
  if (mission_index != -1)
  tmp.chatbin.missions.push_back(mission_index);
  active_npc.push_back(tmp);
 }

// Now, spawn monsters (perhaps)
 monster zom;
 for (int i = 0; i < cur_om.zg.size(); i++) { // For each valid group...
  group = 0;
  dist = trig_dist(nlevx, nlevy, cur_om.zg[i].posx, cur_om.zg[i].posy);
  pop = cur_om.zg[i].population;
  rad = cur_om.zg[i].radius;
  if (dist <= rad) {
// (The area of the group's territory) in (population/square at this range)
// chance of adding one monster; cap at the population OR 16
   while (long((1.0 - double(dist / rad)) * pop) > rng(0, pow(rad, 2.0)) &&
          rng(0, MAPSIZE * 4) > group && group < pop && group < MAPSIZE * 3)
    group++;
   cur_om.zg[i].population -= group;
   if (group > 0) // If we spawned some zombies, advance the timer
    nextspawn += rng(group * 3 + z.size() * 5, group * 10 + z.size() * 10);
   for (int j = 0; j < group; j++) {	// For each monster in the group...
    mon_id type = valid_monster_from(moncats[cur_om.zg[i].type]);
    if (type == mon_null)
     j = group;	// No monsters may be spawned; not soon enough?
    else {
     zom = monster(mtypes[type]);
     iter = 0;
     do {
      monx = rng(0, SEEX * MAPSIZE - 1);
      mony = rng(0, SEEY * MAPSIZE - 1);
      if (shiftx == 0 && shifty == 0) {
       if (one_in(2))
        shiftx = 1 - 2 * rng(0, 1);
       else
        shifty = 1 - 2 * rng(0, 1);
      }
      if (shiftx == -1)
       monx = SEEX;
      else if (shiftx == 1)
       monx = SEEX * (MAPSIZE - 1);
      if (shifty == -1)
       mony = 0 - SEEX * 2;
      if (shifty == 1)
       mony = SEEY * (MAPSIZE - 1);
      monx += rng(-5, 5);
      mony += rng(-5, 5);
      iter++;

     } while ((!zom.can_move_to(m, monx, mony) || !is_empty(monx, mony) ||
                m.sees(u.posx, u.posy, monx, mony, SEEX, t) ||
                rl_dist(u.posx, u.posy, monx, mony) < 8) && iter < 50);
     if (iter < 50) {
      zom.spawn(monx, mony);
      z.push_back(zom);
     }
    }
   }	// Placing monsters of this group is done!
   if (cur_om.zg[i].population <= 0) { // Last monster in the group spawned...
    cur_om.zg.erase(cur_om.zg.begin() + i); // ...so remove that group
    i--;	// And don't increment i.
   }
  }
 }
}

mon_id game::valid_monster_from(std::vector<mon_id> group)
{
 std::vector<mon_id> valid;
 int rntype = 0;
 for (int i = 0; i < group.size(); i++) {
  if (mtypes[group[i]]->frequency > 0 &&
      int(turn) + 900 >=
          MINUTES(STARTING_MINUTES) + HOURS(mtypes[group[i]]->difficulty)){
   valid.push_back(group[i]);
   rntype += mtypes[group[i]]->frequency;
  }
 }
 if (valid.size() == 0)
  return mon_null;
 int curmon = -1;
 if (rntype > 0)
  rntype = rng(0, rntype - 1);	// rntype set to [0, rntype)
 do {
  curmon++;
  rntype -= mtypes[valid[curmon]]->frequency;
 } while (rntype > 0);
 return valid[curmon];
}


int game::valid_group(mon_id type, int x, int y)
{
 std::vector <int> valid_groups;
 std::vector <int> semi_valid;	// Groups that're ALMOST big enough
 int dist;
 for (int i = 0; i < cur_om.zg.size(); i++) {
  dist = trig_dist(x, y, cur_om.zg[i].posx, cur_om.zg[i].posy);
  if (dist < cur_om.zg[i].radius) {
   for (int j = 0; j < (moncats[cur_om.zg[i].type]).size(); j++) {
    if (type == (moncats[cur_om.zg[i].type])[j]) {
     valid_groups.push_back(i);
     j = (moncats[cur_om.zg[i].type]).size();
    }
   }
  } else if (dist < cur_om.zg[i].radius + 3) {
   for (int j = 0; j < (moncats[cur_om.zg[i].type]).size(); j++) {
    if (type == (moncats[cur_om.zg[i].type])[j]) {
     semi_valid.push_back(i);
     j = (moncats[cur_om.zg[i].type]).size();
    }
   }
  }
 }
 if (valid_groups.size() == 0) {
  if (semi_valid.size() == 0)
   return -1;
  else {
// If there's a group that's ALMOST big enough, expand that group's radius
// by one and absorb into that group.
   int semi = rng(0, semi_valid.size() - 1);
   cur_om.zg[semi_valid[semi]].radius++;
   return semi_valid[semi];
  }
 }
 return valid_groups[rng(0, valid_groups.size() - 1)];
}

void game::wait()
{
 char ch = menu("Wait for how long?", "5 Minutes", "30 Minutes", "1 hour",
                "2 hours", "3 hours", "6 hours", "Exit", NULL);
 int time;
 if (ch == 7)
  return;
 switch (ch) {
  case 1: time =   5000; break;
  case 2: time =  30000; break;
  case 3: time =  60000; break;
  case 4: time = 120000; break;
  case 5: time = 180000; break;
  case 6: time = 360000; break;
 }
 u.assign_activity(ACT_WAIT, time, 0);
 u.moves = 0;
}

void game::gameover()
{
 erase();
 gamemode->game_over(this);
 mvprintw(0, 35, "GAME OVER");
 inv();
}

bool game::game_quit()
{
 if (uquit == QUIT_MENU)
  return true;
 return false;
}

void game::write_msg()
{
 werase(w_messages);
 int size = 7;
 for (int i = size; i > 0; i--) {
  if (messages.size() >= i) {
   if (curmes >= i)
    mvwprintz(w_messages, size - (i - 1), 0, c_ltred,
              messages[messages.size() - i].c_str());
   else
    mvwprintz(w_messages, size - (i - 1), 0, c_dkgray,
              messages[messages.size() - i].c_str());
  }
 }
 curmes = 0;
 wrefresh(w_messages);
}

void game::teleport(player *p)
{
 if (p == NULL)
  p = &u;
 int newx, newy, t, tries = 0;
 bool is_u = (p == &u);
 p->add_disease(DI_TELEGLOW, 300, this);
 do {
  newx = p->posx + rng(0, SEEX * 2) - SEEX;
  newy = p->posy + rng(0, SEEY * 2) - SEEY;
  tries++;
 } while (tries < 15 && !is_empty(newx, newy));
 bool can_see = (is_u || u_see(newx, newy, t));
 std::string You = (is_u ? "You" : p->name);
 p->posx = newx;
 p->posy = newy;
 if (tries == 15) {
  if (m.move_cost(newx, newy) == 0) {	// TODO: If we land in water, swim
   if (can_see)
    add_msg("%s teleport%s into the middle of a %s!", You.c_str(),
            (is_u ? "" : "s"), m.tername(newx, newy).c_str());
   p->hurt(this, bp_torso, 0, 500);
  } else if (mon_at(newx, newy) != -1) {
   int i = mon_at(newx, newy);
   if (can_see)
    add_msg("%s teleport%s into the middle of a %s!", You.c_str(),
            (is_u ? "" : "s"), z[i].name().c_str());
   explode_mon(i);
  }
 }
 if (is_u)
  update_map(u.posx, u.posy);
}

void game::nuke(int x, int y)
{
 overmap tmp_om = cur_om;
 cur_om = overmap(this, tmp_om.posx, tmp_om.posy, 0);
 if (x < 0 || y < 0 || x >= OMAPX || y >= OMAPY)
  return;
 int mapx = x * 2, mapy = y * 2;
 map tmpmap(&itypes, &mapitems, &traps);
 tmpmap.load(this, mapx, mapy);
 for (int i = 0; i < SEEX * 2; i++) {
  for (int j = 0; j < SEEY * 2; j++) {
   if (!one_in(10))
    tmpmap.ter(i, j) = t_rubble;
   if (one_in(3))
    tmpmap.add_field(NULL, i, j, fd_nuke_gas, 3);
   tmpmap.radiation(i, j) += rng(20, 80);
  }
 }
 tmpmap.save(&cur_om, turn, mapx, mapy);
 cur_om.ter(x, y) = ot_crater;
 cur_om = tmp_om;
}

std::vector<faction *> game::factions_at(int x, int y)
{
 std::vector<faction *> ret;
 for (int i = 0; i < factions.size(); i++) {
  if (factions[i].omx == cur_om.posx && factions[i].omy == cur_om.posy &&
      trig_dist(x, y, factions[i].mapx, factions[i].mapy) <= factions[i].size)
   ret.push_back(&(factions[i]));
 }
 return ret;
}

oter_id game::ter_at(int omx, int omy, bool& mark_as_seen)
{
 oter_id ret;
 int sx = 0, sy = 0;
 if (omx >= OMAPX)
  sx = 1;
 if (omx < 0)
  sx = -1;
 if (omy >= OMAPY)
  sy = 1;
 if (omy < 0)
  sy = -1;
 if (sx != 0 || sy != 0) {
  omx -= sx * OMAPX;
  omy -= sy * OMAPY;
  overmap tmp(this, cur_om.posx + sx, cur_om.posy + sy, 0);
  if (mark_as_seen) {
   tmp.seen(omx, omy) = true;
   tmp.save(u.name, tmp.posx, tmp.posy, cur_om.posz);
  } else {
   mark_as_seen = tmp.seen(omx, omy);
  }
  ret = tmp.ter(omx, omy);
 } else {
  ret = cur_om.ter(omx, omy);
  if (mark_as_seen)
   cur_om.seen(omx, omy) = true;
  else
   mark_as_seen = cur_om.seen(omx, omy);
 }
 return ret;
}

moncat_id game::mt_to_mc(mon_id type)
{
 for (int i = 0; i < num_moncats; i++) {
  for (int j = 0; j < (moncats[i]).size(); j++) {
   if ((moncats[i])[j] == type)
    return (moncat_id)(i);
  }
 }
 return mcat_null;
}

nc_color sev(int a)
{
 switch (a) {
  case 0: return c_cyan;
  case 1: return c_blue;
  case 2: return c_green;
  case 3: return c_yellow;
  case 4: return c_ltred;
  case 5: return c_red;
  case 6: return c_magenta;
 }
 return c_dkgray;
}

void game::display_scent()
{
 int div = query_int("Sensitivity");
 draw_ter();
 for (int x = u.posx - SEEX; x <= u.posx + SEEX; x++) {
  for (int y = u.posy - SEEY; y <= u.posy + SEEY; y++) {
   int sn = scent(x, y) / (div * 2);
   mvwprintz(w_terrain, SEEY + y - u.posy, SEEX + x - u.posx, sev(sn), "%d",
             sn % 10);
  }
 }
 wrefresh(w_terrain);
 getch();
}

void intro()
{
 int maxx, maxy;
 getmaxyx(stdscr, maxy, maxx);
 WINDOW* tmp = newwin(25, 80, 0, 0);
 while (maxy < 25 || maxx < 80) {
  werase(tmp);
  wprintw(tmp, "\
Whoa. Whoa. Hey. This game requires a minimum terminal size of 80x25. I'm\n\
sorry if your graphical terminal emulator went with the woefully-diminuitive\n\
80x24 as its default size, but that just won't work here.  Now stretch the\n\
bottom of your window downward so you get an extra line.\n");
  wrefresh(tmp);
  refresh();
  wrefresh(tmp);
  getch();
  getmaxyx(stdscr, maxy, maxx);
 }
 werase(tmp);
 wrefresh(tmp);
 delwin(tmp);
 erase();
}<|MERGE_RESOLUTION|>--- conflicted
+++ resolved
@@ -1145,11 +1145,6 @@
  vehicle *veh = m.veh_at(u.posx, u.posy, veh_part);
  bool veh_ctrl = veh && veh->player_in_control (&u);
 
-<<<<<<< HEAD
- lm.generate(&m, u.posx, u.posy);
-=======
- lm.generate(m, u.posx, u.posy, natural_light_level());
->>>>>>> c1188bfb
  switch (act) {
 
   case ACTION_PAUSE:
@@ -2388,11 +2383,7 @@
 void game::draw_ter()
 {
  int t = 0;
-<<<<<<< HEAD
- lm.generate(&m, u.posx, u.posy);
-=======
  lm.generate(m, u.posx, u.posy, natural_light_level());
->>>>>>> c1188bfb
  m.draw(this, w_terrain);
 
  // Draw monsters
