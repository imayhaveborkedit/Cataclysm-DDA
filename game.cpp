--- conflicted
+++ resolved
@@ -4958,7 +4958,6 @@
 
 void game::smash()
 {
-<<<<<<< HEAD
     const int move_cost = (u.weapon.is_null() ? 80 : u.weapon.attack_time() * 0.8);
     bool didit = false;
     std::string bashsound, extra;
@@ -5064,7 +5063,7 @@
         {
             u.practice(turn, "melee", rng(0, 1) * rng(0, 1));
         }
-        if (u.weapon.made_of(GLASS) &&
+        if (u.weapon.made_of("glass") &&
             rng(0, u.weapon.volume() + 3) < u.weapon.volume())
         {
             add_msg("Your %s shatters!", u.weapon.tname(this).c_str());
@@ -5086,52 +5085,6 @@
     {
         add_msg("There's nothing there!");
     }
-=======
- bool didit = false;
- std::string bashsound, extra;
- int smashskill = int(u.str_cur / 2.5 + u.weapon.type->melee_dam);
- mvwprintw(w_terrain, 0, 0, "Smash what? (hjklyubn) ");
- wrefresh(w_terrain);
- DebugLog() << __FUNCTION__ << "calling get_input() \n";
- InputEvent input = get_input();
- last_action += input;
- if (input == Close) {
-  add_msg("Never mind.");
-  return;
- }
- int smashx, smashy;
- get_direction(smashx, smashy, input);
-// TODO: Move this elsewhere.
- if (m.has_flag(alarmed, u.posx + smashx, u.posy + smashy) &&
-     !event_queued(EVENT_WANTED)) {
-  sound(u.posx, u.posy, 30, "An alarm sounds!");
-  add_event(EVENT_WANTED, int(turn) + 300, 0, levx, levy);
- }
- if (smashx != -2 && smashy != -2)
-  didit = m.bash(u.posx + smashx, u.posy + smashy, smashskill, bashsound);
- else
-  add_msg("Invalid direction.");
- if (didit) {
-  if (extra != "")
-   add_msg(extra.c_str());
-  sound(u.posx, u.posy, 18, bashsound);
-  u.moves -= 80;
-  if (u.skillLevel("melee") == 0)
-   u.practice(turn, "melee", rng(0, 1) * rng(0, 1));
-  if (u.weapon.made_of("glass") &&
-      rng(0, u.weapon.volume() + 3) < u.weapon.volume()) {
-   add_msg("Your %s shatters!", u.weapon.tname(this).c_str());
-   for (int i = 0; i < u.weapon.contents.size(); i++)
-    m.add_item(u.posx, u.posy, u.weapon.contents[i]);
-   sound(u.posx, u.posy, 16, "");
-   u.hit(this, bp_hands, 1, 0, rng(0, u.weapon.volume()));
-   if (u.weapon.volume() > 20)// Hurt left arm too, if it was big
-    u.hit(this, bp_hands, 0, 0, rng(0, u.weapon.volume() * .5));
-   u.remove_weapon();
-  }
- } else
-  add_msg("There's nothing there!");
->>>>>>> 5d024eb5
 }
 
 void game::use_item(char chInput)
