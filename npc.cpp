--- conflicted
+++ resolved
@@ -2075,21 +2075,15 @@
   g->add_msg("%s dies!", name.c_str());
  if (your_fault && !g->u.has_trait(PF_CANNIBAL)) {
   if (is_friend())
-<<<<<<< HEAD
   {
    // Very long duration, about 7d, decay starts after 10h.
    g->u.add_morale(MORALE_KILLED_FRIEND, -500, 0, 10000, 600);
   }
-  else if (!is_enemy())
+  else if (!is_enemy() || this->hit_by_player)
   {
    // Very long duration, about 3.5d, decay starts after 5h.
    g->u.add_morale(MORALE_KILLED_INNOCENT, -100, 0, 5000, 300);
   }
-=======
-   g->u.add_morale(MORALE_KILLED_FRIEND, -500);
-  else if (!is_enemy() || this->hit_by_player)
-   g->u.add_morale(MORALE_KILLED_INNOCENT, -100);
->>>>>>> c909a0f7
  }
 
  item my_body;
