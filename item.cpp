#include "item.h"
#include "player.h"
#include "output.h"
#include "skill.h"
#include "game.h"
#include <sstream>

#if (defined _WIN32 || defined WINDOWS)
	#include "catacurse.h"
#else
	#include <curses.h>
#endif

bool is_flammable(material m);

std::string default_technique_name(technique_id tech);

item::item()
{
 name = "";
 charges = -1;
 bday = 0;
 invlet = 0;
 damage = 0;
 burnt = 0;
 poison = 0;
 type = nullitem();
 curammo = NULL;
 corpse = NULL;
 active = false;
 owned = -1;
 mission_id = -1;
 player_id = -1;
}

item::item(itype* it, unsigned int turn)
{
 if(!it)
  type = nullitem();
 else
  type = it;
 bday = turn;
 name = "";
 invlet = 0;
 damage = 0;
 burnt = 0;
 poison = 0;
 active = false;
 curammo = NULL;
 corpse = NULL;
 owned = -1;
 mission_id = -1;
 player_id = -1;
 if (it == NULL)
  return;
 if (it->is_gun())
  charges = 0;
 else if (it->is_ammo()) {
  it_ammo* ammo = dynamic_cast<it_ammo*>(it);
  charges = ammo->count;
 } else if (it->is_food()) {
  it_comest* comest = dynamic_cast<it_comest*>(it);
  if (comest->charges == 1)
   charges = -1;
  else
   charges = comest->charges;
 } else if (it->is_tool()) {
  it_tool* tool = dynamic_cast<it_tool*>(it);
  if (tool->max_charges == 0)
   charges = -1;
  else
   charges = tool->def_charges;
 } else
  charges = -1;
}

item::item(itype *it, unsigned int turn, char let)
{
 if(!it)
  type = nullitem();
 else
  type = it;
 bday = turn;
 name = "";
 damage = 0;
 burnt = 0;
 poison = 0;
 active = false;
 if (it->is_gun()) {
  charges = 0;
 } else if (it->is_ammo()) {
  it_ammo* ammo = dynamic_cast<it_ammo*>(it);
  charges = ammo->count;
 } else if (it->is_food()) {
  it_comest* comest = dynamic_cast<it_comest*>(it);
  if (comest->charges == 1)
   charges = -1;
  else
   charges = comest->charges;
 } else if (it->is_tool()) {
  it_tool* tool = dynamic_cast<it_tool*>(it);
  if (tool->max_charges == 0)
   charges = -1;
  else
   charges = tool->def_charges;
 } else {
  charges = -1;
 }
 curammo = NULL;
 corpse = NULL;
 owned = -1;
 invlet = let;
 mission_id = -1;
 player_id = -1;
}

void item::make_corpse(itype* it, mtype* mt, unsigned int turn)
{
 name = "";
 charges = -1;
 invlet = 0;
 damage = 0;
 burnt = 0;
 poison = 0;
 curammo = NULL;
 active = false;
 if(!it)
  type = nullitem();
 else
  type = it;
 corpse = mt;
 bday = turn;
}

itype * item::nullitem_m = new itype();
itype * item::nullitem()
{
    return nullitem_m;
}

item::item(std::string itemdata, game *g)
{
 load_info(itemdata, g);
}

item::~item()
{
}

void item::make(itype* it)
{
 if(!it)
  type = nullitem();
 else
  type = it;
 contents.clear();
}

bool item::is_null()
{
 return (type == NULL || type->id == 0);
}

item item::in_its_container(std::vector<itype*> *itypes)
{
 if (is_software()) {
  item ret( (*itypes)[itm_usb_drive], 0);
  ret.contents.push_back(*this);
  ret.invlet = invlet;
  return ret;
 }
 if (!is_food() || (dynamic_cast<it_comest*>(type))->container == itm_null)
  return *this;
 it_comest *food = dynamic_cast<it_comest*>(type);
 item ret((*itypes)[food->container], bday);
 ret.contents.push_back(*this);
 ret.invlet = invlet;
 return ret;
}

bool item::invlet_is_okay()
{
 return ((invlet >= 'a' && invlet <= 'z') || (invlet >= 'A' && invlet <= 'Z'));
}

bool item::stacks_with(item rhs)
{
 bool stacks = (type   == rhs.type   && damage  == rhs.damage  &&
                active == rhs.active && charges == rhs.charges &&
                contents.size() == rhs.contents.size() &&
                (!goes_bad() || bday == rhs.bday));

 if ((corpse == NULL && rhs.corpse != NULL) ||
     (corpse != NULL && rhs.corpse == NULL)   )
  return false;

 if (corpse != NULL && rhs.corpse != NULL &&
     corpse->id != rhs.corpse->id)
  return false;
  
 if (contents.size() != rhs.contents.size())
  return false;

 for (int i = 0; i < contents.size() && stacks; i++)
   stacks &= contents[i].stacks_with(rhs.contents[i]);

 return stacks;
}
 
void item::put_in(item payload)
{
 contents.push_back(payload);
}

std::string item::save_info()
{
 if (type == NULL)
  debugmsg("Tried to save an item with NULL type!");
 int ammotmp = 0;
/* TODO: This causes a segfault sometimes, even though we check to make sure
 * curammo isn't NULL.  The crashes seem to occur most frequently when saving an
 * NPC, or when saving map data containing an item an NPC has dropped.
 */
 if (curammo != NULL)
  ammotmp = curammo->id;
 if (ammotmp < 0 || ammotmp > num_items)
  ammotmp = 0; // Saves us from some bugs
 std::stringstream dump;// (std::stringstream::in | std::stringstream::out);
 dump << " " << int(invlet) << " " << int(typeId()) << " " <<  int(charges) <<
         " " << int(damage) << " " << int(burnt) << " " << poison << " " <<
         ammotmp << " " << owned << " " << int(bday);
 if (active)
  dump << " 1";
 else
  dump << " 0";
 if (corpse != NULL)
  dump << " " << corpse->id;
 else
  dump << " -1";
 dump << " " << mission_id << " " << player_id;
 size_t pos = name.find_first_of("\n");
 while (pos != std::string::npos)  {
  name.replace(pos, 1, "@@");
  pos = name.find_first_of("\n");
 }
 dump << " '" << name << "'";
 return dump.str();
}

void item::load_info(std::string data, game *g)
{
 std::stringstream dump;
 dump << data;
 int idtmp, ammotmp, lettmp, damtmp, burntmp, acttmp, corp;
 dump >> lettmp >> idtmp >> charges >> damtmp >> burntmp >> poison >> ammotmp >>
         owned >> bday >> acttmp >> corp >> mission_id >> player_id;
 if (corp != -1)
  corpse = g->mtypes[corp];
 else
  corpse = NULL;
 getline(dump, name);
 if (name == " ''")
  name = "";
 else {
  size_t pos = name.find_first_of("@@");
  while (pos != std::string::npos)  {
   name.replace(pos, 2, "\n");
   pos = name.find_first_of("@@");
  }
  name = name.substr(2, name.size() - 3); // s/^ '(.*)'$/\1/
 }
 make(g->itypes[idtmp]);
 invlet = char(lettmp);
 damage = damtmp;
 burnt = burntmp;
 active = false;
 if (acttmp == 1)
  active = true;
 if (ammotmp > 0)
  curammo = dynamic_cast<it_ammo*>(g->itypes[ammotmp]);
 else
  curammo = NULL;
}
 
std::string item::info(bool showtext)
{
 std::stringstream dump;
 if( !is_null() )
 {
  dump << " Volume: " << volume() << "    Weight: " << weight() << "\n" <<
          " Bash: " << int(type->melee_dam) <<
          (has_flag(IF_SPEAR) ? "  Pierce: " : "  Cut: ") <<
          int(type->melee_cut) << "  To-hit bonus: " <<
          (type->m_to_hit > 0 ? "+" : "" ) << int(type->m_to_hit) << "\n" <<
          " Moves per attack: " << attack_time() << "\n";
 }

 if (is_food()) {

  it_comest* food = dynamic_cast<it_comest*>(type);
  dump << " Nutrition: " << int(food->nutr) << "\n Quench: " <<
          int(food->quench) << "\n Enjoyability: " << int(food->fun);

 } else if (is_food_container()) {

  it_comest* food = dynamic_cast<it_comest*>(contents[0].type);
  dump << " Nutrition: " << int(food->nutr) << "\n Quench: " <<
          int(food->quench) << "\n Enjoyability: " << int(food->fun);

 } else if (is_ammo()) {

  it_ammo* ammo = dynamic_cast<it_ammo*>(type);
  dump << " Type: " << ammo_name(ammo->type) << "\n Damage: " <<
           int(ammo->damage) << "\n Armor-pierce: " << int(ammo->pierce) <<
           "\n Range: " << int(ammo->range) << "\n Accuracy: " <<
           int(100 - ammo->accuracy) << "\n Recoil: " << int(ammo->recoil);

 } else if (is_gun()) {

  it_gun* gun = dynamic_cast<it_gun*>(type);
  int ammo_dam = 0, ammo_recoil = 0;
  bool has_ammo = (curammo != NULL && charges > 0);
  if (has_ammo) {
   ammo_dam = curammo->damage;
   ammo_recoil = curammo->recoil;
  }
   
  dump << " Skill used: " << skill_name(gun->skill_used) << "\n Ammunition: " <<
          clip_size() << " rounds of " << ammo_name(ammo_type());

  dump << "\n Damage: ";
  if (has_ammo)
   dump << ammo_dam;
  dump << (gun_damage(false) >= 0 ? "+" : "" ) << gun_damage(false);
  if (has_ammo)
   dump << " = " << gun_damage();

  dump << "\n Accuracy: " << int(100 - accuracy());

  dump << "\n Recoil: ";
  if (has_ammo)
   dump << ammo_recoil;
  dump << (recoil(false) >= 0 ? "+" : "" ) << recoil(false);
  if (has_ammo)
   dump << " = " << recoil();

  dump << "\n Reload time: " << int(gun->reload_time);
  if (has_flag(IF_RELOAD_ONE))
   dump << " per round";

  if (burst_size() == 0) {
   if (gun->skill_used == sk_pistol && has_flag(IF_RELOAD_ONE))
    dump << "\n Revolver.";
   else
    dump << "\n Semi-automatic.";
  } else
   dump << "\n Burst size: " << burst_size();
  if (contents.size() > 0)
   dump << "\n";
  for (int i = 0; i < contents.size(); i++)
   dump << "\n+" << contents[i].tname();

 } else if (is_gunmod()) {

  it_gunmod* mod = dynamic_cast<it_gunmod*>(type);
  if (mod->accuracy != 0)
   dump << " Accuracy: " << (mod->accuracy > 0 ? "+" : "") <<
           int(mod->accuracy);
  if (mod->damage != 0)
   dump << "\n Damage: " << (mod->damage > 0 ? "+" : "") << int(mod->damage);
  if (mod->clip != 0)
   dump << "\n Magazine: " << (mod->clip > 0 ? "+" : "") << int(mod->damage) << "%";
  if (mod->recoil != 0)
   dump << "\n Recoil: " << int(mod->recoil);
  if (mod->burst != 0)
   dump << "\n Burst: " << (mod->clip > 0 ? "+" : "") << int(mod->clip);
  if (mod->newtype != AT_NULL)
   dump << "\n " << ammo_name(mod->newtype);
  dump << "\n Used on: ";
  if (mod->used_on_pistol)
   dump << "Pistols.  ";
  if (mod->used_on_shotgun)
   dump << "Shotguns.  ";
  if (mod->used_on_smg)
   dump << "SMGs.  ";
  if (mod->used_on_rifle)
   dump << "Rifles.";

 } else if (is_armor()) {

  it_armor* armor = dynamic_cast<it_armor*>(type);
  dump << " Covers: ";
  if (armor->covers & mfb(bp_head))
   dump << "The head. ";
  if (armor->covers & mfb(bp_eyes))
   dump << "The eyes. ";
  if (armor->covers & mfb(bp_mouth))
   dump << "The mouth. ";
  if (armor->covers & mfb(bp_torso))
   dump << "The torso. ";
  if (armor->covers & mfb(bp_hands))
   dump << "The hands. ";
  if (armor->covers & mfb(bp_legs))
   dump << "The legs. ";
  if (armor->covers & mfb(bp_feet))
   dump << "The feet. ";
  dump << "\n Encumberment: "			<< int(armor->encumber) <<
          "\n Bashing protection: "		<< int(armor->dmg_resist) <<
          "\n Cut protection: "			<< int(armor->cut_resist) <<
          "\n Environmental protection: "	<< int(armor->env_resist) <<
          "\n Warmth: "				<< int(armor->warmth) <<
          "\n Storage: "			<< int(armor->storage);

 } else if (is_book()) {

  it_book* book = dynamic_cast<it_book*>(type);
  if (book->type == sk_null)
   dump << " Just for fun.\n";
  else {
   dump << " Can bring your " << skill_name(book->type) << " skill to " <<
           int(book->level) << std::endl;
   if (book->req == 0)
    dump << " It can be understood by beginners.\n";
   else
    dump << " Requires " << skill_name(book->type) << " level " <<
            int(book->req) << " to understand.\n";
  }
  dump << " Requires intelligence of " << int(book->intel) << std::endl;
  if (book->fun != 0)
   dump << " Reading this book affects your morale by " <<
           (book->fun > 0 ? "+" : "") << int(book->fun) << std::endl;
  dump << " This book takes " << int(book->time) << " minutes to read.";

 } else if (is_tool()) {

  it_tool* tool = dynamic_cast<it_tool*>(type);
  dump << " Maximum " << tool->max_charges << " charges";
  if (tool->ammo == AT_NULL)
   dump << ".";
  else
   dump << " of " << ammo_name(tool->ammo) << ".";

 } else if (is_style()) {

  dump << "\n";
  it_style* style = dynamic_cast<it_style*>(type);
  for (int i = 0; i < style->moves.size(); i++) {
   dump << default_technique_name(style->moves[i].tech) <<
           ". Requires Unarmed Skill of " << style->moves[i].level << "\n";
  }

 } else if (!is_null() && type->techniques != 0) {

  dump << "\n";
  for (int i = 1; i < NUM_TECHNIQUES; i++) {
   if (type->techniques & mfb(i))
    dump << default_technique_name( technique_id(i) ) << "; ";
  }

 }

 if ( showtext && !is_null() ) {
  dump << "\n\n" << type->description << "\n";
  if (contents.size() > 0) {
   if (is_gun()) {
    for (int i = 0; i < contents.size(); i++)
     dump << "\n " << contents[i].type->description;
   } else
    dump << "\n " << contents[0].type->description;
   dump << "\n";
  }
 }
 return dump.str();
}

char item::symbol()
{
 if( is_null() )
  return ' ';
 return type->sym;
}

nc_color item::color(player *u)
{
 nc_color ret = c_ltgray;

 if (active) // Active items show up as yellow
  ret = c_yellow;
 else if (is_gun()) { // Guns are green if you are carrying ammo for them
  ammotype amtype = ammo_type();
  if (u->has_ammo(amtype).size() > 0)
   ret = c_green;
 } else if (is_ammo()) { // Likewise, ammo is green if you have guns that use it
  ammotype amtype = ammo_type();
  if (u->weapon.is_gun() && u->weapon.ammo_type() == amtype)
   ret = c_green;
  else {
   for (int i = 0; i < u->inv.size(); i++) {
    if (u->inv[i].is_gun() && u->inv[i].ammo_type() == amtype) {
     i = u->inv.size();
     ret = c_green;
    }
   }
  }
 } else if (is_book()) {
  it_book* tmp = dynamic_cast<it_book*>(type);
  if (tmp->type !=sk_null && tmp->intel <= u->int_cur + u->sklevel[tmp->type] &&
      (tmp->intel == 0 || !u->has_trait(PF_ILLITERATE)) &&
      tmp->req <= u->sklevel[tmp->type] && tmp->level > u->sklevel[tmp->type])
   ret = c_ltblue;
 }
 return ret;
}

nc_color item::color_in_inventory(player *u)
{
// Items in our inventory get colorized specially
 nc_color ret = c_white;
 if (active)
  ret = c_yellow;

 return ret;
}

std::string item::tname(game *g)
{
 std::stringstream ret;

 if (damage != 0 && !is_null()) {
  std::string damtext;
  switch (type->m1) {
   case VEGGY:
   case FLESH:
    damtext = "partially eaten ";
    break;
   case COTTON:
   case WOOL:
    if (damage == -1) damtext = "reinforced ";
    if (damage ==  1) damtext = "ripped ";
    if (damage ==  2) damtext = "torn ";
    if (damage ==  3) damtext = "shredded ";
    if (damage ==  4) damtext = "tattered ";
    break;
   case LEATHER:
    if (damage == -1) damtext = "reinforced ";
    if (damage ==  1) damtext = "scratched ";
    if (damage ==  2) damtext = "cut ";
    if (damage ==  3) damtext = "torn ";
    if (damage ==  4) damtext = "tattered ";
    break;
   case KEVLAR:
    if (damage == -1) damtext = "reinforced ";
    if (damage ==  1) damtext = "marked ";
    if (damage ==  2) damtext = "dented ";
    if (damage ==  3) damtext = "scarred ";
    if (damage ==  4) damtext = "broken ";
    break;
   case PAPER:
    if (damage ==  1) damtext = "torn ";
    if (damage >=  2) damtext = "shredded ";
    break;
   case WOOD:
    if (damage ==  1) damtext = "scratched ";
    if (damage ==  2) damtext = "chipped ";
    if (damage ==  3) damtext = "cracked ";
    if (damage ==  4) damtext = "splintered ";
    break;
   case PLASTIC:
   case GLASS:
    if (damage ==  1) damtext = "scratched ";
    if (damage ==  2) damtext = "cut ";
    if (damage ==  3) damtext = "cracked ";
    if (damage ==  4) damtext = "shattered ";
    break;
   case IRON:
    if (damage ==  1) damtext = "lightly rusted ";
    if (damage ==  2) damtext = "rusted ";
    if (damage ==  3) damtext = "very rusty ";
    if (damage ==  4) damtext = "thoroughly rusted ";
    break;
   default:
    damtext = "damaged ";
  }
  ret << damtext;
 }

 if (volume() >= 4 && burnt >= volume() * 2)
  ret << "badly burnt ";
 else if (burnt > 0)
  ret << "burnt ";

 if (typeId() == itm_corpse) {
  ret << corpse->name << " corpse";
  if (name != "")
   ret << " of " << name;
  return ret.str();
 } else if (typeId() == itm_blood) {
  if (corpse == NULL || corpse->id == mon_null)
   ret << "human blood";
  else
   ret << corpse->name << " blood";
  return ret.str();
 }

 if (is_gun() && contents.size() > 0 ) {
  ret << type->name;
  for (int i = 0; i < contents.size(); i++)
   ret << "+";
 } else if (contents.size() == 1)
  ret << type->name << " of " << contents[0].tname();
 else if (contents.size() > 0)
  ret << type->name << ", full";
 else
  ret << type->name;

 it_comest* food = NULL;
 if (is_food())
  food = dynamic_cast<it_comest*>(type);
 else if (is_food_container())
  food = dynamic_cast<it_comest*>(contents[0].type);
 if (food != NULL && g != NULL && food->spoils != 0 &&
   int(g->turn) - bday > food->spoils * 600)
  ret << " (rotten)";


 if (owned > 0)
  ret << " (owned)";
 return ret.str();
}

nc_color item::color()
{
 if (typeId() == itm_corpse)
  return corpse->color;
 if( is_null() )
  return c_black;
 return type->color;
}

int item::price()
{
 if( is_null() )
  return 0;

 int ret = type->price;
 for (int i = 0; i < contents.size(); i++)
  ret += contents[i].price();
 return ret;
}

int item::weight()
{
 if (typeId() == itm_corpse) {
  int ret;
  switch (corpse->size) {
   case MS_TINY:   ret =    5;	break;
   case MS_SMALL:  ret =   60;	break;
   case MS_MEDIUM: ret =  520;	break;
   case MS_LARGE:  ret = 2000;	break;
   case MS_HUGE:   ret = 4000;	break;
  }
  if (made_of(VEGGY))
   ret /= 10;
  else if (made_of(IRON) || made_of(STEEL) || made_of(STONE))
   ret *= 5;
  return ret;
 }

 if( is_null() )
  return 0;

 int ret = type->weight;
 if (is_ammo()) { 
  ret *= charges;
  ret /= 100;
 }
 for (int i = 0; i < contents.size(); i++)
  ret += contents[i].weight();
 return ret;
}

int item::volume()
{
 if (typeId() == itm_corpse) {
  switch (corpse->size) {
   case MS_TINY:   return   2;
   case MS_SMALL:  return  40;
   case MS_MEDIUM: return  75;
   case MS_LARGE:  return 160;
   case MS_HUGE:   return 600;
  }
 }

 if( is_null() )
  return 0;

 int ret = type->volume;
 if (is_gun()) {
  for (int i = 0; i < contents.size(); i++)
   ret += contents[i].volume();
 }
 return type->volume;
}

int item::volume_contained()
{
 int ret = 0;
 for (int i = 0; i < contents.size(); i++)
  ret += contents[i].volume();
 return ret;
}

int item::attack_time()
{
 int ret = 65 + 4 * volume() + 2 * weight();
 return ret;
}

int item::damage_bash()
{
 if( is_null() )
  return 0;
 return type->melee_dam;
}

int item::damage_cut()
{
 if (is_gun()) {
  for (int i = 0; i < contents.size(); i++) {
   if (contents[i].typeId() == itm_bayonet)
    return contents[i].type->melee_cut;
  }
 }
 if( is_null() )
  return 0;
 return type->melee_cut;
}

bool item::has_flag(item_flag f)
{
 if (is_gun()) {
  for (int i = 0; i < contents.size(); i++) {
   if (contents[i].has_flag(f))
    return true;
  }
 }
 if( is_null() )
  return false;
 return (type->item_flags & mfb(f));
}

bool item::has_technique(technique_id tech, player *p)
{
 if (is_style()) {
  it_style *style = dynamic_cast<it_style*>(type);
  for (int i = 0; i < style->moves.size(); i++) {
   if (style->moves[i].tech == tech &&
       (p == NULL || p->sklevel[sk_unarmed] >= style->moves[i].level))
    return true;
  }
 }
 if( is_null() )
  return false;
 return (type->techniques & mfb(tech));
}

std::vector<technique_id> item::techniques()
{
 std::vector<technique_id> ret;
 for (int i = 0; i < NUM_TECHNIQUES; i++) {
  if (has_technique( technique_id(i) ))
   ret.push_back( technique_id(i) );
 }
 return ret;
}

bool item::rotten(game *g)
{
 if (!is_food() || g == NULL)
  return false;
 it_comest* food = dynamic_cast<it_comest*>(type);
 return (food->spoils != 0 && int(g->turn) - bday > food->spoils * 600);
}

bool item::goes_bad()
{
 if (!is_food())
  return false;
 it_comest* food = dynamic_cast<it_comest*>(type);
 return (food->spoils != 0);
}

bool item::count_by_charges()
{
 if (is_ammo())
  return true;
 if (is_food()) {
  it_comest* food = dynamic_cast<it_comest*>(type);
  return (food->charges > 1);
 }
 return false;
}

bool item::craft_has_charges()
{
 if (count_by_charges())
  return true;
 else if (ammo_type() == AT_NULL)
  return true;

 return false;
}

int item::weapon_value(int skills[num_skill_types])
{
 if( is_null() )
  return 0;

 int my_value = 0;
 if (is_gun()) {
  int gun_value = 14;
  it_gun* gun = dynamic_cast<it_gun*>(type);
  gun_value += gun->dmg_bonus;
  gun_value += int(gun->burst / 2);
  gun_value += int(gun->clip / 3);
  gun_value -= int(gun->accuracy / 5);
  gun_value *= (.5 + (.3 * skills[sk_gun]));
  gun_value *= (.3 + (.7 * skills[gun->skill_used]));
  my_value += gun_value;
 }

 my_value += int(type->melee_dam * (1   + .3 * skills[sk_bashing] +
                                          .1 * skills[sk_melee]    ));
 //debugmsg("My value: (+bash) %d", my_value);

 my_value += int(type->melee_cut * (1   + .4 * skills[sk_cutting] +
                                          .1 * skills[sk_melee]    ));
 //debugmsg("My value: (+cut) %d", my_value);

 my_value += int(type->m_to_hit  * (1.2 + .3 * skills[sk_melee]));
 //debugmsg("My value: (+hit) %d", my_value);

 return my_value;
}

int item::melee_value(int skills[num_skill_types])
{
 if( is_null() )
  return 0;

 int my_value = 0;
 my_value += int(type->melee_dam * (1   + .3 * skills[sk_bashing] +
                                          .1 * skills[sk_melee]    ));
 //debugmsg("My value: (+bash) %d", my_value);

 my_value += int(type->melee_cut * (1   + .4 * skills[sk_cutting] +
                                          .1 * skills[sk_melee]    ));
 //debugmsg("My value: (+cut) %d", my_value);

 my_value += int(type->m_to_hit  * (1.2 + .3 * skills[sk_melee]));
 //debugmsg("My value: (+hit) %d", my_value);

 if (is_style())
  my_value += 15 * skills[sk_unarmed] + 8 * skills[sk_melee];

 return my_value;
}

style_move item::style_data(technique_id tech)
{
 style_move ret;

 if (!is_style())
  return ret;

 it_style* style = dynamic_cast<it_style*>(type);

 for (int i = 0; i < style->moves.size(); i++) {
  if (style->moves[i].tech == tech)
   return style->moves[i];
 }

 return ret;
}
 
bool item::is_two_handed(player *u)
{
 if (is_gun() && (dynamic_cast<it_gun*>(type))->skill_used != sk_pistol)
  return true;
 return (weight() > u->str_cur * 4);
}

bool item::made_of(material mat)
{
 if( is_null() )
  return false;

 if (typeId() == itm_corpse)
  return (corpse->mat == mat);

 return (type->m1 == mat || type->m2 == mat);
}

bool item::conductive()
{
 if( is_null() )
  return false;

 if ((type->m1 == IRON || type->m1 == STEEL || type->m1 == SILVER ||
      type->m1 == MNULL) &&
     (type->m2 == IRON || type->m2 == STEEL || type->m2 == SILVER ||
      type->m2 == MNULL))
  return true;
 if (type->m1 == MNULL && type->m2 == MNULL)
  return true;
 return false;
}

bool item::destroyed_at_zero_charges()
{
 return (is_ammo() || is_food());
}

bool item::is_gun()
{
 if( is_null() )
  return false;

 return type->is_gun();
}

bool item::is_gunmod()
{
 if( is_null() )
  return false;

 return type->is_gunmod();
}

bool item::is_bionic()
{
 if( is_null() )
  return false;

 return type->is_bionic();
}

bool item::is_ammo()
{
 if( is_null() )
  return false;

 return type->is_ammo();
}

bool item::is_food(player *u)
{
 if (u == NULL)
  return is_food();

 if( is_null() )
  return false;

 if (type->is_food())
  return true;

 if (u->has_bionic(bio_batteries) && is_ammo() &&
     (dynamic_cast<it_ammo*>(type))->type == AT_BATT)
  return true;
 if (u->has_bionic(bio_furnace) && is_flammable(type->m1) &&
     is_flammable(type->m2) && typeId() != itm_corpse)
  return true;
 return false;
}

bool item::is_food_container(player *u)
{
 return (contents.size() >= 1 && contents[0].is_food(u));
}

bool item::is_food()
{
 if( is_null() )
  return false;

 if (type->is_food())
  return true;
 return false;
}

bool item::is_food_container()
{
 return (contents.size() >= 1 && contents[0].is_food());
}

bool item::is_drink()
{
 if( is_null() )
  return false;

 return type->is_food() && type->m1 == LIQUID;
}

bool item::is_weap()
{
 if( is_null() )
  return false;

 if (is_gun() || is_food() || is_ammo() || is_food_container() || is_armor() ||
     is_book() || is_tool())
  return false;
 return (type->melee_dam > 7 || type->melee_cut > 5);
}

bool item::is_bashing_weapon()
{
 if( is_null() )
  return false;

 return (type->melee_dam >= 8);
}

bool item::is_cutting_weapon()
{
 if( is_null() )
  return false;

 return (type->melee_cut >= 8 && !has_flag(IF_SPEAR));
}

bool item::is_armor()
{
 if( is_null() )
  return false;

 return type->is_armor();
}

bool item::is_book()
{
 if( is_null() )
  return false;

/*
 if (type->is_macguffin()) {
  it_macguffin* mac = dynamic_cast<it_macguffin*>(type);
  return mac->readable;
 }
*/
 return type->is_book();
}

bool item::is_container()
{
 if( is_null() )
  return false;

 return type->is_container();
}

bool item::is_tool()
{
 if( is_null() )
  return false;

 return type->is_tool();
}

bool item::is_software()
{
 if( is_null() )
  return false;

 return type->is_software();
}

bool item::is_macguffin()
{
 if( is_null() )
  return false;

 return type->is_macguffin();
}

bool item::is_style()
{
 if( is_null() )
  return false;

 return type->is_style();
}

bool item::is_other()
{
 if( is_null() )
  return false;

 return (!is_gun() && !is_ammo() && !is_armor() && !is_food() &&
         !is_food_container() && !is_tool() && !is_gunmod() && !is_bionic() &&
         !is_book() && !is_weap());
}

bool item::is_artifact()
{
 if( is_null() )
  return false;

 return type->is_artifact();
}

int item::reload_time(player &u)
{
 int ret = 0;

 if (is_gun()) {
  it_gun* reloading = dynamic_cast<it_gun*>(type);
  ret = reloading->reload_time;
  double skill_bonus = double(u.sklevel[reloading->skill_used]) * .075;
  if (skill_bonus > .75)
   skill_bonus = .75;
  ret -= double(ret) * skill_bonus;
 } else if (is_tool())
  ret = 100 + volume() + weight();

 if (has_flag(IF_STR_RELOAD))
  ret -= u.str_cur * 20;
 if (ret < 25)
  ret = 25;
 ret += u.encumb(bp_hands) * 30;
 return ret;
}

int item::clip_size()
{
 if (!is_gun())
  return 0;
 it_gun* gun = dynamic_cast<it_gun*>(type);
 int ret = gun->clip;
 if (gun->ammo != AT_40MM && charges > 0 && curammo->type == AT_40MM)
  return 1; // M203 mod in use
 for (int i = 0; i < contents.size(); i++) {
  if (contents[i].is_gunmod()) {
   int bonus = (ret * (dynamic_cast<it_gunmod*>(contents[i].type))->clip) / 100;
   ret = int(ret + bonus);
  }
 }
 return ret;
}

int item::accuracy()
{
 if (!is_gun())
  return 0;
 it_gun* gun = dynamic_cast<it_gun*>(type);
 int ret = gun->accuracy;
 for (int i = 0; i < contents.size(); i++) {
  if (contents[i].is_gunmod())
   ret -= (dynamic_cast<it_gunmod*>(contents[i].type))->accuracy;
 }
 ret += damage * 2;
 return ret;
}

int item::gun_damage(bool with_ammo)
{
 if (!is_gun())
  return 0;
 it_gun* gun = dynamic_cast<it_gun*>(type);
 int ret = gun->dmg_bonus;
 if (with_ammo && curammo != NULL)
  ret += curammo->damage;
 for (int i = 0; i < contents.size(); i++) {
  if (contents[i].is_gunmod())
   ret += (dynamic_cast<it_gunmod*>(contents[i].type))->damage;
 }
 ret -= damage * 2;
 return ret;
}

int item::noise()
{
 if (!is_gun())
  return 0;
 int ret = 0;
 if (curammo != NULL)
  ret = curammo->damage * .8;
 if (ret >= 5)
  ret += 20;
 for (int i = 0; i < contents.size(); i++) {
  if (contents[i].is_gunmod())
   ret += (dynamic_cast<it_gunmod*>(contents[i].type))->loudness;
 }
 return ret;
}

int item::burst_size()
{
 if (!is_gun())
  return 0;
 it_gun* gun = dynamic_cast<it_gun*>(type);
 int ret = gun->burst;
 for (int i = 0; i < contents.size(); i++) {
  if (contents[i].is_gunmod())
   ret += (dynamic_cast<it_gunmod*>(contents[i].type))->burst;
 }
 if (ret < 0)
  return 0;
 return ret;
}

int item::recoil(bool with_ammo)
{
 if (!is_gun())
  return 0;
 it_gun* gun = dynamic_cast<it_gun*>(type);
 int ret = gun->recoil;
 if (with_ammo && curammo != NULL)
  ret += curammo->recoil;
 for (int i = 0; i < contents.size(); i++) {
  if (contents[i].is_gunmod())
   ret += (dynamic_cast<it_gunmod*>(contents[i].type))->recoil;
 }
 return ret;
}

int item::range(player *p)
{
 if (!is_gun())
  return 0;
 it_gun* gun = dynamic_cast<it_gun*>(type);
 int ret = 0;
 if (curammo != NULL)
  ret += curammo->range;

 if (has_flag(IF_STR8_DRAW) && p != NULL) {
  if (p->str_cur < 4)
   return 0;
  else if (p->str_cur < 8)
   ret -= 2 * (8 - p->str_cur);
 } else if (has_flag(IF_STR10_DRAW) && p != NULL) {
  if (p->str_cur < 5)
   return 0;
  else if (p->str_cur < 10)
   ret -= 2 * (10 - p->str_cur);
 }

 return ret;
}
 

ammotype item::ammo_type()
{
 if (is_gun()) {
  it_gun* gun = dynamic_cast<it_gun*>(type);
  ammotype ret = gun->ammo;
  for (int i = 0; i < contents.size(); i++) {
   if (contents[i].is_gunmod()) {
    it_gunmod* mod = dynamic_cast<it_gunmod*>(contents[i].type);
    if (mod->newtype != AT_NULL)
     ret = mod->newtype;
   }
  }
  return ret;
 } else if (is_tool()) {
  it_tool* tool = dynamic_cast<it_tool*>(type);
  return tool->ammo;
 } else if (is_ammo()) {
  it_ammo* amm = dynamic_cast<it_ammo*>(type);
  return amm->type;
 }
 return AT_NULL;
}
 
int item::pick_reload_ammo(player &u, bool interactive)
{
 if( is_null() )
  return false;

 if (!type->is_gun() && !type->is_tool()) {
  debugmsg("RELOADING NON-GUN NON-TOOL");
  return false;
 }
 bool has_m203 = false;
 for (int i = 0; i < contents.size() && !has_m203; i++) {
  if (contents[i].typeId() == itm_m203)
   has_m203 = true;
 }

 std::vector<int> am;	// List of indicies of valid ammo

 if (type->is_gun()) {
  if (charges > 0) {
   itype_id aid = itype_id(curammo->id);
   for (int i = 0; i < u.inv.size(); i++) {
    if (u.inv[i].typeId() == aid)
     am.push_back(i);
   }
  } else {
  it_gun* tmp = dynamic_cast<it_gun*>(type);
   am = u.has_ammo(ammo_type());
   if (has_m203) {
    std::vector<int> grenades = u.has_ammo(AT_40MM);
    for (int i = 0; i < grenades.size(); i++)
     am.push_back(grenades[i]);
   }
  }
 } else {
  it_tool* tmp = dynamic_cast<it_tool*>(type);
  am = u.has_ammo(ammo_type());
 }

 int index = -1;

 if (am.size() > 1 && interactive) {// More than one option; list 'em and pick
  WINDOW* w_ammo = newwin(am.size() + 1, 80, 0, 0);
  if (charges == 0) {
   char ch;
   clear();
   it_ammo* ammo_type;
   mvwprintw(w_ammo, 0, 0, "\
Choose ammo type:         Damage     Armor Pierce     Range     Accuracy");
   for (int i = 0; i < am.size(); i++) {
    ammo_type = dynamic_cast<it_ammo*>(u.inv[am[i]].type);
    mvwaddch(w_ammo, i + 1, 1, i + 'a');
    mvwprintw(w_ammo, i + 1, 3, "%s (%d)", u.inv[am[i]].tname().c_str(),
                                           u.inv[am[i]].charges);
    mvwprintw(w_ammo, i + 1, 27, "%d", ammo_type->damage);
    mvwprintw(w_ammo, i + 1, 38, "%d", ammo_type->pierce);
    mvwprintw(w_ammo, i + 1, 55, "%d", ammo_type->range);
    mvwprintw(w_ammo, i + 1, 65, "%d", 100 - ammo_type->accuracy);
   }
   refresh();
   wrefresh(w_ammo);
   do
    ch = getch();
   while ((ch < 'a' || ch - 'a' > am.size() - 1) && ch != ' ' && ch != 27);
   werase(w_ammo);
   delwin(w_ammo);
   erase();
   if (ch == ' ' || ch == 27)
    index = -1;
   else
    index = am[ch - 'a'];
  } else {
   int smallest = 500;
   for (int i = 0; i < am.size(); i++) {
    //if (u.inv[am[i]].typeId() == curammo->id &&
        if (u.inv[am[i]].charges < smallest) {
     smallest = u.inv[am[i]].charges;
     index = am[i];
    }
   }
  }
 } else if (am.size() == 1 || !interactive)
  index = am[0];
 return index;
}

bool item::reload(player &u, int index)
{
 bool single_load = false;
 int max_load = 1;
 if (is_gun()) {
  single_load = has_flag(IF_RELOAD_ONE);
  if (u.inv[index].ammo_type() == AT_40MM && ammo_type() != AT_40MM)
   max_load = 1;
  else
   max_load = clip_size();
 } else if (is_tool()) {
  it_tool* tool = dynamic_cast<it_tool*>(type);
  single_load = false;
  max_load = tool->max_charges;
 }
 if (index > -1) {
// If the gun is currently loaded with a different type of ammo, reloading fails
  if (is_gun() && charges > 0 && curammo->id != u.inv[index].typeId())
   return false;
  if (is_gun()) {
   if (!u.inv[index].is_ammo()) {
    debugmsg("Tried to reload %s with %s!", tname().c_str(),
             u.inv[index].tname().c_str());
    return false;
   }
   curammo = dynamic_cast<it_ammo*>((u.inv[index].type));
  }
  if (single_load || max_load == 1) {	// Only insert one cartridge!
   charges++;
   u.inv[index].charges--;
  } else {
   charges += u.inv[index].charges;
   u.inv[index].charges = 0;
   if (charges > max_load) {
 // More bullets than the clip holds, put some back
    u.inv[index].charges += charges - max_load;
    charges = max_load;
   }
  }
  if (u.inv[index].charges == 0)
   u.i_remn(index);
  return true;
 } else
  return false;
}

void item::use(player &u)
{
 if (charges > 0)
  charges--;
}

bool item::burn(int amount)
{
 burnt += amount;
 return (burnt >= volume() * 3);
}

bool is_flammable(material m)
{
 return (m == COTTON || m == WOOL || m == PAPER || m == WOOD || m == MNULL);
}

std::string default_technique_name(technique_id tech)
{
 switch (tech) {
  case TEC_SWEEP: return "Sweep attack";
  case TEC_PRECISE: return "Precision attack";
  case TEC_BRUTAL: return "Knock-back attack";
  case TEC_GRAB: return "Grab";
  case TEC_WIDE: return "Hit all adjacent monsters";
  case TEC_RAPID: return "Rapid attack";
  case TEC_FEINT: return "Feint";
  case TEC_THROW: return "Throw";
  case TEC_BLOCK: return "Block";
  case TEC_BLOCK_LEGS: return "Leg block";
  case TEC_WBLOCK_1: return "Weak block";
  case TEC_WBLOCK_2: return "Parry";
  case TEC_WBLOCK_3: return "Shield";
  case TEC_COUNTER: return "Counter-attack";
  case TEC_BREAK: return "Grab break";
  case TEC_DISARM: return "Disarm";
  case TEC_DEF_THROW: return "Defensive throw";
  case TEC_DEF_DISARM: return "Defense disarm";
  default: return "A BUG!";
 }
 return "A BUG!";
}

<<<<<<< HEAD
std::ostream & operator<<(std::ostream & out, const item * it)
{
 out << "item(";
 if(!it)
 {
  out << "NULL)";
  return out;
 }
 out << it->name << ")";
 return out;
}

std::ostream & operator<<(std::ostream & out, const item & it)
{
 out << (&it);
 return out;
}

=======
>>>>>>> ebbf82dc
int item::typeId()
{
    if ( type == NULL )
        return itm_null;
    return type->id;
<<<<<<< HEAD
}
=======
}
>>>>>>> ebbf82dc
<|MERGE_RESOLUTION|>--- conflicted
+++ resolved
@@ -1445,7 +1445,13 @@
  return "A BUG!";
 }
 
-<<<<<<< HEAD
+int item::typeId()
+{
+    if ( type == NULL )
+        return itm_null;
+    return type->id;
+}
+
 std::ostream & operator<<(std::ostream & out, const item * it)
 {
  out << "item(";
@@ -1464,15 +1470,9 @@
  return out;
 }
 
-=======
->>>>>>> ebbf82dc
 int item::typeId()
 {
     if ( type == NULL )
         return itm_null;
     return type->id;
-<<<<<<< HEAD
-}
-=======
-}
->>>>>>> ebbf82dc
+}
