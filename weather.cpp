#include <vector>
#include <sstream>
#include "item_factory.h"
#include "options.h"
#include "game.h"
#include "weather.h"

#define PLAYER_OUTSIDE (g->m.is_outside(g->u.posx, g->u.posy) && g->levz >= 0)
#define THUNDER_CHANCE 50
#define LIGHTNING_CHANCE 600

void weather_effect::glare(game *g)
{
 if (PLAYER_OUTSIDE && g->is_in_sunlight(g->u.posx, g->u.posy) && !g->u.is_wearing("sunglasses") &&
<<<<<<< HEAD
     !g->u.has_bionic("bio_sunglasses"))
  g->u.infect("glare", bp_eyes, 1, 2);
=======
     !g->u.has_bionic("bio_sunglasses")) {
        if(!g->u.has_disease("glare")) {
            g->u.infect("glare", bp_eyes, 2, 2, g);
        } else {
            g->u.infect("glare", bp_eyes, 2, 1, g);
        }
    }
>>>>>>> b97b43c9
}

void fill_funnels(game *g, int rain_depth_mm_per_hour, bool acid, trap_id t)
{
    int funnel_radius_mm = 0;
    switch (t) {
        case tr_funnel:             funnel_radius_mm = 380; break;
        case tr_makeshift_funnel:   funnel_radius_mm =  85; break;
        default: return;
    }

    // How many turns should it take for us to collect 1 charge of rainwater?
    item water(item_controller->find_template("water"), 0);
    const double charge_ml = (double) (water.weight()) / water.charges;
    const double PI = 3.14159265358979f;
    const double surface_area_mm2 = PI * (funnel_radius_mm * funnel_radius_mm);
    const double vol_mm3_per_hour = surface_area_mm2 * rain_depth_mm_per_hour;
    const double vol_mm3_per_turn = vol_mm3_per_hour / 600;
    const double ml_to_mm3 = 1000;
    const double turns_per_charge = charge_ml * ml_to_mm3 / vol_mm3_per_turn;

    item *c = NULL;
    char maxcontains = 0;

    // Give each funnel on the map a chance to collect the rain.
    std::set<point> funnel_locs = g->m.trap_locations(t);
    std::set<point>::iterator i;
    for (i = funnel_locs.begin(); i != funnel_locs.end(); ++i) {
        point loc = *i;
        std::vector<item>& items = g->m.i_at(loc.x, loc.y);
        if (one_in(turns_per_charge)) {
            // This funnel has collected some rain! Put the rain in the largest
            // container here which is either empty or contains some mixture of
            // impure water and acid.
            for (int j = 0; j < items.size(); j++) {
                item *it = &(items[j]);
                if (it->is_container() && it->has_flag("WATERTIGHT") && it->has_flag("SEALS")) {
                    it_container* ct = dynamic_cast<it_container*>(it->type);
                    if (ct->contains > maxcontains && (
                            it->contents.empty() ||
                            it->contents[0].typeId() == "water" ||
                            it->contents[0].typeId() == "water_acid" ||
                            it->contents[0].typeId() == "water_acid_weak")) {
                        c = it;
                        maxcontains = ct->contains;
                    }
                }
            }
        }
    }

    // If we found an eligible container, add some rain to it (or consider
    // contaminating its current liquid).
    if (c != NULL) {
        const char *typeId = acid ? "water_acid" : "water";
        if (c->contents.empty()) {
            // This is easy. Just add 1 charge of the rain liquid to the container.
            item ret(item_controller->find_template(typeId), 0);
            if (!acid) {
                // Funnels aren't always clean enough for water.
                ret.poison = one_in(10) ? 1 : 0;
            }
            c->put_in(ret);
        } else {
            // The container already has a liquid.
            item &liq = c->contents[0];

            it_container* ct = dynamic_cast<it_container*>(c->type);
            if (liq.charges < ct->contains) {
                liq.charges++;
            }

            if (liq.typeId() == typeId || liq.typeId() == "water_acid_weak") {
                // The container already contains this liquid or weakly acidic water.
                // Don't do anything special -- we already added liquid.
            } else {
                // The rain is different from what's in the container.
                // Turn the container's liquid into weak acid with a probability
                // based on its current volume.

                // If it's raining acid and this container started with 7
                // charges of water, the liquid will now be 1/8th acid or,
                // equivalently, 1/4th weak acid (the rest being water). A
                // stochastic approach gives the liquid a 1 in 4 (or 2 in
                // liquid.charges) chance of becoming weak acid.
                const bool transmute = x_in_y(2, liq.charges);

                if (transmute) {
                    item transmuted(item_controller->find_template("water_acid_weak"), 0);
                    transmuted.charges = liq.charges;
                    c->contents[0] = transmuted;
                } else if (liq.typeId() == "water") {
                    // The container has water, and the acid rain didn't turn it
                    // into weak acid. Poison the water instead, assuming 1
                    // charge of acid would act like a charge of water with poison 5.
                    int total_poison = liq.poison * (liq.charges - 1) + 5;
                    liq.poison = total_poison / liq.charges;
                    int leftover_poison = total_poison - liq.poison * liq.charges;
                    if (leftover_poison > rng(0, liq.charges)) {
                        liq.poison++;
                    }
                }
            }
        }
    }
}

void fill_water_collectors(game *g, int mmPerHour, bool acid)
{
    fill_funnels(g, mmPerHour, acid, tr_funnel);
    fill_funnels(g, mmPerHour, acid, tr_makeshift_funnel);
}

void decay_fire_and_scent(game *g, int fire_amount)
{
    for (int x = g->u.posx - SEEX * 2; x <= g->u.posx + SEEX * 2; x++) {
        for (int y = g->u.posy - SEEY * 2; y <= g->u.posy + SEEY * 2; y++) {
            if (g->m.is_outside(x, y)) {
                field_entry *fd = (g->m.field_at(x, y).findField(fd_fire));
                if (fd) {
                    fd->setFieldAge(fd->getFieldAge() + fire_amount);
                }
                if (g->scent(x, y) > 0)
                g->scent(x, y)--;
            }
        }
    }
}

void generic_wet(game *g, bool acid)
{
    if ((!g->u.is_wearing("coat_rain") || one_in(50)) &&
         (!g->u.weapon.has_flag("RAIN_PROTECT") || one_in(10)) && !g->u.has_trait("FEATHERS") &&
         (g->u.warmth(bp_torso) * 4/5 + g->u.warmth(bp_head) / 5) < 30 && PLAYER_OUTSIDE &&
         one_in(2)) {
        g->u.drench(g, 30 - (g->u.warmth(bp_torso) * 4/5 + g->u.warmth(bp_head) / 5),
                     mfb(bp_torso)|mfb(bp_arms)|mfb(bp_head));
    }

    fill_water_collectors(g, 4, acid);
    decay_fire_and_scent(g, 15);
}

void generic_very_wet(game *g, bool acid)
{
    if ((!g->u.is_wearing("coat_rain") || one_in(25)) &&
         (!g->u.weapon.has_flag("RAIN_PROTECT") || one_in(5)) && !g->u.has_trait("FEATHERS") &&
         (g->u.warmth(bp_torso) * 4/5 + g->u.warmth(bp_head) / 5) < 60 && PLAYER_OUTSIDE) {
        g->u.drench(g, 60 - (g->u.warmth(bp_torso) * 4/5 + g->u.warmth(bp_head) / 5),
                     mfb(bp_torso)|mfb(bp_arms)|mfb(bp_head));
    }

    fill_water_collectors(g, 8, acid);
    decay_fire_and_scent(g, 45);
}

void weather_effect::wet(game *g)
{
    generic_wet(g, false);
}

void weather_effect::very_wet(game *g)
{
    generic_very_wet(g, false);
}

void weather_effect::thunder(game *g)
{
    very_wet(g);
    if (one_in(THUNDER_CHANCE)) {
        if (g->levz >= 0) {
            g->add_msg(_("You hear a distant rumble of thunder."));
        } else if (!g->u.has_trait("BADHEARING") && one_in(1 - 3 * g->levz)) {
            g->add_msg(_("You hear a rumble of thunder from above."));
        }
    }
}

void weather_effect::lightning(game *g)
{
    thunder(g);
}

void weather_effect::light_acid(game *g)
{
    generic_wet(g, true);
    if (int(g->turn) % 10 == 0 && PLAYER_OUTSIDE) {
        if (g->u.weapon.has_flag("RAIN_PROTECT") && one_in(2)) {
            g->add_msg(_("Your %s protects you from the acidic drizzle."), g->u.weapon.name.c_str());
        } else {
            if (g->u.is_wearing("coat_rain") && !one_in(3)) {
                g->add_msg(_("Your raincoat protects you from the acidic drizzle."));
            } else {
                bool has_helmet = false;
                if (g->u.is_wearing_power_armor(&has_helmet) && (has_helmet || !one_in(4))) {
                    g->add_msg(_("Your power armor protects you from the acidic drizzle."));
                } else {
                    g->add_msg(_("The acid rain stings, but is mostly harmless for now..."));
                    if (one_in(10) && (g->u.pain < 10)) {g->u.pain++;}
                }
            }
        }
    }
}

void weather_effect::acid(game *g)
{
    if (int(g->turn) % 2 == 0 && PLAYER_OUTSIDE) {
        if (g->u.weapon.has_flag("RAIN_PROTECT") && one_in(4)) {
            g->add_msg(_("Your umbrella protects you from the acid rain."));
        } else {
            if (g->u.is_wearing("coat_rain") && one_in(2)) {
                g->add_msg(_("Your raincoat protects you from the acid rain."));
            } else {
                bool has_helmet = false;
                if (g->u.is_wearing_power_armor(&has_helmet) && (has_helmet || !one_in(2))) {
                    g->add_msg(_("Your power armor protects you from the acidic drizzle."));
                } else {
                    g->add_msg(_("The acid rain burns!"));
                    if (one_in(2) && (g->u.pain < 100)) {g->u.pain += rng(1, 5);}
                }
            }
        }
    }

    if (g->levz >= 0) {
        for (int x = g->u.posx - SEEX * 2; x <= g->u.posx + SEEX * 2; x++) {
            for (int y = g->u.posy - SEEY * 2; y <= g->u.posy + SEEY * 2; y++) {
                if (!g->m.has_flag("DIGGABLE", x, y) && !g->m.has_flag("NOITEM", x, y) &&
                      g->m.move_cost(x, y) > 0 && g->m.is_outside(x, y) && one_in(400)) {
                    g->m.add_field(g, x, y, fd_acid, 1);
                }
            }
        }
    }
    for (int i = 0; i < g->num_zombies(); i++) {
        if (g->m.is_outside(g->zombie(i).posx(), g->zombie(i).posy())) {
            if (!g->zombie(i).has_flag(MF_ACIDPROOF)) {
                g->zombie(i).hurt(1);
            }
        }
    }
    generic_very_wet(g, true);
}


// Script from wikipedia:
// Current time
// The current time is hour/minute Eastern Standard Time
// Local conditions
// At 8 AM in Falls City, it was sunny. The temperature was 60 degrees, the dewpoint 59,
// and the relative humidity 97%. The wind was west at 6 miles (9.7 km) an hour.
// The pressure was 30.00 inches (762 mm) and steady.
// Regional conditions
// Across eastern Nebraska, southwest Iowa, and northwest Missouri, skies ranged from
// sunny to mostly sunny. It was 60 at Beatrice, 59 at Lincoln, 59 at Nebraska City, 57 at Omaha,
// 59 at Red Oak, and 62 at St. Joseph."
// Forecast
// TODAY...MOSTLY SUNNY. HIGHS IN THE LOWER 60S. NORTHEAST WINDS 5 TO 10 MPH WITH GUSTS UP TO 25 MPH.
// TONIGHT...MOSTLY CLEAR. LOWS IN THE UPPER 30S. NORTHEAST WINDS 5 TO 10 MPH.
// MONDAY...MOSTLY SUNNY. HIGHS IN THE LOWER 60S. NORTHEAST WINDS 10 TO 15 MPH.
// MONDAY NIGHT...PARTLY CLOUDY. LOWS AROUND 40. NORTHEAST WINDS 5 TO 10 MPH.

// 0% – No mention of precipitation
// 10% – No mention of precipitation, or isolated/slight chance
// 20% – Isolated/slight chance
// 30% – (Widely) scattered/chance
// 40% or 50% – Scattered/chance
// 60% or 70% – Numerous/likely
// 80%, 90% or 100% – No additional modifiers (i.e. "showers and thunderstorms")

std::string weather_forecast(game *g, radio_tower tower)
{
    std::stringstream weather_report;
    // Local conditions
    city *closest_city = &g->cur_om->cities[g->cur_om->closest_city(point(tower.x, tower.y))];
    // Current time
    weather_report << string_format(
        _("The current time is %s Eastern Standard Time.  At %s in %s, it was %s. The temperature was %s"),
        g->turn.print_time().c_str(), g->turn.print_time(true).c_str(), closest_city->name.c_str(),
        weather_data[g->weather].name.c_str(), print_temperature(g->temperature).c_str()
    );

    //weather_report << ", the dewpoint ???, and the relative humidity ???.  ";
    //weather_report << "The wind was <direction> at ? mi/km an hour.  ";
    //weather_report << "The pressure was ??? in/mm and steady/rising/falling.";

    // Regional conditions (simulated by chosing a random range containing the current conditions).
    // Adjusted for weather volatility based on how many weather changes are coming up.
    //weather_report << "Across <region>, skies ranged from <cloudiest> to <clearest>.  ";
    // TODO: Add fake reports for nearby cities

    // TODO: weather forecast
    // forecasting periods are divided into 12-hour periods, day (6-18) and night (19-5)
    // Accumulate percentages for each period of various weather statistics, and report that
    // (with fuzz) as the weather chances.
    int weather_proportions[NUM_WEATHER_TYPES] = {0};
    signed char high = 0;
    signed char low = 0;
    calendar start_time = g->turn;
    int period_start = g->turn.hours();
    // TODO wind direction and speed
    for(std::map<int, weather_segment>::iterator it = g->weather_log.lower_bound( int(g->turn) ); it != g->weather_log.end(); ++it ) {
        weather_segment * period = &(it->second);
        int period_deadline = period->deadline.hours();
        signed char period_temperature = period->temperature;
        weather_type period_weather = period->weather;
        bool start_day = period_start >= 6 && period_start <= 18;
        bool end_day = period_deadline >= 6 && period_deadline <= 18;

        high = std::max(high, period_temperature);
        low = std::min(low, period_temperature);

        if(start_day != end_day) // Assume a period doesn't last over 12 hrs?
        {
            weather_proportions[period_weather] += end_day ? 6 : 18 - period_start;
            int weather_duration = 0;
            int predominant_weather = 0;
            std::string day;
            if( g->turn.days() == period->deadline.days() )
            {
                if( start_day )
                {
                    day = _("Today");
                }
                else
                {
                    day = _("Tonight");
                }
            }
            else
            {
                std::string dayofweak = start_time.day_of_week();
                if( !start_day )
                {
                    day = rmp_format(_("<Mon Night>%s Night"), dayofweak.c_str());
                }
                else
                {
                    day = dayofweak;
                }
            }
            for( int i = WEATHER_CLEAR; i < NUM_WEATHER_TYPES; i++)
            {
                if( weather_proportions[i] > weather_duration)
                {
                    weather_duration = weather_proportions[i];
                    predominant_weather = i;
                }
            }
            // Print forecast
            weather_report << string_format(
                _("%s...%s. Highs of %s. Lows of %s. "),
                day.c_str(), weather_data[predominant_weather].name.c_str(),
                print_temperature(high).c_str(), print_temperature(low).c_str()
            );
            low = period_temperature;
            high = period_temperature;
            weather_proportions[period_weather] += end_day ? 6 : 18 - period_start;
        } else {
            weather_proportions[period_weather] += period_deadline - period_start;
        }
        start_time = period->deadline;
        period_start = period_deadline;
    }
    return weather_report.str();
}

std::string print_temperature(float fahrenheit, int decimals)
{
    std::stringstream ret;
    ret.precision(decimals);
    ret << std::fixed;

    if(OPTIONS["USE_CELSIUS"] == "celsius")
    {
        ret << ((fahrenheit-32) * 5 / 9);
        return rmp_format(_("<Celsius>%sC"), ret.str().c_str());
    }
    else
    {
        ret << fahrenheit;
        return rmp_format(_("<Fahrenheit>%sF"), ret.str().c_str());
    }

}<|MERGE_RESOLUTION|>--- conflicted
+++ resolved
@@ -12,18 +12,13 @@
 void weather_effect::glare(game *g)
 {
  if (PLAYER_OUTSIDE && g->is_in_sunlight(g->u.posx, g->u.posy) && !g->u.is_wearing("sunglasses") &&
-<<<<<<< HEAD
-     !g->u.has_bionic("bio_sunglasses"))
-  g->u.infect("glare", bp_eyes, 1, 2);
-=======
      !g->u.has_bionic("bio_sunglasses")) {
         if(!g->u.has_disease("glare")) {
-            g->u.infect("glare", bp_eyes, 2, 2, g);
+            g->u.infect("glare", bp_eyes, 2, 2);
         } else {
-            g->u.infect("glare", bp_eyes, 2, 1, g);
-        }
-    }
->>>>>>> b97b43c9
+            g->u.infect("glare", bp_eyes, 2, 1);
+        }
+    }
 }
 
 void fill_funnels(game *g, int rain_depth_mm_per_hour, bool acid, trap_id t)
