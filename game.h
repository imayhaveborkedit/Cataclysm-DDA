#ifndef _GAME_H_
#define _GAME_H_

#include "mtype.h"
#include "monster.h"
#include "map.h"
#include "lightmap.h"
#include "player.h"
#include "overmap.h"
#include "omdata.h"
#include "mapitems.h"
#include "crafting.h"
#include "trap.h"
#include "npc.h"
#include "faction.h"
#include "event.h"
#include "mission.h"
#include "weather.h"
#include "construction.h"
#include "calendar.h"
#include "posix_time.h"
#include "artifact.h"
#include "mutation.h"
#include "gamemode.h"
<<<<<<< HEAD
#include "live_view.h"
=======
#include "worldfactory.h"
>>>>>>> 944f9323
#include <vector>
#include <map>
#include <queue>
#include <list>
#include <stdarg.h>

#define LONG_RANGE 10
#define BLINK_SPEED 300
#define BULLET_SPEED 10000000
#define EXPLOSION_SPEED 70000000

#define MAX_ITEM_IN_SQUARE 4096 // really just a sanity check for functions not tested beyond this. in theory 4096 works (`InvletInvlet)
#define MAX_VOLUME_IN_SQUARE 4000 // 6.25 dead bears is enough for everybody!
#define MAX_ITEM_IN_VEHICLE_STORAGE MAX_ITEM_IN_SQUARE // no reason to differ
#define MAX_VOLUME_IN_VEHICLE_STORAGE 2000 // todo: variation. semi trailer square could hold more. the real limit would be weight

extern const int savegame_version;
extern int save_loading_version;

// The reference to the one and only game instance.
extern game *g;

#define PICKUP_RANGE 2
extern bool trigdist;
extern bool use_tiles;

extern const int savegame_version;
extern int savegame_loading_version;

enum tut_type {
 TUT_NULL,
 TUT_BASIC, TUT_COMBAT,
 TUT_MAX
};

enum input_ret {
 IR_GOOD,
 IR_BAD,
 IR_TIMEOUT
};

enum quit_status {
 QUIT_NO = 0,  // Still playing
 QUIT_MENU,    // Quit at the menu
 QUIT_SUICIDE, // Quit with 'Q'
 QUIT_SAVED,   // Saved and quit
 QUIT_DIED,     // Actual death
 QUIT_ERROR
};

struct monster_and_count
{
 monster mon;
 int count;
 monster_and_count(monster M, int C) : mon (M), count (C) {};
};

struct game_message
{
 calendar turn;
 int count;
 std::string message;
 game_message() { turn = 0; count = 1; message = ""; };
 game_message(calendar T, std::string M) : turn (T), message (M) { count = 1; };
};

struct mtype;
struct mission_type;
class map;
class player;
class calendar;

class game
{
 friend class editmap;
 friend class advanced_inventory;
 public:
  game();
  ~game();
  void init_data();
  void init_ui();
  void setup();
  bool game_quit(); // True if we actually quit the game - used in main.cpp
  bool game_error();
  quit_status uquit;    // used in main.cpp to determine what type of quit
  void serialize(std::ofstream & fout); // for save
  void unserialize(std::ifstream & fin); // for load
  bool unserialize_legacy(std::ifstream & fin); // for old load
  void unserialize_master(std::ifstream & fin); // for load
  bool unserialize_master_legacy(std::ifstream & fin); // for old load

  void save();
  void delete_world(std::string worldname, bool delete_folder);
  std::vector<std::string> list_active_characters();
  void write_memorial_file();
  void cleanup_at_end();
  bool do_turn();
  void draw();
  void draw_ter(int posx = -999, int posy = -999);
  void advance_nextinv(); // Increment the next inventory letter
  void decrease_nextinv(); // Decrement the next inventory letter
  void vadd_msg(const char* msg, va_list ap );
  void add_msg_string(const std::string &s);
  void add_msg(const char* msg, ...);
  void add_msg_if_player(player *p, const char* msg, ...);
  void add_msg_if_npc(player* p, const char* msg, ...);
  void add_msg_player_or_npc(player *p, const char* player_str, const char* npc_str, ...);
  std::vector<game_message> recent_messages(const int count); //Retrieves the last X messages
  void add_event(event_type type, int on_turn, int faction_id = -1,
                 int x = -1, int y = -1);
  bool event_queued(event_type type);
// Sound at (x, y) of intensity (vol), described to the player is (description)
  bool sound(int x, int y, int vol, std::string description); //returns true if you heard the sound
// creates a list of coordinates to draw footsteps
  void add_footstep(int x, int y, int volume, int distance, monster* source);
  std::vector<std::vector<point> > footsteps;
  std::vector<monster*> footsteps_source;
// visual cue to monsters moving out of the players sight
  void draw_footsteps();
// Explosion at (x, y) of intensity (power), with (shrapnel) chunks of shrapnel
  void explosion(int x, int y, int power, int shrapnel, bool fire);
// Draws an explosion with set radius and color at the given location
  /* Defined later in this file */
  //void draw_explosion(int x, int y, int radius, nc_color col);
// Flashback at (x, y)
  void flashbang(int x, int y, bool player_immune = false);
// Move the player vertically, if (force) then they fell
  void vertical_move(int z, bool force);
  void use_computer(int x, int y);
  bool refill_vehicle_part (vehicle &veh, vehicle_part *part, bool test=false);
  bool pl_refill_vehicle (vehicle &veh, int part, bool test=false);
  void resonance_cascade(int x, int y);
  void scrambler_blast(int x, int y);
  void emp_blast(int x, int y);
  int  npc_at(const int x, const int y) const; // Index of the npc at (x, y); -1 for none
  int  npc_by_id(const int id) const; // Index of the npc at (x, y); -1 for none
 // void build_monmap();  // Caches data for mon_at()

  bool add_zombie(monster& m);
  size_t num_zombies() const;
  monster& zombie(const int idx);
  bool update_zombie_pos(const monster &m, const int newx, const int newy);
  void remove_zombie(const int idx);
  void clear_zombies();
  bool spawn_hallucination(); //Spawns a hallucination close to the player

  int  mon_at(const int x, const int y) const; // Index of the monster at (x, y); -1 for none
  int  mon_at(point p) const;
  bool is_empty(const int x, const int y); // True if no PC, no monster, move cost > 0
  bool isBetween(int test, int down, int up);
  bool is_in_sunlight(int x, int y); // Checks outdoors + sunny
  bool is_in_ice_lab(point location);
// Kill that monster; fixes any pointers etc
  void kill_mon(int index, bool player_did_it = false);
  void explode_mon(int index); // Explode a monster; like kill_mon but messier
  void revive_corpse(int x, int y, int n); // revives a corpse from an item pile
  void revive_corpse(int x, int y, item *it); // revives a corpse by item pointer, caller handles item deletion
// hit_monster_with_flags processes ammo flags (e.g. incendiary, etc)
  void hit_monster_with_flags(monster &z, const std::set<std::string> &effects);
  void plfire(bool burst); // Player fires a gun (target selection)...
// ... a gun is fired, maybe by an NPC (actual damage, etc.).
  void fire(player &p, int tarx, int tary, std::vector<point> &trajectory,
            bool burst);
  void throw_item(player &p, int tarx, int tary, item &thrown,
                  std::vector<point> &trajectory);
  void cancel_activity();
  bool cancel_activity_query(const char* message, ...);
  bool cancel_activity_or_ignore_query(const char* reason, ...);
  void moving_vehicle_dismount(int tox, int toy);
  // Get input from the player to choose an adjacent tile (for examine() etc)
  bool choose_adjacent(std::string message, int &x, int&y);

  int assign_mission_id(); // Just returns the next available one
  void give_mission(mission_id type); // Create the mission and assign it
  void assign_mission(int id); // Just assign an existing mission
// reserve_mission() creates a new mission of the given type and pushes it to
// active_missions.  The function returns the UID of the new mission, which can
// then be passed to a MacGuffin or something else that needs to track a mission
  int reserve_mission(mission_id type, int npc_id = -1);
  int reserve_random_mission(mission_origin origin, point p = point(-1, -1),
                             int npc_id = -1);
  npc* find_npc(int id);
  int kill_count(std::string mon);       // Return the number of kills of a given mon_id
  mission* find_mission(int id); // Mission with UID=id; NULL if non-existant
  mission_type* find_mission_type(int id); // Same, but returns its type
  bool mission_complete(int id, int npc_id); // True if we made it
  bool mission_failed(int id); // True if we failed it
  void wrap_up_mission(int id); // Perform required actions
  void fail_mission(int id); // Perform required actions, move to failed list
  void mission_step_complete(int id, int step); // Parial completion
  void process_missions(); // Process missions, see if time's run out

  void teleport(player *p = NULL);
  void plswim(int x, int y); // Called by plmove.  Handles swimming
  // when player is thrown (by impact or something)
  void fling_player_or_monster(player *p, monster *zz, const int& dir, float flvel, bool controlled = false);

  void nuke(int x, int y);
  bool spread_fungus(int x, int y);
  std::vector<faction *> factions_at(int x, int y);
  int& scent(int x, int y);
  float natural_light_level() const;
  unsigned char light_level();
  void reset_light_level();
  int assign_npc_id();
  int assign_faction_id();
  faction* faction_by_id(int it);
  bool sees_u(int x, int y, int &t);
  bool u_see (int x, int y);
  bool u_see (monster *mon);
  bool u_see (player *p);
  bool pl_sees(player *p, monster *mon, int &t);
  bool is_hostile_nearby();
  bool is_hostile_very_close();
  void refresh_all();
  void update_map(int &x, int &y);  // Called by plmove when the map updates
  void update_overmap_seen(); // Update which overmap tiles we can see
  point om_location(); // levx and levy converted to overmap coordinates

  faction* random_good_faction();
  faction* random_evil_faction();

  itype* new_artifact();
  itype* new_natural_artifact(artifact_natural_property prop = ARTPROP_NULL);
  void process_artifact(item *it, player *p, bool wielded = false);
  void add_artifact_messages(std::vector<art_effect_passive> effects);

  void peek();
  point look_debug(point pnt=point(-256,-256));
  point look_around();// Look at nearby terrain ';'
  int list_items(); //List all items around the player
  int list_monsters(); //List all monsters around the player
  // Shared method to print "look around" info
  void print_all_tile_info(int lx, int ly, WINDOW* w_look, int column, int &line, bool mouse_hover);

  bool list_items_match(std::string sText, std::string sPattern);
  int list_filter_high_priority(std::vector<map_item_stack> &stack, std::string prorities);
  int list_filter_low_priority(std::vector<map_item_stack> &stack,int start, std::string prorities);
  std::vector<map_item_stack> filter_item_stacks(std::vector<map_item_stack> stack, std::string filter);
  std::vector<map_item_stack> find_nearby_items(int iRadius);
  std::vector<int> find_nearby_monsters(int iRadius);
  std::string ask_item_filter(WINDOW* window, int rows);
  void draw_trail_to_square(int x, int y, bool bDrawX);
  void reset_item_list_state(WINDOW* window, int height);
  std::string sFilter; // this is a member so that it's remembered over time
  std::string list_item_upvote;
  std::string list_item_downvote;
  char inv(std::string title);
  char inv(inventory&,std::string);
  char inv_activatable(std::string title);
  char inv_type(std::string title, item_cat inv_item_type = IC_NULL);
  int inventory_item_menu(char chItem, int startx = 0, int width = 50);
  std::vector<item> multidrop();
  faction* list_factions(std::string title = "FACTIONS:");
  point find_item(item *it);
  void remove_item(item *it);

  inventory crafting_inventory(player *p);  // inv_from_map, inv, & 'weapon'
  std::list<item> consume_items(player *p, std::vector<component> components);
  void consume_tools(player *p, std::vector<component> tools, bool force_available);

  bool has_gametype() const { return gamemode && gamemode->id() != SGAME_NULL; }
  special_game_id gametype() const { return (gamemode) ? gamemode->id() : SGAME_NULL; }

  std::map<std::string, itype*> itypes;
  std::vector <mtype*> mtypes;
  std::map<std::string, vehicle*> vtypes;
  std::vector <trap*> traps;
  std::vector<constructable*> constructions; // The list of constructions

  std::map<std::string, std::vector <items_location_and_chance> > monitems;
  std::vector <mission_type> mission_types; // The list of mission templates

  calendar turn;
  signed char temperature;              // The air temperature
  int get_temperature();    // Returns outdoor or indoor temperature of current location
  weather_type weather;   // Weather pattern--SEE weather.h

  std::map<int, weather_segment> weather_log;
  char nextinv; // Determines which letter the next inv item will have
  overmap *cur_om;
  map m;
  int levx, levy, levz; // Placement inside the overmap
  player u;
  std::vector<monster_and_count> coming_to_stairs;
  int monstairx, monstairy, monstairz;
  std::vector<npc *> active_npc;
  std::vector<faction> factions;
  std::vector<mission> active_missions; // Missions which may be assigned
// NEW: Dragging a piece of furniture, with a list of items contained
  ter_id dragging;
  std::vector<item> items_dragged;
  int weight_dragged; // Computed once, when you start dragging
  bool debugmon;

  std::map<int, std::map<int, bool> > mapRain;

  int ter_view_x, ter_view_y;
  WINDOW *w_terrain;
  WINDOW *w_minimap;
  WINDOW *w_HP;
  WINDOW *w_messages;
  WINDOW *w_location;
  WINDOW *w_status;
  WINDOW *w_status2;
  overmap *om_hori, *om_vert, *om_diag; // Adjacent overmaps
  live_view liveview;

 bool handle_liquid(item &liquid, bool from_ground, bool infinite, item *source = NULL);

 //Move_liquid returns the amount of liquid left if we didn't move all the liquid,
 //otherwise returns sentinel -1, signifies transaction fail.
 int move_liquid(item &liquid);

 void open_gate( game *g, const int examx, const int examy, const ter_id handle_type );

 bionic_id random_good_bionic() const; // returns a non-faulty, valid bionic

    void load_artifacts(std::string worldname); // Load artifact data
                        // Needs to be called by main() before MAPBUFFER.load
    void load_artifacts_from_file(std::ifstream *f); // Load artifact data

 // Knockback functions: knock target at (tx,ty) along a line, either calculated
 // from source position (sx,sy) using force parameter or passed as an argument;
 // force determines how far target is knocked, if trajectory is calculated
 // force also determines damage along with dam_mult;
 // stun determines base number of turns target is stunned regardless of impact
 // stun == 0 means no stun, stun == -1 indicates only impact stun (wall or npc/monster)
 void knockback(int sx, int sy, int tx, int ty, int force, int stun, int dam_mult);
 void knockback(std::vector<point>& traj, int force, int stun, int dam_mult);

 // shockwave applies knockback to all targets within radius of (x,y)
 // parameters force, stun, and dam_mult are passed to knockback()
 // ignore_player determines if player is affected, useful for bionic, etc.
 void shockwave(int x, int y, int radius, int force, int stun, int dam_mult, bool ignore_player);


// Animation related functions
  void draw_explosion(int x, int y, int radius, nc_color col);
  void draw_bullet(player &p, int tx, int ty, int i, std::vector<point> trajectory, char bullet, timespec &ts);
  void draw_hit_mon(int x, int y, monster m, bool dead = false);
  void draw_hit_player(player *p, bool dead = false);
  void draw_line(const int x, const int y, const point center_point, std::vector<point> ret);
  void draw_line(const int x, const int y, std::vector<point> ret);
  void draw_weather(weather_printable wPrint);

// Mi-Go speech bubble loading
  void load_migo_speech(JsonObject &jo);
// Vehicle related JSON loaders and variables
  void load_vehiclepart(JsonObject &jo);
  void load_vehicle(JsonObject &jo);
  void finalize_vehicles();

  std::queue<vehicle_prototype*> vehprototypes;

  nc_color limb_color(player *p, body_part bp, int side, bool bleed = true,
                       bool bite = true, bool infect = true);

  bool opening_screen();// Warn about screen size, then present the main menu

  const int dangerous_proximity;

 private:
// Game-start procedures
  void print_menu(WINDOW* w_open, int iSel, const int iMenuOffsetX, int iMenuOffsetY, bool bShowDDA = true);
  void print_menu_items(WINDOW* w_in, std::vector<std::string> vItems, int iSel, int iOffsetY, int iOffsetX);
  bool load_master(std::string worldname); // Load the master data file, with factions &c
  void load_weather(std::ifstream &fin);
  void load(std::string worldname, std::string name); // Load a player-specific save file
  void start_game(std::string worldname); // Starts a new game in a world
  void start_special_game(special_game_id gametype); // See gamemode.cpp

  //private save functions.
  void save_factions_missions_npcs();
  void serialize_master(std::ofstream &fout);
  void save_artifacts();
  void save_maps();
  void save_weather(std::ofstream &fout);
  void load_legacy_future_weather(std::string data);
  void load_legacy_future_weather(std::istream &fin);
  void save_uistate();
  void load_uistate(std::string worldname);
// Data Initialization
  void init_npctalk();
  void init_fields();
  void init_weather();
  void init_overmap();
  void init_artifacts();
  void init_morale();
  void init_itypes();       // Initializes item types
  void init_skills() throw (std::string);
  void init_professions();
  void init_faction_data();
  void init_mongroups() throw (std::string);    // Initualizes monster groups
  void init_monitems();     // Initializes monster inventory selection
  void init_traps();        // Initializes trap types
  void release_traps();     // Release trap types memory
  void init_construction(); // Initializes construction "recipes"
  void init_missions();     // Initializes mission templates
  void init_autosave();     // Initializes autosave parameters
  void init_diseases();     // Initializes disease lookup table.
  void init_savedata_translation_tables();
  void create_factions(); // Creates new factions (for a new game world)
  void load_npcs(); //Make any nearby NPCs from the overmap active.
  void create_starting_npcs(); // Creates NPCs that start near you

// Player actions
  void wishitem( player * p=NULL, int x=-1, int y=-1 );
  void wishmonster( int x=-1, int y=-1 );
  void wishmutate( player * p );
  void wishskill( player * p );
  void mutation_wish(); // Mutate

  void pldrive(int x, int y); // drive vehicle
  void plmove(int x, int y); // Standard movement; handles attacks, traps, &c
  void wait(); // Long wait (player action)  '^'
  void open(); // Open a door  'o'
  void close(); // Close a door  'c'
  void smash(); // Smash terrain
  void craft();                        // See crafting.cpp
  void recraft();                      // See crafting.cpp
  void long_craft();                   // See crafting.cpp
  bool crafting_allowed();             // See crafting.cpp
  recipe* select_crafting_recipe();    // See crafting.cpp
  bool making_would_work(recipe *r);   // See crafting.cpp
  bool can_make(recipe *r);            // See crafting.cpp
    bool check_enough_materials(recipe *r, inventory crafting_inv);
  void make_craft(recipe *making);     // See crafting.cpp
  void make_all_craft(recipe *making); // See crafting.cpp
  void complete_craft();               // See crafting.cpp
  void pick_recipes(std::vector<recipe*> &current,
                    std::vector<bool> &available, craft_cat tab,std::string filter);// crafting.cpp
  void add_known_recipes(std::vector<recipe*> &current, recipe_list source,
                             std::string filter = ""); //crafting.cpp
  craft_cat next_craft_cat(craft_cat cat); // crafting.cpp
  craft_cat prev_craft_cat(craft_cat cat); // crafting.cpp
  void disassemble(char ch = 0);       // See crafting.cpp
  void complete_disassemble();         // See crafting.cpp
  recipe* recipe_by_index(int index);  // See crafting.cpp
  void construction_menu();            // See construction.cpp
  bool player_can_build(player &p, inventory inv, constructable* con,
                        const int level = -1, bool cont = false,
                        bool exact_level=false);
  void place_construction(constructable *con); // See construction.cpp
  void complete_construction();               // See construction.cpp
  bool vehicle_near ();
  void handbrake ();
  void control_vehicle(); // Use vehicle controls  '^'
  void examine();// Examine nearby terrain  'e'
  void advanced_inv();
  // open vehicle interaction screen
  void exam_vehicle(vehicle &veh, int examx, int examy, int cx=0, int cy=0);
  void pickup(int posx, int posy, int min);// Pickup items; ',' or via examine()
  // Establish a grab on something.
  void grab();
// Pick where to put liquid; false if it's left where it was

  void compare(int iCompareX = -999, int iCompareY = -999); // Compare two Items 'I'
  void drop(char chInput = '.'); // Drop an item  'd'
  void drop_in_direction(); // Drop w/ direction  'D'
  void reassign_item(char ch = '.'); // Reassign the letter of an item  '='
  void butcher(); // Butcher a corpse  'B'
  void complete_butcher(int index); // Finish the butchering process
  void forage(); // Foraging ('a' on underbrush)
  void eat(char chInput = '.'); // Eat food or fuel  'E' (or 'a')
  void use_item(char chInput = '.'); // Use item; also tries E,R,W  'a'
  void use_wielded_item();
  void wear(char chInput = '.'); // Wear armor  'W' (or 'a')
  void takeoff(char chInput = '.'); // Remove armor  'T'
  void reload(); // Reload a wielded gun/tool  'r'
  void reload(char chInput);
  void unload(item& it); // Unload a gun/tool  'U'
  void unload(char chInput);
  void wield(char chInput = '.'); // Wield a weapon  'w'
  void read(); // Read a book  'R' (or 'a')
  void chat(); // Talk to a nearby NPC  'C'
  void plthrow(char chInput = '.'); // Throw an item  't'

  // Internal methods to show "look around" info
  void print_fields_info(int lx, int ly, WINDOW* w_look, int column, int &line);
  void print_terrain_info(int lx, int ly, WINDOW* w_look, int column, int &line);
  void print_trap_info(int lx, int ly, WINDOW* w_look, const int column, int &line);
  void print_object_info(int lx, int ly, WINDOW* w_look, const int column, int &line, bool mouse_hover);
  void handle_multi_item_info(int lx, int ly, WINDOW* w_look, const int column, int &line, bool mouse_hover);
  void get_lookaround_dimensions(int &lookWidth, int &begin_y, int &begin_x) const;
  
// Target is an interactive function which allows the player to choose a nearby
// square.  It display information on any monster/NPC on that square, and also
// returns a Bresenham line to that square.  It is called by plfire() and
// throw().
  std::vector<point> target(int &x, int &y, int lowx, int lowy, int hix,
                            int hiy, std::vector <monster> t, int &target,
                            item *relevent);

// Map updating and monster spawning
  void replace_stair_monsters();
  void update_stair_monsters();
  void despawn_monsters(const bool stairs = false, const int shiftx = 0, const int shifty = 0);
  void spawn_mon(int shift, int shifty); // Called by update_map, sometimes
  int valid_group(std::string type, int x, int y, int z);// Picks a group from cur_om
  void set_adjacent_overmaps(bool from_scratch = false);
  void rebuild_mon_at_cache();

// Routine loop functions, approximately in order of execution
  void cleanup_dead();     // Delete any dead NPCs/monsters
  void monmove();          // Monster movement
  void rustCheck();        // Degrades practice levels
  void process_events();   // Processes and enacts long-term events
  void process_activity(); // Processes and enacts the player's activity
  void update_weather();   // Updates the temperature and weather patten
  void hallucinate(const int x, const int y); // Prints hallucination junk to the screen
  int  mon_info(WINDOW *); // Prints a list of nearby monsters
  void handle_key_blocking_activity(); // Abort reading etc.
  bool handle_action();
  void update_scent();     // Updates the scent map
  bool is_game_over();     // Returns true if the player quit or died
  void place_corpse();     // Place player corpse
  void death_screen();     // Display our stats, "GAME OVER BOO HOO"
  void gameover();         // Ends the game
  void write_msg();        // Prints the messages in the messages list
  void msg_buffer();       // Opens a window with old messages in it
  void draw_minimap();     // Draw the 5x5 minimap
  void draw_HP();          // Draws the player's HP and Power level

//  int autosave_timeout();  // If autosave enabled, how long we should wait for user inaction before saving.
  void autosave();         // automatic quicksaves - Performs some checks before calling quicksave()
  void quicksave();        // Saves the game without quitting

// Input related
  bool handle_mouseview(input_context &ctxt, std::string &action); // Handles box showing items under mouse
  void hide_mouseview(); // Hides the mouse hover box and redraws what was under it

// On-request draw functions
  void draw_overmap();     // Draws the overmap, allows note-taking etc.
  void disp_kills();       // Display the player's kill counts
  void disp_NPCs();        // Currently UNUSED.  Lists global NPCs.
  void list_missions();    // Listed current, completed and failed missions.

// Debug functions
  void debug();           // All-encompassing debug screen.  TODO: This.
  void display_scent();   // Displays the scent map
  void mondebug();        // Debug monster behavior directly
  void groupdebug();      // Get into on monster groups

  WORLDPTR pick_world_to_play();


// ########################## DATA ################################

  std::vector<monster> _active_monsters;
  std::map<point, int> z_at;

  signed char last_target; // The last monster targeted
  int run_mode; // 0 - Normal run always; 1 - Running allowed, but if a new
  std::vector<int> new_seen_mon;
   //  monsters spawns, go to 2 - No movement allowed
  int mostseen;  // # of mons seen last turn; if this increases, run_mode++
  bool autosafemode; // is autosafemode enabled?
  int turnssincelastmon; // needed for auto run mode
//  quit_status uquit;    // Set to true if the player quits ('Q')

  calendar nextspawn; // The turn on which monsters will spawn next.
  calendar nextweather; // The turn on which weather will shift next.
  int next_npc_id, next_faction_id, next_mission_id; // Keep track of UIDs
  std::vector <game_message> messages;   // Messages to be printed
  int curmes;   // The last-seen message.
  int grscent[SEEX * MAPSIZE][SEEY * MAPSIZE]; // The scent map
  //int monmap[SEEX * MAPSIZE][SEEY * MAPSIZE]; // Temp monster map, for mon_at()
  int nulscent;    // Returned for OOB scent checks
  std::vector<event> events;         // Game events to be processed
  std::map<std::string, int> kills;         // Player's kill count
  std::string last_action;  // The keypresses of last turn
  int moves_since_last_save;
  int item_exchanges_since_save;
  time_t last_save_timestamp;
  unsigned char latest_lightlevel;
  calendar latest_lightlevel_turn;

  special_game *gamemode;

  int moveCount; //Times the player has moved (not pause, sleep, etc)
<<<<<<< HEAD
  const int lookHeight; // Look Around window height
=======

  bool is_hostile_within(int distance);
>>>>>>> 944f9323
};

#endif<|MERGE_RESOLUTION|>--- conflicted
+++ resolved
@@ -22,11 +22,8 @@
 #include "artifact.h"
 #include "mutation.h"
 #include "gamemode.h"
-<<<<<<< HEAD
 #include "live_view.h"
-=======
 #include "worldfactory.h"
->>>>>>> 944f9323
 #include <vector>
 #include <map>
 #include <queue>
@@ -608,12 +605,9 @@
   special_game *gamemode;
 
   int moveCount; //Times the player has moved (not pause, sleep, etc)
-<<<<<<< HEAD
   const int lookHeight; // Look Around window height
-=======
 
   bool is_hostile_within(int distance);
->>>>>>> 944f9323
 };
 
 #endif